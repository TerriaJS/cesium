--- conflicted
+++ resolved
@@ -344,6 +344,8 @@
   self.postMessage(true);
 }
 
+//var reqWithContext = require.context('../ThirdParty', false, /.*\.wasm/);
+
 function decodeDraco(event) {
   var data = event.data;
 
@@ -351,100 +353,21 @@
   var wasmConfig = data.webAssemblyConfig;
   if (defined(wasmConfig)) {
     // Require and compile WebAssembly module, or use fallback if not supported
-    return require([wasmConfig.modulePath], function (dracoModule) {
-      if (defined(wasmConfig.wasmBinaryFile)) {
-        if (!defined(dracoModule)) {
-          dracoModule = self.DracoDecoderModule;
-        }
-
-<<<<<<< HEAD
-        var bufferView = parameters.bufferView;
-        var buffer = new draco.DecoderBuffer();
-        buffer.Init(parameters.array, bufferView.byteLength);
-
-        var geometryType = dracoDecoder.GetEncodedGeometryType(buffer);
-        if (geometryType !== draco.TRIANGULAR_MESH) {
-            throw new RuntimeError('Unsupported draco mesh geometry type.');
-        }
-
-        var dracoGeometry = new draco.Mesh();
-        var decodingStatus = dracoDecoder.DecodeBufferToMesh(buffer, dracoGeometry);
-        if (!decodingStatus.ok() || dracoGeometry.ptr === 0) {
-            throw new RuntimeError('Error decoding draco mesh geometry: ' + decodingStatus.error_msg());
-        }
-
-        draco.destroy(buffer);
-
-        var attributeData = {};
-
-        var compressedAttributes = parameters.compressedAttributes;
-        for (var attributeName in compressedAttributes) {
-            if (compressedAttributes.hasOwnProperty(attributeName)) {
-                var compressedAttribute = compressedAttributes[attributeName];
-                var dracoAttribute = dracoDecoder.GetAttributeByUniqueId(dracoGeometry, compressedAttribute);
-                attributeData[attributeName] = decodeAttribute(dracoGeometry, dracoDecoder, dracoAttribute);
-            }
-        }
-
-        var result = {
-            indexArray : decodeIndexArray(dracoGeometry, dracoDecoder),
-            attributeData : attributeData
-        };
-
-        draco.destroy(dracoGeometry);
-        draco.destroy(dracoDecoder);
-
-        return result;
-    }
-
-    function decode(parameters) {
-        if (defined(parameters.primitive)) {
-            return decodePrimitive(parameters);
-        }
-        return decodePointCloud(parameters);
-    }
-
-    function initWorker(dracoModule) {
-        draco = dracoModule;
-        self.onmessage = createTaskProcessorWorker(decode);
-        self.postMessage(true);
-    }
-
-    //var reqWithContext = require.context('../ThirdParty', false, /.*\.wasm/);
-
-    function decodeDraco(event) {
-        var data = event.data;
-
-        // Expect the first message to be to load a web assembly module
-        var wasmConfig = data.webAssemblyConfig;
-        if (defined(wasmConfig)) {
-            // Require and compile WebAssembly module, or use fallback if not supported
-            //return reqWithContext.ensure(wasmConfig.modulePath, function() {
-                var dracoModule = require('../ThirdParty/Workers/draco_wasm_wrapper')
-
-                if (defined(wasmConfig.wasmBinaryFile)) {
-                    if (!defined(dracoModule)) {
-                        dracoModule = self.DracoDecoderModule;
-                    }
-
-                    dracoModule(wasmConfig).then(function (compiledModule) {
-                        initWorker(compiledModule);
-                    });
-                } else {
-                    initWorker(dracoModule());
-                }
-            //}, 'Draco-Decode');
-        }
-    }
-=======
-        dracoModule(wasmConfig).then(function (compiledModule) {
-          initWorker(compiledModule);
-        });
-      } else {
-        initWorker(dracoModule());
+    //return reqWithContext.ensure(wasmConfig.modulePath, function() {
+    var dracoModule = require("../ThirdParty/Workers/draco_wasm_wrapper");
+
+    if (defined(wasmConfig.wasmBinaryFile)) {
+      if (!defined(dracoModule)) {
+        dracoModule = self.DracoDecoderModule;
       }
-    });
-  }
-}
->>>>>>> 2fd0e8f7
+
+      dracoModule(wasmConfig).then(function (compiledModule) {
+        initWorker(compiledModule);
+      });
+    } else {
+      initWorker(dracoModule());
+    }
+    //}, 'Draco-Decode');
+  }
+}
 export default decodeDraco;