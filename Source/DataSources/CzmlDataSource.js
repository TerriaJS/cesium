/*global define*/
define([
        '../Core/BoundingRectangle',
        '../Core/Cartesian2',
        '../Core/Cartesian3',
        '../Core/Cartographic',
        '../Core/ClockRange',
        '../Core/ClockStep',
        '../Core/Color',
        '../Core/CornerType',
        '../Core/createGuid',
        '../Core/defaultValue',
        '../Core/defined',
        '../Core/defineProperties',
        '../Core/DeveloperError',
        '../Core/Ellipsoid',
        '../Core/Event',
        '../Core/ExtrapolationType',
        '../Core/getAbsoluteUri',
        '../Core/getFilenameFromUri',
        '../Core/HermitePolynomialApproximation',
        '../Core/isArray',
        '../Core/Iso8601',
        '../Core/JulianDate',
        '../Core/LagrangePolynomialApproximation',
        '../Core/LinearApproximation',
        '../Core/loadJson',
        '../Core/Math',
        '../Core/NearFarScalar',
        '../Core/Quaternion',
        '../Core/Rectangle',
        '../Core/ReferenceFrame',
        '../Core/RuntimeError',
        '../Core/Spherical',
        '../Core/TimeInterval',
        '../Core/TimeIntervalCollection',
        '../Scene/ColorBlendMode',
        '../Scene/HeightReference',
        '../Scene/HorizontalOrigin',
        '../Scene/LabelStyle',
        '../Scene/ShadowMode',
        '../Scene/VerticalOrigin',
        '../ThirdParty/Uri',
        '../ThirdParty/when',
        './BillboardGraphics',
        './BoxGraphics',
        './ColorMaterialProperty',
        './CompositeMaterialProperty',
        './CompositePositionProperty',
        './CompositeProperty',
        './ConstantPositionProperty',
        './ConstantProperty',
        './CorridorGraphics',
        './CylinderGraphics',
        './DataSource',
        './DataSourceClock',
        './EllipseGraphics',
        './EllipsoidGraphics',
        './EntityCluster',
        './EntityCollection',
        './GridMaterialProperty',
        './ImageMaterialProperty',
        './LabelGraphics',
        './ModelGraphics',
        './NodeTransformationProperty',
        './PathGraphics',
        './PointGraphics',
        './PolygonGraphics',
        './PolylineArrowMaterialProperty',
        './PolylineGlowMaterialProperty',
        './PolylineGraphics',
        './PolylineOutlineMaterialProperty',
        './PositionPropertyArray',
        './PropertyArray',
        './PropertyBag',
        './RectangleGraphics',
        './ReferenceProperty',
        './Rotation',
        './SampledPositionProperty',
        './SampledProperty',
        './StripeMaterialProperty',
        './StripeOrientation',
        './TimeIntervalCollectionPositionProperty',
        './TimeIntervalCollectionProperty',
        './VelocityVectorProperty',
        './WallGraphics'
    ], function(
        BoundingRectangle,
        Cartesian2,
        Cartesian3,
        Cartographic,
        ClockRange,
        ClockStep,
        Color,
        CornerType,
        createGuid,
        defaultValue,
        defined,
        defineProperties,
        DeveloperError,
        Ellipsoid,
        Event,
        ExtrapolationType,
        getAbsoluteUri,
        getFilenameFromUri,
        HermitePolynomialApproximation,
        isArray,
        Iso8601,
        JulianDate,
        LagrangePolynomialApproximation,
        LinearApproximation,
        loadJson,
        CesiumMath,
        NearFarScalar,
        Quaternion,
        Rectangle,
        ReferenceFrame,
        RuntimeError,
        Spherical,
        TimeInterval,
        TimeIntervalCollection,
        ColorBlendMode,
        HeightReference,
        HorizontalOrigin,
        LabelStyle,
        ShadowMode,
        VerticalOrigin,
        Uri,
        when,
        BillboardGraphics,
        BoxGraphics,
        ColorMaterialProperty,
        CompositeMaterialProperty,
        CompositePositionProperty,
        CompositeProperty,
        ConstantPositionProperty,
        ConstantProperty,
        CorridorGraphics,
        CylinderGraphics,
        DataSource,
        DataSourceClock,
        EllipseGraphics,
        EllipsoidGraphics,
        EntityCluster,
        EntityCollection,
        GridMaterialProperty,
        ImageMaterialProperty,
        LabelGraphics,
        ModelGraphics,
        NodeTransformationProperty,
        PathGraphics,
        PointGraphics,
        PolygonGraphics,
        PolylineArrowMaterialProperty,
        PolylineGlowMaterialProperty,
        PolylineGraphics,
        PolylineOutlineMaterialProperty,
        PositionPropertyArray,
        PropertyArray,
        PropertyBag,
        RectangleGraphics,
        ReferenceProperty,
        Rotation,
        SampledPositionProperty,
        SampledProperty,
        StripeMaterialProperty,
        StripeOrientation,
        TimeIntervalCollectionPositionProperty,
        TimeIntervalCollectionProperty,
        VelocityVectorProperty,
        WallGraphics) {
    'use strict';

    var currentId;

    function makeReference(collection, referenceString) {
        if (referenceString[0] === '#') {
            referenceString = currentId + referenceString;
        }
        return ReferenceProperty.fromString(collection, referenceString);
    }

    var scratchCartesian = new Cartesian3();
    var scratchSpherical = new Spherical();
    var scratchCartographic = new Cartographic();
    var scratchTimeInterval = new TimeInterval();

    function unwrapColorInterval(czmlInterval) {
        var rgbaf = czmlInterval.rgbaf;
        if (defined(rgbaf)) {
            return rgbaf;
        }

        var rgba = czmlInterval.rgba;
        if (!defined(rgba)) {
            return undefined;
        }

        var length = rgba.length;
        if (length === Color.packedLength) {
            return [Color.byteToFloat(rgba[0]), Color.byteToFloat(rgba[1]), Color.byteToFloat(rgba[2]), Color.byteToFloat(rgba[3])];
        }

        rgbaf = new Array(length);
        for (var i = 0; i < length; i += 5) {
            rgbaf[i] = rgba[i];
            rgbaf[i + 1] = Color.byteToFloat(rgba[i + 1]);
            rgbaf[i + 2] = Color.byteToFloat(rgba[i + 2]);
            rgbaf[i + 3] = Color.byteToFloat(rgba[i + 3]);
            rgbaf[i + 4] = Color.byteToFloat(rgba[i + 4]);
        }
        return rgbaf;
    }

    function unwrapUriInterval(czmlInterval, sourceUri) {
        var result = defaultValue(czmlInterval.uri, czmlInterval);
        if (defined(sourceUri)) {
            result = getAbsoluteUri(result, getAbsoluteUri(sourceUri));
        }
        return result;
    }

    function unwrapRectangleInterval(czmlInterval) {
        var wsen = czmlInterval.wsen;
        if (defined(wsen)) {
            return wsen;
        }

        var wsenDegrees = czmlInterval.wsenDegrees;
        if (!defined(wsenDegrees)) {
            return undefined;
        }

        var length = wsenDegrees.length;
        if (length === Rectangle.packedLength) {
            return [CesiumMath.toRadians(wsenDegrees[0]), CesiumMath.toRadians(wsenDegrees[1]), CesiumMath.toRadians(wsenDegrees[2]), CesiumMath.toRadians(wsenDegrees[3])];
        }

        wsen = new Array(length);
        for (var i = 0; i < length; i += 5) {
            wsen[i] = wsenDegrees[i];
            wsen[i + 1] = CesiumMath.toRadians(wsenDegrees[i + 1]);
            wsen[i + 2] = CesiumMath.toRadians(wsenDegrees[i + 2]);
            wsen[i + 3] = CesiumMath.toRadians(wsenDegrees[i + 3]);
            wsen[i + 4] = CesiumMath.toRadians(wsenDegrees[i + 4]);
        }
        return wsen;
    }

    function convertUnitSphericalToCartesian(unitSpherical) {
        var length = unitSpherical.length;
        scratchSpherical.magnitude = 1.0;
        if (length === 2) {
            scratchSpherical.clock = unitSpherical[0];
            scratchSpherical.cone = unitSpherical[1];
            Cartesian3.fromSpherical(scratchSpherical, scratchCartesian);
            return [scratchCartesian.x, scratchCartesian.y, scratchCartesian.z];
        } else {
            var result = new Array(length / 3 * 4);
            for (var i = 0, j = 0; i < length; i += 3, j += 4) {
                result[j] = unitSpherical[i];

                scratchSpherical.clock = unitSpherical[i + 1];
                scratchSpherical.cone = unitSpherical[i + 2];
                Cartesian3.fromSpherical(scratchSpherical, scratchCartesian);

                result[j + 1] = scratchCartesian.x;
                result[j + 2] = scratchCartesian.y;
                result[j + 3] = scratchCartesian.z;
            }
            return result;
        }
    }

    function convertSphericalToCartesian(spherical) {
        var length = spherical.length;
        if (length === 3) {
            scratchSpherical.clock = spherical[0];
            scratchSpherical.cone = spherical[1];
            scratchSpherical.magnitude = spherical[2];
            Cartesian3.fromSpherical(scratchSpherical, scratchCartesian);
            return [scratchCartesian.x, scratchCartesian.y, scratchCartesian.z];
        } else {
            var result = new Array(length);
            for (var i = 0; i < length; i += 4) {
                result[i] = spherical[i];

                scratchSpherical.clock = spherical[i + 1];
                scratchSpherical.cone = spherical[i + 2];
                scratchSpherical.magnitude = spherical[i + 3];
                Cartesian3.fromSpherical(scratchSpherical, scratchCartesian);

                result[i + 1] = scratchCartesian.x;
                result[i + 2] = scratchCartesian.y;
                result[i + 3] = scratchCartesian.z;
            }
            return result;
        }
    }

    function convertCartographicRadiansToCartesian(cartographicRadians) {
        var length = cartographicRadians.length;
        if (length === 3) {
            scratchCartographic.longitude = cartographicRadians[0];
            scratchCartographic.latitude = cartographicRadians[1];
            scratchCartographic.height = cartographicRadians[2];
            Ellipsoid.WGS84.cartographicToCartesian(scratchCartographic, scratchCartesian);
            return [scratchCartesian.x, scratchCartesian.y, scratchCartesian.z];
        } else {
            var result = new Array(length);
            for (var i = 0; i < length; i += 4) {
                result[i] = cartographicRadians[i];

                scratchCartographic.longitude = cartographicRadians[i + 1];
                scratchCartographic.latitude = cartographicRadians[i + 2];
                scratchCartographic.height = cartographicRadians[i + 3];
                Ellipsoid.WGS84.cartographicToCartesian(scratchCartographic, scratchCartesian);

                result[i + 1] = scratchCartesian.x;
                result[i + 2] = scratchCartesian.y;
                result[i + 3] = scratchCartesian.z;
            }
            return result;
        }
    }

    function convertCartographicDegreesToCartesian(cartographicDegrees) {
        var length = cartographicDegrees.length;
        if (length === 3) {
            scratchCartographic.longitude = CesiumMath.toRadians(cartographicDegrees[0]);
            scratchCartographic.latitude = CesiumMath.toRadians(cartographicDegrees[1]);
            scratchCartographic.height = cartographicDegrees[2];
            Ellipsoid.WGS84.cartographicToCartesian(scratchCartographic, scratchCartesian);
            return [scratchCartesian.x, scratchCartesian.y, scratchCartesian.z];
        } else {
            var result = new Array(length);
            for (var i = 0; i < length; i += 4) {
                result[i] = cartographicDegrees[i];

                scratchCartographic.longitude = CesiumMath.toRadians(cartographicDegrees[i + 1]);
                scratchCartographic.latitude = CesiumMath.toRadians(cartographicDegrees[i + 2]);
                scratchCartographic.height = cartographicDegrees[i + 3];
                Ellipsoid.WGS84.cartographicToCartesian(scratchCartographic, scratchCartesian);

                result[i + 1] = scratchCartesian.x;
                result[i + 2] = scratchCartesian.y;
                result[i + 3] = scratchCartesian.z;
            }
            return result;
        }
    }

    function unwrapCartesianInterval(czmlInterval) {
        var cartesian = czmlInterval.cartesian;
        if (defined(cartesian)) {
            return cartesian;
        }

        var cartesianVelocity = czmlInterval.cartesianVelocity;
        if (defined(cartesianVelocity)) {
            return cartesianVelocity;
        }

        var unitCartesian = czmlInterval.unitCartesian;
        if (defined(unitCartesian)) {
            return unitCartesian;
        }

        var unitSpherical = czmlInterval.unitSpherical;
        if (defined(unitSpherical)) {
            return convertUnitSphericalToCartesian(unitSpherical);
        }

        var spherical = czmlInterval.spherical;
        if (defined(spherical)) {
            return convertSphericalToCartesian(spherical);
        }

        var cartographicRadians = czmlInterval.cartographicRadians;
        if (defined(cartographicRadians)) {
            return convertCartographicRadiansToCartesian(cartographicRadians);
        }

        var cartographicDegrees = czmlInterval.cartographicDegrees;
        if (defined(cartographicDegrees)) {
            return convertCartographicDegreesToCartesian(cartographicDegrees);
        }

        throw new RuntimeError(JSON.stringify(czmlInterval) + ' is not a valid CZML interval.');
    }

    function normalizePackedQuaternionArray(array, startingIndex) {
        var x = array[startingIndex];
        var y = array[startingIndex + 1];
        var z = array[startingIndex + 2];
        var w = array[startingIndex + 3];

        var inverseMagnitude = 1.0 / Math.sqrt(x * x + y * y + z * z + w * w);
        array[startingIndex] = x * inverseMagnitude;
        array[startingIndex + 1] = y * inverseMagnitude;
        array[startingIndex + 2] = z * inverseMagnitude;
        array[startingIndex + 3] = w * inverseMagnitude;
    }

    function unwrapQuaternionInterval(czmlInterval) {
        var unitQuaternion = czmlInterval.unitQuaternion;
        if (defined(unitQuaternion)) {
            if (unitQuaternion.length === 4) {
                normalizePackedQuaternionArray(unitQuaternion, 0);
                return unitQuaternion;
            }

            for (var i = 1; i < unitQuaternion.length; i += 5) {
                normalizePackedQuaternionArray(unitQuaternion, i);
            }
        }
        return unitQuaternion;
    }

    function getPropertyType(czmlInterval) {
        // The associations in this function need to be kept in sync with the
        // associations in unwrapInterval.

        // Intentionally omitted due to conficts in CZML property names:
        // * Image (conflicts with Uri)
        // * Rotation (conflicts with Number)
        //
        // cartesianVelocity is also omitted due to incomplete support for
        // derivative information in CZML properties.
        // (Currently cartesianVelocity is hacked directly into the position processing code)
        if (typeof czmlInterval === 'boolean') {
            return Boolean;
        } else if (typeof czmlInterval === 'number') {
            return Number;
        } else if (typeof czmlInterval === 'string') {
            return String;
        } else if (czmlInterval.hasOwnProperty('array')) {
            return Array;
        } else if (czmlInterval.hasOwnProperty('boolean')) {
            return Boolean;
        } else if (czmlInterval.hasOwnProperty('boundingRectangle')) {
            return BoundingRectangle;
        } else if (czmlInterval.hasOwnProperty('cartesian2')) {
            return Cartesian2;
        } else if (czmlInterval.hasOwnProperty('cartesian') ||
                   czmlInterval.hasOwnProperty('unitCartesian') ||
                   czmlInterval.hasOwnProperty('unitSpherical') ||
                   czmlInterval.hasOwnProperty('spherical') ||
                   czmlInterval.hasOwnProperty('cartographicRadians') ||
                   czmlInterval.hasOwnProperty('cartographicDegrees')) {
            return Cartesian3;
        } else if (czmlInterval.hasOwnProperty('rgba') ||
                   czmlInterval.hasOwnProperty('rgbaf')) {
            return Color;
        } else if (czmlInterval.hasOwnProperty('colorBlendMode')) {
            return ColorBlendMode;
        } else if (czmlInterval.hasOwnProperty('cornerType')) {
            return CornerType;
        } else if (czmlInterval.hasOwnProperty('heightReference')) {
            return HeightReference;
        } else if (czmlInterval.hasOwnProperty('horizontalOrigin')) {
            return HorizontalOrigin;
        } else if (czmlInterval.hasOwnProperty('date')) {
            return JulianDate;
        } else if (czmlInterval.hasOwnProperty('labelStyle')) {
            return LabelStyle;
        } else if (czmlInterval.hasOwnProperty('number')) {
            return Number;
        } else if (czmlInterval.hasOwnProperty('nearFarScalar')) {
            return NearFarScalar;
        } else if (czmlInterval.hasOwnProperty('object') ||
                   czmlInterval.hasOwnProperty('value')) {
            return Object;
        } else if (czmlInterval.hasOwnProperty('unitQuaternion')) {
            return Quaternion;
        } else if (czmlInterval.hasOwnProperty('shadowMode')) {
            return ShadowMode;
        } else if (czmlInterval.hasOwnProperty('string')) {
            return String;
        } else if (czmlInterval.hasOwnProperty('stripeOrientation')) {
            return StripeOrientation;
        } else if (czmlInterval.hasOwnProperty('wsen') ||
                   czmlInterval.hasOwnProperty('wsenDegrees')) {
            return Rectangle;
        } else if (czmlInterval.hasOwnProperty('uri')) {
            return Uri;
        } else if (czmlInterval.hasOwnProperty('verticalOrigin')) {
            return VerticalOrigin;
        } else {
            // fallback case
            return Object;
        }
    }

    function unwrapInterval(type, czmlInterval, sourceUri) {
        // The associations in this function need to be kept in sync with the
        // associations in getPropertyType
        /*jshint sub:true*/
        switch (type) {
            case Array:
                return czmlInterval.array;
            case Boolean:
                return defaultValue(czmlInterval['boolean'], czmlInterval);
            case BoundingRectangle:
                return czmlInterval.boundingRectangle;
            case Cartesian2:
                return czmlInterval.cartesian2;
            case Cartesian3:
                return unwrapCartesianInterval(czmlInterval);
            case Color:
                return unwrapColorInterval(czmlInterval);
            case ColorBlendMode:
                return ColorBlendMode[defaultValue(czmlInterval.colorBlendMode, czmlInterval)];
            case CornerType:
                return CornerType[defaultValue(czmlInterval.cornerType, czmlInterval)];
            case HeightReference:
                return HeightReference[defaultValue(czmlInterval.heightReference, czmlInterval)];
            case HorizontalOrigin:
                return HorizontalOrigin[defaultValue(czmlInterval.horizontalOrigin, czmlInterval)];
            case Image:
                return unwrapUriInterval(czmlInterval, sourceUri);
            case JulianDate:
                return JulianDate.fromIso8601(defaultValue(czmlInterval.date, czmlInterval));
            case LabelStyle:
                return LabelStyle[defaultValue(czmlInterval.labelStyle, czmlInterval)];
            case Number:
                return defaultValue(czmlInterval.number, czmlInterval);
            case NearFarScalar:
                return czmlInterval.nearFarScalar;
            case Object:
<<<<<<< HEAD
                return defaultValue(czmlInterval.value, czmlInterval);
=======
                return defaultValue(defaultValue(czmlInterval.object, czmlInterval.value), czmlInterval);
>>>>>>> e042f3c8
            case Quaternion:
                return unwrapQuaternionInterval(czmlInterval);
            case Rectangle:
                return unwrapRectangleInterval(czmlInterval);
            case Rotation:
                return defaultValue(czmlInterval.number, czmlInterval);
            case ShadowMode:
                return ShadowMode[defaultValue(defaultValue(czmlInterval.shadowMode, czmlInterval.shadows), czmlInterval)];
            case String:
                return defaultValue(czmlInterval.string, czmlInterval);
            case StripeOrientation:
                return StripeOrientation[defaultValue(czmlInterval.stripeOrientation, czmlInterval)];
            case Uri:
                return unwrapUriInterval(czmlInterval, sourceUri);
            case VerticalOrigin:
                return VerticalOrigin[defaultValue(czmlInterval.verticalOrigin, czmlInterval)];
            default:
                throw new RuntimeError(type);
        }
    }

    var interpolators = {
        HERMITE : HermitePolynomialApproximation,
        LAGRANGE : LagrangePolynomialApproximation,
        LINEAR : LinearApproximation
    };

    function updateInterpolationSettings(packetData, property) {
        var interpolationAlgorithm = packetData.interpolationAlgorithm;
        if (defined(interpolationAlgorithm) || defined(packetData.interpolationDegree)) {
            property.setInterpolationOptions({
                interpolationAlgorithm : interpolators[interpolationAlgorithm],
                interpolationDegree : packetData.interpolationDegree
            });
        }

        var forwardExtrapolationType = packetData.forwardExtrapolationType;
        if (defined(forwardExtrapolationType)) {
            property.forwardExtrapolationType = ExtrapolationType[forwardExtrapolationType];
        }

        var forwardExtrapolationDuration = packetData.forwardExtrapolationDuration;
        if (defined(forwardExtrapolationDuration)) {
            property.forwardExtrapolationDuration = forwardExtrapolationDuration;
        }

        var backwardExtrapolationType = packetData.backwardExtrapolationType;
        if (defined(backwardExtrapolationType)) {
            property.backwardExtrapolationType = ExtrapolationType[backwardExtrapolationType];
        }

        var backwardExtrapolationDuration = packetData.backwardExtrapolationDuration;
        if (defined(backwardExtrapolationDuration)) {
            property.backwardExtrapolationDuration = backwardExtrapolationDuration;
        }
    }

    function processProperty(type, object, propertyName, packetData, constrainedInterval, sourceUri, entityCollection) {
        var combinedInterval;
        var packetInterval = packetData.interval;
        if (defined(packetInterval)) {
            iso8601Scratch.iso8601 = packetInterval;
            combinedInterval = TimeInterval.fromIso8601(iso8601Scratch);
            if (defined(constrainedInterval)) {
                combinedInterval = TimeInterval.intersect(combinedInterval, constrainedInterval, scratchTimeInterval);
            }
        } else if (defined(constrainedInterval)) {
            combinedInterval = constrainedInterval;
        }

        var packedLength;
        var isSampled;
        var unwrappedInterval;
        var unwrappedIntervalLength;
        var isReference = defined(packetData.reference);
        var hasInterval = defined(combinedInterval) && !combinedInterval.equals(Iso8601.MAXIMUM_INTERVAL);

        if (!isReference) {
            unwrappedInterval = unwrapInterval(type, packetData, sourceUri);
            packedLength = defaultValue(type.packedLength, 1);
            unwrappedIntervalLength = defaultValue(unwrappedInterval.length, 1);
            isSampled = !defined(packetData.array) && (typeof unwrappedInterval !== 'string') && (unwrappedIntervalLength > packedLength) && (type !== Object);
        }

        //Rotation is a special case because it represents a native type (Number)
        //and therefore does not need to be unpacked when loaded as a constant value.
        var needsUnpacking = typeof type.unpack === 'function' && type !== Rotation;

        //Any time a constant value is assigned, it completely blows away anything else.
        if (!isSampled && !hasInterval) {
            if (isReference) {
                object[propertyName] = makeReference(entityCollection, packetData.reference);
            } else if (needsUnpacking) {
                object[propertyName] = new ConstantProperty(type.unpack(unwrappedInterval, 0));
            } else {
                object[propertyName] = new ConstantProperty(unwrappedInterval);
            }
            return;
        }

        var property = object[propertyName];

        var epoch;
        var packetEpoch = packetData.epoch;
        if (defined(packetEpoch)) {
            epoch = JulianDate.fromIso8601(packetEpoch);
        }

        //Without an interval, any sampled value is infinite, meaning it completely
        //replaces any non-sampled property that may exist.
        if (isSampled && !hasInterval) {
            if (!(property instanceof SampledProperty)) {
                property = new SampledProperty(type);
                object[propertyName] = property;
            }
            property.addSamplesPackedArray(unwrappedInterval, epoch);
            updateInterpolationSettings(packetData, property);
            return;
        }

        var interval;

        //A constant value with an interval is normally part of a TimeIntervalCollection,
        //However, if the current property is not a time-interval collection, we need
        //to turn it into a Composite, preserving the old data with the new interval.
        if (!isSampled && hasInterval) {
            //Create a new interval for the constant value.
            combinedInterval = combinedInterval.clone();
            if (isReference) {
                combinedInterval.data = makeReference(entityCollection, packetData.reference);
            } else if (needsUnpacking) {
                combinedInterval.data = type.unpack(unwrappedInterval, 0);
            } else {
                combinedInterval.data = unwrappedInterval;
            }

            //If no property exists, simply use a new interval collection
            if (!defined(property)) {
                if (isReference) {
                    property = new CompositeProperty();
                } else {
                    property = new TimeIntervalCollectionProperty();
                }
                object[propertyName] = property;
            }

            if (!isReference && property instanceof TimeIntervalCollectionProperty) {
                //If we create a collection, or it already existed, use it.
                property.intervals.addInterval(combinedInterval);
            } else if (property instanceof CompositeProperty) {
                //If the collection was already a CompositeProperty, use it.
                combinedInterval.data = isReference ? combinedInterval.data : new ConstantProperty(combinedInterval.data);
                property.intervals.addInterval(combinedInterval);
            } else {
                //Otherwise, create a CompositeProperty but preserve the existing data.

                //Put the old property in an infinite interval.
                interval = Iso8601.MAXIMUM_INTERVAL.clone();
                interval.data = property;

                //Create the composite.
                property = new CompositeProperty();
                object[propertyName] = property;

                //add the old property interval
                property.intervals.addInterval(interval);

                //Change the new data to a ConstantProperty and add it.
                combinedInterval.data = isReference ? combinedInterval.data : new ConstantProperty(combinedInterval.data);
                property.intervals.addInterval(combinedInterval);
            }

            return;
        }

        //isSampled && hasInterval
        if (!defined(property)) {
            property = new CompositeProperty();
            object[propertyName] = property;
        }

        //create a CompositeProperty but preserve the existing data.
        if (!(property instanceof CompositeProperty)) {
            //Put the old property in an infinite interval.
            interval = Iso8601.MAXIMUM_INTERVAL.clone();
            interval.data = property;

            //Create the composite.
            property = new CompositeProperty();
            object[propertyName] = property;

            //add the old property interval
            property.intervals.addInterval(interval);
        }

        //Check if the interval already exists in the composite
        var intervals = property.intervals;
        interval = intervals.findInterval(combinedInterval);
        if (!defined(interval) || !(interval.data instanceof SampledProperty)) {
            //If not, create a SampledProperty for it.
            interval = combinedInterval.clone();
            interval.data = new SampledProperty(type);
            intervals.addInterval(interval);
        }
        interval.data.addSamplesPackedArray(unwrappedInterval, epoch);
        updateInterpolationSettings(packetData, interval.data);
    }

    function processPacketData(type, object, propertyName, packetData, interval, sourceUri, entityCollection) {
        if (!defined(packetData)) {
            return;
        }

        if (isArray(packetData)) {
            for (var i = 0, len = packetData.length; i < len; i++) {
                processProperty(type, object, propertyName, packetData[i], interval, sourceUri, entityCollection);
            }
        } else {
            processProperty(type, object, propertyName, packetData, interval, sourceUri, entityCollection);
        }
    }

    function processPositionProperty(object, propertyName, packetData, constrainedInterval, sourceUri, entityCollection) {
        var combinedInterval;
        var packetInterval = packetData.interval;
        if (defined(packetInterval)) {
            iso8601Scratch.iso8601 = packetInterval;
            combinedInterval = TimeInterval.fromIso8601(iso8601Scratch);
            if (defined(constrainedInterval)) {
                combinedInterval = TimeInterval.intersect(combinedInterval, constrainedInterval, scratchTimeInterval);
            }
        } else if (defined(constrainedInterval)) {
            combinedInterval = constrainedInterval;
        }

        var referenceFrame;
        var unwrappedInterval;
        var isSampled = false;
        var unwrappedIntervalLength;
        var numberOfDerivatives = defined(packetData.cartesianVelocity) ? 1 : 0;
        var packedLength = Cartesian3.packedLength * (numberOfDerivatives + 1);
        var isReference = defined(packetData.reference);
        var hasInterval = defined(combinedInterval) && !combinedInterval.equals(Iso8601.MAXIMUM_INTERVAL);

        if (!isReference) {
            if (defined(packetData.referenceFrame)) {
                referenceFrame = ReferenceFrame[packetData.referenceFrame];
            }
            referenceFrame = defaultValue(referenceFrame, ReferenceFrame.FIXED);
            unwrappedInterval = unwrapCartesianInterval(packetData);
            unwrappedIntervalLength = defaultValue(unwrappedInterval.length, 1);
            isSampled = unwrappedIntervalLength > packedLength;
        }

        //Any time a constant value is assigned, it completely blows away anything else.
        if (!isSampled && !hasInterval) {
            if (isReference) {
                object[propertyName] = makeReference(entityCollection, packetData.reference);
            } else {
                object[propertyName] = new ConstantPositionProperty(Cartesian3.unpack(unwrappedInterval), referenceFrame);
            }
            return;
        }

        var property = object[propertyName];

        var epoch;
        var packetEpoch = packetData.epoch;
        if (defined(packetEpoch)) {
            epoch = JulianDate.fromIso8601(packetEpoch);
        }

        //Without an interval, any sampled value is infinite, meaning it completely
        //replaces any non-sampled property that may exist.
        if (isSampled && !hasInterval) {
            if (!(property instanceof SampledPositionProperty) || (defined(referenceFrame) && property.referenceFrame !== referenceFrame)) {
                property = new SampledPositionProperty(referenceFrame, numberOfDerivatives);
                object[propertyName] = property;
            }
            property.addSamplesPackedArray(unwrappedInterval, epoch);
            updateInterpolationSettings(packetData, property);
            return;
        }

        var interval;

        //A constant value with an interval is normally part of a TimeIntervalCollection,
        //However, if the current property is not a time-interval collection, we need
        //to turn it into a Composite, preserving the old data with the new interval.
        if (!isSampled && hasInterval) {
            //Create a new interval for the constant value.
            combinedInterval = combinedInterval.clone();
            if (isReference) {
                combinedInterval.data = makeReference(entityCollection, packetData.reference);
            } else {
                combinedInterval.data = Cartesian3.unpack(unwrappedInterval);
            }

            //If no property exists, simply use a new interval collection
            if (!defined(property)) {
                if (isReference) {
                    property = new CompositePositionProperty(referenceFrame);
                } else {
                    property = new TimeIntervalCollectionPositionProperty(referenceFrame);
                }
                object[propertyName] = property;
            }

            if (!isReference && property instanceof TimeIntervalCollectionPositionProperty && (defined(referenceFrame) && property.referenceFrame === referenceFrame)) {
                //If we create a collection, or it already existed, use it.
                property.intervals.addInterval(combinedInterval);
            } else if (property instanceof CompositePositionProperty) {
                //If the collection was already a CompositePositionProperty, use it.
                combinedInterval.data = isReference ? combinedInterval.data : new ConstantPositionProperty(combinedInterval.data, referenceFrame);
                property.intervals.addInterval(combinedInterval);
            } else {
                //Otherwise, create a CompositePositionProperty but preserve the existing data.

                //Put the old property in an infinite interval.
                interval = Iso8601.MAXIMUM_INTERVAL.clone();
                interval.data = property;

                //Create the composite.
                property = new CompositePositionProperty(property.referenceFrame);
                object[propertyName] = property;

                //add the old property interval
                property.intervals.addInterval(interval);

                //Change the new data to a ConstantPositionProperty and add it.
                combinedInterval.data = isReference ? combinedInterval.data : new ConstantPositionProperty(combinedInterval.data, referenceFrame);
                property.intervals.addInterval(combinedInterval);
            }

            return;
        }

        //isSampled && hasInterval
        if (!defined(property)) {
            property = new CompositePositionProperty(referenceFrame);
            object[propertyName] = property;
        } else if (!(property instanceof CompositePositionProperty)) {
            //create a CompositeProperty but preserve the existing data.
            //Put the old property in an infinite interval.
            interval = Iso8601.MAXIMUM_INTERVAL.clone();
            interval.data = property;

            //Create the composite.
            property = new CompositePositionProperty(property.referenceFrame);
            object[propertyName] = property;

            //add the old property interval
            property.intervals.addInterval(interval);
        }

        //Check if the interval already exists in the composite
        var intervals = property.intervals;
        interval = intervals.findInterval(combinedInterval);
        if (!defined(interval) || !(interval.data instanceof SampledPositionProperty) || (defined(referenceFrame) && interval.data.referenceFrame !== referenceFrame)) {
            //If not, create a SampledPositionProperty for it.
            interval = combinedInterval.clone();
            interval.data = new SampledPositionProperty(referenceFrame, numberOfDerivatives);
            intervals.addInterval(interval);
        }
        interval.data.addSamplesPackedArray(unwrappedInterval, epoch);
        updateInterpolationSettings(packetData, interval.data);
    }

    function processPositionPacketData(object, propertyName, packetData, interval, sourceUri, entityCollection) {
        if (!defined(packetData)) {
            return;
        }

        if (isArray(packetData)) {
            for (var i = 0, len = packetData.length; i < len; i++) {
                processPositionProperty(object, propertyName, packetData[i], interval, sourceUri, entityCollection);
            }
        } else {
            processPositionProperty(object, propertyName, packetData, interval, sourceUri, entityCollection);
        }
    }

    function processMaterialProperty(object, propertyName, packetData, constrainedInterval, sourceUri, entityCollection) {
        var combinedInterval;
        var packetInterval = packetData.interval;
        if (defined(packetInterval)) {
            iso8601Scratch.iso8601 = packetInterval;
            combinedInterval = TimeInterval.fromIso8601(iso8601Scratch);
            if (defined(constrainedInterval)) {
                combinedInterval = TimeInterval.intersect(combinedInterval, constrainedInterval, scratchTimeInterval);
            }
        } else if (defined(constrainedInterval)) {
            combinedInterval = constrainedInterval;
        }

        var property = object[propertyName];
        var existingMaterial;
        var existingInterval;

        if (defined(combinedInterval)) {
            if (!(property instanceof CompositeMaterialProperty)) {
                property = new CompositeMaterialProperty();
                object[propertyName] = property;
            }
            //See if we already have data at that interval.
            var thisIntervals = property.intervals;
            existingInterval = thisIntervals.findInterval({
                start : combinedInterval.start,
                stop : combinedInterval.stop
            });
            if (defined(existingInterval)) {
                //We have an interval, but we need to make sure the
                //new data is the same type of material as the old data.
                existingMaterial = existingInterval.data;
            } else {
                //If not, create it.
                existingInterval = combinedInterval.clone();
                thisIntervals.addInterval(existingInterval);
            }
        } else {
            existingMaterial = property;
        }

        var materialData;
        if (defined(packetData.solidColor)) {
            if (!(existingMaterial instanceof ColorMaterialProperty)) {
                existingMaterial = new ColorMaterialProperty();
            }
            materialData = packetData.solidColor;
            processPacketData(Color, existingMaterial, 'color', materialData.color, undefined, undefined, entityCollection);
        } else if (defined(packetData.grid)) {
            if (!(existingMaterial instanceof GridMaterialProperty)) {
                existingMaterial = new GridMaterialProperty();
            }
            materialData = packetData.grid;
            processPacketData(Color, existingMaterial, 'color', materialData.color, undefined, sourceUri, entityCollection);
            processPacketData(Number, existingMaterial, 'cellAlpha', materialData.cellAlpha, undefined, sourceUri, entityCollection);
            processPacketData(Cartesian2, existingMaterial, 'lineCount', materialData.lineCount, undefined, sourceUri, entityCollection);
            processPacketData(Cartesian2, existingMaterial, 'lineThickness', materialData.lineThickness, undefined, sourceUri, entityCollection);
            processPacketData(Cartesian2, existingMaterial, 'lineOffset', materialData.lineOffset, undefined, sourceUri, entityCollection);
        } else if (defined(packetData.image)) {
            if (!(existingMaterial instanceof ImageMaterialProperty)) {
                existingMaterial = new ImageMaterialProperty();
            }
            materialData = packetData.image;
            processPacketData(Image, existingMaterial, 'image', materialData.image, undefined, sourceUri, entityCollection);
            processPacketData(Cartesian2, existingMaterial, 'repeat', materialData.repeat, undefined, sourceUri, entityCollection);
            processPacketData(Color, existingMaterial, 'color', materialData.color, undefined, sourceUri, entityCollection);
            processPacketData(Boolean, existingMaterial, 'transparent', materialData.transparent, undefined, sourceUri, entityCollection);
        } else if (defined(packetData.stripe)) {
            if (!(existingMaterial instanceof StripeMaterialProperty)) {
                existingMaterial = new StripeMaterialProperty();
            }
            materialData = packetData.stripe;
            processPacketData(StripeOrientation, existingMaterial, 'orientation', materialData.orientation, undefined, sourceUri, entityCollection);
            processPacketData(Color, existingMaterial, 'evenColor', materialData.evenColor, undefined, sourceUri, entityCollection);
            processPacketData(Color, existingMaterial, 'oddColor', materialData.oddColor, undefined, sourceUri, entityCollection);
            processPacketData(Number, existingMaterial, 'offset', materialData.offset, undefined, sourceUri, entityCollection);
            processPacketData(Number, existingMaterial, 'repeat', materialData.repeat, undefined, sourceUri, entityCollection);
        } else if (defined(packetData.polylineOutline)) {
            if (!(existingMaterial instanceof PolylineOutlineMaterialProperty)) {
                existingMaterial = new PolylineOutlineMaterialProperty();
            }
            materialData = packetData.polylineOutline;
            processPacketData(Color, existingMaterial, 'color', materialData.color, undefined, sourceUri, entityCollection);
            processPacketData(Color, existingMaterial, 'outlineColor', materialData.outlineColor, undefined, sourceUri, entityCollection);
            processPacketData(Number, existingMaterial, 'outlineWidth', materialData.outlineWidth, undefined, sourceUri, entityCollection);
        } else if (defined(packetData.polylineGlow)) {
            if (!(existingMaterial instanceof PolylineGlowMaterialProperty)) {
                existingMaterial = new PolylineGlowMaterialProperty();
            }
            materialData = packetData.polylineGlow;
            processPacketData(Color, existingMaterial, 'color', materialData.color, undefined, sourceUri, entityCollection);
            processPacketData(Number, existingMaterial, 'glowPower', materialData.glowPower, undefined, sourceUri, entityCollection);
        } else if (defined(packetData.polylineArrow)) {
            if (!(existingMaterial instanceof PolylineArrowMaterialProperty)) {
                existingMaterial = new PolylineArrowMaterialProperty();
            }
            materialData = packetData.polylineArrow;
            processPacketData(Color, existingMaterial, 'color', materialData.color, undefined, undefined, entityCollection);
        }

        if (defined(existingInterval)) {
            existingInterval.data = existingMaterial;
        } else {
            object[propertyName] = existingMaterial;
        }
    }

    function processMaterialPacketData(object, propertyName, packetData, interval, sourceUri, entityCollection) {
        if (!defined(packetData)) {
            return;
        }

        if (isArray(packetData)) {
            for (var i = 0, len = packetData.length; i < len; i++) {
                processMaterialProperty(object, propertyName, packetData[i], interval, sourceUri, entityCollection);
            }
        } else {
            processMaterialProperty(object, propertyName, packetData, interval, sourceUri, entityCollection);
        }
    }

    function processName(entity, packet, entityCollection, sourceUri) {
        entity.name = defaultValue(packet.name, entity.name);
    }

    function processDescription(entity, packet, entityCollection, sourceUri) {
        var descriptionData = packet.description;
        if (defined(descriptionData)) {
            processPacketData(String, entity, 'description', descriptionData, undefined, sourceUri, entityCollection);
        }
    }

    function processPosition(entity, packet, entityCollection, sourceUri) {
        var positionData = packet.position;
        if (defined(positionData)) {
            processPositionPacketData(entity, 'position', positionData, undefined, sourceUri, entityCollection);
        }
    }

    //Process the 'properties' property
    function processProperties(entity, packet, entityCollection, sourceUri) {
        var propertiesData = packet.properties;
        if (defined(propertiesData)) {
            if (!defined(entity.properties)) {
                entity.properties = {};
            }
            var key;
            //We cannot simply call processPacketData(entity, 'properties', propertyData, undefined, sourceUri, entityCollection)
            //because each property of "properties" may vary separately.
            //The properties will be accessible as entity.properties.myprop.getValue(time).
            for (key in propertiesData) {
                if (propertiesData.hasOwnProperty(key)) {
                    processPacketData(Object, entity.properties, key, propertiesData[key], undefined, sourceUri, entityCollection);
                }
            }
        }
    }

    function processViewFrom(entity, packet, entityCollection, sourceUri) {
        var viewFromData = packet.viewFrom;
        if (defined(viewFromData)) {
            processPacketData(Cartesian3, entity, 'viewFrom', viewFromData, undefined, sourceUri, entityCollection);
        }
    }

    function processOrientation(entity, packet, entityCollection, sourceUri) {
        var orientationData = packet.orientation;
        if (defined(orientationData)) {
            processPacketData(Quaternion, entity, 'orientation', orientationData, undefined, sourceUri, entityCollection);
        }
    }

    function processProperties(entity, packet, entityCollection, sourceUri) {
        var propertiesData = packet.properties;
        if (defined(propertiesData)) {
            if (!defined(entity.properties)) {
                entity.properties = new PropertyBag();
            }
            //We cannot simply call processPacketData(entity, 'properties', propertyData, undefined, sourceUri, entityCollection)
            //because each property of "properties" may vary separately.
            //The properties will be accessible as entity.properties.myprop.getValue(time).

            for (var key in propertiesData) {
                if (propertiesData.hasOwnProperty(key)) {
                    if (!entity.properties.hasProperty(key)) {
                        entity.properties.addProperty(key);
                    }

                    var propertyData = propertiesData[key];
                    if (isArray(propertyData)) {
                        for (var i = 0, len = propertyData.length; i < len; i++) {
                            processProperty(getPropertyType(propertyData[i]), entity.properties, key, propertyData[i], undefined, sourceUri, entityCollection);
                        }
                    } else {
                        processProperty(getPropertyType(propertyData), entity.properties, key, propertyData, undefined, sourceUri, entityCollection);
                    }
                }
            }
        }
    }

    function processArrayPacketData(object, propertyName, packetData, entityCollection) {
        var references = packetData.references;
        if (defined(references)) {
            var properties = references.map(function(reference) {
                return makeReference(entityCollection, reference);
            });

            var iso8601Interval = packetData.interval;
            if (defined(iso8601Interval)) {
                iso8601Interval = TimeInterval.fromIso8601(iso8601Interval);
                if (!(object[propertyName] instanceof CompositePositionProperty)) {
                    iso8601Interval.data = new PropertyArray(properties);
                    var property = new CompositeProperty();
                    property.intervals.addInterval(iso8601Interval);
                    object[propertyName] = property;
                }
            } else {
                object[propertyName] = new PropertyArray(properties);
            }
        } else {
            processPacketData(Array, object, propertyName, packetData, undefined, undefined, entityCollection);
        }
    }

    function processArray(object, propertyName, packetData, entityCollection) {
        if (!defined(packetData)) {
            return;
        }

        if (isArray(packetData)) {
            for (var i = 0, length = packetData.length; i < length; ++i) {
                processArrayPacketData(object, propertyName, packetData[i], entityCollection);
            }
        } else {
            processArrayPacketData(object, propertyName, packetData, entityCollection);
        }
    }

    function processPositionsPacketData(object, propertyName, positionsData, entityCollection) {
        if (defined(positionsData.references)) {
            var properties = positionsData.references.map(function(reference) {
                return makeReference(entityCollection, reference);
            });

            var iso8601Interval = positionsData.interval;
            if (defined(iso8601Interval)) {
                iso8601Interval = TimeInterval.fromIso8601(iso8601Interval);
                if (!(object[propertyName] instanceof CompositePositionProperty)) {
                    iso8601Interval.data = new PositionPropertyArray(properties);
                    var property = new CompositePositionProperty();
                    property.intervals.addInterval(iso8601Interval);
                    object[propertyName] = property;
                }
            } else {
                object[propertyName] = new PositionPropertyArray(properties);
            }
        } else {
            if (defined(positionsData.cartesian)) {
                positionsData.array = Cartesian3.unpackArray(positionsData.cartesian);
            } else if (defined(positionsData.cartographicRadians)) {
                positionsData.array = Cartesian3.fromRadiansArrayHeights(positionsData.cartographicRadians);
            } else if (defined(positionsData.cartographicDegrees)) {
                positionsData.array = Cartesian3.fromDegreesArrayHeights(positionsData.cartographicDegrees);
            }

            if (defined(positionsData.array)) {
                processPacketData(Array, object, propertyName, positionsData, undefined, undefined, entityCollection);
            }
        }
    }

    function processPositions(object, propertyName, positionsData, entityCollection) {
        if (!defined(positionsData)) {
            return;
        }

        if (isArray(positionsData)) {
            for (var i = 0, length = positionsData.length; i < length; i++) {
                processPositionsPacketData(object, propertyName, positionsData[i], entityCollection);
            }
        } else {
            processPositionsPacketData(object, propertyName, positionsData, entityCollection);
        }
    }

    function processAvailability(entity, packet, entityCollection, sourceUri) {
        var interval;
        var packetData = packet.availability;
        if (!defined(packetData)) {
            return;
        }

        var intervals;
        if (isArray(packetData)) {
            var length = packetData.length;
            for (var i = 0; i < length; i++) {
                if (!defined(intervals)) {
                    intervals = new TimeIntervalCollection();
                }
                iso8601Scratch.iso8601 = packetData[i];
                interval = TimeInterval.fromIso8601(iso8601Scratch);
                intervals.addInterval(interval);
            }
        } else {
            iso8601Scratch.iso8601 = packetData;
            interval = TimeInterval.fromIso8601(iso8601Scratch);
            intervals = new TimeIntervalCollection();
            intervals.addInterval(interval);
        }
        entity.availability = intervals;
    }

    var iso8601Scratch = {
        iso8601 : undefined
    };

    function processAlignedAxis(billboard, packetData, interval, sourceUri, entityCollection) {
        if (!defined(packetData)) {
            return;
        }

        if (defined(packetData.velocityReference)) {
            billboard.alignedAxis = new VelocityVectorProperty(makeReference(entityCollection, packetData.velocityReference), true);
        } else {
            processPacketData(Cartesian3, billboard, 'alignedAxis', packetData, interval, sourceUri, entityCollection);
        }
    }

    function processBillboard(entity, packet, entityCollection, sourceUri) {
        var billboardData = packet.billboard;
        if (!defined(billboardData)) {
            return;
        }

        var interval;
        var intervalString = billboardData.interval;
        if (defined(intervalString)) {
            iso8601Scratch.iso8601 = intervalString;
            interval = TimeInterval.fromIso8601(iso8601Scratch);
        }

        var billboard = entity.billboard;
        if (!defined(billboard)) {
            entity.billboard = billboard = new BillboardGraphics();
        }

        processPacketData(Boolean, billboard, 'show', billboardData.show, interval, sourceUri, entityCollection);
        processPacketData(Image, billboard, 'image', billboardData.image, interval, sourceUri, entityCollection);
        processPacketData(Number, billboard, 'scale', billboardData.scale, interval, sourceUri, entityCollection);
        processPacketData(Cartesian2, billboard, 'pixelOffset', billboardData.pixelOffset, interval, sourceUri, entityCollection);
        processPacketData(Cartesian3, billboard, 'eyeOffset', billboardData.eyeOffset, interval, sourceUri, entityCollection);
        processPacketData(HorizontalOrigin, billboard, 'horizontalOrigin', billboardData.horizontalOrigin, interval, sourceUri, entityCollection);
        processPacketData(VerticalOrigin, billboard, 'verticalOrigin', billboardData.verticalOrigin, interval, sourceUri, entityCollection);
        processPacketData(HeightReference, billboard, 'heightReference', billboardData.heightReference, interval, sourceUri, entityCollection);
        processPacketData(Color, billboard, 'color', billboardData.color, interval, sourceUri, entityCollection);
        processPacketData(Rotation, billboard, 'rotation', billboardData.rotation, interval, sourceUri, entityCollection);
        processAlignedAxis(billboard, billboardData.alignedAxis, interval, sourceUri, entityCollection);
        processPacketData(Boolean, billboard, 'sizeInMeters', billboardData.sizeInMeters, interval, sourceUri, entityCollection);
        processPacketData(Number, billboard, 'width', billboardData.width, interval, sourceUri, entityCollection);
        processPacketData(Number, billboard, 'height', billboardData.height, interval, sourceUri, entityCollection);
        processPacketData(NearFarScalar, billboard, 'scaleByDistance', billboardData.scaleByDistance, interval, sourceUri, entityCollection);
        processPacketData(NearFarScalar, billboard, 'translucencyByDistance', billboardData.translucencyByDistance, interval, sourceUri, entityCollection);
        processPacketData(NearFarScalar, billboard, 'pixelOffsetScaleByDistance', billboardData.pixelOffsetScaleByDistance, interval, sourceUri, entityCollection);
        processPacketData(BoundingRectangle, billboard, 'imageSubRegion', billboardData.imageSubRegion, interval, sourceUri, entityCollection);
    }

    function processBox(entity, packet, entityCollection, sourceUri) {
        var boxData = packet.box;
        if (!defined(boxData)) {
            return;
        }

        var interval;
        var intervalString = boxData.interval;
        if (defined(intervalString)) {
            iso8601Scratch.iso8601 = intervalString;
            interval = TimeInterval.fromIso8601(iso8601Scratch);
        }

        var box = entity.box;
        if (!defined(box)) {
            entity.box = box = new BoxGraphics();
        }

        processPacketData(Boolean, box, 'show', boxData.show, interval, sourceUri, entityCollection);
        processPacketData(Cartesian3, box, 'dimensions', boxData.dimensions, interval, sourceUri, entityCollection);
        processPacketData(Boolean, box, 'fill', boxData.fill, interval, sourceUri, entityCollection);
        processMaterialPacketData(box, 'material', boxData.material, interval, sourceUri, entityCollection);
        processPacketData(Boolean, box, 'outline', boxData.outline, interval, sourceUri, entityCollection);
        processPacketData(Color, box, 'outlineColor', boxData.outlineColor, interval, sourceUri, entityCollection);
        processPacketData(Number, box, 'outlineWidth', boxData.outlineWidth, interval, sourceUri, entityCollection);
        processPacketData(ShadowMode, box, 'shadows', boxData.shadows, interval, sourceUri, entityCollection);
    }

    function processCorridor(entity, packet, entityCollection, sourceUri) {
        var corridorData = packet.corridor;
        if (!defined(corridorData)) {
            return;
        }

        var interval;
        var intervalString = corridorData.interval;
        if (defined(intervalString)) {
            iso8601Scratch.iso8601 = intervalString;
            interval = TimeInterval.fromIso8601(iso8601Scratch);
        }

        var corridor = entity.corridor;
        if (!defined(corridor)) {
            entity.corridor = corridor = new CorridorGraphics();
        }

        processPacketData(Boolean, corridor, 'show', corridorData.show, interval, sourceUri, entityCollection);
        processPositions(corridor, 'positions', corridorData.positions, entityCollection);
        processPacketData(Number, corridor, 'width', corridorData.width, interval, sourceUri, entityCollection);
        processPacketData(Number, corridor, 'height', corridorData.height, interval, sourceUri, entityCollection);
        processPacketData(Number, corridor, 'extrudedHeight', corridorData.extrudedHeight, interval, sourceUri, entityCollection);
        processPacketData(CornerType, corridor, 'cornerType', corridorData.cornerType, interval, sourceUri, entityCollection);
        processPacketData(Number, corridor, 'granularity', corridorData.granularity, interval, sourceUri, entityCollection);
        processPacketData(Boolean, corridor, 'fill', corridorData.fill, interval, sourceUri, entityCollection);
        processMaterialPacketData(corridor, 'material', corridorData.material, interval, sourceUri, entityCollection);
        processPacketData(Boolean, corridor, 'outline', corridorData.outline, interval, sourceUri, entityCollection);
        processPacketData(Color, corridor, 'outlineColor', corridorData.outlineColor, interval, sourceUri, entityCollection);
        processPacketData(Number, corridor, 'outlineWidth', corridorData.outlineWidth, interval, sourceUri, entityCollection);
        processPacketData(ShadowMode, corridor, 'shadows', corridorData.shadows, interval, sourceUri, entityCollection);
    }

    function processCylinder(entity, packet, entityCollection, sourceUri) {
        var cylinderData = packet.cylinder;
        if (!defined(cylinderData)) {
            return;
        }

        var interval;
        var intervalString = cylinderData.interval;
        if (defined(intervalString)) {
            iso8601Scratch.iso8601 = intervalString;
            interval = TimeInterval.fromIso8601(iso8601Scratch);
        }

        var cylinder = entity.cylinder;
        if (!defined(cylinder)) {
            entity.cylinder = cylinder = new CylinderGraphics();
        }

        processPacketData(Boolean, cylinder, 'show', cylinderData.show, interval, sourceUri, entityCollection);
        processPacketData(Number, cylinder, 'length', cylinderData.length, interval, sourceUri, entityCollection);
        processPacketData(Number, cylinder, 'topRadius', cylinderData.topRadius, interval, sourceUri, entityCollection);
        processPacketData(Number, cylinder, 'bottomRadius', cylinderData.bottomRadius, interval, sourceUri, entityCollection);
        processPacketData(Boolean, cylinder, 'fill', cylinderData.fill, interval, sourceUri, entityCollection);
        processMaterialPacketData(cylinder, 'material', cylinderData.material, interval, sourceUri, entityCollection);
        processPacketData(Boolean, cylinder, 'outline', cylinderData.outline, interval, sourceUri, entityCollection);
        processPacketData(Color, cylinder, 'outlineColor', cylinderData.outlineColor, interval, sourceUri, entityCollection);
        processPacketData(Number, cylinder, 'outlineWidth', cylinderData.outlineWidth, interval, sourceUri, entityCollection);
        processPacketData(Number, cylinder, 'numberOfVerticalLines', cylinderData.numberOfVerticalLines, interval, sourceUri, entityCollection);
        processPacketData(Number, cylinder, 'slices', cylinderData.slices, interval, sourceUri, entityCollection);
        processPacketData(ShadowMode, cylinder, 'shadows', cylinderData.shadows, interval, sourceUri, entityCollection);
    }

    function processDocument(packet, dataSource) {
        var version = packet.version;
        if (defined(version)) {
            if (typeof version === 'string') {
                var tokens = version.split('.');
                if (tokens.length === 2) {
                    if (tokens[0] !== '1') {
                        throw new RuntimeError('Cesium only supports CZML version 1.');
                    }
                    dataSource._version = version;
                }
            }
        }

        if (!defined(dataSource._version)) {
            throw new RuntimeError('CZML version information invalid.  It is expected to be a property on the document object in the <Major>.<Minor> version format.');
        }

        var documentPacket = dataSource._documentPacket;

        if (defined(packet.name)) {
            documentPacket.name = packet.name;
        }

        var clockPacket = packet.clock;
        if (defined(clockPacket)) {
            var clock = documentPacket.clock;
            if (!defined(clock)) {
                documentPacket.clock = {
                    interval : clockPacket.interval,
                    currentTime : clockPacket.currentTime,
                    range : clockPacket.range,
                    step : clockPacket.step,
                    multiplier : clockPacket.multiplier
                };
            } else {
                clock.interval = defaultValue(clockPacket.interval, clock.interval);
                clock.currentTime = defaultValue(clockPacket.currentTime, clock.currentTime);
                clock.range = defaultValue(clockPacket.range, clock.range);
                clock.step = defaultValue(clockPacket.step, clock.step);
                clock.multiplier = defaultValue(clockPacket.multiplier, clock.multiplier);
            }
        }
    }

    function processEllipse(entity, packet, entityCollection, sourceUri) {
        var ellipseData = packet.ellipse;
        if (!defined(ellipseData)) {
            return;
        }

        var interval;
        var intervalString = ellipseData.interval;
        if (defined(intervalString)) {
            iso8601Scratch.iso8601 = intervalString;
            interval = TimeInterval.fromIso8601(iso8601Scratch);
        }

        var ellipse = entity.ellipse;
        if (!defined(ellipse)) {
            entity.ellipse = ellipse = new EllipseGraphics();
        }

        processPacketData(Boolean, ellipse, 'show', ellipseData.show, interval, sourceUri, entityCollection);
        processPacketData(Number, ellipse, 'semiMajorAxis', ellipseData.semiMajorAxis, interval, sourceUri, entityCollection);
        processPacketData(Number, ellipse, 'semiMinorAxis', ellipseData.semiMinorAxis, interval, sourceUri, entityCollection);
        processPacketData(Number, ellipse, 'height', ellipseData.height, interval, sourceUri, entityCollection);
        processPacketData(Number, ellipse, 'extrudedHeight', ellipseData.extrudedHeight, interval, sourceUri, entityCollection);
        processPacketData(Rotation, ellipse, 'rotation', ellipseData.rotation, interval, sourceUri, entityCollection);
        processPacketData(Rotation, ellipse, 'stRotation', ellipseData.stRotation, interval, sourceUri, entityCollection);
        processPacketData(Number, ellipse, 'granularity', ellipseData.granularity, interval, sourceUri, entityCollection);
        processPacketData(Boolean, ellipse, 'fill', ellipseData.fill, interval, sourceUri, entityCollection);
        processMaterialPacketData(ellipse, 'material', ellipseData.material, interval, sourceUri, entityCollection);
        processPacketData(Boolean, ellipse, 'outline', ellipseData.outline, interval, sourceUri, entityCollection);
        processPacketData(Color, ellipse, 'outlineColor', ellipseData.outlineColor, interval, sourceUri, entityCollection);
        processPacketData(Number, ellipse, 'outlineWidth', ellipseData.outlineWidth, interval, sourceUri, entityCollection);
        processPacketData(Number, ellipse, 'numberOfVerticalLines', ellipseData.numberOfVerticalLines, interval, sourceUri, entityCollection);
        processPacketData(ShadowMode, ellipse, 'shadows', ellipseData.shadows, interval, sourceUri, entityCollection);
    }

    function processEllipsoid(entity, packet, entityCollection, sourceUri) {
        var ellipsoidData = packet.ellipsoid;
        if (!defined(ellipsoidData)) {
            return;
        }

        var interval;
        var intervalString = ellipsoidData.interval;
        if (defined(intervalString)) {
            iso8601Scratch.iso8601 = intervalString;
            interval = TimeInterval.fromIso8601(iso8601Scratch);
        }

        var ellipsoid = entity.ellipsoid;
        if (!defined(ellipsoid)) {
            entity.ellipsoid = ellipsoid = new EllipsoidGraphics();
        }

        processPacketData(Boolean, ellipsoid, 'show', ellipsoidData.show, interval, sourceUri, entityCollection);
        processPacketData(Cartesian3, ellipsoid, 'radii', ellipsoidData.radii, interval, sourceUri, entityCollection);
        processPacketData(Boolean, ellipsoid, 'fill', ellipsoidData.fill, interval, sourceUri, entityCollection);
        processMaterialPacketData(ellipsoid, 'material', ellipsoidData.material, interval, sourceUri, entityCollection);
        processPacketData(Boolean, ellipsoid, 'outline', ellipsoidData.outline, interval, sourceUri, entityCollection);
        processPacketData(Color, ellipsoid, 'outlineColor', ellipsoidData.outlineColor, interval, sourceUri, entityCollection);
        processPacketData(Number, ellipsoid, 'outlineWidth', ellipsoidData.outlineWidth, interval, sourceUri, entityCollection);
        processPacketData(Number, ellipsoid, 'stackPartitions', ellipsoidData.stackPartitions, interval, sourceUri, entityCollection);
        processPacketData(Number, ellipsoid, 'slicePartitions', ellipsoidData.slicePartitions, interval, sourceUri, entityCollection);
        processPacketData(Number, ellipsoid, 'subdivisions', ellipsoidData.subdivisions, interval, sourceUri, entityCollection);
        processPacketData(ShadowMode, ellipsoid, 'shadows', ellipsoidData.shadows, interval, sourceUri, entityCollection);
    }

    function processLabel(entity, packet, entityCollection, sourceUri) {
        var labelData = packet.label;
        if (!defined(labelData)) {
            return;
        }

        var interval;
        var intervalString = labelData.interval;
        if (defined(intervalString)) {
            iso8601Scratch.iso8601 = intervalString;
            interval = TimeInterval.fromIso8601(iso8601Scratch);
        }

        var label = entity.label;
        if (!defined(label)) {
            entity.label = label = new LabelGraphics();
        }

        processPacketData(Boolean, label, 'show', labelData.show, interval, sourceUri, entityCollection);
        processPacketData(String, label, 'text', labelData.text, interval, sourceUri, entityCollection);
        processPacketData(String, label, 'font', labelData.font, interval, sourceUri, entityCollection);
        processPacketData(LabelStyle, label, 'style', labelData.style, interval, sourceUri, entityCollection);
        processPacketData(Number, label, 'scale', labelData.scale, interval, sourceUri, entityCollection);
        processPacketData(Boolean, label, 'showBackground', labelData.showBackground, interval, sourceUri, entityCollection);
        processPacketData(Color, label, 'backgroundColor', labelData.backgroundColor, interval, sourceUri, entityCollection);
        processPacketData(Cartesian2, label, 'backgroundPadding', labelData.backgroundPadding, interval, sourceUri, entityCollection);
        processPacketData(Cartesian2, label, 'pixelOffset', labelData.pixelOffset, interval, sourceUri, entityCollection);
        processPacketData(Cartesian3, label, 'eyeOffset', labelData.eyeOffset, interval, sourceUri, entityCollection);
        processPacketData(HorizontalOrigin, label, 'horizontalOrigin', labelData.horizontalOrigin, interval, sourceUri, entityCollection);
        processPacketData(VerticalOrigin, label, 'verticalOrigin', labelData.verticalOrigin, interval, sourceUri, entityCollection);
        processPacketData(HeightReference, label, 'heightReference', labelData.heightReference, interval, sourceUri, entityCollection);
        processPacketData(Color, label, 'fillColor', labelData.fillColor, interval, sourceUri, entityCollection);
        processPacketData(Color, label, 'outlineColor', labelData.outlineColor, interval, sourceUri, entityCollection);
        processPacketData(Number, label, 'outlineWidth', labelData.outlineWidth, interval, sourceUri, entityCollection);
        processPacketData(NearFarScalar, label, 'translucencyByDistance', labelData.translucencyByDistance, interval, sourceUri, entityCollection);
        processPacketData(NearFarScalar, label, 'pixelOffsetScaleByDistance', labelData.pixelOffsetScaleByDistance, interval, sourceUri, entityCollection);
    }

    function processModel(entity, packet, entityCollection, sourceUri) {
        var modelData = packet.model;
        if (!defined(modelData)) {
            return;
        }

        var interval;
        var intervalString = modelData.interval;
        if (defined(intervalString)) {
            iso8601Scratch.iso8601 = intervalString;
            interval = TimeInterval.fromIso8601(iso8601Scratch);
        }

        var model = entity.model;
        if (!defined(model)) {
            entity.model = model = new ModelGraphics();
        }

        processPacketData(Boolean, model, 'show', modelData.show, interval, sourceUri, entityCollection);
        processPacketData(Uri, model, 'uri', modelData.gltf, interval, sourceUri, entityCollection);
        processPacketData(Number, model, 'scale', modelData.scale, interval, sourceUri, entityCollection);
        processPacketData(Number, model, 'minimumPixelSize', modelData.minimumPixelSize, interval, sourceUri, entityCollection);
        processPacketData(Number, model, 'maximumScale', modelData.maximumScale, interval, sourceUri, entityCollection);
        processPacketData(Boolean, model, 'incrementallyLoadTextures', modelData.incrementallyLoadTextures, interval, sourceUri, entityCollection);
        processPacketData(Boolean, model, 'runAnimations', modelData.runAnimations, interval, sourceUri, entityCollection);
        processPacketData(ShadowMode, model, 'shadows', modelData.shadows, interval, sourceUri, entityCollection);
        processPacketData(HeightReference, model, 'heightReference', modelData.heightReference, interval, sourceUri, entityCollection);
        processPacketData(Color, model, 'silhouetteColor', modelData.silhouetteColor, interval, sourceUri, entityCollection);
        processPacketData(Number, model, 'silhouetteSize', modelData.silhouetteSize, interval, sourceUri, entityCollection);
        processPacketData(Color, model, 'color', modelData.color, interval, sourceUri, entityCollection);
        processPacketData(ColorBlendMode, model, 'colorBlendMode', modelData.colorBlendMode, interval, sourceUri, entityCollection);
        processPacketData(Number, model, 'colorBlendAmount', modelData.colorBlendAmount, interval, sourceUri, entityCollection);

        var nodeTransformationsData = modelData.nodeTransformations;
        if (defined(nodeTransformationsData)) {
            if (isArray(nodeTransformationsData)) {
                for (var i = 0, len = nodeTransformationsData.length; i < len; i++) {
                    processNodeTransformations(model, nodeTransformationsData[i], interval, sourceUri, entityCollection);
                }
            } else {
                processNodeTransformations(model, nodeTransformationsData, interval, sourceUri, entityCollection);
            }
        }
    }

    function processNodeTransformations(model, nodeTransformationsData, constrainedInterval, sourceUri, entityCollection) {
        var combinedInterval;
        var packetInterval = nodeTransformationsData.interval;
        if (defined(packetInterval)) {
            iso8601Scratch.iso8601 = packetInterval;
            combinedInterval = TimeInterval.fromIso8601(iso8601Scratch);
            if (defined(constrainedInterval)) {
                combinedInterval = TimeInterval.intersect(combinedInterval, constrainedInterval, scratchTimeInterval);
            }
        } else if (defined(constrainedInterval)) {
            combinedInterval = constrainedInterval;
        }

        var nodeTransformations = model.nodeTransformations;
        var nodeNames = Object.keys(nodeTransformationsData);
        for (var i = 0, len = nodeNames.length; i < len; ++i) {
            var nodeName = nodeNames[i];

            if (nodeName === 'interval') {
                continue;
            }

            var nodeTransformationData = nodeTransformationsData[nodeName];

            if (!defined(nodeTransformationData)) {
                continue;
            }

            if (!defined(nodeTransformations)) {
                model.nodeTransformations = nodeTransformations = new PropertyBag();
            }

            if (!nodeTransformations.hasProperty(nodeName)) {
                nodeTransformations.addProperty(nodeName);
            }

            var nodeTransformation = nodeTransformations[nodeName];
            if (!defined(nodeTransformation)) {
                nodeTransformations[nodeName] = nodeTransformation = new NodeTransformationProperty();
            }

            processPacketData(Cartesian3, nodeTransformation, 'translation', nodeTransformationData.translation, combinedInterval, sourceUri, entityCollection);
            processPacketData(Quaternion, nodeTransformation, 'rotation', nodeTransformationData.rotation, combinedInterval, sourceUri, entityCollection);
            processPacketData(Cartesian3, nodeTransformation, 'scale', nodeTransformationData.scale, combinedInterval, sourceUri, entityCollection);
        }
    }

    function processPath(entity, packet, entityCollection, sourceUri) {
        var pathData = packet.path;
        if (!defined(pathData)) {
            return;
        }

        var interval;
        var intervalString = pathData.interval;
        if (defined(intervalString)) {
            iso8601Scratch.iso8601 = intervalString;
            interval = TimeInterval.fromIso8601(iso8601Scratch);
        }

        var path = entity.path;
        if (!defined(path)) {
            entity.path = path = new PathGraphics();
        }

        processPacketData(Boolean, path, 'show', pathData.show, interval, sourceUri, entityCollection);
        processPacketData(Number, path, 'width', pathData.width, interval, sourceUri, entityCollection);
        processPacketData(Number, path, 'resolution', pathData.resolution, interval, sourceUri, entityCollection);
        processPacketData(Number, path, 'leadTime', pathData.leadTime, interval, sourceUri, entityCollection);
        processPacketData(Number, path, 'trailTime', pathData.trailTime, interval, sourceUri, entityCollection);
        processMaterialPacketData(path, 'material', pathData.material, interval, sourceUri, entityCollection);
    }

    function processPoint(entity, packet, entityCollection, sourceUri) {
        var pointData = packet.point;
        if (!defined(pointData)) {
            return;
        }

        var interval;
        var intervalString = pointData.interval;
        if (defined(intervalString)) {
            iso8601Scratch.iso8601 = intervalString;
            interval = TimeInterval.fromIso8601(iso8601Scratch);
        }

        var point = entity.point;
        if (!defined(point)) {
            entity.point = point = new PointGraphics();
        }

        processPacketData(Boolean, point, 'show', pointData.show, interval, sourceUri, entityCollection);
        processPacketData(Number, point, 'pixelSize', pointData.pixelSize, interval, sourceUri, entityCollection);
        processPacketData(HeightReference, point, 'heightReference', pointData.heightReference, interval, sourceUri, entityCollection);
        processPacketData(Color, point, 'color', pointData.color, interval, sourceUri, entityCollection);
        processPacketData(Color, point, 'outlineColor', pointData.outlineColor, interval, sourceUri, entityCollection);
        processPacketData(Number, point, 'outlineWidth', pointData.outlineWidth, interval, sourceUri, entityCollection);
        processPacketData(NearFarScalar, point, 'scaleByDistance', pointData.scaleByDistance, interval, sourceUri, entityCollection);
        processPacketData(NearFarScalar, point, 'translucencyByDistance', pointData.translucencyByDistance, interval, sourceUri, entityCollection);
    }

    function processPolygon(entity, packet, entityCollection, sourceUri) {
        var polygonData = packet.polygon;
        if (!defined(polygonData)) {
            return;
        }

        var interval;
        var intervalString = polygonData.interval;
        if (defined(intervalString)) {
            iso8601Scratch.iso8601 = intervalString;
            interval = TimeInterval.fromIso8601(iso8601Scratch);
        }

        var polygon = entity.polygon;
        if (!defined(polygon)) {
            entity.polygon = polygon = new PolygonGraphics();
        }

        processPacketData(Boolean, polygon, 'show', polygonData.show, interval, sourceUri, entityCollection);
        processPositions(polygon, 'hierarchy', polygonData.positions, entityCollection);
        processPacketData(Number, polygon, 'height', polygonData.height, interval, sourceUri, entityCollection);
        processPacketData(Number, polygon, 'extrudedHeight', polygonData.extrudedHeight, interval, sourceUri, entityCollection);
        processPacketData(Rotation, polygon, 'stRotation', polygonData.stRotation, interval, sourceUri, entityCollection);
        processPacketData(Number, polygon, 'granularity', polygonData.granularity, interval, sourceUri, entityCollection);
        processPacketData(Boolean, polygon, 'fill', polygonData.fill, interval, sourceUri, entityCollection);
        processMaterialPacketData(polygon, 'material', polygonData.material, interval, sourceUri, entityCollection);
        processPacketData(Boolean, polygon, 'outline', polygonData.outline, interval, sourceUri, entityCollection);
        processPacketData(Color, polygon, 'outlineColor', polygonData.outlineColor, interval, sourceUri, entityCollection);
        processPacketData(Number, polygon, 'outlineWidth', polygonData.outlineWidth, interval, sourceUri, entityCollection);
        processPacketData(Boolean, polygon, 'perPositionHeight', polygonData.perPositionHeight, interval, sourceUri, entityCollection);
        processPacketData(Boolean, polygon, 'closeTop', polygonData.closeTop, interval, sourceUri, entityCollection);
        processPacketData(Boolean, polygon, 'closeBottom', polygonData.closeBottom, interval, sourceUri, entityCollection);
        processPacketData(ShadowMode, polygon, 'shadows', polygonData.shadows, interval, sourceUri, entityCollection);
    }

    function processPolyline(entity, packet, entityCollection, sourceUri) {
        var polylineData = packet.polyline;
        if (!defined(polylineData)) {
            return;
        }

        var interval;
        var intervalString = polylineData.interval;
        if (defined(intervalString)) {
            iso8601Scratch.iso8601 = intervalString;
            interval = TimeInterval.fromIso8601(iso8601Scratch);
        }

        var polyline = entity.polyline;
        if (!defined(polyline)) {
            entity.polyline = polyline = new PolylineGraphics();
        }

        processPacketData(Boolean, polyline, 'show', polylineData.show, interval, sourceUri, entityCollection);
        processPositions(polyline, 'positions', polylineData.positions, entityCollection);
        processPacketData(Number, polyline, 'width', polylineData.width, interval, sourceUri, entityCollection);
        processPacketData(Number, polyline, 'granularity', polylineData.granularity, interval, sourceUri, entityCollection);
        processMaterialPacketData(polyline, 'material', polylineData.material, interval, sourceUri, entityCollection);
        processPacketData(Boolean, polyline, 'followSurface', polylineData.followSurface, interval, sourceUri, entityCollection);
        processPacketData(ShadowMode, polyline, 'shadows', polylineData.shadows, interval, sourceUri, entityCollection);
    }

    function processRectangle(entity, packet, entityCollection, sourceUri) {
        var rectangleData = packet.rectangle;
        if (!defined(rectangleData)) {
            return;
        }

        var interval;
        var intervalString = rectangleData.interval;
        if (defined(intervalString)) {
            iso8601Scratch.iso8601 = intervalString;
            interval = TimeInterval.fromIso8601(iso8601Scratch);
        }

        var rectangle = entity.rectangle;
        if (!defined(rectangle)) {
            entity.rectangle = rectangle = new RectangleGraphics();
        }

        processPacketData(Boolean, rectangle, 'show', rectangleData.show, interval, sourceUri, entityCollection);
        processPacketData(Rectangle, rectangle, 'coordinates', rectangleData.coordinates, interval, sourceUri, entityCollection);
        processPacketData(Number, rectangle, 'height', rectangleData.height, interval, sourceUri, entityCollection);
        processPacketData(Number, rectangle, 'extrudedHeight', rectangleData.extrudedHeight, interval, sourceUri, entityCollection);
        processPacketData(Rotation, rectangle, 'rotation', rectangleData.rotation, interval, sourceUri, entityCollection);
        processPacketData(Rotation, rectangle, 'stRotation', rectangleData.stRotation, interval, sourceUri, entityCollection);
        processPacketData(Number, rectangle, 'granularity', rectangleData.granularity, interval, sourceUri, entityCollection);
        processPacketData(Boolean, rectangle, 'fill', rectangleData.fill, interval, sourceUri, entityCollection);
        processMaterialPacketData(rectangle, 'material', rectangleData.material, interval, sourceUri, entityCollection);
        processPacketData(Boolean, rectangle, 'outline', rectangleData.outline, interval, sourceUri, entityCollection);
        processPacketData(Color, rectangle, 'outlineColor', rectangleData.outlineColor, interval, sourceUri, entityCollection);
        processPacketData(Number, rectangle, 'outlineWidth', rectangleData.outlineWidth, interval, sourceUri, entityCollection);
        processPacketData(Boolean, rectangle, 'closeTop', rectangleData.closeTop, interval, sourceUri, entityCollection);
        processPacketData(Boolean, rectangle, 'closeBottom', rectangleData.closeBottom, interval, sourceUri, entityCollection);
        processPacketData(ShadowMode, rectangle, 'shadows', rectangleData.shadows, interval, sourceUri, entityCollection);
    }

    function processWall(entity, packet, entityCollection, sourceUri) {
        var wallData = packet.wall;
        if (!defined(wallData)) {
            return;
        }

        var interval;
        var intervalString = wallData.interval;
        if (defined(intervalString)) {
            iso8601Scratch.iso8601 = intervalString;
            interval = TimeInterval.fromIso8601(iso8601Scratch);
        }

        var wall = entity.wall;
        if (!defined(wall)) {
            entity.wall = wall = new WallGraphics();
        }

        processPacketData(Boolean, wall, 'show', wallData.show, interval, sourceUri, entityCollection);
        processPositions(wall, 'positions', wallData.positions, entityCollection);
        processArray(wall, 'minimumHeights', wallData.minimumHeights, entityCollection);
        processArray(wall, 'maximumHeights', wallData.maximumHeights, entityCollection);
        processPacketData(Number, wall, 'granularity', wallData.granularity, interval, sourceUri, entityCollection);
        processPacketData(Boolean, wall, 'fill', wallData.fill, interval, sourceUri, entityCollection);
        processMaterialPacketData(wall, 'material', wallData.material, interval, sourceUri, entityCollection);
        processPacketData(Boolean, wall, 'outline', wallData.outline, interval, sourceUri, entityCollection);
        processPacketData(Color, wall, 'outlineColor', wallData.outlineColor, interval, sourceUri, entityCollection);
        processPacketData(Number, wall, 'outlineWidth', wallData.outlineWidth, interval, sourceUri, entityCollection);
        processPacketData(ShadowMode, wall, 'shadows', wallData.shadows, interval, sourceUri, entityCollection);
    }

    function processCzmlPacket(packet, entityCollection, updaterFunctions, sourceUri, dataSource) {
        var objectId = packet.id;
        if (!defined(objectId)) {
            objectId = createGuid();
        }

        currentId = objectId;

        if (!defined(dataSource._version) && objectId !== 'document') {
            throw new RuntimeError('The first CZML packet is required to be the document object.');
        }

        if (packet['delete'] === true) {
            entityCollection.removeById(objectId);
        } else if (objectId === 'document') {
            processDocument(packet, dataSource);
        } else {
            var entity = entityCollection.getOrCreateEntity(objectId);

            var parentId = packet.parent;
            if (defined(parentId)) {
                entity.parent = entityCollection.getOrCreateEntity(parentId);
            }

            for (var i = updaterFunctions.length - 1; i > -1; i--) {
                updaterFunctions[i](entity, packet, entityCollection, sourceUri);
            }
        }

        currentId = undefined;
    }

    function updateClock(dataSource) {
        var clock;
        var clockPacket = dataSource._documentPacket.clock;
        if (!defined(clockPacket)) {
            if (!defined(dataSource._clock)) {
                var availability = dataSource._entityCollection.computeAvailability();
                if (!availability.start.equals(Iso8601.MINIMUM_VALUE)) {
                    var startTime = availability.start;
                    var stopTime = availability.stop;
                    var totalSeconds = JulianDate.secondsDifference(stopTime, startTime);
                    var multiplier = Math.round(totalSeconds / 120.0);

                    clock = new DataSourceClock();
                    clock.startTime = JulianDate.clone(startTime);
                    clock.stopTime = JulianDate.clone(stopTime);
                    clock.clockRange = ClockRange.LOOP_STOP;
                    clock.multiplier = multiplier;
                    clock.currentTime = JulianDate.clone(startTime);
                    clock.clockStep = ClockStep.SYSTEM_CLOCK_MULTIPLIER;
                    dataSource._clock = clock;
                    return true;
                }
            }
            return false;
        }

        if (defined(dataSource._clock)) {
            clock = dataSource._clock.clone();
        } else {
            clock = new DataSourceClock();
            clock.startTime = Iso8601.MINIMUM_VALUE.clone();
            clock.stopTime = Iso8601.MAXIMUM_VALUE.clone();
            clock.currentTime = Iso8601.MINIMUM_VALUE.clone();
            clock.clockRange = ClockRange.LOOP_STOP;
            clock.clockStep = ClockStep.SYSTEM_CLOCK_MULTIPLIER;
            clock.multiplier = 1.0;
        }
        if (defined(clockPacket.interval)) {
            iso8601Scratch.iso8601 = clockPacket.interval;
            var interval = TimeInterval.fromIso8601(iso8601Scratch);
            clock.startTime = interval.start;
            clock.stopTime = interval.stop;
        }
        if (defined(clockPacket.currentTime)) {
            clock.currentTime = JulianDate.fromIso8601(clockPacket.currentTime);
        }
        if (defined(clockPacket.range)) {
            clock.clockRange = defaultValue(ClockRange[clockPacket.range], ClockRange.LOOP_STOP);
        }
        if (defined(clockPacket.step)) {
            clock.clockStep = defaultValue(ClockStep[clockPacket.step], ClockStep.SYSTEM_CLOCK_MULTIPLIER);
        }
        if (defined(clockPacket.multiplier)) {
            clock.multiplier = clockPacket.multiplier;
        }

        if (!clock.equals(dataSource._clock)) {
            dataSource._clock = clock.clone(dataSource._clock);
            return true;
        }

        return false;
    }

    function load(dataSource, czml, options, clear) {
        //>>includeStart('debug', pragmas.debug);
        if (!defined(czml)) {
            throw new DeveloperError('czml is required.');
        }
        //>>includeEnd('debug');

        options = defaultValue(options, defaultValue.EMPTY_OBJECT);

        var promise = czml;
        var sourceUri = options.sourceUri;
        if (typeof czml === 'string') {
            promise = loadJson(czml);
            sourceUri = defaultValue(sourceUri, czml);
        }

        DataSource.setLoading(dataSource, true);

        return when(promise, function(czml) {
            return loadCzml(dataSource, czml, sourceUri, clear);
        }).otherwise(function(error) {
            DataSource.setLoading(dataSource, false);
            dataSource._error.raiseEvent(dataSource, error);
            console.log(error);
            return when.reject(error);
        });
    }

    function loadCzml(dataSource, czml, sourceUri, clear) {
        DataSource.setLoading(dataSource, true);
        var entityCollection = dataSource._entityCollection;

        if (clear) {
            dataSource._version = undefined;
            dataSource._documentPacket = new DocumentPacket();
            entityCollection.removeAll();
        }

        CzmlDataSource._processCzml(czml, entityCollection, sourceUri, undefined, dataSource);

        var raiseChangedEvent = updateClock(dataSource);

        var documentPacket = dataSource._documentPacket;
        if (defined(documentPacket.name) && dataSource._name !== documentPacket.name) {
            dataSource._name = documentPacket.name;
            raiseChangedEvent = true;
        } else if (!defined(dataSource._name) && defined(sourceUri)) {
            dataSource._name = getFilenameFromUri(sourceUri);
            raiseChangedEvent = true;
        }

        DataSource.setLoading(dataSource, false);
        if (raiseChangedEvent) {
            dataSource._changed.raiseEvent(dataSource);
        }

        return dataSource;
    }

    function DocumentPacket() {
        this.name = undefined;
        this.clock = undefined;
    }

    /**
     * A {@link DataSource} which processes {@link https://github.com/AnalyticalGraphicsInc/cesium/wiki/CZML-Guide|CZML}.
     * @alias CzmlDataSource
     * @constructor
     *
     * @param {String} [name] An optional name for the data source.  This value will be overwritten if a loaded document contains a name.
     *
     * @demo {@link http://cesiumjs.org/Cesium/Apps/Sandcastle/index.html?src=CZML.html|Cesium Sandcastle CZML Demo}
     */
    function CzmlDataSource(name) {
        this._name = name;
        this._changed = new Event();
        this._error = new Event();
        this._isLoading = false;
        this._loading = new Event();
        this._clock = undefined;
        this._documentPacket = new DocumentPacket();
        this._version = undefined;
        this._entityCollection = new EntityCollection(this);
        this._entityCluster = new EntityCluster();
    }

    /**
     * Creates a Promise to a new instance loaded with the provided CZML data.
     *
     * @param {String|Object} czml A url or CZML object to be processed.
     * @param {Object} [options] An object with the following properties:
     * @param {String} [options.sourceUri] Overrides the url to use for resolving relative links.
     * @returns {Promise.<CzmlDataSource>} A promise that resolves to the new instance once the data is processed.
     */
    CzmlDataSource.load = function(czml, options) {
        return new CzmlDataSource().load(czml, options);
    };

    defineProperties(CzmlDataSource.prototype, {
        /**
         * Gets a human-readable name for this instance.
         * @memberof CzmlDataSource.prototype
         * @type {String}
         */
        name : {
            get : function() {
                return this._name;
            }
        },
        /**
         * Gets the clock settings defined by the loaded CZML.  If no clock is explicitly
         * defined in the CZML, the combined availability of all objects is returned.  If
         * only static data exists, this value is undefined.
         * @memberof CzmlDataSource.prototype
         * @type {DataSourceClock}
         */
        clock : {
            get : function() {
                return this._clock;
            }
        },
        /**
         * Gets the collection of {@link Entity} instances.
         * @memberof CzmlDataSource.prototype
         * @type {EntityCollection}
         */
        entities : {
            get : function() {
                return this._entityCollection;
            }
        },
        /**
         * Gets a value indicating if the data source is currently loading data.
         * @memberof CzmlDataSource.prototype
         * @type {Boolean}
         */
        isLoading : {
            get : function() {
                return this._isLoading;
            }
        },
        /**
         * Gets an event that will be raised when the underlying data changes.
         * @memberof CzmlDataSource.prototype
         * @type {Event}
         */
        changedEvent : {
            get : function() {
                return this._changed;
            }
        },
        /**
         * Gets an event that will be raised if an error is encountered during processing.
         * @memberof CzmlDataSource.prototype
         * @type {Event}
         */
        errorEvent : {
            get : function() {
                return this._error;
            }
        },
        /**
         * Gets an event that will be raised when the data source either starts or stops loading.
         * @memberof CzmlDataSource.prototype
         * @type {Event}
         */
        loadingEvent : {
            get : function() {
                return this._loading;
            }
        },
        /**
         * Gets whether or not this data source should be displayed.
         * @memberof CzmlDataSource.prototype
         * @type {Boolean}
         */
        show : {
            get : function() {
                return this._entityCollection.show;
            },
            set : function(value) {
                this._entityCollection.show = value;
            }
        },

        /**
         * Gets or sets the clustering options for this data source. This object can be shared between multiple data sources.
         *
         * @memberof CzmlDataSource.prototype
         * @type {EntityCluster}
         */
        clustering : {
            get : function() {
                return this._entityCluster;
            },
            set : function(value) {
                //>>includeStart('debug', pragmas.debug);
                if (!defined(value)) {
                    throw new DeveloperError('value must be defined.');
                }
                //>>includeEnd('debug');
                this._entityCluster = value;
            }
        }
    });

    /**
     * Gets the array of CZML processing functions.
     * @memberof CzmlDataSource
     * @type Array
     */
    CzmlDataSource.updaters = [
        processBillboard, //
        processBox, //
        processCorridor, //
        processCylinder, //
        processEllipse, //
        processEllipsoid, //
        processLabel, //
        processModel, //
        processName, //
        processDescription, //
        processPath, //
        processPoint, //
        processPolygon, //
        processPolyline, //
        processProperties, //
        processRectangle, //
        processPosition, //
        processViewFrom, //
        processWall, //
        processOrientation, //
        processAvailability];

    /**
     * Processes the provided url or CZML object without clearing any existing data.
     *
     * @param {String|Object} czml A url or CZML object to be processed.
     * @param {Object} [options] An object with the following properties:
     * @param {String} [options.sourceUri] Overrides the url to use for resolving relative links.
     * @returns {Promise.<CzmlDataSource>} A promise that resolves to this instances once the data is processed.
     */
    CzmlDataSource.prototype.process = function(czml, options) {
        return load(this, czml, options, false);
    };

    /**
     * Loads the provided url or CZML object, replacing any existing data.
     *
     * @param {String|Object} czml A url or CZML object to be processed.
     * @param {Object} [options] An object with the following properties:
     * @param {String} [options.sourceUri] Overrides the url to use for resolving relative links.
     * @returns {Promise.<CzmlDataSource>} A promise that resolves to this instances once the data is processed.
     */
    CzmlDataSource.prototype.load = function(czml, options) {
        return load(this, czml, options, true);
    };

    /**
     * A helper function used by custom CZML updater functions
     * which creates or updates a {@link Property} from a CZML packet.
     * @function
     *
     * @param {Function} type The constructor function for the property being processed.
     * @param {Object} object The object on which the property will be added or updated.
     * @param {String} propertyName The name of the property on the object.
     * @param {Object} packetData The CZML packet being processed.
     * @param {TimeInterval} interval A constraining interval for which the data is valid.
     * @param {String} sourceUri The originating uri of the data being processed.
     * @param {EntityCollection} entityCollection The collection being processsed.
     */
    CzmlDataSource.processPacketData = processPacketData;

    /**
     * A helper function used by custom CZML updater functions
     * which creates or updates a {@link PositionProperty} from a CZML packet.
     * @function
     *
     * @param {Object} object The object on which the property will be added or updated.
     * @param {String} propertyName The name of the property on the object.
     * @param {Object} packetData The CZML packet being processed.
     * @param {TimeInterval} interval A constraining interval for which the data is valid.
     * @param {String} sourceUri The originating uri of the data being processed.
     * @param {EntityCollection} entityCollection The collection being processsed.
     */
    CzmlDataSource.processPositionPacketData = processPositionPacketData;

    /**
     * A helper function used by custom CZML updater functions
     * which creates or updates a {@link MaterialProperty} from a CZML packet.
     * @function
     *
     * @param {Object} object The object on which the property will be added or updated.
     * @param {String} propertyName The name of the property on the object.
     * @param {Object} packetData The CZML packet being processed.
     * @param {TimeInterval} interval A constraining interval for which the data is valid.
     * @param {String} sourceUri The originating uri of the data being processed.
     * @param {EntityCollection} entityCollection The collection being processsed.
     */
    CzmlDataSource.processMaterialPacketData = processMaterialPacketData;

    CzmlDataSource._processCzml = function(czml, entityCollection, sourceUri, updaterFunctions, dataSource) {
        updaterFunctions = defined(updaterFunctions) ? updaterFunctions : CzmlDataSource.updaters;

        if (isArray(czml)) {
            for (var i = 0, len = czml.length; i < len; i++) {
                processCzmlPacket(czml[i], entityCollection, updaterFunctions, sourceUri, dataSource);
            }
        } else {
            processCzmlPacket(czml, entityCollection, updaterFunctions, sourceUri, dataSource);
        }
    };

    return CzmlDataSource;
});<|MERGE_RESOLUTION|>--- conflicted
+++ resolved
@@ -528,11 +528,7 @@
             case NearFarScalar:
                 return czmlInterval.nearFarScalar;
             case Object:
-<<<<<<< HEAD
-                return defaultValue(czmlInterval.value, czmlInterval);
-=======
                 return defaultValue(defaultValue(czmlInterval.object, czmlInterval.value), czmlInterval);
->>>>>>> e042f3c8
             case Quaternion:
                 return unwrapQuaternionInterval(czmlInterval);
             case Rectangle:
