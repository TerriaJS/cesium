--- conflicted
+++ resolved
@@ -1,431 +1,7 @@
-<<<<<<< HEAD
-import ApproximateTerrainHeights from '../Core/ApproximateTerrainHeights.js';
-import BoundingSphere from '../Core/BoundingSphere.js';
-import Check from '../Core/Check.js';
-import createGuid from '../Core/createGuid.js';
-import defaultValue from '../Core/defaultValue.js';
-import defined from '../Core/defined.js';
-import destroyObject from '../Core/destroyObject.js';
-import EventHelper from '../Core/EventHelper.js';
-import GroundPolylinePrimitive from '../Scene/GroundPolylinePrimitive.js';
-import GroundPrimitive from '../Scene/GroundPrimitive.js';
-import OrderedGroundPrimitiveCollection from '../Scene/OrderedGroundPrimitiveCollection.js';
-import PrimitiveCollection from '../Scene/PrimitiveCollection.js';
-import BillboardVisualizer from './BillboardVisualizer.js';
-import BoundingSphereState from './BoundingSphereState.js';
-import CustomDataSource from './CustomDataSource.js';
-import GeometryVisualizer from './GeometryVisualizer.js';
-import LabelVisualizer from './LabelVisualizer.js';
-import ModelVisualizer from './ModelVisualizer.js';
-import Cesium3DTilesetVisualizer from './Cesium3DTilesetVisualizer.js';
-import PathVisualizer from './PathVisualizer.js';
-import PointVisualizer from './PointVisualizer.js';
-import PolylineVisualizer from './PolylineVisualizer.js';
-
-    /**
-     * Visualizes a collection of {@link DataSource} instances.
-     * @alias DataSourceDisplay
-     * @constructor
-     *
-     * @param {Object} options Object with the following properties:
-     * @param {Scene} options.scene The scene in which to display the data.
-     * @param {DataSourceCollection} options.dataSourceCollection The data sources to display.
-     * @param {DataSourceDisplay~VisualizersCallback} [options.visualizersCallback=DataSourceDisplay.defaultVisualizersCallback]
-     *        A function which creates an array of visualizers used for visualization.
-     *        If undefined, all standard visualizers are used.
-     */
-    function DataSourceDisplay(options) {
-        //>>includeStart('debug', pragmas.debug);
-        Check.typeOf.object('options', options);
-        Check.typeOf.object('options.scene', options.scene);
-        Check.typeOf.object('options.dataSourceCollection', options.dataSourceCollection);
-        //>>includeEnd('debug');
-
-        this._displayID = createGuid();
-
-        GroundPrimitive.initializeTerrainHeights();
-        GroundPolylinePrimitive.initializeTerrainHeights();
-
-        var scene = options.scene;
-        var dataSourceCollection = options.dataSourceCollection;
-
-        this._eventHelper = new EventHelper();
-        this._eventHelper.add(dataSourceCollection.dataSourceAdded, this._onDataSourceAdded, this);
-        this._eventHelper.add(dataSourceCollection.dataSourceRemoved, this._onDataSourceRemoved, this);
-        this._eventHelper.add(dataSourceCollection.dataSourceMoved, this._onDataSourceMoved, this);
-        this._eventHelper.add(scene.postRender, this._postRender, this);
-
-        this._dataSourceCollection = dataSourceCollection;
-        this._scene = scene;
-        this._visualizersCallback = defaultValue(options.visualizersCallback, DataSourceDisplay.defaultVisualizersCallback);
-
-        var primitivesAdded = false;
-        var primitives = new PrimitiveCollection();
-        var groundPrimitives = new PrimitiveCollection();
-
-        if (dataSourceCollection.length > 0) {
-            scene.primitives.add(primitives);
-            scene.groundPrimitives.add(groundPrimitives);
-            primitivesAdded = true;
-        }
-
-        this._primitives = primitives;
-        this._groundPrimitives = groundPrimitives;
-
-        for (var i = 0, len = dataSourceCollection.length; i < len; i++) {
-            this._onDataSourceAdded(dataSourceCollection, dataSourceCollection.get(i));
-        }
-
-        var defaultDataSource = new CustomDataSource();
-        this._onDataSourceAdded(undefined, defaultDataSource);
-        this._defaultDataSource = defaultDataSource;
-
-        var removeDefaultDataSourceListener;
-        var removeDataSourceCollectionListener;
-        if (!primitivesAdded) {
-            var that = this;
-            var addPrimitives = function() {
-                scene.primitives.add(primitives);
-                scene.groundPrimitives.add(groundPrimitives);
-                removeDefaultDataSourceListener();
-                removeDataSourceCollectionListener();
-                that._removeDefaultDataSourceListener = undefined;
-                that._removeDataSourceCollectionListener = undefined;
-            };
-            removeDefaultDataSourceListener = defaultDataSource.entities.collectionChanged.addEventListener(addPrimitives);
-            removeDataSourceCollectionListener = dataSourceCollection.dataSourceAdded.addEventListener(addPrimitives);
-        }
-
-        this._removeDefaultDataSourceListener = removeDefaultDataSourceListener;
-        this._removeDataSourceCollectionListener = removeDataSourceCollectionListener;
-
-        this._ready = false;
-    }
-
-    /**
-     * Gets or sets the default function which creates an array of visualizers used for visualization.
-     * By default, this function uses all standard visualizers.
-     *
-     * @type {DataSourceDisplay~VisualizersCallback}
-     */
-    DataSourceDisplay.defaultVisualizersCallback = function(scene, entityCluster, dataSource) {
-        var entities = dataSource.entities;
-        return [new BillboardVisualizer(entityCluster, entities),
-                new GeometryVisualizer(scene, entities, dataSource._primitives, dataSource._groundPrimitives),
-                new LabelVisualizer(entityCluster, entities),
-                new ModelVisualizer(scene, entities),
-                new Cesium3DTilesetVisualizer(scene, entities),
-                new PointVisualizer(entityCluster, entities),
-                new PathVisualizer(scene, entities),
-                new PolylineVisualizer(scene, entities, dataSource._primitives, dataSource._groundPrimitives)];
-    };
-
-    Object.defineProperties(DataSourceDisplay.prototype, {
-        /**
-         * Gets the scene associated with this display.
-         * @memberof DataSourceDisplay.prototype
-         * @type {Scene}
-         */
-        scene : {
-            get : function() {
-                return this._scene;
-            }
-        },
-        /**
-         * Gets the collection of data sources to display.
-         * @memberof DataSourceDisplay.prototype
-         * @type {DataSourceCollection}
-         */
-        dataSources : {
-            get : function() {
-                return this._dataSourceCollection;
-            }
-        },
-        /**
-         * Gets the default data source instance which can be used to
-         * manually create and visualize entities not tied to
-         * a specific data source. This instance is always available
-         * and does not appear in the list dataSources collection.
-         * @memberof DataSourceDisplay.prototype
-         * @type {CustomDataSource}
-         */
-        defaultDataSource : {
-            get : function() {
-                return this._defaultDataSource;
-            }
-        },
-
-        /**
-         * Gets a value indicating whether or not all entities in the data source are ready
-         * @memberof DataSourceDisplay.prototype
-         * @type {Boolean}
-         * @readonly
-         */
-        ready : {
-            get : function() {
-                return this._ready;
-            }
-        }
-    });
-
-    /**
-     * Returns true if this object was destroyed; otherwise, false.
-     * <br /><br />
-     * If this object was destroyed, it should not be used; calling any function other than
-     * <code>isDestroyed</code> will result in a {@link DeveloperError} exception.
-     *
-     * @returns {Boolean} True if this object was destroyed; otherwise, false.
-     *
-     * @see DataSourceDisplay#destroy
-     */
-    DataSourceDisplay.prototype.isDestroyed = function() {
-        return false;
-    };
-
-    /**
-     * Destroys the WebGL resources held by this object.  Destroying an object allows for deterministic
-     * release of WebGL resources, instead of relying on the garbage collector to destroy this object.
-     * <br /><br />
-     * Once an object is destroyed, it should not be used; calling any function other than
-     * <code>isDestroyed</code> will result in a {@link DeveloperError} exception.  Therefore,
-     * assign the return value (<code>undefined</code>) to the object as done in the example.
-     *
-     * @exception {DeveloperError} This object was destroyed, i.e., destroy() was called.
-     *
-     *
-     * @example
-     * dataSourceDisplay = dataSourceDisplay.destroy();
-     *
-     * @see DataSourceDisplay#isDestroyed
-     */
-    DataSourceDisplay.prototype.destroy = function() {
-        this._eventHelper.removeAll();
-
-        var dataSourceCollection = this._dataSourceCollection;
-        for (var i = 0, length = dataSourceCollection.length; i < length; ++i) {
-            this._onDataSourceRemoved(this._dataSourceCollection, dataSourceCollection.get(i));
-        }
-        this._onDataSourceRemoved(undefined, this._defaultDataSource);
-
-        if (defined(this._removeDefaultDataSourceListener)) {
-            this._removeDefaultDataSourceListener();
-            this._removeDataSourceCollectionListener();
-        } else {
-            this._scene.primitives.remove(this._primitives);
-            this._scene.groundPrimitives.remove(this._groundPrimitives);
-        }
-
-        return destroyObject(this);
-    };
-
-    /**
-     * Updates the display to the provided time.
-     *
-     * @param {JulianDate} time The simulation time.
-     * @returns {Boolean} True if all data sources are ready to be displayed, false otherwise.
-     */
-    DataSourceDisplay.prototype.update = function(time) {
-        //>>includeStart('debug', pragmas.debug);
-        Check.defined('time', time);
-        //>>includeEnd('debug');
-
-        if (!ApproximateTerrainHeights.initialized) {
-            this._ready = false;
-            return false;
-        }
-
-        var result = true;
-
-        var i;
-        var x;
-        var visualizers;
-        var vLength;
-        var dataSources = this._dataSourceCollection;
-        var length = dataSources.length;
-        for (i = 0; i < length; i++) {
-            var dataSource = dataSources.get(i);
-            if (defined(dataSource.update)) {
-                result = dataSource.update(time) && result;
-            }
-
-            visualizers = dataSource._visualizersByDisplayID[this._displayID];
-            vLength = visualizers.length;
-            for (x = 0; x < vLength; x++) {
-                result = visualizers[x].update(time) && result;
-            }
-        }
-
-        visualizers = this._defaultDataSource._visualizersByDisplayID[this._displayID];
-        vLength = visualizers.length;
-        for (x = 0; x < vLength; x++) {
-            result = visualizers[x].update(time) && result;
-        }
-
-        this._ready = result;
-
-        return result;
-    };
-
-    DataSourceDisplay.prototype._postRender = function() {
-        // Adds credits for all datasources
-        var frameState = this._scene.frameState;
-        var dataSources = this._dataSourceCollection;
-        var length = dataSources.length;
-        for (var i = 0; i < length; i++) {
-            var dataSource = dataSources.get(i);
-
-            var credit = dataSource.credit;
-            if (defined(credit)) {
-                frameState.creditDisplay.addCredit(credit);
-            }
-
-            // Credits from the resource that the user can't remove
-            var credits = dataSource._resourceCredits;
-            if (defined(credits)) {
-                var creditCount = credits.length;
-                for (var c = 0; c < creditCount; c++) {
-                    frameState.creditDisplay.addCredit(credits[c]);
-                }
-            }
-        }
-    };
-
-    var getBoundingSphereArrayScratch = [];
-    var getBoundingSphereBoundingSphereScratch = new BoundingSphere();
-
-    /**
-     * Computes a bounding sphere which encloses the visualization produced for the specified entity.
-     * The bounding sphere is in the fixed frame of the scene's globe.
-     *
-     * @param {Entity} entity The entity whose bounding sphere to compute.
-     * @param {Boolean} allowPartial If true, pending bounding spheres are ignored and an answer will be returned from the currently available data.
-     *                               If false, the the function will halt and return pending if any of the bounding spheres are pending.
-     * @param {BoundingSphere} result The bounding sphere onto which to store the result.
-     * @returns {BoundingSphereState} BoundingSphereState.DONE if the result contains the bounding sphere,
-     *                       BoundingSphereState.PENDING if the result is still being computed, or
-     *                       BoundingSphereState.FAILED if the entity has no visualization in the current scene.
-     * @private
-     */
-    DataSourceDisplay.prototype.getBoundingSphere = function(entity, allowPartial, result) {
-        //>>includeStart('debug', pragmas.debug);
-        Check.defined('entity', entity);
-        Check.typeOf.bool('allowPartial', allowPartial);
-        Check.defined('result', result);
-        //>>includeEnd('debug');
-
-        if (!this._ready) {
-            return BoundingSphereState.PENDING;
-        }
-
-        var i;
-        var length;
-        var dataSource = this._defaultDataSource;
-        if (!dataSource.entities.contains(entity)) {
-            dataSource = undefined;
-
-            var dataSources = this._dataSourceCollection;
-            length = dataSources.length;
-            for (i = 0; i < length; i++) {
-                var d = dataSources.get(i);
-                if (d.entities.contains(entity)) {
-                    dataSource = d;
-                    break;
-                }
-            }
-        }
-
-        if (!defined(dataSource)) {
-            return BoundingSphereState.FAILED;
-        }
-
-        var boundingSpheres = getBoundingSphereArrayScratch;
-        var tmp = getBoundingSphereBoundingSphereScratch;
-
-        var count = 0;
-        var state = BoundingSphereState.DONE;
-        var visualizers = dataSource._visualizers;
-        var visualizersLength = visualizers.length;
-
-        for (i = 0; i < visualizersLength; i++) {
-            var visualizer = visualizers[i];
-            if (defined(visualizer.getBoundingSphere)) {
-                state = visualizers[i].getBoundingSphere(entity, tmp);
-                if (!allowPartial && state === BoundingSphereState.PENDING) {
-                    return BoundingSphereState.PENDING;
-                } else if (state === BoundingSphereState.DONE) {
-                    boundingSpheres[count] = BoundingSphere.clone(tmp, boundingSpheres[count]);
-                    count++;
-                }
-            }
-        }
-
-        if (count === 0) {
-            return BoundingSphereState.FAILED;
-        }
-
-        boundingSpheres.length = count;
-        BoundingSphere.fromBoundingSpheres(boundingSpheres, result);
-        return BoundingSphereState.DONE;
-    };
-
-    DataSourceDisplay.prototype._onDataSourceAdded = function(dataSourceCollection, dataSource) {
-        var scene = this._scene;
-
-        var displayPrimitives = this._primitives;
-        var displayGroundPrimitives = this._groundPrimitives;
-
-        var primitives = displayPrimitives.add(new PrimitiveCollection());
-        var groundPrimitives = displayGroundPrimitives.add(new OrderedGroundPrimitiveCollection());
-
-        dataSource._primitives = primitives;
-        dataSource._groundPrimitives = groundPrimitives;
-
-        var entityCluster = dataSource.clustering;
-        entityCluster._initialize(scene);
-
-        primitives.add(entityCluster);
-
-        var visualizers = this._visualizersCallback(scene, entityCluster, dataSource);
-
-        dataSource._visualizersByDisplayID = dataSource._visualizersByDisplayID || {};
-        dataSource._visualizersByDisplayID[this._displayID] = visualizers;
-
-        dataSource._visualizers = dataSource._visualizers || [];
-        dataSource._visualizers = dataSource._visualizers.concat(visualizers);
-    };
-
-    DataSourceDisplay.prototype._onDataSourceRemoved = function(dataSourceCollection, dataSource) {
-        var displayPrimitives = this._primitives;
-        var displayGroundPrimitives = this._groundPrimitives;
-
-        var primitives = dataSource._primitives;
-        var groundPrimitives = dataSource._groundPrimitives;
-
-        var entityCluster = dataSource.clustering;
-        primitives.remove(entityCluster);
-
-        var visualizers = dataSource._visualizersByDisplayID[this._displayID];
-        if (!defined(visualizers)) {
-            return;
-        }
-
-        var length = visualizers.length;
-        for (var i = 0; i < length; i++) {
-            var visualizer = visualizers[i];
-            visualizer.destroy();
-
-            var index = dataSource._visualizers.indexOf(visualizer);
-            dataSource._visualizers.splice(index, 1);
-        }
-
-        delete dataSource._visualizersByDisplayID[this._displayID];
-
-        displayPrimitives.remove(primitives);
-        displayGroundPrimitives.remove(groundPrimitives);
-=======
 import ApproximateTerrainHeights from "../Core/ApproximateTerrainHeights.js";
 import BoundingSphere from "../Core/BoundingSphere.js";
 import Check from "../Core/Check.js";
+import createGuid from "../Core/createGuid.js";
 import defaultValue from "../Core/defaultValue.js";
 import defined from "../Core/defined.js";
 import destroyObject from "../Core/destroyObject.js";
@@ -467,6 +43,8 @@
   );
   //>>includeEnd('debug');
 
+  this._displayID = createGuid();
+
   GroundPrimitive.initializeTerrainHeights();
   GroundPolylinePrimitive.initializeTerrainHeights();
 
@@ -530,7 +108,6 @@
       removeDataSourceCollectionListener();
       that._removeDefaultDataSourceListener = undefined;
       that._removeDataSourceCollectionListener = undefined;
->>>>>>> 2fd0e8f7
     };
     removeDefaultDataSourceListener = defaultDataSource.entities.collectionChanged.addEventListener(
       addPrimitives
@@ -711,14 +288,16 @@
       result = dataSource.update(time) && result;
     }
 
-    visualizers = dataSource._visualizers;
+    visualizers = dataSource._visualizersByDisplayID[this._displayID];
     vLength = visualizers.length;
     for (x = 0; x < vLength; x++) {
       result = visualizers[x].update(time) && result;
     }
   }
 
-  visualizers = this._defaultDataSource._visualizers;
+  visualizers = this._defaultDataSource._visualizersByDisplayID[
+    this._displayID
+  ];
   vLength = visualizers.length;
   for (x = 0; x < vLength; x++) {
     result = visualizers[x].update(time) && result;
@@ -860,11 +439,13 @@
 
   primitives.add(entityCluster);
 
-  dataSource._visualizers = this._visualizersCallback(
-    scene,
-    entityCluster,
-    dataSource
-  );
+  var visualizers = this._visualizersCallback(scene, entityCluster, dataSource);
+
+  dataSource._visualizersByDisplayID = dataSource._visualizersByDisplayID || {};
+  dataSource._visualizersByDisplayID[this._displayID] = visualizers;
+
+  dataSource._visualizers = dataSource._visualizers || [];
+  dataSource._visualizers = dataSource._visualizers.concat(visualizers);
 };
 
 DataSourceDisplay.prototype._onDataSourceRemoved = function (
@@ -880,16 +461,24 @@
   var entityCluster = dataSource.clustering;
   primitives.remove(entityCluster);
 
-  var visualizers = dataSource._visualizers;
+  var visualizers = dataSource._visualizersByDisplayID[this._displayID];
+  if (!defined(visualizers)) {
+    return;
+  }
+
   var length = visualizers.length;
   for (var i = 0; i < length; i++) {
-    visualizers[i].destroy();
-  }
+    var visualizer = visualizers[i];
+    visualizer.destroy();
+
+    var index = dataSource._visualizers.indexOf(visualizer);
+    dataSource._visualizers.splice(index, 1);
+  }
+
+  delete dataSource._visualizersByDisplayID[this._displayID];
 
   displayPrimitives.remove(primitives);
   displayGroundPrimitives.remove(groundPrimitives);
-
-  dataSource._visualizers = undefined;
 };
 
 DataSourceDisplay.prototype._onDataSourceMoved = function (
