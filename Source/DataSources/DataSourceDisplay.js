--- conflicted
+++ resolved
@@ -363,7 +363,13 @@
     };
 
     DataSourceDisplay.prototype._onDataSourceAdded = function(dataSourceCollection, dataSource) {
-<<<<<<< HEAD
+        var scene = this._scene;
+
+        var entityCluster = dataSource.clustering;
+        entityCluster._initialize(scene);
+
+        scene.primitives.add(entityCluster);
+
         var visualizers = this._visualizersCallback(this._scene, dataSource);
 
         dataSource._visualizersByDisplayID = dataSource._visualizersByDisplayID || {};
@@ -374,6 +380,10 @@
     };
 
     DataSourceDisplay.prototype._onDataSourceRemoved = function(dataSourceCollection, dataSource) {
+        var scene = this._scene;
+        var entityCluster = dataSource.clustering;
+        scene.primitives.remove(entityCluster);
+
         var visualizers = dataSource._visualizersByDisplayID[this._displayID];
         if (!defined(visualizers)) {
             return;
@@ -386,27 +396,6 @@
 
             var index = dataSource._visualizers.indexOf(visualizer);
             dataSource._visualizers.splice(index, 1);
-=======
-        var scene = this._scene;
-
-        var entityCluster = dataSource.clustering;
-        entityCluster._initialize(scene);
-
-        scene.primitives.add(entityCluster);
-
-        dataSource._visualizers = this._visualizersCallback(scene, entityCluster, dataSource);
-    };
-
-    DataSourceDisplay.prototype._onDataSourceRemoved = function(dataSourceCollection, dataSource) {
-        var scene = this._scene;
-        var entityCluster = dataSource.clustering;
-        scene.primitives.remove(entityCluster);
-
-        var visualizers = dataSource._visualizers;
-        var length = visualizers.length;
-        for (var i = 0; i < length; i++) {
-            visualizers[i].destroy();
->>>>>>> 4c9d94cc
         }
 
         dataSource._visualizers = undefined;
