--- conflicted
+++ resolved
@@ -315,7 +315,6 @@
   clippingPlanes: createPropertyDescriptor("clippingPlanes"),
 
   /**
-<<<<<<< HEAD
    * A property specifying the {@link Axis} up axis of the model.
    * @memberOf ModelGraphics.prototype
    * @type {Property}
@@ -328,13 +327,13 @@
    * @type {Property}
    */
   forwardAxis: createPropertyDescriptor("forwardAxis"),
-=======
+
+  /**
    * Gets or sets the {@link CustomShader} to apply to this model. When <code>undefined</code>, no custom shader code is used.
    * @memberof ModelGraphics.prototype
    * @type {Property|undefined}
    */
   customShader: createPropertyDescriptor("customShader"),
->>>>>>> c03046a9
 });
 
 /**
