--- conflicted
+++ resolved
@@ -1,271 +1,5 @@
-<<<<<<< HEAD
-import AssociativeArray from '../Core/AssociativeArray.js';
-import Axis from '../Scene/Axis.js';
-import BoundingSphere from '../Core/BoundingSphere.js';
-import Cartesian2 from '../Core/Cartesian2.js';
-import Color from '../Core/Color.js';
-import defined from '../Core/defined.js';
-import destroyObject from '../Core/destroyObject.js';
-import DeveloperError from '../Core/DeveloperError.js';
-import Matrix4 from '../Core/Matrix4.js';
-import Resource from '../Core/Resource.js';
-import ColorBlendMode from '../Scene/ColorBlendMode.js';
-import HeightReference from '../Scene/HeightReference.js';
-import Model from '../Scene/Model.js';
-import ModelAnimationLoop from '../Scene/ModelAnimationLoop.js';
-import ShadowMode from '../Scene/ShadowMode.js';
-import BoundingSphereState from './BoundingSphereState.js';
-import Property from './Property.js';
-
-    var defaultScale = 1.0;
-    var defaultMinimumPixelSize = 0.0;
-    var defaultIncrementallyLoadTextures = true;
-    var defaultClampAnimations = true;
-    var defaultShadows = ShadowMode.ENABLED;
-    var defaultHeightReference = HeightReference.NONE;
-    var defaultSilhouetteColor = Color.RED;
-    var defaultSilhouetteSize = 0.0;
-    var defaultColor = Color.WHITE;
-    var defaultColorBlendMode = ColorBlendMode.HIGHLIGHT;
-    var defaultColorBlendAmount = 0.5;
-    var defaultImageBasedLightingFactor = new Cartesian2(1.0, 1.0);
-    var defaultUpAxis = Axis.Y;
-
-    var modelMatrixScratch = new Matrix4();
-    var nodeMatrixScratch = new Matrix4();
-
-    /**
-     * A {@link Visualizer} which maps {@link Entity#model} to a {@link Model}.
-     * @alias ModelVisualizer
-     * @constructor
-     *
-     * @param {Scene} scene The scene the primitives will be rendered in.
-     * @param {EntityCollection} entityCollection The entityCollection to visualize.
-     */
-    function ModelVisualizer(scene, entityCollection) {
-        //>>includeStart('debug', pragmas.debug);
-        if (!defined(scene)) {
-            throw new DeveloperError('scene is required.');
-        }
-        if (!defined(entityCollection)) {
-            throw new DeveloperError('entityCollection is required.');
-        }
-        //>>includeEnd('debug');
-
-        entityCollection.collectionChanged.addEventListener(ModelVisualizer.prototype._onCollectionChanged, this);
-
-        this._scene = scene;
-        this._primitives = scene.primitives;
-        this._entityCollection = entityCollection;
-        this._modelHash = {};
-        this._entitiesToVisualize = new AssociativeArray();
-        this._onCollectionChanged(entityCollection, entityCollection.values, [], []);
-    }
-
-    /**
-     * Updates models created this visualizer to match their
-     * Entity counterpart at the given time.
-     *
-     * @param {JulianDate} time The time to update to.
-     * @returns {Boolean} This function always returns true.
-     */
-    ModelVisualizer.prototype.update = function(time) {
-        //>>includeStart('debug', pragmas.debug);
-        if (!defined(time)) {
-            throw new DeveloperError('time is required.');
-        }
-        //>>includeEnd('debug');
-
-        var entities = this._entitiesToVisualize.values;
-        var modelHash = this._modelHash;
-        var primitives = this._primitives;
-
-        for (var i = 0, len = entities.length; i < len; i++) {
-            var entity = entities[i];
-            var modelGraphics = entity._model;
-
-            var resource;
-            var modelData = modelHash[entity.id];
-            var show = entity.isShowing && entity.isAvailable(time) && Property.getValueOrDefault(modelGraphics._show, time, true);
-
-            var modelMatrix;
-            if (show) {
-                modelMatrix = entity.computeModelMatrix(time, modelMatrixScratch);
-                resource = Resource.createIfNeeded(Property.getValueOrUndefined(modelGraphics._uri, time));
-                show = defined(modelMatrix) && defined(resource);
-            }
-
-            if (!show) {
-                if (defined(modelData)) {
-                    modelData.modelPrimitive.show = false;
-                }
-                continue;
-            }
-
-            var model = defined(modelData) ? modelData.modelPrimitive : undefined;
-            if (!defined(model) || resource.url !== modelData.url) {
-                if (defined(model)) {
-                    primitives.removeAndDestroy(model);
-                    delete modelHash[entity.id];
-                }
-                model = Model.fromGltf({
-                    url : resource,
-                    incrementallyLoadTextures : Property.getValueOrDefault(modelGraphics._incrementallyLoadTextures, time, defaultIncrementallyLoadTextures),
-                    scene : this._scene
-                });
-                model.id = entity;
-                primitives.add(model);
-
-                modelData = {
-                    modelPrimitive : model,
-                    url : resource.url,
-                    animationsRunning : false,
-                    nodeTransformationsScratch : {},
-                    articulationsScratch : {},
-                    loadFail : false
-                };
-                modelHash[entity.id] = modelData;
-
-                checkModelLoad(model, entity, modelHash);
-            }
-
-            model.show = true;
-            model.scale = Property.getValueOrDefault(modelGraphics._scale, time, defaultScale);
-            model.minimumPixelSize = Property.getValueOrDefault(modelGraphics._minimumPixelSize, time, defaultMinimumPixelSize);
-            model.maximumScale = Property.getValueOrUndefined(modelGraphics._maximumScale, time);
-            model.modelMatrix = Matrix4.clone(modelMatrix, model.modelMatrix);
-            model.shadows = Property.getValueOrDefault(modelGraphics._shadows, time, defaultShadows);
-            model.heightReference = Property.getValueOrDefault(modelGraphics._heightReference, time, defaultHeightReference);
-            model.distanceDisplayCondition = Property.getValueOrUndefined(modelGraphics._distanceDisplayCondition, time);
-            model.silhouetteColor = Property.getValueOrDefault(modelGraphics._silhouetteColor, time, defaultSilhouetteColor, model._silhouetteColor);
-            model.silhouetteSize = Property.getValueOrDefault(modelGraphics._silhouetteSize, time, defaultSilhouetteSize);
-            model.color = Property.getValueOrDefault(modelGraphics._color, time, defaultColor, model._color);
-            model.colorBlendMode = Property.getValueOrDefault(modelGraphics._colorBlendMode, time, defaultColorBlendMode);
-            model.colorBlendAmount = Property.getValueOrDefault(modelGraphics._colorBlendAmount, time, defaultColorBlendAmount);
-            model.clippingPlanes = Property.getValueOrUndefined(modelGraphics._clippingPlanes, time);
-            model.clampAnimations = Property.getValueOrDefault(modelGraphics._clampAnimations, time, defaultClampAnimations);
-            model.imageBasedLightingFactor = Property.getValueOrDefault(modelGraphics._imageBasedLightingFactor, time, defaultImageBasedLightingFactor);
-            model.lightColor = Property.getValueOrUndefined(modelGraphics._lightColor, time);
-            model._upAxis = Property.getValueOrDefault(modelGraphics._upAxis, time, defaultUpAxis);
-            model._forwardAxis = Property.getValueOrUndefined(modelGraphics._forwardAxis, time);
-
-            if (model.ready) {
-                var runAnimations = Property.getValueOrDefault(modelGraphics._runAnimations, time, true);
-                if (modelData.animationsRunning !== runAnimations) {
-                    if (runAnimations) {
-                        model.activeAnimations.addAll({
-                            loop : ModelAnimationLoop.REPEAT
-                        });
-                    } else {
-                        model.activeAnimations.removeAll();
-                    }
-                    modelData.animationsRunning = runAnimations;
-                }
-
-                // Apply node transformations
-                var nodeTransformations = Property.getValueOrUndefined(modelGraphics._nodeTransformations, time, modelData.nodeTransformationsScratch);
-                if (defined(nodeTransformations)) {
-                    var nodeNames = Object.keys(nodeTransformations);
-                    for (var nodeIndex = 0, nodeLength = nodeNames.length; nodeIndex < nodeLength; ++nodeIndex) {
-                        var nodeName = nodeNames[nodeIndex];
-
-                        var nodeTransformation = nodeTransformations[nodeName];
-                        if (!defined(nodeTransformation)) {
-                            continue;
-                        }
-
-                        var modelNode = model.getNode(nodeName);
-                        if (!defined(modelNode)) {
-                            continue;
-                        }
-
-                        var transformationMatrix = Matrix4.fromTranslationRotationScale(nodeTransformation, nodeMatrixScratch);
-                        modelNode.matrix = Matrix4.multiply(modelNode.originalMatrix, transformationMatrix, transformationMatrix);
-                    }
-                }
-
-                // Apply articulations
-                var anyArticulationUpdated = false;
-                var articulations = Property.getValueOrUndefined(modelGraphics._articulations, time, modelData.articulationsScratch);
-                if (defined(articulations)) {
-                    var articulationStageKeys = Object.keys(articulations);
-                    for (var s = 0, numKeys = articulationStageKeys.length; s < numKeys; ++s) {
-                        var key = articulationStageKeys[s];
-
-                        var articulationStageValue = articulations[key];
-                        if (!defined(articulationStageValue)) {
-                            continue;
-                        }
-
-                        anyArticulationUpdated = true;
-                        model.setArticulationStage(key, articulationStageValue);
-                    }
-                }
-
-                if (anyArticulationUpdated) {
-                    model.applyArticulations();
-                }
-            }
-        }
-
-        return true;
-    };
-
-    /**
-     * Returns true if this object was destroyed; otherwise, false.
-     *
-     * @returns {Boolean} True if this object was destroyed; otherwise, false.
-     */
-    ModelVisualizer.prototype.isDestroyed = function() {
-        return false;
-    };
-
-    /**
-     * Removes and destroys all primitives created by this instance.
-     */
-    ModelVisualizer.prototype.destroy = function() {
-        this._entityCollection.collectionChanged.removeEventListener(ModelVisualizer.prototype._onCollectionChanged, this);
-        var entities = this._entitiesToVisualize.values;
-        var modelHash = this._modelHash;
-        var primitives = this._primitives;
-        for (var i = entities.length - 1; i > -1; i--) {
-            removeModel(this, entities[i], modelHash, primitives);
-        }
-        return destroyObject(this);
-    };
-
-    /**
-     * Computes a bounding sphere which encloses the visualization produced for the specified entity.
-     * The bounding sphere is in the fixed frame of the scene's globe.
-     *
-     * @param {Entity} entity The entity whose bounding sphere to compute.
-     * @param {BoundingSphere} result The bounding sphere onto which to store the result.
-     * @returns {BoundingSphereState} BoundingSphereState.DONE if the result contains the bounding sphere,
-     *                       BoundingSphereState.PENDING if the result is still being computed, or
-     *                       BoundingSphereState.FAILED if the entity has no visualization in the current scene.
-     * @private
-     */
-    ModelVisualizer.prototype.getBoundingSphere = function(entity, result) {
-        //>>includeStart('debug', pragmas.debug);
-        if (!defined(entity)) {
-            throw new DeveloperError('entity is required.');
-        }
-        if (!defined(result)) {
-            throw new DeveloperError('result is required.');
-        }
-        //>>includeEnd('debug');
-
-        var modelData = this._modelHash[entity.id];
-        if (!defined(modelData) || modelData.loadFail) {
-            return BoundingSphereState.FAILED;
-        }
-
-        var model = modelData.modelPrimitive;
-        if (!defined(model) || !model.show) {
-            return BoundingSphereState.FAILED;
-        }
-=======
 import AssociativeArray from "../Core/AssociativeArray.js";
+import Axis from "../Scene/Axis.js";
 import BoundingSphere from "../Core/BoundingSphere.js";
 import Cartesian2 from "../Core/Cartesian2.js";
 import Color from "../Core/Color.js";
@@ -294,6 +28,7 @@
 var defaultColorBlendMode = ColorBlendMode.HIGHLIGHT;
 var defaultColorBlendAmount = 0.5;
 var defaultImageBasedLightingFactor = new Cartesian2(1.0, 1.0);
+var defaultUpAxis = Axis.Y;
 
 var modelMatrixScratch = new Matrix4();
 var nodeMatrixScratch = new Matrix4();
@@ -373,7 +108,6 @@
       }
       continue;
     }
->>>>>>> 2fd0e8f7
 
     var model = defined(modelData) ? modelData.modelPrimitive : undefined;
     if (!defined(model) || resource.url !== modelData.url) {
@@ -479,6 +213,15 @@
     );
     model.lightColor = Property.getValueOrUndefined(
       modelGraphics._lightColor,
+      time
+    );
+    model._upAxis = Property.getValueOrDefault(
+      modelGraphics._upAxis,
+      time,
+      defaultUpAxis
+    );
+    model._forwardAxis = Property.getValueOrUndefined(
+      modelGraphics._forwardAxis,
       time
     );
 
@@ -494,33 +237,7 @@
             loop: ModelAnimationLoop.REPEAT,
           });
         } else {
-<<<<<<< HEAD
-            if (!defined(model._clampedModelMatrix) || model._heightChanged) {
-                return BoundingSphereState.PENDING;
-            }
-            BoundingSphere.transform(model.boundingSphere, model._clampedModelMatrix, result);
-        }
-        return BoundingSphereState.DONE;
-    };
-
-    /**
-     * @private
-     */
-    ModelVisualizer.prototype._onCollectionChanged = function(entityCollection, added, removed, changed) {
-        var i;
-        var entity;
-        var entities = this._entitiesToVisualize;
-        var modelHash = this._modelHash;
-        var primitives = this._primitives;
-
-        for (i = added.length - 1; i > -1; i--) {
-            entity = added[i];
-            if (defined(entity._model) && defined(entity._position)) {
-                entities.set(entity.id, entity);
-            }
-=======
           model.activeAnimations.removeAll();
->>>>>>> 2fd0e8f7
         }
         modelData.animationsRunning = runAnimations;
       }
@@ -661,7 +378,7 @@
   if (model.heightReference === HeightReference.NONE) {
     BoundingSphere.transform(model.boundingSphere, model.modelMatrix, result);
   } else {
-    if (!defined(model._clampedModelMatrix)) {
+    if (!defined(model._clampedModelMatrix) || model._heightChanged) {
       return BoundingSphereState.PENDING;
     }
     BoundingSphere.transform(
