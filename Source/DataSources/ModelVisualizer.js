--- conflicted
+++ resolved
@@ -220,7 +220,6 @@
       modelGraphics._lightColor,
       time
     );
-<<<<<<< HEAD
     model._upAxis = Property.getValueOrDefault(
       modelGraphics._upAxis,
       time,
@@ -228,10 +227,10 @@
     );
     model._forwardAxis = Property.getValueOrUndefined(
       modelGraphics._forwardAxis,
-=======
+      time
+    );
     model.customShader = Property.getValueOrUndefined(
       modelGraphics._customShader,
->>>>>>> c03046a9
       time
     );
 
@@ -421,12 +420,6 @@
       BoundingSphere.clone(model.boundingSphere, result);
       result.center = scratchPosition;
 
-<<<<<<< HEAD
-  if (model.heightReference === HeightReference.NONE) {
-    BoundingSphere.transform(model.boundingSphere, model.modelMatrix, result);
-  } else {
-    if (!defined(model._clampedModelMatrix) || model._heightChanged) {
-=======
       return BoundingSphereState.DONE;
     }
 
@@ -488,7 +481,6 @@
 
       // We will return the state as pending until the clamped bounding sphere is defined,
       // which happens when the sampleTerrainMostDetailed promise returns.
->>>>>>> c03046a9
       return BoundingSphereState.PENDING;
     }
 
