/*global define*/
define([
        '../Core/createGuid',
        '../Core/defined',
        '../Core/defineProperties',
        '../Core/DeveloperError',
        '../Core/Math',
        './Entity',
        './EntityCollection'
    ], function(
        createGuid,
        defined,
        defineProperties,
        DeveloperError,
        CesiumMath,
        Entity,
        EntityCollection) {
    "use strict";

    var entityOptionsScratch = {
        id : undefined
    };
    var entityIdScratch = new Array(2);

    function clean(entity) {
        var propertyNames = entity.propertyNames;
        var propertyNamesLength = propertyNames.length;
        for (var i = 0; i < propertyNamesLength; i++) {
            entity[propertyNames[i]] = undefined;
        }
    }

    function subscribeToEntity(that, eventHash, collectionId, entity) {
        entityIdScratch[0] = collectionId;
        entityIdScratch[1] = entity.id;
        eventHash[JSON.stringify(entityIdScratch)] = entity.definitionChanged.addEventListener(CompositeEntityCollection.prototype._onDefinitionChanged, that);
    }

    function unsubscribeFromEntity(that, eventHash, collectionId, entity) {
        entityIdScratch[0] = collectionId;
        entityIdScratch[1] = entity.id;
        var id = JSON.stringify(entityIdScratch);
        eventHash[id]();
        eventHash[id] = undefined;
    }

    function recomposite(that) {
        that._shouldRecomposite = true;
        if (that._suspendCount !== 0) {
            return;
        }

        var collections = that._collections;
        var collectionsLength = collections.length;

        var collectionsCopy = that._collectionsCopy;
        var collectionsCopyLength = collectionsCopy.length;

        var i;
        var entity;
        var entities;
        var iEntities;
        var collection;
        var composite = that._composite;
        var newEntities = new EntityCollection(that);
        var eventHash = that._eventHash;
        var collectionId;

        for (i = 0; i < collectionsCopyLength; i++) {
            collection = collectionsCopy[i];
            collection.collectionChanged.removeEventListener(CompositeEntityCollection.prototype._onCollectionChanged, that);
            entities = collection.values;
            collectionId = collection.id;
            for (iEntities = entities.length - 1; iEntities > -1; iEntities--) {
                entity = entities[iEntities];
                unsubscribeFromEntity(that, eventHash, collectionId, entity);
            }
        }

        for (i = collectionsLength - 1; i >= 0; i--) {
            collection = collections[i];
            collection.collectionChanged.addEventListener(CompositeEntityCollection.prototype._onCollectionChanged, that);

            //Merge all of the existing entities.
            entities = collection.values;
            collectionId = collection.id;
            for (iEntities = entities.length - 1; iEntities > -1; iEntities--) {
                entity = entities[iEntities];
                subscribeToEntity(that, eventHash, collectionId, entity);

                var compositeEntity = newEntities.getById(entity.id);
                if (!defined(compositeEntity)) {
                    compositeEntity = composite.getById(entity.id);
                    if (!defined(compositeEntity)) {
                        entityOptionsScratch.id = entity.id;
                        compositeEntity = new Entity(entityOptionsScratch);
                    } else {
                        clean(compositeEntity);
                    }
                    newEntities.add(compositeEntity);
                }
                compositeEntity.merge(entity);
            }
        }
        that._collectionsCopy = collections.slice(0);

        composite.suspendEvents();
        composite.removeAll();
        var newEntitiesArray = newEntities.values;
        for (i = 0; i < newEntitiesArray.length; i++) {
            composite.add(newEntitiesArray[i]);
        }
        composite.resumeEvents();
    }

    /**
     * Non-destructively composites multiple {@link EntityCollection} instances into a single collection.
     * If a Entity with the same ID exists in multiple collections, it is non-destructively
     * merged into a single new entity instance.  If an entity has the same property in multiple
     * collections, the property of the Entity in the last collection of the list it
     * belongs to is used.  CompositeEntityCollection can be used almost anywhere that a
     * EntityCollection is used.
     *
     * @alias CompositeEntityCollection
     * @constructor
     *
     * @param {EntityCollection[]} [collections] The initial list of EntityCollection instances to merge.
     */
<<<<<<< HEAD
    var CompositeEntityCollection = function(collections) {
=======
    function CompositeEntityCollection(collections) {
>>>>>>> fedfbe38
        this._composite = new EntityCollection(this);
        this._suspendCount = 0;
        this._collections = defined(collections) ? collections.slice() : [];
        this._collectionsCopy = [];
        this._id = createGuid();
        this._eventHash = {};
        recomposite(this);
        this._shouldRecomposite = false;
    }

    defineProperties(CompositeEntityCollection.prototype, {
        /**
         * Gets the event that is fired when entities are added or removed from the collection.
         * The generated event is a {@link EntityCollection.collectionChangedEventCallback}.
         * @memberof CompositeEntityCollection.prototype
         * @readonly
         * @type {Event}
         */
        collectionChanged : {
            get : function() {
                return this._composite._collectionChanged;
            }
        },
        /**
         * Gets a globally unique identifier for this collection.
         * @memberof CompositeEntityCollection.prototype
         * @readonly
         * @type {String}
         */
        id : {
            get : function() {
                return this._id;
            }
        },
        /**
         * Gets the array of Entity instances in the collection.
         * This array should not be modified directly.
         * @memberof CompositeEntityCollection.prototype
         * @readonly
         * @type {Entity[]}
         */
        values : {
            get : function() {
                return this._composite.values;
            }
        }
    });

    /**
     * Adds a collection to the composite.
     *
     * @param {EntityCollection} collection the collection to add.
     * @param {Number} [index] the index to add the collection at.  If omitted, the collection will
     *                         added on top of all existing collections.
     *
     * @exception {DeveloperError} index, if supplied, must be greater than or equal to zero and less than or equal to the number of collections.
     */
    CompositeEntityCollection.prototype.addCollection = function(collection, index) {
        var hasIndex = defined(index);
        //>>includeStart('debug', pragmas.debug);
        if (!defined(collection)) {
            throw new DeveloperError('collection is required.');
        }
        if (hasIndex) {
            if (index < 0) {
                throw new DeveloperError('index must be greater than or equal to zero.');
            } else if (index > this._collections.length) {
                throw new DeveloperError('index must be less than or equal to the number of collections.');
            }
        }
        //>>includeEnd('debug');

        if (!hasIndex) {
            index = this._collections.length;
            this._collections.push(collection);
        } else {
            this._collections.splice(index, 0, collection);
        }

        recomposite(this);
    };

    /**
     * Removes a collection from this composite, if present.
     *
     * @param {EntityCollection} collection The collection to remove.
     * @returns {Boolean} true if the collection was in the composite and was removed,
     *                    false if the collection was not in the composite.
     */
    CompositeEntityCollection.prototype.removeCollection = function(collection) {
        var index = this._collections.indexOf(collection);
        if (index !== -1) {
            this._collections.splice(index, 1);
            recomposite(this);
            return true;
        }
        return false;
    };

    /**
     * Removes all collections from this composite.
     */
    CompositeEntityCollection.prototype.removeAllCollections = function() {
        this._collections.length = 0;
        recomposite(this);
    };

    /**
     * Checks to see if the composite contains a given collection.
     *
     * @param {EntityCollection} collection the collection to check for.
     * @returns {Boolean} true if the composite contains the collection, false otherwise.
     */
    CompositeEntityCollection.prototype.containsCollection = function(collection) {
        return this._collections.indexOf(collection) !== -1;
    };

    /**
     * Returns true if the provided entity is in this collection, false otherwise.
     *
     * @param {Entity} entity The entity.
     * @returns {Boolean} true if the provided entity is in this collection, false otherwise.
     */
    CompositeEntityCollection.prototype.contains = function(entity) {
        return this._composite.contains(entity);
    };

    /**
     * Determines the index of a given collection in the composite.
     *
     * @param {EntityCollection} collection The collection to find the index of.
     * @returns {Number} The index of the collection in the composite, or -1 if the collection does not exist in the composite.
     */
    CompositeEntityCollection.prototype.indexOfCollection = function(collection) {
        return this._collections.indexOf(collection);
    };

    /**
     * Gets a collection by index from the composite.
     *
     * @param {Number} index the index to retrieve.
     */
    CompositeEntityCollection.prototype.getCollection = function(index) {
        //>>includeStart('debug', pragmas.debug);
        if (!defined(index)) {
            throw new DeveloperError('index is required.', 'index');
        }
        //>>includeEnd('debug');

        return this._collections[index];
    };

    /**
     * Gets the number of collections in this composite.
     */
    CompositeEntityCollection.prototype.getCollectionsLength = function() {
        return this._collections.length;
    };

    function getCollectionIndex(collections, collection) {
        //>>includeStart('debug', pragmas.debug);
        if (!defined(collection)) {
            throw new DeveloperError('collection is required.');
        }
        //>>includeEnd('debug');

        var index = collections.indexOf(collection);

        //>>includeStart('debug', pragmas.debug);
        if (index === -1) {
            throw new DeveloperError('collection is not in this composite.');
        }
        //>>includeEnd('debug');

        return index;
    }

    function swapCollections(composite, i, j) {
        var arr = composite._collections;
        i = CesiumMath.clamp(i, 0, arr.length - 1);
        j = CesiumMath.clamp(j, 0, arr.length - 1);

        if (i === j) {
            return;
        }

        var temp = arr[i];
        arr[i] = arr[j];
        arr[j] = temp;

        recomposite(composite);
    }

    /**
     * Raises a collection up one position in the composite.
     *
     * @param {EntityCollection} collection the collection to move.
     *
     * @exception {DeveloperError} collection is not in this composite.
     */
    CompositeEntityCollection.prototype.raiseCollection = function(collection) {
        var index = getCollectionIndex(this._collections, collection);
        swapCollections(this, index, index + 1);
    };

    /**
     * Lowers a collection down one position in the composite.
     *
     * @param {EntityCollection} collection the collection to move.
     *
     * @exception {DeveloperError} collection is not in this composite.
     */
    CompositeEntityCollection.prototype.lowerCollection = function(collection) {
        var index = getCollectionIndex(this._collections, collection);
        swapCollections(this, index, index - 1);
    };

    /**
     * Raises a collection to the top of the composite.
     *
     * @param {EntityCollection} collection the collection to move.
     *
     * @exception {DeveloperError} collection is not in this composite.
     */
    CompositeEntityCollection.prototype.raiseCollectionToTop = function(collection) {
        var index = getCollectionIndex(this._collections, collection);
        if (index === this._collections.length - 1) {
            return;
        }
        this._collections.splice(index, 1);
        this._collections.push(collection);

        recomposite(this);
    };

    /**
     * Lowers a collection to the bottom of the composite.
     *
     * @param {EntityCollection} collection the collection to move.
     *
     * @exception {DeveloperError} collection is not in this composite.
     */
    CompositeEntityCollection.prototype.lowerCollectionToBottom = function(collection) {
        var index = getCollectionIndex(this._collections, collection);
        if (index === 0) {
            return;
        }
        this._collections.splice(index, 1);
        this._collections.splice(0, 0, collection);

        recomposite(this);
    };

    /**
     * Prevents {@link EntityCollection#collectionChanged} events from being raised
     * until a corresponding call is made to {@link EntityCollection#resumeEvents}, at which
     * point a single event will be raised that covers all suspended operations.
     * This allows for many items to be added and removed efficiently.
     * While events are suspended, recompositing of the collections will
     * also be suspended, as this can be a costly operation.
     * This function can be safely called multiple times as long as there
     * are corresponding calls to {@link EntityCollection#resumeEvents}.
     */
    CompositeEntityCollection.prototype.suspendEvents = function() {
        this._suspendCount++;
        this._composite.suspendEvents();
    };

    /**
     * Resumes raising {@link EntityCollection#collectionChanged} events immediately
     * when an item is added or removed.  Any modifications made while while events were suspended
     * will be triggered as a single event when this function is called.  This function also ensures
     * the collection is recomposited if events are also resumed.
     * This function is reference counted and can safely be called multiple times as long as there
     * are corresponding calls to {@link EntityCollection#resumeEvents}.
     *
     * @exception {DeveloperError} resumeEvents can not be called before suspendEvents.
     */
    CompositeEntityCollection.prototype.resumeEvents = function() {
        //>>includeStart('debug', pragmas.debug);
        if (this._suspendCount === 0) {
            throw new DeveloperError('resumeEvents can not be called before suspendEvents.');
        }
        //>>includeEnd('debug');

        this._suspendCount--;
        // recomposite before triggering events (but only if required for performance) that might depend on a composited collection
        if (this._shouldRecomposite && this._suspendCount === 0) {
            recomposite(this);
            this._shouldRecomposite = false;
        }

        this._composite.resumeEvents();
    };

    /**
     * Computes the maximum availability of the entities in the collection.
     * If the collection contains a mix of infinitely available data and non-infinite data,
     * It will return the interval pertaining to the non-infinite data only.  If all
     * data is infinite, an infinite interval will be returned.
     *
     * @returns {TimeInterval} The availability of entities in the collection.
     */
    CompositeEntityCollection.prototype.computeAvailability = function() {
        return this._composite.computeAvailability();
    };

    /**
     * Gets an entity with the specified id.
     *
     * @param {Object} id The id of the entity to retrieve.
     * @returns {Entity} The entity with the provided id or undefined if the id did not exist in the collection.
     */
    CompositeEntityCollection.prototype.getById = function(id) {
        return this._composite.getById(id);
    };

    CompositeEntityCollection.prototype._onCollectionChanged = function(collection, added, removed) {
        var collections = this._collectionsCopy;
        var collectionsLength = collections.length;
        var composite = this._composite;
        composite.suspendEvents();

        var i;
        var q;
        var entity;
        var compositeEntity;
        var removedLength = removed.length;
        var eventHash = this._eventHash;
        var collectionId = collection.id;
        for (i = 0; i < removedLength; i++) {
            var removedEntity = removed[i];
            unsubscribeFromEntity(this, eventHash, collectionId, removedEntity);

            var removedId = removedEntity.id;
            //Check if the removed entity exists in any of the remaining collections
            //If so, we clean and remerge it.
            for (q = collectionsLength - 1; q >= 0; q--) {
                entity = collections[q].getById(removedId);
                if (defined(entity)) {
                    if (!defined(compositeEntity)) {
                        compositeEntity = composite.getById(removedId);
                        clean(compositeEntity);
                    }
                    compositeEntity.merge(entity);
                }
            }
            //We never retrieved the compositeEntity, which means it no longer
            //exists in any of the collections, remove it from the composite.
            if (!defined(compositeEntity)) {
                composite.removeById(removedId);
            }
            compositeEntity = undefined;
        }

        var addedLength = added.length;
        for (i = 0; i < addedLength; i++) {
            var addedEntity = added[i];
            subscribeToEntity(this, eventHash, collectionId, addedEntity);

            var addedId = addedEntity.id;
            //We know the added entity exists in at least one collection,
            //but we need to check all collections and re-merge in order
            //to maintain the priority of properties.
            for (q = collectionsLength - 1; q >= 0; q--) {
                entity = collections[q].getById(addedId);
                if (defined(entity)) {
                    if (!defined(compositeEntity)) {
                        compositeEntity = composite.getById(addedId);
                        if (!defined(compositeEntity)) {
                            entityOptionsScratch.id = addedId;
                            compositeEntity = new Entity(entityOptionsScratch);
                            composite.add(compositeEntity);
                        } else {
                            clean(compositeEntity);
                        }
                    }
                    compositeEntity.merge(entity);
                }
            }
            compositeEntity = undefined;
        }

        composite.resumeEvents();
    };

    CompositeEntityCollection.prototype._onDefinitionChanged = function(entity, propertyName, newValue, oldValue) {
        var collections = this._collections;
        var composite = this._composite;

        var collectionsLength = collections.length;
        var id = entity.id;
        var compositeEntity = composite.getById(id);
        var compositeProperty = compositeEntity[propertyName];
        var newProperty = !defined(compositeProperty);

        var firstTime = true;
        for (var q = collectionsLength - 1; q >= 0; q--) {
            var innerEntity = collections[q].getById(entity.id);
            if (defined(innerEntity)) {
                var property = innerEntity[propertyName];
                if (defined(property)) {
                    if (firstTime) {
                        firstTime = false;
                        //We only want to clone if the property is also mergeable.
                        //This ensures that leaf properties are referenced and not copied,
                        //which is the entire point of compositing.
                        if (defined(property.merge) && defined(property.clone)) {
                            compositeProperty = property.clone(compositeProperty);
                        } else {
                            compositeProperty = property;
                            break;
                        }
                    }
                    compositeProperty.merge(property);
                }
            }
        }

        if (newProperty && compositeEntity.propertyNames.indexOf(propertyName) === -1) {
            compositeEntity.addProperty(propertyName);
        }

        compositeEntity[propertyName] = compositeProperty;
    };

    return CompositeEntityCollection;
});<|MERGE_RESOLUTION|>--- conflicted
+++ resolved
@@ -126,11 +126,7 @@
      *
      * @param {EntityCollection[]} [collections] The initial list of EntityCollection instances to merge.
      */
-<<<<<<< HEAD
-    var CompositeEntityCollection = function(collections) {
-=======
     function CompositeEntityCollection(collections) {
->>>>>>> fedfbe38
         this._composite = new EntityCollection(this);
         this._suspendCount = 0;
         this._collections = defined(collections) ? collections.slice() : [];
