--- conflicted
+++ resolved
@@ -21,13 +21,8 @@
      * Since linear interpolation can only generate a first degree polynomial, this function
      * always returns 2.
      * @param {Number} degree The desired degree of interpolation.
-     * @returns The number of required data points needed for the desired degree of interpolation.
+     * @returns {Number} This function always returns 2.
      *
-<<<<<<< HEAD
-     * @returns The function always returns 2.
-=======
-     * @exception {DeveloperError} Linear interpolation can only generate a first degree polynomial.
->>>>>>> a3f21d12
      */
     LinearApproximation.getRequiredDataPoints = function(degree) {
         return 2;
@@ -44,15 +39,7 @@
      * @param {Number} yStride The number of dependent variable values in yTable corresponding to
      * each independent variable value in xTable.
      * @param {Number[]} [result] An existing array into which to store the result.
-<<<<<<< HEAD
-     *
      * @returns {Number[]} The array of interpolated values, or the result parameter if one was provided.
-=======
-     * @returns The array of interpolated values, or the result parameter if one was provided.
-     *
-     * @see LagrangePolynomialApproximation
-     * @see HermitePolynomialApproximation
->>>>>>> a3f21d12
      */
     LinearApproximation.interpolateOrderZero = function(x, xTable, yTable, yStride, result) {
         //>>includeStart('debug', pragmas.debug);
