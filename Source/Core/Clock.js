import ClockRange from './ClockRange.js';
import ClockStep from './ClockStep.js';
import defaultValue from './defaultValue.js';
import defined from './defined.js';
import defineProperties from './defineProperties.js';
import DeveloperError from './DeveloperError.js';
import Event from './Event.js';
import getTimestamp from './getTimestamp.js';
import JulianDate from './JulianDate.js';

    /**
     * A simple clock for keeping track of simulated time.
     *
     * @alias Clock
     * @constructor
     *
     * @param {Object} [options] Object with the following properties:
     * @param {JulianDate} [options.startTime] The start time of the clock.
     * @param {JulianDate} [options.stopTime] The stop time of the clock.
     * @param {JulianDate} [options.currentTime] The current time.
     * @param {Number} [options.multiplier=1.0] Determines how much time advances when {@link Clock#tick} is called, negative values allow for advancing backwards.
     * @param {ClockStep} [options.clockStep=ClockStep.SYSTEM_CLOCK_MULTIPLIER] Determines if calls to {@link Clock#tick} are frame dependent or system clock dependent.
     * @param {ClockRange} [options.clockRange=ClockRange.UNBOUNDED] Determines how the clock should behave when {@link Clock#startTime} or {@link Clock#stopTime} is reached.
     * @param {Boolean} [options.canAnimate=true] Indicates whether {@link Clock#tick} can advance time.  This could be false if data is being buffered, for example.  The clock will only tick when both {@link Clock#canAnimate} and {@link Clock#shouldAnimate} are true.
     * @param {Boolean} [options.shouldAnimate=false] Indicates whether {@link Clock#tick} should attempt to advance time.  The clock will only tick when both {@link Clock#canAnimate} and {@link Clock#shouldAnimate} are true.
     *
     * @exception {DeveloperError} startTime must come before stopTime.
     *
     *
     * @example
     * // Create a clock that loops on Christmas day 2013 and runs in real-time.
     * var clock = new Cesium.Clock({
     *    startTime : Cesium.JulianDate.fromIso8601("2013-12-25"),
     *    currentTime : Cesium.JulianDate.fromIso8601("2013-12-25"),
     *    stopTime : Cesium.JulianDate.fromIso8601("2013-12-26"),
     *    clockRange : Cesium.ClockRange.LOOP_STOP,
     *    clockStep : Cesium.ClockStep.SYSTEM_CLOCK_MULTIPLIER
     * });
     *
     * @see ClockStep
     * @see ClockRange
     * @see JulianDate
     */
    function Clock(options) {
        options = defaultValue(options, defaultValue.EMPTY_OBJECT);

        var currentTime = options.currentTime;
        var startTime = options.startTime;
        var stopTime = options.stopTime;

        if (!defined(currentTime)) {
            // if not specified, current time is the start time,
            // or if that is not specified, 1 day before the stop time,
            // or if that is not specified, then now.
            if (defined(startTime)) {
                currentTime = JulianDate.clone(startTime);
            } else if (defined(stopTime)) {
                currentTime = JulianDate.addDays(stopTime, -1.0, new JulianDate());
            } else {
                currentTime = JulianDate.now();
            }
        } else {
            currentTime = JulianDate.clone(currentTime);
        }

        if (!defined(startTime)) {
            // if not specified, start time is the current time
            // (as determined above)
            startTime = JulianDate.clone(currentTime);
        } else {
            startTime = JulianDate.clone(startTime);
        }

        if (!defined(stopTime)) {
            // if not specified, stop time is 1 day after the start time
            // (as determined above)
            stopTime = JulianDate.addDays(startTime, 1.0, new JulianDate());
        } else {
            stopTime = JulianDate.clone(stopTime);
        }

        //>>includeStart('debug', pragmas.debug);
        if (JulianDate.greaterThan(startTime, stopTime)) {
            throw new DeveloperError('startTime must come before stopTime.');
        }
        //>>includeEnd('debug');

        /**
         * The start time of the clock.
         * @type {JulianDate}
         */
        this.startTime = startTime;

        /**
         * The stop time of the clock.
         * @type {JulianDate}
         */
        this.stopTime = stopTime;

        /**
         * Determines how the clock should behave when
         * {@link Clock#startTime} or {@link Clock#stopTime}
         * is reached.
         * @type {ClockRange}
         * @default {@link ClockRange.UNBOUNDED}
         */
        this.clockRange = defaultValue(options.clockRange, ClockRange.UNBOUNDED);

        /**
         * Indicates whether {@link Clock#tick} can advance time.  This could be false if data is being buffered,
         * for example.  The clock will only advance time when both
         * {@link Clock#canAnimate} and {@link Clock#shouldAnimate} are true.
         * @type {Boolean}
         * @default true
         */
        this.canAnimate = defaultValue(options.canAnimate, true);

        /**
         * An {@link Event} that is fired whenever {@link Clock#tick} is called.
         * @type {Event}
         */
        this.onTick = new Event();
        /**
         * An {@link Event} that is fired whenever {@link Clock#stopTime} is reached.
         * @type {Event}
         */
        this.onStop = new Event();

        this._currentTime = undefined;
        this._multiplier = undefined;
        this._clockStep = undefined;
        this._shouldAnimate = undefined;
        this._lastSystemTime = getTimestamp();

        // set values using the property setters to
        // make values consistent.

        this.currentTime = currentTime;
        this.multiplier = defaultValue(options.multiplier, 1.0);
        this.shouldAnimate = defaultValue(options.shouldAnimate, false);
        this.clockStep = defaultValue(options.clockStep, ClockStep.SYSTEM_CLOCK_MULTIPLIER);
    }

    defineProperties(Clock.prototype, {
        /**
         * The current time.
         * Changing this property will change
         * {@link Clock#clockStep} from {@link ClockStep.SYSTEM_CLOCK} to
         * {@link ClockStep.SYSTEM_CLOCK_MULTIPLIER}.
         * @memberof Clock.prototype
         * @type {JulianDate}
         */
        currentTime : {
            get : function() {
                return this._currentTime;
            },
            set : function(value) {
                if (JulianDate.equals(this._currentTime, value)) {
                    return;
                }

                if (this._clockStep === ClockStep.SYSTEM_CLOCK) {
                    this._clockStep = ClockStep.SYSTEM_CLOCK_MULTIPLIER;
                }

                this._currentTime = value;
            }
        },

        /**
         * Gets or sets how much time advances when {@link Clock#tick} is called. Negative values allow for advancing backwards.
         * If {@link Clock#clockStep} is set to {@link ClockStep.TICK_DEPENDENT}, this is the number of seconds to advance.
         * If {@link Clock#clockStep} is set to {@link ClockStep.SYSTEM_CLOCK_MULTIPLIER}, this value is multiplied by the
         * elapsed system time since the last call to {@link Clock#tick}.
         * Changing this property will change
         * {@link Clock#clockStep} from {@link ClockStep.SYSTEM_CLOCK} to
         * {@link ClockStep.SYSTEM_CLOCK_MULTIPLIER}.
         * @memberof Clock.prototype
         * @type {Number}
         * @default 1.0
         */
        multiplier : {
            get : function() {
                return this._multiplier;
            },
            set : function(value) {
                if (this._multiplier === value) {
                    return;
                }

                if (this._clockStep === ClockStep.SYSTEM_CLOCK) {
                    this._clockStep = ClockStep.SYSTEM_CLOCK_MULTIPLIER;
                }

                this._multiplier = value;
            }
        },

        /**
         * Determines if calls to {@link Clock#tick} are frame dependent or system clock dependent.
         * Changing this property to {@link ClockStep.SYSTEM_CLOCK} will set
         * {@link Clock#multiplier} to 1.0, {@link Clock#shouldAnimate} to true, and
         * {@link Clock#currentTime} to the current system clock time.
         * @memberof Clock.prototype
         * @type ClockStep
         * @default {@link ClockStep.SYSTEM_CLOCK_MULTIPLIER}
         */
        clockStep : {
            get : function() {
                return this._clockStep;
            },
            set : function(value) {
                if (value === ClockStep.SYSTEM_CLOCK) {
                    this._multiplier = 1.0;
                    this._shouldAnimate = true;
                    this._currentTime = JulianDate.now();
                }

                this._clockStep = value;
            }
        },

        /**
         * Indicates whether {@link Clock#tick} should attempt to advance time.
         * The clock will only advance time when both
         * {@link Clock#canAnimate} and {@link Clock#shouldAnimate} are true.
         * Changing this property will change
         * {@link Clock#clockStep} from {@link ClockStep.SYSTEM_CLOCK} to
         * {@link ClockStep.SYSTEM_CLOCK_MULTIPLIER}.
         * @memberof Clock.prototype
         * @type {Boolean}
         * @default false
         */
        shouldAnimate : {
            get : function() {
                return this._shouldAnimate;
            },
            set : function(value) {
                if (this._shouldAnimate === value) {
                    return;
                }

                if (this._clockStep === ClockStep.SYSTEM_CLOCK) {
                    this._clockStep = ClockStep.SYSTEM_CLOCK_MULTIPLIER;
                }

                this._shouldAnimate = value;
            }
        }
    });

    /**
     * Advances the clock from the current time based on the current configuration options.
     * tick should be called every frame, regardless of whether animation is taking place
     * or not.  To control animation, use the {@link Clock#shouldAnimate} property.
     *
     * @returns {JulianDate} The new value of the {@link Clock#currentTime} property.
     */
    Clock.prototype.tick = function() {
        var currentSystemTime = getTimestamp();
        var currentTime = JulianDate.clone(this._currentTime);

        if (this.canAnimate && this._shouldAnimate) {
            var clockStep = this._clockStep;
            if (clockStep === ClockStep.SYSTEM_CLOCK) {
                currentTime = JulianDate.now(currentTime);
            } else {
                var multiplier = this._multiplier;

                if (clockStep === ClockStep.TICK_DEPENDENT) {
                    currentTime = JulianDate.addSeconds(currentTime, multiplier, currentTime);
                } else {
                    var milliseconds = currentSystemTime - this._lastSystemTime;
                    currentTime = JulianDate.addSeconds(currentTime, multiplier * (milliseconds / 1000.0), currentTime);
                }

                var clockRange = this.clockRange;
                var startTime = this.startTime;
                var stopTime = this.stopTime;

                if (clockRange === ClockRange.CLAMPED) {
                    if (JulianDate.lessThan(currentTime, startTime)) {
                        currentTime = JulianDate.clone(startTime, currentTime);
                    } else if (JulianDate.greaterThan(currentTime, stopTime)) {
                        currentTime = JulianDate.clone(stopTime, currentTime);
                        this.onStop.raiseEvent(this);
                    }
                } else if (clockRange === ClockRange.LOOP_STOP) {
                    if (JulianDate.lessThan(currentTime, startTime)) {
                        currentTime = JulianDate.clone(startTime, currentTime);
                    }
                    while (JulianDate.greaterThan(currentTime, stopTime)) {
                        currentTime = JulianDate.addSeconds(startTime, JulianDate.secondsDifference(currentTime, stopTime), currentTime);
                        this.onStop.raiseEvent(this);
                    }
                }
            }
        }

        this._currentTime = currentTime;
        this._lastSystemTime = currentSystemTime;
        this.onTick.raiseEvent(this);
        return currentTime;
    };
<<<<<<< HEAD

    /**
     * Makes a copy of this instance.
     * @param {Clock} [result] The instance to which to copy this object.  If this is undefined, a new {@link Clock} is created.
     * @return {Clock} The {@link Clock} to which this instance was copied.
     */
    Clock.clone = function(clock, result) {
        if (!defined(clock)) {
            return undefined;
        }

        if (!defined(result)) {
            result = new Clock();
        }

        result.startTime = clock.startTime;
        result.stopTime = clock.stopTime;
        result.currentTime = clock.currentTime;
        result.multiplier = clock.multiplier;
        result.clockStep = clock.clockStep;
        result.clockRange = clock.clockRange;
        result.canAnimate = clock.canAnimate;
        result.shouldAnimate = clock.shouldAnimate;

        return result;
    };

    return Clock;
});
=======
export default Clock;
>>>>>>> 9267fc75
<|MERGE_RESOLUTION|>--- conflicted
+++ resolved
@@ -302,7 +302,6 @@
         this.onTick.raiseEvent(this);
         return currentTime;
     };
-<<<<<<< HEAD
 
     /**
      * Makes a copy of this instance.
@@ -330,8 +329,4 @@
         return result;
     };
 
-    return Clock;
-});
-=======
-export default Clock;
->>>>>>> 9267fc75
+export default Clock;