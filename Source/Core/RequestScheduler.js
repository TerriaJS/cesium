import Uri from "../ThirdParty/Uri.js";
import Check from "./Check.js";
import defaultValue from "./defaultValue.js";
import defer from "./defer.js";
import defined from "./defined.js";
import Event from "./Event.js";
import Heap from "./Heap.js";
import isBlobUri from "./isBlobUri.js";
import isDataUri from "./isDataUri.js";
import RequestState from "./RequestState.js";

function sortRequests(a, b) {
  return a.priority - b.priority;
}

const statistics = {
  numberOfAttemptedRequests: 0,
  numberOfActiveRequests: 0,
  numberOfCancelledRequests: 0,
  numberOfCancelledActiveRequests: 0,
  numberOfFailedRequests: 0,
  numberOfActiveRequestsEver: 0,
  lastNumberOfActiveRequests: 0,
};

let priorityHeapLength = 20;
const requestHeap = new Heap({
  comparator: sortRequests,
});
requestHeap.maximumLength = priorityHeapLength;
requestHeap.reserve(priorityHeapLength);

const activeRequests = [];
let numberOfActiveRequestsByServer = {};

const pageUri =
  typeof document !== "undefined" ? new Uri(document.location.href) : new Uri();

const requestCompletedEvent = new Event();

/**
 * The request scheduler is used to track and constrain the number of active requests in order to prioritize incoming requests. The ability
 * to retain control over the number of requests in CesiumJS is important because due to events such as changes in the camera position,
 * a lot of new requests may be generated and a lot of in-flight requests may become redundant. The request scheduler manually constrains the
 * number of requests so that newer requests wait in a shorter queue and don't have to compete for bandwidth with requests that have expired.
 *
 * @namespace RequestScheduler
 *
 */
function RequestScheduler() {}

/**
 * The maximum number of simultaneous active requests. Un-throttled requests do not observe this limit.
 * @type {Number}
 * @default 50
 */
RequestScheduler.maximumRequests = 50;

/**
 * The maximum number of simultaneous active requests per server. Un-throttled requests or servers specifically
 * listed in {@link requestsByServer} do not observe this limit.
 * @type {Number}
 * @default 6
 */
RequestScheduler.maximumRequestsPerServer = 6;

/**
 * A per server key list of overrides to use for throttling instead of <code>maximumRequestsPerServer</code>
 * @type {Object}
 *
 * @example
 * RequestScheduler.requestsByServer = {
 *   'api.cesium.com:443': 18,
 *   'assets.cesium.com:443': 18
 * };
 */
RequestScheduler.requestsByServer = {
  "api.cesium.com:443": 18,
  "assets.cesium.com:443": 18,
};

/**
 * Specifies if the request scheduler should throttle incoming requests, or let the browser queue requests under its control.
 * @type {Boolean}
 * @default true
 */
RequestScheduler.throttleRequests = true;

/**
 * When true, log statistics to the console every frame
 * @type {Boolean}
 * @default false
 * @private
 */
RequestScheduler.debugShowStatistics = false;

/**
 * An event that's raised when a request is completed.  Event handlers are passed
 * the error object if the request fails.
 *
 * @type {Event}
 * @default Event()
 * @private
 */
RequestScheduler.requestCompletedEvent = requestCompletedEvent;

Object.defineProperties(RequestScheduler, {
  /**
   * Returns the statistics used by the request scheduler.
   *
   * @memberof RequestScheduler
   *
   * @type Object
   * @readonly
   * @private
   */
  statistics: {
    get: function () {
      return statistics;
    },
  },

  /**
   * The maximum size of the priority heap. This limits the number of requests that are sorted by priority. Only applies to requests that are not yet active.
   *
   * @memberof RequestScheduler
   *
   * @type {Number}
   * @default 20
   * @private
   */
  priorityHeapLength: {
    get: function () {
      return priorityHeapLength;
    },
    set: function (value) {
      // If the new length shrinks the heap, need to cancel some of the requests.
      // Since this value is not intended to be tweaked regularly it is fine to just cancel the high priority requests.
      if (value < priorityHeapLength) {
        while (requestHeap.length > value) {
          const request = requestHeap.pop();
          cancelRequest(request);
        }
      }
      priorityHeapLength = value;
      requestHeap.maximumLength = value;
      requestHeap.reserve(value);
    },
  },
});

function updatePriority(request) {
  if (defined(request.priorityFunction)) {
    request.priority = request.priorityFunction();
  }
}

/**
 * Check if there are open slots for a particular server key. If desiredRequests is greater than 1, this checks if the queue has room for scheduling multiple requests.
 * @param {String} serverKey The server key returned by {@link RequestScheduler.getServerKey}.
 * @param {Number} [desiredRequests=1] How many requests the caller plans to request
 * @return {Boolean} True if there are enough open slots for <code>desiredRequests</code> more requests.
 * @private
 */
RequestScheduler.serverHasOpenSlots = function (serverKey, desiredRequests) {
  desiredRequests = defaultValue(desiredRequests, 1);

  const maxRequests = defaultValue(
    RequestScheduler.requestsByServer[serverKey],
    RequestScheduler.maximumRequestsPerServer
  );
  const hasOpenSlotsServer =
    numberOfActiveRequestsByServer[serverKey] + desiredRequests <= maxRequests;

  return hasOpenSlotsServer;
};

/**
 * Check if the priority heap has open slots, regardless of which server they
 * are from. This is used in {@link Multiple3DTileContent} for determining when
 * all requests can be scheduled
 * @param {Number} desiredRequests The number of requests the caller intends to make
 * @return {Boolean} <code>true</code> if the heap has enough available slots to meet the desiredRequests. <code>false</code> otherwise.
 *
 * @private
 */
RequestScheduler.heapHasOpenSlots = function (desiredRequests) {
  const hasOpenSlotsHeap =
    requestHeap.length + desiredRequests <= priorityHeapLength;
  return hasOpenSlotsHeap;
};

function issueRequest(request) {
  if (request.state === RequestState.UNISSUED) {
    request.state = RequestState.ISSUED;
    request.deferred = defer();
  }
  return request.deferred.promise;
}

function getRequestReceivedFunction(request) {
  return function (results) {
    if (request.state === RequestState.CANCELLED) {
      // If the data request comes back but the request is cancelled, ignore it.
      return;
    }
    // explicitly set to undefined to ensure GC of request response data. See #8843
    const deferred = request.deferred;

    --statistics.numberOfActiveRequests;
    --numberOfActiveRequestsByServer[request.serverKey];
    requestCompletedEvent.raiseEvent();
    request.state = RequestState.RECEIVED;
    request.deferred = undefined;

    deferred.resolve(results);
  };
}

function getRequestFailedFunction(request) {
  return function (error) {
    if (request.state === RequestState.CANCELLED) {
      // If the data request comes back but the request is cancelled, ignore it.
      return;
    }
    ++statistics.numberOfFailedRequests;
    --statistics.numberOfActiveRequests;
    --numberOfActiveRequestsByServer[request.serverKey];
    requestCompletedEvent.raiseEvent(error);
    request.state = RequestState.FAILED;
    request.deferred.reject(error);
  };
}

function startRequest(request) {
  const promise = issueRequest(request);
  request.state = RequestState.ACTIVE;
  activeRequests.push(request);
  ++statistics.numberOfActiveRequests;
  ++statistics.numberOfActiveRequestsEver;
  ++numberOfActiveRequestsByServer[request.serverKey];
<<<<<<< HEAD

  try {
    request
      .requestFunction()
      .then(getRequestReceivedFunction(request))
      .otherwise(getRequestFailedFunction(request));
  } catch (e) {
    getRequestFailedFunction(request)(e);
  }

=======
  request
    .requestFunction()
    .then(getRequestReceivedFunction(request))
    .catch(getRequestFailedFunction(request));
>>>>>>> a02b1a07
  return promise;
}

function cancelRequest(request) {
  const active = request.state === RequestState.ACTIVE;
  request.state = RequestState.CANCELLED;
  ++statistics.numberOfCancelledRequests;
  // check that deferred has not been cleared since cancelRequest can be called
  // on a finished request, e.g. by clearForSpecs during tests
  if (defined(request.deferred)) {
    const deferred = request.deferred;
    request.deferred = undefined;
    deferred.reject();
  }

  if (active) {
    --statistics.numberOfActiveRequests;
    --numberOfActiveRequestsByServer[request.serverKey];
    ++statistics.numberOfCancelledActiveRequests;
  }

  if (defined(request.cancelFunction)) {
    request.cancelFunction();
  }
}

/**
 * Sort requests by priority and start requests.
 * @private
 */
RequestScheduler.update = function () {
  let i;
  let request;

  // Loop over all active requests. Cancelled, failed, or received requests are removed from the array to make room for new requests.
  let removeCount = 0;
  const activeLength = activeRequests.length;
  for (i = 0; i < activeLength; ++i) {
    request = activeRequests[i];
    if (request.cancelled) {
      // Request was explicitly cancelled
      cancelRequest(request);
    }
    if (request.state !== RequestState.ACTIVE) {
      // Request is no longer active, remove from array
      ++removeCount;
      continue;
    }
    if (removeCount > 0) {
      // Shift back to fill in vacated slots from completed requests
      activeRequests[i - removeCount] = request;
    }
  }
  activeRequests.length -= removeCount;

  // Update priority of issued requests and resort the heap
  const issuedRequests = requestHeap.internalArray;
  const issuedLength = requestHeap.length;
  for (i = 0; i < issuedLength; ++i) {
    updatePriority(issuedRequests[i]);
  }
  requestHeap.resort();

  // Get the number of open slots and fill with the highest priority requests.
  // Un-throttled requests are automatically added to activeRequests, so activeRequests.length may exceed maximumRequests
  const openSlots = Math.max(
    RequestScheduler.maximumRequests - activeRequests.length,
    0
  );
  let filledSlots = 0;
  while (filledSlots < openSlots && requestHeap.length > 0) {
    // Loop until all open slots are filled or the heap becomes empty
    request = requestHeap.pop();
    if (request.cancelled) {
      // Request was explicitly cancelled
      cancelRequest(request);
      continue;
    }

    if (
      request.throttleByServer &&
      !RequestScheduler.serverHasOpenSlots(request.serverKey)
    ) {
      // Open slots are available, but the request is throttled by its server. Cancel and try again later.
      cancelRequest(request);
      continue;
    }

    startRequest(request);
    ++filledSlots;
  }

  updateStatistics();
};

/**
 * Get the server key from a given url.
 *
 * @param {String} url The url.
 * @returns {String} The server key.
 * @private
 */
RequestScheduler.getServerKey = function (url) {
  //>>includeStart('debug', pragmas.debug);
  Check.typeOf.string("url", url);
  //>>includeEnd('debug');

  let uri = new Uri(url);
  if (uri.scheme() === "") {
    uri = new Uri(url).absoluteTo(pageUri);
    uri.normalize();
  }

  let serverKey = uri.authority();
  if (!/:/.test(serverKey)) {
    // If the authority does not contain a port number, add port 443 for https or port 80 for http
    serverKey = `${serverKey}:${uri.scheme() === "https" ? "443" : "80"}`;
  }

  const length = numberOfActiveRequestsByServer[serverKey];
  if (!defined(length)) {
    numberOfActiveRequestsByServer[serverKey] = 0;
  }

  return serverKey;
};

/**
 * Issue a request. If request.throttle is false, the request is sent immediately. Otherwise the request will be
 * queued and sorted by priority before being sent.
 *
 * @param {Request} request The request object.
 *
 * @returns {Promise|undefined} A Promise for the requested data, or undefined if this request does not have high enough priority to be issued.
 *
 * @private
 */
RequestScheduler.request = function (request) {
  //>>includeStart('debug', pragmas.debug);
  Check.typeOf.object("request", request);
  Check.typeOf.string("request.url", request.url);
  Check.typeOf.func("request.requestFunction", request.requestFunction);
  //>>includeEnd('debug');

  if (isDataUri(request.url) || isBlobUri(request.url)) {
    requestCompletedEvent.raiseEvent();
    request.state = RequestState.RECEIVED;
    return request.requestFunction();
  }

  ++statistics.numberOfAttemptedRequests;

  if (!defined(request.serverKey)) {
    request.serverKey = RequestScheduler.getServerKey(request.url);
  }

  if (
    RequestScheduler.throttleRequests &&
    request.throttleByServer &&
    !RequestScheduler.serverHasOpenSlots(request.serverKey)
  ) {
    // Server is saturated. Try again later.
    return undefined;
  }

  if (!RequestScheduler.throttleRequests || !request.throttle) {
    return startRequest(request);
  }

  if (activeRequests.length >= RequestScheduler.maximumRequests) {
    // Active requests are saturated. Try again later.
    return undefined;
  }

  // Insert into the priority heap and see if a request was bumped off. If this request is the lowest
  // priority it will be returned.
  updatePriority(request);
  const removedRequest = requestHeap.insert(request);

  if (defined(removedRequest)) {
    if (removedRequest === request) {
      // Request does not have high enough priority to be issued
      return undefined;
    }
    // A previously issued request has been bumped off the priority heap, so cancel it
    cancelRequest(removedRequest);
  }

  return issueRequest(request);
};

function updateStatistics() {
  if (!RequestScheduler.debugShowStatistics) {
    return;
  }

  if (
    statistics.numberOfActiveRequests === 0 &&
    statistics.lastNumberOfActiveRequests > 0
  ) {
    if (statistics.numberOfAttemptedRequests > 0) {
      console.log(
        `Number of attempted requests: ${statistics.numberOfAttemptedRequests}`
      );
      statistics.numberOfAttemptedRequests = 0;
    }

    if (statistics.numberOfCancelledRequests > 0) {
      console.log(
        `Number of cancelled requests: ${statistics.numberOfCancelledRequests}`
      );
      statistics.numberOfCancelledRequests = 0;
    }

    if (statistics.numberOfCancelledActiveRequests > 0) {
      console.log(
        `Number of cancelled active requests: ${statistics.numberOfCancelledActiveRequests}`
      );
      statistics.numberOfCancelledActiveRequests = 0;
    }

    if (statistics.numberOfFailedRequests > 0) {
      console.log(
        `Number of failed requests: ${statistics.numberOfFailedRequests}`
      );
      statistics.numberOfFailedRequests = 0;
    }
  }

  statistics.lastNumberOfActiveRequests = statistics.numberOfActiveRequests;
}

/**
 * For testing only. Clears any requests that may not have completed from previous tests.
 *
 * @private
 */
RequestScheduler.clearForSpecs = function () {
  while (requestHeap.length > 0) {
    const request = requestHeap.pop();
    cancelRequest(request);
  }
  const length = activeRequests.length;
  for (let i = 0; i < length; ++i) {
    cancelRequest(activeRequests[i]);
  }
  activeRequests.length = 0;
  numberOfActiveRequestsByServer = {};

  // Clear stats
  statistics.numberOfAttemptedRequests = 0;
  statistics.numberOfActiveRequests = 0;
  statistics.numberOfCancelledRequests = 0;
  statistics.numberOfCancelledActiveRequests = 0;
  statistics.numberOfFailedRequests = 0;
  statistics.numberOfActiveRequestsEver = 0;
  statistics.lastNumberOfActiveRequests = 0;
};

/**
 * For testing only.
 *
 * @private
 */
RequestScheduler.numberOfActiveRequestsByServer = function (serverKey) {
  return numberOfActiveRequestsByServer[serverKey];
};

/**
 * For testing only.
 *
 * @private
 */
RequestScheduler.requestHeap = requestHeap;
export default RequestScheduler;<|MERGE_RESOLUTION|>--- conflicted
+++ resolved
@@ -239,23 +239,16 @@
   ++statistics.numberOfActiveRequests;
   ++statistics.numberOfActiveRequestsEver;
   ++numberOfActiveRequestsByServer[request.serverKey];
-<<<<<<< HEAD
 
   try {
     request
       .requestFunction()
       .then(getRequestReceivedFunction(request))
-      .otherwise(getRequestFailedFunction(request));
+      .catch(getRequestFailedFunction(request));
   } catch (e) {
     getRequestFailedFunction(request)(e);
   }
 
-=======
-  request
-    .requestFunction()
-    .then(getRequestReceivedFunction(request))
-    .catch(getRequestFailedFunction(request));
->>>>>>> a02b1a07
   return promise;
 }
 
