/*global define*/
define([
        './defaultValue',
        './Cartesian3',
        './Cartesian4',
        './IntersectionTests',
        './Matrix4'
    ], function(
        defaultValue,
        Cartesian3,
        Cartesian4,
        IntersectionTests,
        Matrix4) {
    "use strict";

    /**
     * DOC_TBA
     *
     * @exports PolylinePipeline
     */
<<<<<<< HEAD
    var PolylinePipeline = {
        /**
         * Breaks a {@link Polyline} into segments such that it does not cross the &plusmn;180 degree meridian of an ellipsoid.
         *
         * @param {Ellipsoid} ellipsoid The ellipsoid to wrap around.
         * @param {Array} positions The polyline's Cartesian positions.
         *
         * @returns An array of polyline segment objects containing the Cartesian and {@link Cartographic} positions and indices.
         *
         * @see PolygonPipeline.wrapLongitude
         * @see Polyline
         * @see PolylineCollection
         *
         * @example
         * var polylines = new PolylineCollection();
         * polylines.add(...);
         * var positions = polylines.get(0).getPositions();
         * var segments = PolylinePipeline.wrapLongitude(ellipsoid, positions);
         *
         * @see PolygonPipeline.wrapLongitude
         */
        wrapLongitude : function(ellipsoid, positions) {
            var segments = [];

            if (positions && (positions.length > 0)) {
                var length = positions.length;

                var currentSegment = [{
                    cartesian : Cartesian3.clone(positions[0]),
                    cartographic : ellipsoid.cartesianToCartographic(positions[0]),
                    index : 0
                }];

                var prev = currentSegment[0].cartographic;

                for ( var i = 1; i < length; ++i) {
                    var cur = ellipsoid.cartesianToCartographic(positions[i]);

                    if (Math.abs(prev.longitude - cur.longitude) > Math.PI) {
                        var interpolatedLongitude = prev.longitude < 0.0 ? -Math.PI : Math.PI;
                        var longitude = cur.longitude + (2.0 * interpolatedLongitude);
                        var ratio = (interpolatedLongitude - prev.longitude) / (longitude - prev.longitude);
                        var interpolatedLatitude = prev.latitude + (cur.latitude - prev.latitude) * ratio;
                        var interpolatedHeight = prev.height + (cur.height - prev.height) * ratio;
=======
    var PolylinePipeline = {};

    var wrapLongitudeInversMatrix = new Matrix4();
    var wrapLongitudeOrigin = new Cartesian4();
    var wrapLongitudeXZNormal = new Cartesian4();
    var wrapLongitudeYZNormal = new Cartesian4();
    var wrapLongitudeIntersection = new Cartesian3();
    var wrapLongitudeOffset = new Cartesian3();

    /**
     * Breaks a {@link Polyline} into segments such that it does not cross the &plusmn;180 degree meridian of an ellipsoid.
     * @memberof PolylinePipeline
     *
     * @param {Array} positions The polyline's Cartesian positions.
     * @param {Matrix4} [modelMatrix=Matrix4.IDENTITY] The polyline's model matrix. Assumed to be an affine
     * transformation matrix, where the upper left 3x3 elements are a rotation matrix, and
     * the upper three elements in the fourth column are the translation.  The bottom row is assumed to be [0, 0, 0, 1].
     * The matrix is not verified to be in the proper form.
     *
     * @returns An array of polyline segment objects containing the Cartesian position and indices.
     *
     * @see Polyline
     * @see PolylineCollection
     *
     * @example
     * var polylines = new PolylineCollection();
     * var polyline = polylines.add(...);
     * var positions = polyline.getPositions();
     * var modelMatrix = polylines.modelMatrix;
     * var segments = PolylinePipeline.wrapLongitude(positions, modelMatrix);
     */
    PolylinePipeline.wrapLongitude = function(positions, modelMatrix) {
        var segments = [];

        if (typeof positions !== 'undefined' && positions.length > 0) {
            modelMatrix = defaultValue(modelMatrix, Matrix4.IDENTITY);
            var inverseModelMatrix = Matrix4.inverseTransformation(modelMatrix, wrapLongitudeInversMatrix);

            var origin = Matrix4.multiplyByPoint(inverseModelMatrix, Cartesian3.ZERO, wrapLongitudeOrigin);
            var xzNormal = Matrix4.multiplyByVector(inverseModelMatrix, Cartesian4.UNIT_Y, wrapLongitudeXZNormal);
            var xzConstant = -Cartesian3.dot(xzNormal, origin);
            var yzNormal = Matrix4.multiplyByVector(inverseModelMatrix, Cartesian4.UNIT_X, wrapLongitudeYZNormal);
            var yzConstant = -Cartesian3.dot(yzNormal, origin);

            var currentSegment = [{
                cartesian : Cartesian3.clone(positions[0]),
                index : 0
            }];
            var prev = currentSegment[0].cartesian;

            var length = positions.length;
            for ( var i = 1; i < length; ++i) {
                var cur = positions[i];

                // intersects the IDL if either endpoint is on the negative side of the yz-plane
                if (Cartesian3.dot(prev, yzNormal) + yzConstant < 0.0 || Cartesian3.dot(cur, yzNormal) + yzNormal < 0.0) {
                    // and intersects the xz-plane
                    var intersection = IntersectionTests.lineSegmentPlane(prev, cur, xzNormal, xzConstant, wrapLongitudeIntersection);
                    if (typeof intersection !== 'undefined') {
                        // move point on the xz-plane slightly away from the plane
                        var offset = Cartesian3.multiplyByScalar(xzNormal, 5.0e-9, wrapLongitudeOffset);
                        if (Cartesian3.dot(prev, xzNormal) + xzConstant < 0.0) {
                            Cartesian3.negate(offset, offset);
                        }
>>>>>>> ff5b561f

                        currentSegment.push({
                            cartesian : Cartesian3.add(intersection, offset),
                            index : i
                        });
                        segments.push(currentSegment);

                        Cartesian3.negate(offset, offset);

                        currentSegment = [];
                        currentSegment.push({
                            cartesian : Cartesian3.add(intersection, offset),
                            index : i
                        });
                    }
                }

                currentSegment.push({
                    cartesian : Cartesian3.clone(positions[i]),
                    index : i
                });

                prev = cur;
            }

            if (currentSegment.length > 1) {
                segments.push(currentSegment);
            }
        }

        return segments;
    };

    return PolylinePipeline;
});<|MERGE_RESOLUTION|>--- conflicted
+++ resolved
@@ -18,52 +18,6 @@
      *
      * @exports PolylinePipeline
      */
-<<<<<<< HEAD
-    var PolylinePipeline = {
-        /**
-         * Breaks a {@link Polyline} into segments such that it does not cross the &plusmn;180 degree meridian of an ellipsoid.
-         *
-         * @param {Ellipsoid} ellipsoid The ellipsoid to wrap around.
-         * @param {Array} positions The polyline's Cartesian positions.
-         *
-         * @returns An array of polyline segment objects containing the Cartesian and {@link Cartographic} positions and indices.
-         *
-         * @see PolygonPipeline.wrapLongitude
-         * @see Polyline
-         * @see PolylineCollection
-         *
-         * @example
-         * var polylines = new PolylineCollection();
-         * polylines.add(...);
-         * var positions = polylines.get(0).getPositions();
-         * var segments = PolylinePipeline.wrapLongitude(ellipsoid, positions);
-         *
-         * @see PolygonPipeline.wrapLongitude
-         */
-        wrapLongitude : function(ellipsoid, positions) {
-            var segments = [];
-
-            if (positions && (positions.length > 0)) {
-                var length = positions.length;
-
-                var currentSegment = [{
-                    cartesian : Cartesian3.clone(positions[0]),
-                    cartographic : ellipsoid.cartesianToCartographic(positions[0]),
-                    index : 0
-                }];
-
-                var prev = currentSegment[0].cartographic;
-
-                for ( var i = 1; i < length; ++i) {
-                    var cur = ellipsoid.cartesianToCartographic(positions[i]);
-
-                    if (Math.abs(prev.longitude - cur.longitude) > Math.PI) {
-                        var interpolatedLongitude = prev.longitude < 0.0 ? -Math.PI : Math.PI;
-                        var longitude = cur.longitude + (2.0 * interpolatedLongitude);
-                        var ratio = (interpolatedLongitude - prev.longitude) / (longitude - prev.longitude);
-                        var interpolatedLatitude = prev.latitude + (cur.latitude - prev.latitude) * ratio;
-                        var interpolatedHeight = prev.height + (cur.height - prev.height) * ratio;
-=======
     var PolylinePipeline = {};
 
     var wrapLongitudeInversMatrix = new Matrix4();
@@ -128,7 +82,6 @@
                         if (Cartesian3.dot(prev, xzNormal) + xzConstant < 0.0) {
                             Cartesian3.negate(offset, offset);
                         }
->>>>>>> ff5b561f
 
                         currentSegment.push({
                             cartesian : Cartesian3.add(intersection, offset),
