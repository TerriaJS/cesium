var DOMPurify = require('dompurify/dist/purify');

define([
<<<<<<< HEAD
=======
        '../ThirdParty/purify',
>>>>>>> 0ffd2737
        './defaultValue',
        './defined',
        './defineProperties',
        './Check'
    ], function(
<<<<<<< HEAD
=======
        DOMPurify,
>>>>>>> 0ffd2737
        defaultValue,
        defined,
        defineProperties,
        Check) {
    'use strict';

    var nextCreditId = 0;
    var creditToId = {};

    /**
     * A credit contains data pertaining to how to display attributions/credits for certain content on the screen.
     * @param {String} html An string representing an html code snippet
     * @param {Boolean} [showOnScreen=false] If true, the credit will be visible in the main credit container.  Otherwise, it will appear in a popover
     *
     * @alias Credit
     * @constructor
     *
     * @exception {DeveloperError} html is required.
     *
     * @example
     * //Create a credit with a tooltip, image and link
     * var credit = new Cesium.Credit('<a href="https://cesiumjs.org/" target="_blank"><img src="/images/cesium_logo.png" title="Cesium"/></a>');
     */
    function Credit(html, showOnScreen) {
        //>>includeStart('debug', pragmas.debug);
        Check.typeOf.string('html', html);
        //>>includeEnd('debug');
        var id;
        var key = html;

        if (defined(creditToId[key])) {
            id = creditToId[key];
        } else {
            id = nextCreditId++;
            creditToId[key] = id;
        }

        showOnScreen = defaultValue(showOnScreen, false);

        // Credits are immutable so generate an id to use to optimize equal()
        this._id = id;
        this._html = html;
        this._showOnScreen = showOnScreen;
        this._element = undefined;
    }

    defineProperties(Credit.prototype, {
        /**
         * The credit content
         * @memberof Credit.prototype
         * @type {String}
         * @readonly
         */
        html : {
            get : function() {
                return this._html;
            }
        },

        /**
         * @memberof Credit.prototype
         * @type {Number}
         * @readonly
         *
         * @private
         */
        id : {
            get : function() {
                return this._id;
            }
        },

        /**
         * Whether the credit should be displayed on screen or in a lightbox
         * @memberof Credit.prototype
         * @type {Boolean}
         * @readonly
         */
        showOnScreen : {
            get : function() {
                return this._showOnScreen;
            }
        },

        /**
         * Gets the credit element
         * @memberof Credit.prototype
         * @type {HTMLElement}
         * @readonly
         */
        element: {
            get: function() {
                if (!defined(this._element)) {
                    var html = DOMPurify.sanitize(this._html);

                    var div = document.createElement('div');
                    div._creditId = this._id;
                    div.style.display = 'inline';
                    div.innerHTML = html;

                    var links = div.querySelectorAll('a');
                    for (var i = 0; i < links.length; i++) {
                        links[i].setAttribute('target', '_blank');
                    }

                    this._element = div;
                }
                return this._element;
            }
        }
    });

    /**
     * Returns true if the credits are equal
     *
     * @param {Credit} left The first credit
     * @param {Credit} right The second credit
     * @returns {Boolean} <code>true</code> if left and right are equal, <code>false</code> otherwise.
     */
    Credit.equals = function(left, right) {
        return (left === right) ||
               ((defined(left)) &&
                (defined(right)) &&
                (left._id === right._id));
    };

    /**
     * Returns true if the credits are equal
     *
     * @param {Credit} credit The credit to compare to.
     * @returns {Boolean} <code>true</code> if left and right are equal, <code>false</code> otherwise.
     */
    Credit.prototype.equals = function(credit) {
        return Credit.equals(this, credit);
    };

    /**
     * @private
     * @param attribution
     * @return {Credit}
     */
    Credit.getIonCredit = function(attribution) {
        var showOnScreen = defined(attribution.collapsible) && !attribution.collapsible;
        var credit = new Credit(attribution.html, showOnScreen);

        credit._isIon = credit.html.indexOf('ion-credit.png') !== -1;
        return credit;
    };

    /**
     * Duplicates a Credit instance.
     *
     * @param {Credit} [credit] The Credit to duplicate.
     * @returns {Credit} A new Credit instance that is a duplicate of the one provided. (Returns undefined if the credit is undefined)
     */
    Credit.clone = function(credit) {
        if (defined(credit)) {
            return new Credit(credit.html, credit.showOnScreen);
        }
    };

    return Credit;
});<|MERGE_RESOLUTION|>--- conflicted
+++ resolved
@@ -1,19 +1,11 @@
 var DOMPurify = require('dompurify/dist/purify');
 
 define([
-<<<<<<< HEAD
-=======
-        '../ThirdParty/purify',
->>>>>>> 0ffd2737
         './defaultValue',
         './defined',
         './defineProperties',
         './Check'
     ], function(
-<<<<<<< HEAD
-=======
-        DOMPurify,
->>>>>>> 0ffd2737
         defaultValue,
         defined,
         defineProperties,
