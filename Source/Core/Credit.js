<<<<<<< HEAD
import DOMPurify from "dompurify/dist/purify";
=======
import DOMPurify from "dompurify";
>>>>>>> c03046a9
import Check from "./Check.js";
import defaultValue from "./defaultValue.js";
import defined from "./defined.js";

let nextCreditId = 0;
const creditToId = {};

/**
 * A credit contains data pertaining to how to display attributions/credits for certain content on the screen.
 * @param {String} html An string representing an html code snippet
 * @param {Boolean} [showOnScreen=false] If true, the credit will be visible in the main credit container.  Otherwise, it will appear in a popover
 *
 * @alias Credit
 * @constructor
 *
 * @exception {DeveloperError} html is required.
 *
 * @example
 * //Create a credit with a tooltip, image and link
 * const credit = new Cesium.Credit('<a href="https://cesium.com/" target="_blank"><img src="/images/cesium_logo.png" title="Cesium"/></a>');
 */
function Credit(html, showOnScreen) {
  //>>includeStart('debug', pragmas.debug);
  Check.typeOf.string("html", html);
  //>>includeEnd('debug');
  let id;
  const key = html;

  if (defined(creditToId[key])) {
    id = creditToId[key];
  } else {
    id = nextCreditId++;
    creditToId[key] = id;
  }

  showOnScreen = defaultValue(showOnScreen, false);

  // Credits are immutable so generate an id to use to optimize equal()
  this._id = id;
  this._html = html;
  this._showOnScreen = showOnScreen;
  this._element = undefined;
}

Object.defineProperties(Credit.prototype, {
  /**
   * The credit content
   * @memberof Credit.prototype
   * @type {String}
   * @readonly
   */
  html: {
    get: function () {
      return this._html;
    },
  },

  /**
   * @memberof Credit.prototype
   * @type {Number}
   * @readonly
   *
   * @private
   */
  id: {
    get: function () {
      return this._id;
    },
  },

  /**
   * Whether the credit should be displayed on screen or in a lightbox
   * @memberof Credit.prototype
   * @type {Boolean}
   */
  showOnScreen: {
    get: function () {
      return this._showOnScreen;
    },
    set: function (value) {
      this._showOnScreen = value;
    },
  },

  /**
   * Gets the credit element
   * @memberof Credit.prototype
   * @type {HTMLElement}
   * @readonly
   */
  element: {
    get: function () {
      if (!defined(this._element)) {
        const html = DOMPurify.sanitize(this._html);

        const div = document.createElement("div");
        div._creditId = this._id;
        div.style.display = "inline";
        div.innerHTML = html;

        const links = div.querySelectorAll("a");
        for (let i = 0; i < links.length; i++) {
          links[i].setAttribute("target", "_blank");
        }

        this._element = div;
      }
      return this._element;
    },
  },
});

/**
 * Returns true if the credits are equal
 *
 * @param {Credit} left The first credit
 * @param {Credit} right The second credit
 * @returns {Boolean} <code>true</code> if left and right are equal, <code>false</code> otherwise.
 */
Credit.equals = function (left, right) {
  return (
    left === right ||
    (defined(left) &&
      defined(right) &&
      left._id === right._id &&
      left._showOnScreen === right._showOnScreen)
  );
};

/**
 * Returns true if the credits are equal
 *
 * @param {Credit} credit The credit to compare to.
 * @returns {Boolean} <code>true</code> if left and right are equal, <code>false</code> otherwise.
 */
Credit.prototype.equals = function (credit) {
  return Credit.equals(this, credit);
};

/**
 * @private
 * @param attribution
 * @return {Credit}
 */
Credit.getIonCredit = function (attribution) {
  const showOnScreen =
    defined(attribution.collapsible) && !attribution.collapsible;
  const credit = new Credit(attribution.html, showOnScreen);

  credit._isIon = credit.html.indexOf("ion-credit.png") !== -1;
  return credit;
};

/**
 * Duplicates a Credit instance.
 *
 * @param {Credit} [credit] The Credit to duplicate.
 * @returns {Credit} A new Credit instance that is a duplicate of the one provided. (Returns undefined if the credit is undefined)
 */
Credit.clone = function (credit) {
  if (defined(credit)) {
    return new Credit(credit.html, credit.showOnScreen);
  }
};
export default Credit;<|MERGE_RESOLUTION|>--- conflicted
+++ resolved
@@ -1,8 +1,4 @@
-<<<<<<< HEAD
-import DOMPurify from "dompurify/dist/purify";
-=======
 import DOMPurify from "dompurify";
->>>>>>> c03046a9
 import Check from "./Check.js";
 import defaultValue from "./defaultValue.js";
 import defined from "./defined.js";
