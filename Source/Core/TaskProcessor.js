--- conflicted
+++ resolved
@@ -124,17 +124,9 @@
         if (defined(TaskProcessor._loaderConfig)) {
             bootstrapMessage.loaderConfig = TaskProcessor._loaderConfig;
         } else {
-<<<<<<< HEAD
-            if (!(typeof self.define !== 'undefined' && defined(define.amd) && !define.amd.toUrlUndefined && defined(require.toUrl))) {
-                bootstrapMessage.loaderConfig.paths = {
-                    'Workers': buildModuleUrl('Workers')
-                };
-            }
-=======
             bootstrapMessage.loaderConfig.paths = {
                 'Workers': buildModuleUrl('Workers/Build')
             };
->>>>>>> 4d170650
             bootstrapMessage.loaderConfig.baseUrl = buildModuleUrl.getCesiumBaseUrl().url;
         }
 
