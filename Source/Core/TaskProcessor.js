<<<<<<< HEAD
import when from '../ThirdParty/when.js';
import buildModuleUrl from './buildModuleUrl.js';
import defaultValue from './defaultValue.js';
import defined from './defined.js';
import destroyObject from './destroyObject.js';
import DeveloperError from './DeveloperError.js';
import Event from './Event.js';
import FeatureDetection from './FeatureDetection.js';
import isCrossOriginUrl from './isCrossOriginUrl.js';
import Resource from './Resource.js';
import RuntimeError from './RuntimeError.js';

    function canTransferArrayBuffer() {
        if (!defined(TaskProcessor._canTransferArrayBuffer)) {
            var worker = require('worker-loader!../Workers/transferTypedArrayTest')();
            worker.postMessage = defaultValue(worker.webkitPostMessage, worker.postMessage);

            var value = 99;
            var array = new Int8Array([value]);

            try {
                // postMessage might fail with a DataCloneError
                // if transferring array buffers is not supported.
                worker.postMessage({
                    array : array
                }, [array.buffer]);
            } catch (e) {
                TaskProcessor._canTransferArrayBuffer = false;
                return TaskProcessor._canTransferArrayBuffer;
            }

            var deferred = when.defer();

            worker.onmessage = function(event) {
                var array = event.data.array;

                // some versions of Firefox silently fail to transfer typed arrays.
                // https://bugzilla.mozilla.org/show_bug.cgi?id=841904
                // Check to make sure the value round-trips successfully.
                var result = defined(array) && array[0] === value;
                deferred.resolve(result);

                worker.terminate();

                TaskProcessor._canTransferArrayBuffer = result;
            };

            TaskProcessor._canTransferArrayBuffer = deferred.promise;
        }

        return TaskProcessor._canTransferArrayBuffer;
=======
import when from "../ThirdParty/when.js";
import buildModuleUrl from "./buildModuleUrl.js";
import defaultValue from "./defaultValue.js";
import defined from "./defined.js";
import destroyObject from "./destroyObject.js";
import DeveloperError from "./DeveloperError.js";
import Event from "./Event.js";
import FeatureDetection from "./FeatureDetection.js";
import isCrossOriginUrl from "./isCrossOriginUrl.js";
import Resource from "./Resource.js";
import RuntimeError from "./RuntimeError.js";

function canTransferArrayBuffer() {
  if (!defined(TaskProcessor._canTransferArrayBuffer)) {
    var worker = new Worker(getWorkerUrl("Workers/transferTypedArrayTest.js"));
    worker.postMessage = defaultValue(
      worker.webkitPostMessage,
      worker.postMessage
    );

    var value = 99;
    var array = new Int8Array([value]);

    try {
      // postMessage might fail with a DataCloneError
      // if transferring array buffers is not supported.
      worker.postMessage(
        {
          array: array,
        },
        [array.buffer]
      );
    } catch (e) {
      TaskProcessor._canTransferArrayBuffer = false;
      return TaskProcessor._canTransferArrayBuffer;
>>>>>>> 2fd0e8f7
    }

    var deferred = when.defer();

    worker.onmessage = function (event) {
      var array = event.data.array;

<<<<<<< HEAD


    function createWorker(processor) {
        var worker = require('worker-loader?name=cesiumWorkers.js!../Workers/cesiumWorkerBootstrapper')();
        worker.postMessage = defaultValue(worker.webkitPostMessage, worker.postMessage);

        var bootstrapMessage = {
            loaderConfig: {
                paths: {
                    'Workers': buildModuleUrl('Workers')
                },
                baseUrl: buildModuleUrl.getCesiumBaseUrl().url
            },
            workerModule: TaskProcessor._workerModulePrefix + processor._workerName
        };
=======
      // some versions of Firefox silently fail to transfer typed arrays.
      // https://bugzilla.mozilla.org/show_bug.cgi?id=841904
      // Check to make sure the value round-trips successfully.
      var result = defined(array) && array[0] === value;
      deferred.resolve(result);

      worker.terminate();
>>>>>>> 2fd0e8f7

      TaskProcessor._canTransferArrayBuffer = result;
    };

    TaskProcessor._canTransferArrayBuffer = deferred.promise;
  }

<<<<<<< HEAD
    function getWebAssemblyLoaderConfig(processor, wasmOptions) {
        var requireWasmWrapper = require.context('../ThirdParty/Workers', false, /.*wasm_wrapper\.js$/);
        var requireWasm = require.context('../ThirdParty', false, /\.wasm$/);

        var config = {
            modulePath : undefined,
            wasmBinaryFile : undefined,
            wasmBinary : undefined
        };

        // Web assembly not supported, use fallback js module if provided
        if (!FeatureDetection.supportsWebAssembly()) {
            if (!defined(wasmOptions.fallbackModulePath)) {
                throw new RuntimeError('This browser does not support Web Assembly, and no backup module was provided for ' + processor._workerName);
            }

            config.modulePath = buildModuleUrl(wasmOptions.fallbackModulePath);
            return when.resolve(config);
        }

        var modulePath = wasmOptions.modulePath;
        if (modulePath.indexOf('ThirdParty/Workers/') === 0) {
            modulePath = modulePath.substring('ThirdParty/Workers/'.length);
        }
        config.modulePath = requireWasmWrapper('./' + modulePath);

        var wasmBinaryFile = wasmOptions.wasmBinaryFile;
        if (wasmBinaryFile.indexOf('ThirdParty/') === 0) {
            wasmBinaryFile = wasmBinaryFile.substring('ThirdParty/'.length);
        }
        config.wasmBinaryFile = requireWasm('./' + wasmBinaryFile);

        return Resource.fetchArrayBuffer({
            url: config.wasmBinaryFile
        }).then(function (arrayBuffer) {
            config.wasmBinary = arrayBuffer;
            return config;
        });
    }
=======
  return TaskProcessor._canTransferArrayBuffer;
}

var taskCompletedEvent = new Event();
>>>>>>> 2fd0e8f7

function completeTask(processor, data) {
  --processor._activeTasks;

  var id = data.id;
  if (!defined(id)) {
    // This is not one of ours.
    return;
  }

<<<<<<< HEAD
    /**
     * Posts a message to a web worker with configuration to initialize loading
     * and compiling a web assembly module asychronously, as well as an optional
     * fallback JavaScript module to use if Web Assembly is not supported.
     *
     * @param {Object} [webAssemblyOptions] An object with the following properties:
     * @param {String} [webAssemblyOptions.modulePath] The path of the web assembly JavaScript wrapper module.
     * @param {String} [webAssemblyOptions.wasmBinaryFile] The path of the web assembly binary file.
     * @param {String} [webAssemblyOptions.fallbackModulePath] The path of the fallback JavaScript module to use if web assembly is not supported.
     * @returns {Promise.<Object>} A promise that resolves to the result when the web worker has loaded and compiled the web assembly module and is ready to process tasks.
     */
    TaskProcessor.prototype.initWebAssemblyModule = function (webAssemblyOptions) {
        if (!defined(this._worker)) {
            this._worker = createWorker(this);
        }

        var deferred = when.defer();
        var processor = this;
        var worker = this._worker;
        getWebAssemblyLoaderConfig(this, webAssemblyOptions).then(function(wasmConfig) {
            return when(canTransferArrayBuffer(), function(canTransferArrayBuffer) {
                var transferableObjects;
                var binary = wasmConfig.wasmBinary;
                if (defined(binary) && canTransferArrayBuffer) {
                    transferableObjects = [binary];
                }

                worker.onmessage = function(event) {
                    worker.onmessage = function(event) {
                        completeTask(processor, event.data);
                    };

                    deferred.resolve(event.data);
                };

                worker.postMessage({ webAssemblyConfig : {
                    wasmBinary: wasmConfig.wasmBinary,
                    wasmBinaryFile: wasmConfig.wasmBinaryFile
                } }, transferableObjects);
            });
        });

        return deferred;
    };
=======
  var deferreds = processor._deferreds;
  var deferred = deferreds[id];
>>>>>>> 2fd0e8f7

  if (defined(data.error)) {
    var error = data.error;
    if (error.name === "RuntimeError") {
      error = new RuntimeError(data.error.message);
      error.stack = data.error.stack;
    } else if (error.name === "DeveloperError") {
      error = new DeveloperError(data.error.message);
      error.stack = data.error.stack;
    }
    taskCompletedEvent.raiseEvent(error);
    deferred.reject(error);
  } else {
    taskCompletedEvent.raiseEvent();
    deferred.resolve(data.result);
  }

  delete deferreds[id];
}

function getWorkerUrl(moduleID) {
  var url = buildModuleUrl(moduleID);

  if (isCrossOriginUrl(url)) {
    //to load cross-origin, create a shim worker from a blob URL
    var script = 'importScripts("' + url + '");';

    var blob;
    try {
      blob = new Blob([script], {
        type: "application/javascript",
      });
    } catch (e) {
      var BlobBuilder =
        window.BlobBuilder ||
        window.WebKitBlobBuilder ||
        window.MozBlobBuilder ||
        window.MSBlobBuilder;
      var blobBuilder = new BlobBuilder();
      blobBuilder.append(script);
      blob = blobBuilder.getBlob("application/javascript");
    }

    var URL = window.URL || window.webkitURL;
    url = URL.createObjectURL(blob);
  }

  return url;
}

var bootstrapperUrlResult;
function getBootstrapperUrl() {
  if (!defined(bootstrapperUrlResult)) {
    bootstrapperUrlResult = getWorkerUrl("Workers/cesiumWorkerBootstrapper.js");
  }
  return bootstrapperUrlResult;
}

function createWorker(processor) {
  var worker = new Worker(getBootstrapperUrl());
  worker.postMessage = defaultValue(
    worker.webkitPostMessage,
    worker.postMessage
  );

  var bootstrapMessage = {
    loaderConfig: {
      paths: {
        Workers: buildModuleUrl("Workers"),
      },
      baseUrl: buildModuleUrl.getCesiumBaseUrl().url,
    },
    workerModule: TaskProcessor._workerModulePrefix + processor._workerName,
  };

  worker.postMessage(bootstrapMessage);
  worker.onmessage = function (event) {
    completeTask(processor, event.data);
  };

  return worker;
}

function getWebAssemblyLoaderConfig(processor, wasmOptions) {
  var config = {
    modulePath: undefined,
    wasmBinaryFile: undefined,
    wasmBinary: undefined,
  };

  // Web assembly not supported, use fallback js module if provided
  if (!FeatureDetection.supportsWebAssembly()) {
    if (!defined(wasmOptions.fallbackModulePath)) {
      throw new RuntimeError(
        "This browser does not support Web Assembly, and no backup module was provided for " +
          processor._workerName
      );
    }

    config.modulePath = buildModuleUrl(wasmOptions.fallbackModulePath);
    return when.resolve(config);
  }

  config.modulePath = buildModuleUrl(wasmOptions.modulePath);
  config.wasmBinaryFile = buildModuleUrl(wasmOptions.wasmBinaryFile);

  return Resource.fetchArrayBuffer({
    url: config.wasmBinaryFile,
  }).then(function (arrayBuffer) {
    config.wasmBinary = arrayBuffer;
    return config;
  });
}

/**
 * A wrapper around a web worker that allows scheduling tasks for a given worker,
 * returning results asynchronously via a promise.
 *
 * The Worker is not constructed until a task is scheduled.
 *
 * @alias TaskProcessor
 * @constructor
 *
 * @param {String} workerName The name of the worker.  This is expected to be a script
 *                            in the Workers folder.
 * @param {Number} [maximumActiveTasks=5] The maximum number of active tasks.  Once exceeded,
 *                                        scheduleTask will not queue any more tasks, allowing
 *                                        work to be rescheduled in future frames.
 */
function TaskProcessor(workerName, maximumActiveTasks) {
  this._workerName = workerName;
  this._maximumActiveTasks = defaultValue(maximumActiveTasks, 5);
  this._activeTasks = 0;
  this._deferreds = {};
  this._nextID = 0;
}

var emptyTransferableObjectArray = [];

/**
 * Schedule a task to be processed by the web worker asynchronously.  If there are currently more
 * tasks active than the maximum set by the constructor, will immediately return undefined.
 * Otherwise, returns a promise that will resolve to the result posted back by the worker when
 * finished.
 *
 * @param {Object} parameters Any input data that will be posted to the worker.
 * @param {Object[]} [transferableObjects] An array of objects contained in parameters that should be
 *                                      transferred to the worker instead of copied.
 * @returns {Promise.<Object>|undefined} Either a promise that will resolve to the result when available, or undefined
 *                    if there are too many active tasks,
 *
 * @example
 * var taskProcessor = new Cesium.TaskProcessor('myWorkerName');
 * var promise = taskProcessor.scheduleTask({
 *     someParameter : true,
 *     another : 'hello'
 * });
 * if (!Cesium.defined(promise)) {
 *     // too many active tasks - try again later
 * } else {
 *     Cesium.when(promise, function(result) {
 *         // use the result of the task
 *     });
 * }
 */
TaskProcessor.prototype.scheduleTask = function (
  parameters,
  transferableObjects
) {
  if (!defined(this._worker)) {
    this._worker = createWorker(this);
  }

  if (this._activeTasks >= this._maximumActiveTasks) {
    return undefined;
  }

  ++this._activeTasks;

  var processor = this;
  return when(canTransferArrayBuffer(), function (canTransferArrayBuffer) {
    if (!defined(transferableObjects)) {
      transferableObjects = emptyTransferableObjectArray;
    } else if (!canTransferArrayBuffer) {
      transferableObjects.length = 0;
    }

    var id = processor._nextID++;
    var deferred = when.defer();
    processor._deferreds[id] = deferred;

    processor._worker.postMessage(
      {
        id: id,
        parameters: parameters,
        canTransferArrayBuffer: canTransferArrayBuffer,
      },
      transferableObjects
    );

    return deferred.promise;
  });
};

/**
 * Posts a message to a web worker with configuration to initialize loading
 * and compiling a web assembly module asychronously, as well as an optional
 * fallback JavaScript module to use if Web Assembly is not supported.
 *
 * @param {Object} [webAssemblyOptions] An object with the following properties:
 * @param {String} [webAssemblyOptions.modulePath] The path of the web assembly JavaScript wrapper module.
 * @param {String} [webAssemblyOptions.wasmBinaryFile] The path of the web assembly binary file.
 * @param {String} [webAssemblyOptions.fallbackModulePath] The path of the fallback JavaScript module to use if web assembly is not supported.
 * @returns {Promise.<Object>} A promise that resolves to the result when the web worker has loaded and compiled the web assembly module and is ready to process tasks.
 */
TaskProcessor.prototype.initWebAssemblyModule = function (webAssemblyOptions) {
  if (!defined(this._worker)) {
    this._worker = createWorker(this);
  }

  var deferred = when.defer();
  var processor = this;
  var worker = this._worker;
  getWebAssemblyLoaderConfig(this, webAssemblyOptions).then(function (
    wasmConfig
  ) {
    return when(canTransferArrayBuffer(), function (canTransferArrayBuffer) {
      var transferableObjects;
      var binary = wasmConfig.wasmBinary;
      if (defined(binary) && canTransferArrayBuffer) {
        transferableObjects = [binary];
      }

      worker.onmessage = function (event) {
        worker.onmessage = function (event) {
          completeTask(processor, event.data);
        };

        deferred.resolve(event.data);
      };

      worker.postMessage(
        { webAssemblyConfig: wasmConfig },
        transferableObjects
      );
    });
  });

  return deferred;
};

/**
 * Returns true if this object was destroyed; otherwise, false.
 * <br /><br />
 * If this object was destroyed, it should not be used; calling any function other than
 * <code>isDestroyed</code> will result in a {@link DeveloperError} exception.
 *
 * @returns {Boolean} True if this object was destroyed; otherwise, false.
 *
 * @see TaskProcessor#destroy
 */
TaskProcessor.prototype.isDestroyed = function () {
  return false;
};

/**
 * Destroys this object.  This will immediately terminate the Worker.
 * <br /><br />
 * Once an object is destroyed, it should not be used; calling any function other than
 * <code>isDestroyed</code> will result in a {@link DeveloperError} exception.
 */
TaskProcessor.prototype.destroy = function () {
  if (defined(this._worker)) {
    this._worker.terminate();
  }
  return destroyObject(this);
};

/**
 * An event that's raised when a task is completed successfully.  Event handlers are passed
 * the error object is a task fails.
 *
 * @type {Event}
 *
 * @private
 */
TaskProcessor.taskCompletedEvent = taskCompletedEvent;

// exposed for testing purposes
TaskProcessor._defaultWorkerModulePrefix = "Workers/";
TaskProcessor._workerModulePrefix = TaskProcessor._defaultWorkerModulePrefix;
TaskProcessor._canTransferArrayBuffer = undefined;
export default TaskProcessor;<|MERGE_RESOLUTION|>--- conflicted
+++ resolved
@@ -1,56 +1,3 @@
-<<<<<<< HEAD
-import when from '../ThirdParty/when.js';
-import buildModuleUrl from './buildModuleUrl.js';
-import defaultValue from './defaultValue.js';
-import defined from './defined.js';
-import destroyObject from './destroyObject.js';
-import DeveloperError from './DeveloperError.js';
-import Event from './Event.js';
-import FeatureDetection from './FeatureDetection.js';
-import isCrossOriginUrl from './isCrossOriginUrl.js';
-import Resource from './Resource.js';
-import RuntimeError from './RuntimeError.js';
-
-    function canTransferArrayBuffer() {
-        if (!defined(TaskProcessor._canTransferArrayBuffer)) {
-            var worker = require('worker-loader!../Workers/transferTypedArrayTest')();
-            worker.postMessage = defaultValue(worker.webkitPostMessage, worker.postMessage);
-
-            var value = 99;
-            var array = new Int8Array([value]);
-
-            try {
-                // postMessage might fail with a DataCloneError
-                // if transferring array buffers is not supported.
-                worker.postMessage({
-                    array : array
-                }, [array.buffer]);
-            } catch (e) {
-                TaskProcessor._canTransferArrayBuffer = false;
-                return TaskProcessor._canTransferArrayBuffer;
-            }
-
-            var deferred = when.defer();
-
-            worker.onmessage = function(event) {
-                var array = event.data.array;
-
-                // some versions of Firefox silently fail to transfer typed arrays.
-                // https://bugzilla.mozilla.org/show_bug.cgi?id=841904
-                // Check to make sure the value round-trips successfully.
-                var result = defined(array) && array[0] === value;
-                deferred.resolve(result);
-
-                worker.terminate();
-
-                TaskProcessor._canTransferArrayBuffer = result;
-            };
-
-            TaskProcessor._canTransferArrayBuffer = deferred.promise;
-        }
-
-        return TaskProcessor._canTransferArrayBuffer;
-=======
 import when from "../ThirdParty/when.js";
 import buildModuleUrl from "./buildModuleUrl.js";
 import defaultValue from "./defaultValue.js";
@@ -65,7 +12,7 @@
 
 function canTransferArrayBuffer() {
   if (!defined(TaskProcessor._canTransferArrayBuffer)) {
-    var worker = new Worker(getWorkerUrl("Workers/transferTypedArrayTest.js"));
+    var worker = require("worker-loader!../Workers/transferTypedArrayTest")();
     worker.postMessage = defaultValue(
       worker.webkitPostMessage,
       worker.postMessage
@@ -86,7 +33,6 @@
     } catch (e) {
       TaskProcessor._canTransferArrayBuffer = false;
       return TaskProcessor._canTransferArrayBuffer;
->>>>>>> 2fd0e8f7
     }
 
     var deferred = when.defer();
@@ -94,23 +40,6 @@
     worker.onmessage = function (event) {
       var array = event.data.array;
 
-<<<<<<< HEAD
-
-
-    function createWorker(processor) {
-        var worker = require('worker-loader?name=cesiumWorkers.js!../Workers/cesiumWorkerBootstrapper')();
-        worker.postMessage = defaultValue(worker.webkitPostMessage, worker.postMessage);
-
-        var bootstrapMessage = {
-            loaderConfig: {
-                paths: {
-                    'Workers': buildModuleUrl('Workers')
-                },
-                baseUrl: buildModuleUrl.getCesiumBaseUrl().url
-            },
-            workerModule: TaskProcessor._workerModulePrefix + processor._workerName
-        };
-=======
       // some versions of Firefox silently fail to transfer typed arrays.
       // https://bugzilla.mozilla.org/show_bug.cgi?id=841904
       // Check to make sure the value round-trips successfully.
@@ -118,7 +47,6 @@
       deferred.resolve(result);
 
       worker.terminate();
->>>>>>> 2fd0e8f7
 
       TaskProcessor._canTransferArrayBuffer = result;
     };
@@ -126,52 +54,10 @@
     TaskProcessor._canTransferArrayBuffer = deferred.promise;
   }
 
-<<<<<<< HEAD
-    function getWebAssemblyLoaderConfig(processor, wasmOptions) {
-        var requireWasmWrapper = require.context('../ThirdParty/Workers', false, /.*wasm_wrapper\.js$/);
-        var requireWasm = require.context('../ThirdParty', false, /\.wasm$/);
-
-        var config = {
-            modulePath : undefined,
-            wasmBinaryFile : undefined,
-            wasmBinary : undefined
-        };
-
-        // Web assembly not supported, use fallback js module if provided
-        if (!FeatureDetection.supportsWebAssembly()) {
-            if (!defined(wasmOptions.fallbackModulePath)) {
-                throw new RuntimeError('This browser does not support Web Assembly, and no backup module was provided for ' + processor._workerName);
-            }
-
-            config.modulePath = buildModuleUrl(wasmOptions.fallbackModulePath);
-            return when.resolve(config);
-        }
-
-        var modulePath = wasmOptions.modulePath;
-        if (modulePath.indexOf('ThirdParty/Workers/') === 0) {
-            modulePath = modulePath.substring('ThirdParty/Workers/'.length);
-        }
-        config.modulePath = requireWasmWrapper('./' + modulePath);
-
-        var wasmBinaryFile = wasmOptions.wasmBinaryFile;
-        if (wasmBinaryFile.indexOf('ThirdParty/') === 0) {
-            wasmBinaryFile = wasmBinaryFile.substring('ThirdParty/'.length);
-        }
-        config.wasmBinaryFile = requireWasm('./' + wasmBinaryFile);
-
-        return Resource.fetchArrayBuffer({
-            url: config.wasmBinaryFile
-        }).then(function (arrayBuffer) {
-            config.wasmBinary = arrayBuffer;
-            return config;
-        });
-    }
-=======
   return TaskProcessor._canTransferArrayBuffer;
 }
 
 var taskCompletedEvent = new Event();
->>>>>>> 2fd0e8f7
 
 function completeTask(processor, data) {
   --processor._activeTasks;
@@ -182,55 +68,8 @@
     return;
   }
 
-<<<<<<< HEAD
-    /**
-     * Posts a message to a web worker with configuration to initialize loading
-     * and compiling a web assembly module asychronously, as well as an optional
-     * fallback JavaScript module to use if Web Assembly is not supported.
-     *
-     * @param {Object} [webAssemblyOptions] An object with the following properties:
-     * @param {String} [webAssemblyOptions.modulePath] The path of the web assembly JavaScript wrapper module.
-     * @param {String} [webAssemblyOptions.wasmBinaryFile] The path of the web assembly binary file.
-     * @param {String} [webAssemblyOptions.fallbackModulePath] The path of the fallback JavaScript module to use if web assembly is not supported.
-     * @returns {Promise.<Object>} A promise that resolves to the result when the web worker has loaded and compiled the web assembly module and is ready to process tasks.
-     */
-    TaskProcessor.prototype.initWebAssemblyModule = function (webAssemblyOptions) {
-        if (!defined(this._worker)) {
-            this._worker = createWorker(this);
-        }
-
-        var deferred = when.defer();
-        var processor = this;
-        var worker = this._worker;
-        getWebAssemblyLoaderConfig(this, webAssemblyOptions).then(function(wasmConfig) {
-            return when(canTransferArrayBuffer(), function(canTransferArrayBuffer) {
-                var transferableObjects;
-                var binary = wasmConfig.wasmBinary;
-                if (defined(binary) && canTransferArrayBuffer) {
-                    transferableObjects = [binary];
-                }
-
-                worker.onmessage = function(event) {
-                    worker.onmessage = function(event) {
-                        completeTask(processor, event.data);
-                    };
-
-                    deferred.resolve(event.data);
-                };
-
-                worker.postMessage({ webAssemblyConfig : {
-                    wasmBinary: wasmConfig.wasmBinary,
-                    wasmBinaryFile: wasmConfig.wasmBinaryFile
-                } }, transferableObjects);
-            });
-        });
-
-        return deferred;
-    };
-=======
   var deferreds = processor._deferreds;
   var deferred = deferreds[id];
->>>>>>> 2fd0e8f7
 
   if (defined(data.error)) {
     var error = data.error;
@@ -281,16 +120,8 @@
   return url;
 }
 
-var bootstrapperUrlResult;
-function getBootstrapperUrl() {
-  if (!defined(bootstrapperUrlResult)) {
-    bootstrapperUrlResult = getWorkerUrl("Workers/cesiumWorkerBootstrapper.js");
-  }
-  return bootstrapperUrlResult;
-}
-
 function createWorker(processor) {
-  var worker = new Worker(getBootstrapperUrl());
+  var worker = require("worker-loader?name=cesiumWorkers.js!../Workers/cesiumWorkerBootstrapper")();
   worker.postMessage = defaultValue(
     worker.webkitPostMessage,
     worker.postMessage
@@ -315,6 +146,13 @@
 }
 
 function getWebAssemblyLoaderConfig(processor, wasmOptions) {
+  var requireWasmWrapper = require.context(
+    "../ThirdParty/Workers",
+    false,
+    /.*wasm_wrapper\.js$/
+  );
+  var requireWasm = require.context("../ThirdParty", false, /\.wasm$/);
+
   var config = {
     modulePath: undefined,
     wasmBinaryFile: undefined,
@@ -334,8 +172,17 @@
     return when.resolve(config);
   }
 
-  config.modulePath = buildModuleUrl(wasmOptions.modulePath);
-  config.wasmBinaryFile = buildModuleUrl(wasmOptions.wasmBinaryFile);
+  var modulePath = wasmOptions.modulePath;
+  if (modulePath.indexOf("ThirdParty/Workers/") === 0) {
+    modulePath = modulePath.substring("ThirdParty/Workers/".length);
+  }
+  config.modulePath = requireWasmWrapper("./" + modulePath);
+
+  var wasmBinaryFile = wasmOptions.wasmBinaryFile;
+  if (wasmBinaryFile.indexOf("ThirdParty/") === 0) {
+    wasmBinaryFile = wasmBinaryFile.substring("ThirdParty/".length);
+  }
+  config.wasmBinaryFile = requireWasm("./" + wasmBinaryFile);
 
   return Resource.fetchArrayBuffer({
     url: config.wasmBinaryFile,
@@ -473,7 +320,12 @@
       };
 
       worker.postMessage(
-        { webAssemblyConfig: wasmConfig },
+        {
+          webAssemblyConfig: {
+            wasmBinary: wasmConfig.wasmBinary,
+            wasmBinaryFile: wasmConfig.wasmBinaryFile,
+          },
+        },
         transferableObjects
       );
     });
