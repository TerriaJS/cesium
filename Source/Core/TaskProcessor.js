--- conflicted
+++ resolved
@@ -117,20 +117,6 @@
         worker.postMessage = defaultValue(worker.webkitPostMessage, worker.postMessage);
 
         var bootstrapMessage = {
-<<<<<<< HEAD
-            loaderConfig : {},
-            workerModule : TaskProcessor._workerModulePrefix + processor._workerName
-        };
-
-        if (defined(TaskProcessor._loaderConfig)) {
-            bootstrapMessage.loaderConfig = TaskProcessor._loaderConfig;
-        } else {
-            bootstrapMessage.loaderConfig.paths = {
-                'Workers': buildModuleUrl('Workers/Build')
-            };
-            bootstrapMessage.loaderConfig.baseUrl = buildModuleUrl.getCesiumBaseUrl().url;
-        }
-=======
             loaderConfig: {
                 paths: {
                     'Workers': buildModuleUrl('Workers')
@@ -139,7 +125,6 @@
             },
             workerModule: TaskProcessor._workerModulePrefix + processor._workerName
         };
->>>>>>> eb168515
 
         worker.postMessage(bootstrapMessage);
         worker.onmessage = function(event) {
