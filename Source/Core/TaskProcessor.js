--- conflicted
+++ resolved
@@ -141,14 +141,8 @@
 
         if (defined(TaskProcessor._loaderConfig)) {
             bootstrapMessage.loaderConfig = TaskProcessor._loaderConfig;
-<<<<<<< HEAD
-        } else if (typeof self.define !== 'undefined' && defined(define.amd) && !define.amd.toUrlUndefined && defined(require.toUrl)) {
-            bootstrapMessage.loaderConfig.baseUrl =
-                getAbsoluteUri('..', buildModuleUrl('Workers/cesiumWorkerBootstrapper.js'));
-=======
->>>>>>> a4775a08
         } else {
-            if (!(defined(define.amd) && !define.amd.toUrlUndefined && defined(require.toUrl))) {
+            if (!(typeof self.define !== 'undefined' && defined(define.amd) && !define.amd.toUrlUndefined && defined(require.toUrl))) {
                 bootstrapMessage.loaderConfig.paths = {
                     'Workers': buildModuleUrl('Workers')
                 };
