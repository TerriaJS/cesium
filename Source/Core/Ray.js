--- conflicted
+++ resolved
@@ -43,19 +43,6 @@
      *
      * @param {Ray} ray The ray to duplicate.
      * @param {Ray} [result] The object onto which to store the result.
-<<<<<<< HEAD
-     * @returns {Ray} The modified result parameter or a new Ray instance if one was not provided.
-     */
-    Ray.clone = function(ray, result) {
-        //>>includeStart('debug', pragmas.debug);
-        Check.typeOf.object('ray', ray);
-        //>>includeEnd('debug');
-
-        if (!defined(result)) {
-            return new Ray(ray.origin, ray.direction);
-        }
-
-=======
      * @returns {Ray} The modified result parameter or a new Ray instance if one was not provided. (Returns undefined if ray is undefined)
      */
     Ray.clone = function(ray, result) {
@@ -65,7 +52,6 @@
         if (!defined(result)) {
             return new Ray(ray.origin, ray.direction);
         }
->>>>>>> ebd65d94
         result.origin = ray.origin;
         result.direction = ray.direction;
         return result;
