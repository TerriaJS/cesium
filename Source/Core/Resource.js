<<<<<<< HEAD
define([
    "../ThirdParty/Uri",
    "../ThirdParty/when",
    "./appendForwardSlash",
    "./Check",
    "./clone",
    "./combine",
    "./defaultValue",
    "./defined",
    "./defineProperties",
    "./DeveloperError",
    "./freezeObject",
    "./getAbsoluteUri",
    "./getBaseUri",
    "./getExtensionFromUri",
    "./isBlobUri",
    "./isCrossOriginUrl",
    "./isDataUri",
    "./loadAndExecuteScript",
    "./objectToQuery",
    "./queryToObject",
    "./Request",
    "./RequestErrorEvent",
    "./RequestScheduler",
    "./RequestState",
    "./RuntimeError",
    "./TrustedServers"
], function(
    Uri,
    when,
    appendForwardSlash,
    Check,
    clone,
    combine,
    defaultValue,
    defined,
    defineProperties,
    DeveloperError,
    freezeObject,
    getAbsoluteUri,
    getBaseUri,
    getExtensionFromUri,
    isBlobUri,
    isCrossOriginUrl,
    isDataUri,
    loadAndExecuteScript,
    objectToQuery,
    queryToObject,
    Request,
    RequestErrorEvent,
    RequestScheduler,
    RequestState,
    RuntimeError,
    TrustedServers
) {
    "use strict";
=======
import Uri from '../ThirdParty/Uri.js';
import when from '../ThirdParty/when.js';
import appendForwardSlash from './appendForwardSlash.js';
import Check from './Check.js';
import clone from './clone.js';
import combine from './combine.js';
import defaultValue from './defaultValue.js';
import defined from './defined.js';
import defineProperties from './defineProperties.js';
import DeveloperError from './DeveloperError.js';
import freezeObject from './freezeObject.js';
import getAbsoluteUri from './getAbsoluteUri.js';
import getBaseUri from './getBaseUri.js';
import getExtensionFromUri from './getExtensionFromUri.js';
import isBlobUri from './isBlobUri.js';
import isCrossOriginUrl from './isCrossOriginUrl.js';
import isDataUri from './isDataUri.js';
import loadAndExecuteScript from './loadAndExecuteScript.js';
import objectToQuery from './objectToQuery.js';
import queryToObject from './queryToObject.js';
import Request from './Request.js';
import RequestErrorEvent from './RequestErrorEvent.js';
import RequestScheduler from './RequestScheduler.js';
import RequestState from './RequestState.js';
import RuntimeError from './RuntimeError.js';
import TrustedServers from './TrustedServers.js';
>>>>>>> 9267fc75

    var xhrBlobSupported = (function() {
        try {
            var xhr = new XMLHttpRequest();
            xhr.open("GET", "#", true);
            xhr.responseType = "blob";
            return xhr.responseType === "blob";
        } catch (e) {
            return false;
        }
    })();

    /**
     * Parses a query string and returns the object equivalent.
     *
     * @param {Uri} uri The Uri with a query object.
     * @param {Resource} resource The Resource that will be assigned queryParameters.
     * @param {Boolean} merge If true, we'll merge with the resource's existing queryParameters. Otherwise they will be replaced.
     * @param {Boolean} preserveQueryParameters If true duplicate parameters will be concatenated into an array. If false, keys in uri will take precedence.
     *
     * @private
     */
    function parseQuery(uri, resource, merge, preserveQueryParameters) {
        var queryString = uri.query;
        if (!defined(queryString) || queryString.length === 0) {
            return {};
        }

        var query;
        // Special case we run into where the querystring is just a string, not key/value pairs
        if (queryString.indexOf("=") === -1) {
            var result = {};
            result[queryString] = undefined;
            query = result;
        } else {
            query = queryToObject(queryString);
        }

        if (merge) {
            resource._queryParameters = combineQueryParameters(
                query,
                resource._queryParameters,
                preserveQueryParameters
            );
        } else {
            resource._queryParameters = query;
        }
        uri.query = undefined;
    }

    /**
     * Converts a query object into a string.
     *
     * @param {Uri} uri The Uri object that will have the query object set.
     * @param {Resource} resource The resource that has queryParameters
     *
     * @private
     */
    function stringifyQuery(uri, resource) {
        var queryObject = resource._queryParameters;

        var keys = Object.keys(queryObject);

        // We have 1 key with an undefined value, so this is just a string, not key/value pairs
        if (keys.length === 1 && !defined(queryObject[keys[0]])) {
            uri.query = keys[0];
        } else {
            uri.query = objectToQuery(queryObject);
        }
    }

    /**
     * Clones a value if it is defined, otherwise returns the default value
     *
     * @param {*} [val] The value to clone.
     * @param {*} [defaultVal] The default value.
     *
     * @returns {*} A clone of val or the defaultVal.
     *
     * @private
     */
    function defaultClone(val, defaultVal) {
        if (!defined(val)) {
            return defaultVal;
        }

        return defined(val.clone) ? val.clone() : clone(val);
    }

    /**
     * Checks to make sure the Resource isn't already being requested.
     *
     * @param {Request} request The request to check.
     *
     * @private
     */
    function checkAndResetRequest(request) {
        if (
            request.state === RequestState.ISSUED ||
            request.state === RequestState.ACTIVE
        ) {
            throw new RuntimeError("The Resource is already being fetched.");
        }

        request.state = RequestState.UNISSUED;
        request.deferred = undefined;
    }

    /**
     * This combines a map of query parameters.
     *
     * @param {Object} q1 The first map of query parameters. Values in this map will take precedence if preserveQueryParameters is false.
     * @param {Object} q2 The second map of query parameters.
     * @param {Boolean} preserveQueryParameters If true duplicate parameters will be concatenated into an array. If false, keys in q1 will take precedence.
     *
     * @returns {Object} The combined map of query parameters.
     *
     * @example
     * var q1 = {
     *   a: 1,
     *   b: 2
     * };
     * var q2 = {
     *   a: 3,
     *   c: 4
     * };
     * var q3 = {
     *   b: [5, 6],
     *   d: 7
     * }
     *
     * // Returns
     * // {
     * //   a: [1, 3],
     * //   b: 2,
     * //   c: 4
     * // };
     * combineQueryParameters(q1, q2, true);
     *
     * // Returns
     * // {
     * //   a: 1,
     * //   b: 2,
     * //   c: 4
     * // };
     * combineQueryParameters(q1, q2, false);
     *
     * // Returns
     * // {
     * //   a: 1,
     * //   b: [2, 5, 6],
     * //   d: 7
     * // };
     * combineQueryParameters(q1, q3, true);
     *
     * // Returns
     * // {
     * //   a: 1,
     * //   b: 2,
     * //   d: 7
     * // };
     * combineQueryParameters(q1, q3, false);
     *
     * @private
     */
    function combineQueryParameters(q1, q2, preserveQueryParameters) {
        if (!preserveQueryParameters) {
            return combine(q1, q2);
        }

        var result = clone(q1, true);
        for (var param in q2) {
            if (q2.hasOwnProperty(param)) {
                var value = result[param];
                var q2Value = q2[param];
                if (defined(value)) {
                    if (!Array.isArray(value)) {
                        value = result[param] = [value];
                    }

                    result[param] = value.concat(q2Value);
                } else {
                    result[param] = Array.isArray(q2Value)
                        ? q2Value.slice()
                        : q2Value;
                }
            }
        }

        return result;
    }

    /**
     * A resource that includes the location and any other parameters we need to retrieve it or create derived resources. It also provides the ability to retry requests.
     *
     * @alias Resource
     * @constructor
     *
     * @param {String|Object} options A url or an object with the following properties
     * @param {String} options.url The url of the resource.
     * @param {Object} [options.queryParameters] An object containing query parameters that will be sent when retrieving the resource.
     * @param {Object} [options.templateValues] Key/Value pairs that are used to replace template values (eg. {x}).
     * @param {Object} [options.headers={}] Additional HTTP headers that will be sent.
     * @param {DefaultProxy} [options.proxy] A proxy to be used when loading the resource.
     * @param {Resource~RetryCallback} [options.retryCallback] The Function to call when a request for this resource fails. If it returns true, the request will be retried.
     * @param {Number} [options.retryAttempts=0] The number of times the retryCallback should be called before giving up.
     * @param {Request} [options.request] A Request object that will be used. Intended for internal use only.
     *
     * @example
     * function refreshTokenRetryCallback(resource, error) {
     *   if (error.statusCode === 403) {
     *     // 403 status code means a new token should be generated
     *     return getNewAccessToken()
     *       .then(function(token) {
     *         resource.queryParameters.access_token = token;
     *         return true;
     *       })
     *       .otherwise(function() {
     *         return false;
     *       });
     *   }
     *
     *   return false;
     * }
     *
     * var resource = new Resource({
     *    url: 'http://server.com/path/to/resource.json',
     *    proxy: new DefaultProxy('/proxy/'),
     *    headers: {
     *      'X-My-Header': 'valueOfHeader'
     *    },
     *    queryParameters: {
     *      'access_token': '123-435-456-000'
     *    },
     *    retryCallback: refreshTokenRetryCallback,
     *    retryAttempts: 1
     * });
     */
    function Resource(options) {
        options = defaultValue(options, defaultValue.EMPTY_OBJECT);
        if (typeof options === "string") {
            options = {
                url: options
            };
        }

        //>>includeStart('debug', pragmas.debug);
        Check.typeOf.string("options.url", options.url);
        //>>includeEnd('debug');

        this._url = undefined;
        this._templateValues = defaultClone(options.templateValues, {});
        this._queryParameters = defaultClone(options.queryParameters, {});

        /**
         * Additional HTTP headers that will be sent with the request.
         *
         * @type {Object}
         */
        this.headers = defaultClone(options.headers, {});

        /**
         * A Request object that will be used. Intended for internal use only.
         *
         * @type {Request}
         */
        this.request = defaultValue(options.request, new Request());

        /**
         * A proxy to be used when loading the resource.
         *
         * @type {DefaultProxy}
         */
        this.proxy = options.proxy;

        /**
         * Function to call when a request for this resource fails. If it returns true or a Promise that resolves to true, the request will be retried.
         *
         * @type {Function}
         */
        this.retryCallback = options.retryCallback;

        /**
         * The number of times the retryCallback should be called before giving up.
         *
         * @type {Number}
         */
        this.retryAttempts = defaultValue(options.retryAttempts, 0);
        this._retryCount = 0;

        // True if the URL contains {placeholders}. We need to take care to avoid turning these into %7Bplaceholders%7D.
        var open = options.url.indexOf("%7B");
        this._containsPlaceholders = !(
            open >= 0 && open < options.url.indexOf("%7D")
        );

        var uri = new Uri(options.url);
        parseQuery(uri, this, true, true);

        // Remove the fragment as it's not sent with a request
        uri.fragment = undefined;

        this._url = uri.toString();
    }

    /**
     * A helper function to create a resource depending on whether we have a String or a Resource
     *
     * @param {Resource|String} resource A Resource or a String to use when creating a new Resource.
     *
     * @returns {Resource} If resource is a String, a Resource constructed with the url and options. Otherwise the resource parameter is returned.
     *
     * @private
     */
    Resource.createIfNeeded = function(resource) {
        if (resource instanceof Resource) {
            // Keep existing request object. This function is used internally to duplicate a Resource, so that it can't
            //  be modified outside of a class that holds it (eg. an imagery or terrain provider). Since the Request objects
            //  are managed outside of the providers, by the tile loading code, we want to keep the request property the same so if it is changed
            //  in the underlying tiling code the requests for this resource will use it.
            return resource.getDerivedResource({
                request: resource.request
            });
        }

        if (typeof resource !== "string") {
            return resource;
        }

        return new Resource({
            url: resource
        });
    };

    var supportsImageBitmapOptionsPromise;
    /**
     * A helper function to check whether createImageBitmap supports passing ImageBitmapOptions.
     *
     * @returns {Promise<Boolean>} A promise that resolves to true if this browser supports creating an ImageBitmap with options.
     *
     * @private
     */
    Resource.supportsImageBitmapOptions = function() {
        // Until the HTML folks figure out what to do about this, we need to actually try loading an image to
        // know if this browser supports passing options to the createImageBitmap function.
        // https://github.com/whatwg/html/pull/4248
        if (defined(supportsImageBitmapOptionsPromise)) {
            return supportsImageBitmapOptionsPromise;
        }

        if (typeof createImageBitmap !== "function") {
            supportsImageBitmapOptionsPromise = when.resolve(false);
            return supportsImageBitmapOptionsPromise;
        }

        var imageDataUri =
            "data:image/png;base64,iVBORw0KGgoAAAANSUhEUgAAAAEAAAABCAYAAAAfFcSJAAAADUlEQVQImWP4////fwAJ+wP9CNHoHgAAAABJRU5ErkJggg==";

        supportsImageBitmapOptionsPromise = Resource.fetchBlob({
            url: imageDataUri
        })
            .then(function(blob) {
                return createImageBitmap(blob, {
                    imageOrientation: "flipY",
                    premultiplyAlpha: "none"
                });
            })
            .then(function(imageBitmap) {
                return true;
            })
            .otherwise(function() {
                return false;
            });

        return supportsImageBitmapOptionsPromise;
    };

    defineProperties(Resource, {
        /**
         * Returns true if blobs are supported.
         *
         * @memberof Resource
         * @type {Boolean}
         *
         * @readonly
         */
        isBlobSupported: {
            get: function() {
                return xhrBlobSupported;
            }
        }
    });

    defineProperties(Resource.prototype, {
        /**
         * Query parameters appended to the url.
         *
         * @memberof Resource.prototype
         * @type {Object}
         *
         * @readonly
         */
        queryParameters: {
            get: function() {
                return this._queryParameters;
            }
        },

        /**
         * The key/value pairs used to replace template parameters in the url.
         *
         * @memberof Resource.prototype
         * @type {Object}
         *
         * @readonly
         */
        templateValues: {
            get: function() {
                return this._templateValues;
            }
        },

        /**
         * The url to the resource with template values replaced, query string appended and encoded by proxy if one was set.
         *
         * @memberof Resource.prototype
         * @type {String}
         */
        url: {
            get: function() {
                return this.getUrlComponent(true, true);
            },
            set: function(value) {
                var uri = new Uri(value);

                parseQuery(uri, this, false);

                // Remove the fragment as it's not sent with a request
                uri.fragment = undefined;

                this._url = uri.toString();
            }
        },

        /**
         * The file extension of the resource.
         *
         * @memberof Resource.prototype
         * @type {String}
         *
         * @readonly
         */
        extension: {
            get: function() {
                return getExtensionFromUri(this._url);
            }
        },

        /**
         * True if the Resource refers to a data URI.
         *
         * @memberof Resource.prototype
         * @type {Boolean}
         */
        isDataUri: {
            get: function() {
                return isDataUri(this._url);
            }
        },

        /**
         * True if the Resource refers to a blob URI.
         *
         * @memberof Resource.prototype
         * @type {Boolean}
         */
        isBlobUri: {
            get: function() {
                return isBlobUri(this._url);
            }
        },

        /**
         * True if the Resource refers to a cross origin URL.
         *
         * @memberof Resource.prototype
         * @type {Boolean}
         */
        isCrossOriginUrl: {
            get: function() {
                return isCrossOriginUrl(this._url);
            }
        },

        /**
         * True if the Resource has request headers. This is equivalent to checking if the headers property has any keys.
         *
         * @memberof Resource.prototype
         * @type {Boolean}
         */
        hasHeaders: {
            get: function() {
                return Object.keys(this.headers).length > 0;
            }
        }
    });

    /**
     * Returns the url, optional with the query string and processed by a proxy.
     *
     * @param {Boolean} [query=false] If true, the query string is included.
     * @param {Boolean} [proxy=false] If true, the url is processed the proxy object if defined.
     *
     * @returns {String} The url with all the requested components.
     */
    Resource.prototype.getUrlComponent = function(query, proxy) {
        if (this.isDataUri) {
            return this._url;
        }

        var uri = new Uri(this._url);

        if (query) {
            stringifyQuery(uri, this);
        }

        // objectToQuery escapes the placeholders.  Undo that.
        var url = uri.toString();

        if (this._containsPlaceholders) {
            url = url.replace(/%7B/g, "{").replace(/%7D/g, "}");
        }

        var templateValues = this._templateValues;
        url = url.replace(/{(.*?)}/g, function(match, key) {
            var replacement = templateValues[key];
            if (defined(replacement)) {
                // use the replacement value from templateValues if there is one...
                return encodeURIComponent(replacement);
            }
            // otherwise leave it unchanged
            return match;
        });

        if (proxy && defined(this.proxy)) {
            url = this.proxy.getURL(url);
        }
        return url;
    };

    /**
     * Combines the specified object and the existing query parameters. This allows you to add many parameters at once,
     *  as opposed to adding them one at a time to the queryParameters property. If a value is already set, it will be replaced with the new value.
     *
     * @param {Object} params The query parameters
     * @param {Boolean} [useAsDefault=false] If true the params will be used as the default values, so they will only be set if they are undefined.
     */
    Resource.prototype.setQueryParameters = function(params, useAsDefault) {
        if (useAsDefault) {
            this._queryParameters = combineQueryParameters(
                this._queryParameters,
                params,
                false
            );
        } else {
            this._queryParameters = combineQueryParameters(
                params,
                this._queryParameters,
                false
            );
        }
    };

    /**
     * Combines the specified object and the existing query parameters. This allows you to add many parameters at once,
     *  as opposed to adding them one at a time to the queryParameters property.
     *
     * @param {Object} params The query parameters
     */
    Resource.prototype.appendQueryParameters = function(params) {
        this._queryParameters = combineQueryParameters(
            params,
            this._queryParameters,
            true
        );
    };

    /**
     * Combines the specified object and the existing template values. This allows you to add many values at once,
     *  as opposed to adding them one at a time to the templateValues property. If a value is already set, it will become an array and the new value will be appended.
     *
     * @param {Object} template The template values
     * @param {Boolean} [useAsDefault=false] If true the values will be used as the default values, so they will only be set if they are undefined.
     */
    Resource.prototype.setTemplateValues = function(template, useAsDefault) {
        if (useAsDefault) {
            this._templateValues = combine(this._templateValues, template);
        } else {
            this._templateValues = combine(template, this._templateValues);
        }
    };

    /**
     * Returns a resource relative to the current instance. All properties remain the same as the current instance unless overridden in options.
     *
     * @param {Object} options An object with the following properties
     * @param {String} [options.url]  The url that will be resolved relative to the url of the current instance.
     * @param {Object} [options.queryParameters] An object containing query parameters that will be combined with those of the current instance.
     * @param {Object} [options.templateValues] Key/Value pairs that are used to replace template values (eg. {x}). These will be combined with those of the current instance.
     * @param {Object} [options.headers={}] Additional HTTP headers that will be sent.
     * @param {DefaultProxy} [options.proxy] A proxy to be used when loading the resource.
     * @param {Resource~RetryCallback} [options.retryCallback] The function to call when loading the resource fails.
     * @param {Number} [options.retryAttempts] The number of times the retryCallback should be called before giving up.
     * @param {Request} [options.request] A Request object that will be used. Intended for internal use only.
     * @param {Boolean} [options.preserveQueryParameters=false] If true, this will keep all query parameters from the current resource and derived resource. If false, derived parameters will replace those of the current resource.
     *
     * @returns {Resource} The resource derived from the current one.
     */
    Resource.prototype.getDerivedResource = function(options) {
        var resource = this.clone();
        resource._retryCount = 0;

        if (defined(options.url)) {
            var uri = new Uri(options.url);

            var preserveQueryParameters = defaultValue(
                options.preserveQueryParameters,
                false
            );
            parseQuery(uri, resource, true, preserveQueryParameters);

            // Remove the fragment as it's not sent with a request
            uri.fragment = undefined;

            resource._url = uri
                .resolve(new Uri(getAbsoluteUri(this._url)))
                .toString();
        }

        if (defined(options.queryParameters)) {
            resource._queryParameters = combine(
                options.queryParameters,
                resource._queryParameters
            );
        }
        if (defined(options.templateValues)) {
            resource._templateValues = combine(
                options.templateValues,
                resource.templateValues
            );
        }
        if (defined(options.headers)) {
            resource.headers = combine(options.headers, resource.headers);
        }
        if (defined(options.proxy)) {
            resource.proxy = options.proxy;
        }
        if (defined(options.request)) {
            resource.request = options.request;
        }
        if (defined(options.retryCallback)) {
            resource.retryCallback = options.retryCallback;
        }
        if (defined(options.retryAttempts)) {
            resource.retryAttempts = options.retryAttempts;
        }

        return resource;
    };

    /**
     * Called when a resource fails to load. This will call the retryCallback function if defined until retryAttempts is reached.
     *
     * @param {Error} [error] The error that was encountered.
     *
     * @returns {Promise<Boolean>} A promise to a boolean, that if true will cause the resource request to be retried.
     *
     * @private
     */
    Resource.prototype.retryOnError = function(error) {
        var retryCallback = this.retryCallback;
        if (
            typeof retryCallback !== "function" ||
            this._retryCount >= this.retryAttempts
        ) {
            return when(false);
        }

        var that = this;
        return when(retryCallback(this, error)).then(function(result) {
            ++that._retryCount;

            return result;
        });
    };

    /**
     * Duplicates a Resource instance.
     *
     * @param {Resource} [result] The object onto which to store the result.
     *
     * @returns {Resource} The modified result parameter or a new Resource instance if one was not provided.
     */
    Resource.prototype.clone = function(result) {
        if (!defined(result)) {
            result = new Resource({
                url: this._url
            });
        }

        result._url = this._url;
        result._queryParameters = clone(this._queryParameters);
        result._templateValues = clone(this._templateValues);
        result.headers = clone(this.headers);
        result.proxy = this.proxy;
        result.retryCallback = this.retryCallback;
        result.retryAttempts = this.retryAttempts;
        result._retryCount = 0;
        result.request = this.request.clone();
        result._containsPlaceholders = this._containsPlaceholders;

        return result;
    };

    /**
     * Returns the base path of the Resource.
     *
     * @param {Boolean} [includeQuery = false] Whether or not to include the query string and fragment form the uri
     *
     * @returns {String} The base URI of the resource
     */
    Resource.prototype.getBaseUri = function(includeQuery) {
        return getBaseUri(this.getUrlComponent(includeQuery), includeQuery);
    };

    /**
     * Appends a forward slash to the URL.
     */
    Resource.prototype.appendForwardSlash = function() {
        this._url = appendForwardSlash(this._url);
    };

    /**
     * Asynchronously loads the resource as raw binary data.  Returns a promise that will resolve to
     * an ArrayBuffer once loaded, or reject if the resource failed to load.  The data is loaded
     * using XMLHttpRequest, which means that in order to make requests to another origin,
     * the server must have Cross-Origin Resource Sharing (CORS) headers enabled.
     *
     * @returns {Promise.<ArrayBuffer>|undefined} a promise that will resolve to the requested data when loaded. Returns undefined if <code>request.throttle</code> is true and the request does not have high enough priority.
     *
     * @example
     * // load a single URL asynchronously
     * resource.fetchArrayBuffer().then(function(arrayBuffer) {
     *     // use the data
     * }).otherwise(function(error) {
     *     // an error occurred
     * });
     *
     * @see {@link http://www.w3.org/TR/cors/|Cross-Origin Resource Sharing}
     * @see {@link http://wiki.commonjs.org/wiki/Promises/A|CommonJS Promises/A}
     */
    Resource.prototype.fetchArrayBuffer = function() {
        return this.fetch({
            responseType: "arraybuffer"
        });
    };

    /**
     * Creates a Resource and calls fetchArrayBuffer() on it.
     *
     * @param {String|Object} options A url or an object with the following properties
     * @param {String} options.url The url of the resource.
     * @param {Object} [options.queryParameters] An object containing query parameters that will be sent when retrieving the resource.
     * @param {Object} [options.templateValues] Key/Value pairs that are used to replace template values (eg. {x}).
     * @param {Object} [options.headers={}] Additional HTTP headers that will be sent.
     * @param {DefaultProxy} [options.proxy] A proxy to be used when loading the resource.
     * @param {Resource~RetryCallback} [options.retryCallback] The Function to call when a request for this resource fails. If it returns true, the request will be retried.
     * @param {Number} [options.retryAttempts=0] The number of times the retryCallback should be called before giving up.
     * @param {Request} [options.request] A Request object that will be used. Intended for internal use only.
     * @returns {Promise.<ArrayBuffer>|undefined} a promise that will resolve to the requested data when loaded. Returns undefined if <code>request.throttle</code> is true and the request does not have high enough priority.
     */
    Resource.fetchArrayBuffer = function(options) {
        var resource = new Resource(options);
        return resource.fetchArrayBuffer();
    };

    /**
     * Asynchronously loads the given resource as a blob.  Returns a promise that will resolve to
     * a Blob once loaded, or reject if the resource failed to load.  The data is loaded
     * using XMLHttpRequest, which means that in order to make requests to another origin,
     * the server must have Cross-Origin Resource Sharing (CORS) headers enabled.
     *
     * @returns {Promise.<Blob>|undefined} a promise that will resolve to the requested data when loaded. Returns undefined if <code>request.throttle</code> is true and the request does not have high enough priority.
     *
     * @example
     * // load a single URL asynchronously
     * resource.fetchBlob().then(function(blob) {
     *     // use the data
     * }).otherwise(function(error) {
     *     // an error occurred
     * });
     *
     * @see {@link http://www.w3.org/TR/cors/|Cross-Origin Resource Sharing}
     * @see {@link http://wiki.commonjs.org/wiki/Promises/A|CommonJS Promises/A}
     */
    Resource.prototype.fetchBlob = function() {
        return this.fetch({
            responseType: "blob"
        });
    };

    /**
     * Creates a Resource and calls fetchBlob() on it.
     *
     * @param {String|Object} options A url or an object with the following properties
     * @param {String} options.url The url of the resource.
     * @param {Object} [options.queryParameters] An object containing query parameters that will be sent when retrieving the resource.
     * @param {Object} [options.templateValues] Key/Value pairs that are used to replace template values (eg. {x}).
     * @param {Object} [options.headers={}] Additional HTTP headers that will be sent.
     * @param {DefaultProxy} [options.proxy] A proxy to be used when loading the resource.
     * @param {Resource~RetryCallback} [options.retryCallback] The Function to call when a request for this resource fails. If it returns true, the request will be retried.
     * @param {Number} [options.retryAttempts=0] The number of times the retryCallback should be called before giving up.
     * @param {Request} [options.request] A Request object that will be used. Intended for internal use only.
     * @returns {Promise.<Blob>|undefined} a promise that will resolve to the requested data when loaded. Returns undefined if <code>request.throttle</code> is true and the request does not have high enough priority.
     */
    Resource.fetchBlob = function(options) {
        var resource = new Resource(options);
        return resource.fetchBlob();
    };

    /**
     * Asynchronously loads the given image resource.  Returns a promise that will resolve to
     * an {@link https://developer.mozilla.org/en-US/docs/Web/API/ImageBitmap|ImageBitmap} if <code>preferImageBitmap</code> is true and the browser supports <code>createImageBitmap</code> or otherwise an
     * {@link https://developer.mozilla.org/en-US/docs/Web/API/HTMLImageElement|Image} once loaded, or reject if the image failed to load.
     *
     * @param {Object} [options] An object with the following properties.
     * @param {Boolean} [options.preferBlob=false] If true, we will load the image via a blob.
     * @param {Boolean} [options.preferImageBitmap=false] If true, image will be decoded during fetch and an <code>ImageBitmap</code> is returned.
     * @param {Boolean} [options.flipY=false] If true, image will be vertically flipped during decode. Only applies if the browser supports <code>createImageBitmap</code>.
     * @returns {Promise.<ImageBitmap>|Promise.<Image>|undefined} a promise that will resolve to the requested data when loaded. Returns undefined if <code>request.throttle</code> is true and the request does not have high enough priority.
     *
     *
     * @example
     * // load a single image asynchronously
     * resource.fetchImage().then(function(image) {
     *     // use the loaded image
     * }).otherwise(function(error) {
     *     // an error occurred
     * });
     *
     * // load several images in parallel
     * when.all([resource1.fetchImage(), resource2.fetchImage()]).then(function(images) {
     *     // images is an array containing all the loaded images
     * });
     *
     * @see {@link http://www.w3.org/TR/cors/|Cross-Origin Resource Sharing}
     * @see {@link http://wiki.commonjs.org/wiki/Promises/A|CommonJS Promises/A}
     */
    Resource.prototype.fetchImage = function(options) {
        options = defaultValue(options, defaultValue.EMPTY_OBJECT);
        var preferImageBitmap = defaultValue(options.preferImageBitmap, false);
        var preferBlob = defaultValue(options.preferBlob, false);
        var flipY = defaultValue(options.flipY, false);

        checkAndResetRequest(this.request);

        // We try to load the image normally if
        // 1. Blobs aren't supported
        // 2. It's a data URI
        // 3. It's a blob URI
        // 4. It doesn't have request headers and we preferBlob is false
        if (
            !xhrBlobSupported ||
            this.isDataUri ||
            this.isBlobUri ||
            (!this.hasHeaders && !preferBlob)
        ) {
            return fetchImage({
                resource: this,
                flipY: flipY,
                preferImageBitmap: preferImageBitmap
            });
        }

        var blobPromise = this.fetchBlob();
        if (!defined(blobPromise)) {
            return;
        }

        var supportsImageBitmap;
        var useImageBitmap;
        var generatedBlobResource;
        var generatedBlob;
        return Resource.supportsImageBitmapOptions()
            .then(function(result) {
                supportsImageBitmap = result;
                useImageBitmap = supportsImageBitmap && preferImageBitmap;
                return blobPromise;
            })
            .then(function(blob) {
                if (!defined(blob)) {
                    return;
                }
                generatedBlob = blob;
                if (useImageBitmap) {
                    return Resource.createImageBitmapFromBlob(blob, {
                        flipY: flipY,
                        premultiplyAlpha: false
                    });
                }
                var blobUrl = window.URL.createObjectURL(blob);
                generatedBlobResource = new Resource({
                    url: blobUrl
                });

                return fetchImage({
                    resource: generatedBlobResource,
                    flipY: flipY,
                    preferImageBitmap: false
                });
            })
            .then(function(image) {
                if (!defined(image)) {
                    return;
                }

                // The blob object may be needed for use by a TileDiscardPolicy,
                // so attach it to the image.
                image.blob = generatedBlob;

                if (useImageBitmap) {
                    return image;
                }

                window.URL.revokeObjectURL(generatedBlobResource.url);
                return image;
            })
            .otherwise(function(error) {
                if (defined(generatedBlobResource)) {
                    window.URL.revokeObjectURL(generatedBlobResource.url);
                }

                // If the blob load succeeded but the image decode failed, attach the blob
                // to the error object for use by a TileDiscardPolicy.
                // In particular, BingMapsImageryProvider uses this to detect the
                // zero-length response that is returned when a tile is not available.
                error.blob = generatedBlob;

                return when.reject(error);
            });
    };

    /**
     * Fetches an image and returns a promise to it.
     *
     * @param {Object} [options] An object with the following properties.
     * @param {Resource} [options.resource] Resource object that points to an image to fetch.
     * @param {Boolean} [options.preferImageBitmap] If true, image will be decoded during fetch and an <code>ImageBitmap</code> is returned.
     * @param {Boolean} [options.flipY] If true, image will be vertically flipped during decode. Only applies if the browser supports <code>createImageBitmap</code>.
     *
     * @private
     */
    function fetchImage(options) {
        var resource = options.resource;
        var flipY = options.flipY;
        var preferImageBitmap = options.preferImageBitmap;

        var request = resource.request;
        request.url = resource.url;
        request.requestFunction = function() {
            var url = resource.url;
            var crossOrigin = false;

            // data URIs can't have crossorigin set.
            if (!resource.isDataUri && !resource.isBlobUri) {
                crossOrigin = resource.isCrossOriginUrl;
            }

            var deferred = when.defer();
            Resource._Implementations.createImage(url, crossOrigin, deferred, flipY, preferImageBitmap);

            return deferred.promise;
        };

        var promise = RequestScheduler.request(request);
        if (!defined(promise)) {
            return;
        }

        return promise.otherwise(function(e) {
            // Don't retry cancelled or otherwise aborted requests
            if (request.state !== RequestState.FAILED) {
                return when.reject(e);
            }

            return resource.retryOnError(e).then(function(retry) {
                if (retry) {
                    // Reset request so it can try again
                    request.state = RequestState.UNISSUED;
                    request.deferred = undefined;

                    return fetchImage({
                        resource: resource,
                        flipY: flipY,
                        preferImageBitmap: preferImageBitmap
                    });
                }

                return when.reject(e);
            });
        });
    }

    /**
     * Creates a Resource and calls fetchImage() on it.
     *
     * @param {String|Object} options A url or an object with the following properties
     * @param {String} options.url The url of the resource.
     * @param {Object} [options.queryParameters] An object containing query parameters that will be sent when retrieving the resource.
     * @param {Object} [options.templateValues] Key/Value pairs that are used to replace template values (eg. {x}).
     * @param {Object} [options.headers={}] Additional HTTP headers that will be sent.
     * @param {DefaultProxy} [options.proxy] A proxy to be used when loading the resource.
     * @param {Boolean} [options.flipY=false] Whether to vertically flip the image during fetch and decode. Only applies when requesting an image and the browser supports <code>createImageBitmap</code>.
     * @param {Resource~RetryCallback} [options.retryCallback] The Function to call when a request for this resource fails. If it returns true, the request will be retried.
     * @param {Number} [options.retryAttempts=0] The number of times the retryCallback should be called before giving up.
     * @param {Request} [options.request] A Request object that will be used. Intended for internal use only.
     * @param {Boolean} [options.preferBlob=false]  If true, we will load the image via a blob.
     * @param {Boolean} [options.preferImageBitmap=false] If true, image will be decoded during fetch and an <code>ImageBitmap</code> is returned.
     * @returns {Promise.<ImageBitmap>|Promise.<Image>|undefined} a promise that will resolve to the requested data when loaded. Returns undefined if <code>request.throttle</code> is true and the request does not have high enough priority.
     */
    Resource.fetchImage = function(options) {
        var resource = new Resource(options);
        return resource.fetchImage({
            flipY: options.flipY,
            preferBlob: options.preferBlob,
            preferImageBitmap: options.preferImageBitmap
        });
    };

    /**
     * Asynchronously loads the given resource as text.  Returns a promise that will resolve to
     * a String once loaded, or reject if the resource failed to load.  The data is loaded
     * using XMLHttpRequest, which means that in order to make requests to another origin,
     * the server must have Cross-Origin Resource Sharing (CORS) headers enabled.
     *
     * @returns {Promise.<String>|undefined} a promise that will resolve to the requested data when loaded. Returns undefined if <code>request.throttle</code> is true and the request does not have high enough priority.
     *
     * @example
     * // load text from a URL, setting a custom header
     * var resource = new Resource({
     *   url: 'http://someUrl.com/someJson.txt',
     *   headers: {
     *     'X-Custom-Header' : 'some value'
     *   }
     * });
     * resource.fetchText().then(function(text) {
     *     // Do something with the text
     * }).otherwise(function(error) {
     *     // an error occurred
     * });
     *
     * @see {@link https://developer.mozilla.org/en-US/docs/Web/API/XMLHttpRequest|XMLHttpRequest}
     * @see {@link http://www.w3.org/TR/cors/|Cross-Origin Resource Sharing}
     * @see {@link http://wiki.commonjs.org/wiki/Promises/A|CommonJS Promises/A}
     */
    Resource.prototype.fetchText = function() {
        return this.fetch({
            responseType: "text"
        });
    };

    /**
     * Creates a Resource and calls fetchText() on it.
     *
     * @param {String|Object} options A url or an object with the following properties
     * @param {String} options.url The url of the resource.
     * @param {Object} [options.queryParameters] An object containing query parameters that will be sent when retrieving the resource.
     * @param {Object} [options.templateValues] Key/Value pairs that are used to replace template values (eg. {x}).
     * @param {Object} [options.headers={}] Additional HTTP headers that will be sent.
     * @param {DefaultProxy} [options.proxy] A proxy to be used when loading the resource.
     * @param {Resource~RetryCallback} [options.retryCallback] The Function to call when a request for this resource fails. If it returns true, the request will be retried.
     * @param {Number} [options.retryAttempts=0] The number of times the retryCallback should be called before giving up.
     * @param {Request} [options.request] A Request object that will be used. Intended for internal use only.
     * @returns {Promise.<String>|undefined} a promise that will resolve to the requested data when loaded. Returns undefined if <code>request.throttle</code> is true and the request does not have high enough priority.
     */
    Resource.fetchText = function(options) {
        var resource = new Resource(options);
        return resource.fetchText();
    };

    // note: &#42;&#47;&#42; below is */* but that ends the comment block early
    /**
     * Asynchronously loads the given resource as JSON.  Returns a promise that will resolve to
     * a JSON object once loaded, or reject if the resource failed to load.  The data is loaded
     * using XMLHttpRequest, which means that in order to make requests to another origin,
     * the server must have Cross-Origin Resource Sharing (CORS) headers enabled. This function
     * adds 'Accept: application/json,&#42;&#47;&#42;;q=0.01' to the request headers, if not
     * already specified.
     *
     * @returns {Promise.<Object>|undefined} a promise that will resolve to the requested data when loaded. Returns undefined if <code>request.throttle</code> is true and the request does not have high enough priority.
     *
     *
     * @example
     * resource.fetchJson().then(function(jsonData) {
     *     // Do something with the JSON object
     * }).otherwise(function(error) {
     *     // an error occurred
     * });
     *
     * @see {@link http://www.w3.org/TR/cors/|Cross-Origin Resource Sharing}
     * @see {@link http://wiki.commonjs.org/wiki/Promises/A|CommonJS Promises/A}
     */
    Resource.prototype.fetchJson = function() {
        var promise = this.fetch({
            responseType: "text",
            headers: {
                Accept: "application/json,*/*;q=0.01"
            }
        });

        if (!defined(promise)) {
            return undefined;
        }

        return promise.then(function(value) {
            if (!defined(value)) {
                return;
            }
            return JSON.parse(value);
        });
    };

    /**
     * Creates a Resource and calls fetchJson() on it.
     *
     * @param {String|Object} options A url or an object with the following properties
     * @param {String} options.url The url of the resource.
     * @param {Object} [options.queryParameters] An object containing query parameters that will be sent when retrieving the resource.
     * @param {Object} [options.templateValues] Key/Value pairs that are used to replace template values (eg. {x}).
     * @param {Object} [options.headers={}] Additional HTTP headers that will be sent.
     * @param {DefaultProxy} [options.proxy] A proxy to be used when loading the resource.
     * @param {Resource~RetryCallback} [options.retryCallback] The Function to call when a request for this resource fails. If it returns true, the request will be retried.
     * @param {Number} [options.retryAttempts=0] The number of times the retryCallback should be called before giving up.
     * @param {Request} [options.request] A Request object that will be used. Intended for internal use only.
     * @returns {Promise.<Object>|undefined} a promise that will resolve to the requested data when loaded. Returns undefined if <code>request.throttle</code> is true and the request does not have high enough priority.
     */
    Resource.fetchJson = function(options) {
        var resource = new Resource(options);
        return resource.fetchJson();
    };

    /**
     * Asynchronously loads the given resource as XML.  Returns a promise that will resolve to
     * an XML Document once loaded, or reject if the resource failed to load.  The data is loaded
     * using XMLHttpRequest, which means that in order to make requests to another origin,
     * the server must have Cross-Origin Resource Sharing (CORS) headers enabled.
     *
     * @returns {Promise.<XMLDocument>|undefined} a promise that will resolve to the requested data when loaded. Returns undefined if <code>request.throttle</code> is true and the request does not have high enough priority.
     *
     *
     * @example
     * // load XML from a URL, setting a custom header
     * Cesium.loadXML('http://someUrl.com/someXML.xml', {
     *   'X-Custom-Header' : 'some value'
     * }).then(function(document) {
     *     // Do something with the document
     * }).otherwise(function(error) {
     *     // an error occurred
     * });
     *
     * @see {@link https://developer.mozilla.org/en-US/docs/Web/API/XMLHttpRequest|XMLHttpRequest}
     * @see {@link http://www.w3.org/TR/cors/|Cross-Origin Resource Sharing}
     * @see {@link http://wiki.commonjs.org/wiki/Promises/A|CommonJS Promises/A}
     */
    Resource.prototype.fetchXML = function() {
        return this.fetch({
            responseType: "document",
            overrideMimeType: "text/xml"
        });
    };

    /**
     * Creates a Resource and calls fetchXML() on it.
     *
     * @param {String|Object} options A url or an object with the following properties
     * @param {String} options.url The url of the resource.
     * @param {Object} [options.queryParameters] An object containing query parameters that will be sent when retrieving the resource.
     * @param {Object} [options.templateValues] Key/Value pairs that are used to replace template values (eg. {x}).
     * @param {Object} [options.headers={}] Additional HTTP headers that will be sent.
     * @param {DefaultProxy} [options.proxy] A proxy to be used when loading the resource.
     * @param {Resource~RetryCallback} [options.retryCallback] The Function to call when a request for this resource fails. If it returns true, the request will be retried.
     * @param {Number} [options.retryAttempts=0] The number of times the retryCallback should be called before giving up.
     * @param {Request} [options.request] A Request object that will be used. Intended for internal use only.
     * @returns {Promise.<XMLDocument>|undefined} a promise that will resolve to the requested data when loaded. Returns undefined if <code>request.throttle</code> is true and the request does not have high enough priority.
     */
    Resource.fetchXML = function(options) {
        var resource = new Resource(options);
        return resource.fetchXML();
    };

    /**
     * Requests a resource using JSONP.
     *
     * @param {String} [callbackParameterName='callback'] The callback parameter name that the server expects.
     * @returns {Promise.<Object>|undefined} a promise that will resolve to the requested data when loaded. Returns undefined if <code>request.throttle</code> is true and the request does not have high enough priority.
     *
     *
     * @example
     * // load a data asynchronously
     * resource.fetchJsonp().then(function(data) {
     *     // use the loaded data
     * }).otherwise(function(error) {
     *     // an error occurred
     * });
     *
     * @see {@link http://wiki.commonjs.org/wiki/Promises/A|CommonJS Promises/A}
     */
    Resource.prototype.fetchJsonp = function(callbackParameterName) {
        callbackParameterName = defaultValue(callbackParameterName, "callback");

        checkAndResetRequest(this.request);

        //generate a unique function name
        var functionName;
        do {
            functionName =
                "loadJsonp" +
                Math.random()
                    .toString()
                    .substring(2, 8);
        } while (defined(window[functionName]));

        return fetchJsonp(this, callbackParameterName, functionName);
    };

    function fetchJsonp(resource, callbackParameterName, functionName) {
        var callbackQuery = {};
        callbackQuery[callbackParameterName] = functionName;
        resource.setQueryParameters(callbackQuery);

        var request = resource.request;
        request.url = resource.url;
        request.requestFunction = function() {
            var deferred = when.defer();

            //assign a function with that name in the global scope
            window[functionName] = function(data) {
                deferred.resolve(data);

                try {
                    delete window[functionName];
                } catch (e) {
                    window[functionName] = undefined;
                }
            };

            Resource._Implementations.loadAndExecuteScript(
                resource.url,
                functionName,
                deferred
            );
            return deferred.promise;
        };

        var promise = RequestScheduler.request(request);
        if (!defined(promise)) {
            return;
        }

        return promise.otherwise(function(e) {
            if (request.state !== RequestState.FAILED) {
                return when.reject(e);
            }

            return resource.retryOnError(e).then(function(retry) {
                if (retry) {
                    // Reset request so it can try again
                    request.state = RequestState.UNISSUED;
                    request.deferred = undefined;

                    return fetchJsonp(
                        resource,
                        callbackParameterName,
                        functionName
                    );
                }

                return when.reject(e);
            });
        });
    }

    /**
     * Creates a Resource from a URL and calls fetchJsonp() on it.
     *
     * @param {String|Object} options A url or an object with the following properties
     * @param {String} options.url The url of the resource.
     * @param {Object} [options.queryParameters] An object containing query parameters that will be sent when retrieving the resource.
     * @param {Object} [options.templateValues] Key/Value pairs that are used to replace template values (eg. {x}).
     * @param {Object} [options.headers={}] Additional HTTP headers that will be sent.
     * @param {DefaultProxy} [options.proxy] A proxy to be used when loading the resource.
     * @param {Resource~RetryCallback} [options.retryCallback] The Function to call when a request for this resource fails. If it returns true, the request will be retried.
     * @param {Number} [options.retryAttempts=0] The number of times the retryCallback should be called before giving up.
     * @param {Request} [options.request] A Request object that will be used. Intended for internal use only.
     * @param {String} [options.callbackParameterName='callback'] The callback parameter name that the server expects.
     * @returns {Promise.<Object>|undefined} a promise that will resolve to the requested data when loaded. Returns undefined if <code>request.throttle</code> is true and the request does not have high enough priority.
     */
    Resource.fetchJsonp = function(options) {
        var resource = new Resource(options);
        return resource.fetchJsonp(options.callbackParameterName);
    };

    /**
     * Asynchronously loads the given resource.  Returns a promise that will resolve to
     * the xhr data once loaded, or reject if the resource failed to load.  The data is loaded
     * using XMLHttpRequest, which means that in order to make requests to another origin,
     * the server must have Cross-Origin Resource Sharing (CORS) headers enabled
     *
     * @param {Object} [options] Object with the following properties:
     * @param {String} [options.responseType] The type of response.  This controls the type of item returned.
     * @param {Object} [options.headers] Additional HTTP headers to send with the request, if any.
     * @param {String} [options.overrideMimeType] Overrides the MIME type returned by the server.
     * @param {Number} [options.timeout] The timeout of the request, in milliseconds.  If the request does not complete
     *                 within this timeout, it is aborted and the promise is rejected with a RequestErrorEvent with the
     *                 isTimeout property set to true.  If this property is undefined, no client-side timeout applies.
     * @param {String} [options.returnType] Settings for if to modify the xhr object.
     *                 Current values are RAWXHR, returns unmodified xhr object
     *                                    XHRJSONHEADERS, returns xhr object where headers have been turned into an object
     * @returns {Promise.<Object>|undefined} a promise that will resolve to the requested data when loaded. Returns undefined if <code>request.throttle</code> is true and the request does not have high enough priority.
     *
     *
     * @example
     * resource.fetchXHR()
     *   .then(function(xhr) {
     *       // if (xhr.status === 202) {
     *       //    handle externally because 202 is not strictly defined
     *       //    using xhr.headers or xhr.response
     *       //}
     *   }).otherwise(function(error) {
     *       // an error occurred
     *   });
     *
     * @see {@link http://www.w3.org/TR/cors/|Cross-Origin Resource Sharing}
     * @see {@link http://wiki.commonjs.org/wiki/Promises/A|CommonJS Promises/A}
     */
    Resource.prototype.fetchXHR = function(options) {
        options = defaultClone(options, {});
        options.method = "GET";

        return this._makeRequest(options);
    };

    /**
     * Creates a Resource from a URL and calls fetchXHR() on it.
     *
     * @param {String|Object} options A url or an object with the following properties
     * @param {String} options.url The url of the resource.
     * @param {Object} [options.queryParameters] An object containing query parameters that will be sent when retrieving the resource.
     * @param {Object} [options.templateValues] Key/Value pairs that are used to replace template values (eg. {x}).
     * @param {Object} [options.headers={}] Additional HTTP headers that will be sent.
     * @param {DefaultProxy} [options.proxy] A proxy to be used when loading the resource.
     * @param {Resource~RetryCallback} [options.retryCallback] The Function to call when a request for this resource fails. If it returns true, the request will be retried.
     * @param {Number} [options.retryAttempts=0] The number of times the retryCallback should be called before giving up.
     * @param {Request} [options.request] A Request object that will be used. Intended for internal use only.
     * @param {String} [options.responseType] The type of response.  This controls the type of item returned.
     * @param {String} [options.overrideMimeType] Overrides the MIME type returned by the server.
     * @param {Number} [options.timeout] The timeout of the request, in milliseconds.  If the request does not complete
     *                 within this timeout, it is aborted and the promise is rejected with a RequestErrorEvent with the
     *                 isTimeout property set to true.  If this property is undefined, no client-side timeout applies.
     * @param {String} [options.returnType] Settings for if to modify the xhr object.
     *                 Current values are RAWXHR, returns unmodified xhr object
     *                                    XHRJSONHEADERS, returns xhr object where headers have been turned into an object
     * @returns {Promise.<Object>|undefined} a promise that will resolve to the requested data when loaded. Returns undefined if <code>request.throttle</code> is true and the request does not have high enough priority.
     */
    Resource.fetchXHR = function(options) {
        var resource = new Resource(options);

        return resource.fetch({
            // Make copy of just the needed fields because headers can be passed to both the constructor and to fetch
            responseType: options.responseType,
            overrideMimeType: options.overrideMimeType,
            timeout: options.timeout,
            returnType: options.returnType
        });
    };

    /**
     * @private
     */
    Resource.prototype._makeRequest = function(options) {
        var resource = this;
        checkAndResetRequest(resource.request);

        var request = resource.request;
        request.url = resource.url;

        request.requestFunction = function() {
            var responseType = options.responseType;
            var headers = combine(options.headers, resource.headers);
            var overrideMimeType = options.overrideMimeType;
            var method = options.method;
            var timeout = options.timeout;
            var data = options.data;
            var returnType = options.returnType; // undefined is off by default
            var deferred = when.defer();
            var xhr = Resource._Implementations.loadWithXhr(
                resource.url,
                responseType,
                method,
                data,
                headers,
                deferred,
                overrideMimeType,
                timeout,
                returnType
            );
            if (defined(xhr) && defined(xhr.abort)) {
                request.cancelFunction = function() {
                    xhr.abort();
                };
            }
            return deferred.promise;
        };

        var promise = RequestScheduler.request(request);
        if (!defined(promise)) {
            return;
        }

        return promise
            .then(function(data) {
                return data;
            })
            .otherwise(function(e) {
                if (request.state !== RequestState.FAILED) {
                    return when.reject(e);
                }

                return resource.retryOnError(e).then(function(retry) {
                    if (retry) {
                        // Reset request so it can try again
                        request.state = RequestState.UNISSUED;
                        request.deferred = undefined;

                        return resource.fetch(options);
                    }

                    return when.reject(e);
                });
            });
    };

    var dataUriRegex = /^data:(.*?)(;base64)?,(.*)$/;

    function decodeDataUriText(isBase64, data) {
        var result = decodeURIComponent(data);
        if (isBase64) {
            return atob(result);
        }
        return result;
    }

    function decodeDataUriArrayBuffer(isBase64, data) {
        var byteString = decodeDataUriText(isBase64, data);
        var buffer = new ArrayBuffer(byteString.length);
        var view = new Uint8Array(buffer);
        for (var i = 0; i < byteString.length; i++) {
            view[i] = byteString.charCodeAt(i);
        }
        return buffer;
    }

    function decodeDataUri(dataUriRegexResult, responseType) {
        responseType = defaultValue(responseType, "");
        var mimeType = dataUriRegexResult[1];
        var isBase64 = !!dataUriRegexResult[2];
        var data = dataUriRegexResult[3];

        switch (responseType) {
            case "":
            case "text":
                return decodeDataUriText(isBase64, data);
            case "arraybuffer":
                return decodeDataUriArrayBuffer(isBase64, data);
            case "blob":
                var buffer = decodeDataUriArrayBuffer(isBase64, data);
                return new Blob([buffer], {
                    type: mimeType
                });
            case "document":
                var parser = new DOMParser();
                return parser.parseFromString(
                    decodeDataUriText(isBase64, data),
                    mimeType
                );
            case "json":
                return JSON.parse(decodeDataUriText(isBase64, data));
            default:
                //>>includeStart('debug', pragmas.debug);
                throw new DeveloperError(
                    "Unhandled responseType: " + responseType
                );
            //>>includeEnd('debug');
        }
    }

    /**
     * Asynchronously loads the given resource.  Returns a promise that will resolve to
     * the result once loaded, or reject if the resource failed to load.  The data is loaded
     * using XMLHttpRequest, which means that in order to make requests to another origin,
     * the server must have Cross-Origin Resource Sharing (CORS) headers enabled. It's recommended that you use
     * the more specific functions eg. fetchJson, fetchBlob, etc.
     *
     * @param {Object} [options] Object with the following properties:
     * @param {String} [options.responseType] The type of response.  This controls the type of item returned.
     * @param {Object} [options.headers] Additional HTTP headers to send with the request, if any.
     * @param {String} [options.overrideMimeType] Overrides the MIME type returned by the server.
     * @param {Number} [options.timeout] The timeout of the request, in milliseconds.  If the request does not complete
     *                 within this timeout, it is aborted and the promise is rejected with a RequestErrorEvent with the
     *                 isTimeout property set to true.  If this property is undefined, no client-side timeout applies.
     * @returns {Promise.<Object>|undefined} a promise that will resolve to the requested data when loaded. Returns undefined if <code>request.throttle</code> is true and the request does not have high enough priority.
     *
     *
     * @example
     * resource.fetch()
     *   .then(function(body) {
     *       // use the data
     *   }).otherwise(function(error) {
     *       // an error occurred
     *   });
     *
     * @see {@link http://www.w3.org/TR/cors/|Cross-Origin Resource Sharing}
     * @see {@link http://wiki.commonjs.org/wiki/Promises/A|CommonJS Promises/A}
     */
    Resource.prototype.fetch = function(options) {
        options = defaultClone(options, {});
        options.method = "GET";

        return this._makeRequest(options);
    };

    /**
     * Creates a Resource from a URL and calls fetch() on it.
     *
     * @param {String|Object} options A url or an object with the following properties
     * @param {String} options.url The url of the resource.
     * @param {Object} [options.queryParameters] An object containing query parameters that will be sent when retrieving the resource.
     * @param {Object} [options.templateValues] Key/Value pairs that are used to replace template values (eg. {x}).
     * @param {Object} [options.headers={}] Additional HTTP headers that will be sent.
     * @param {DefaultProxy} [options.proxy] A proxy to be used when loading the resource.
     * @param {Resource~RetryCallback} [options.retryCallback] The Function to call when a request for this resource fails. If it returns true, the request will be retried.
     * @param {Number} [options.retryAttempts=0] The number of times the retryCallback should be called before giving up.
     * @param {Request} [options.request] A Request object that will be used. Intended for internal use only.
     * @param {String} [options.responseType] The type of response.  This controls the type of item returned.
     * @param {String} [options.overrideMimeType] Overrides the MIME type returned by the server.
     * @param {Number} [options.timeout] The timeout of the request, in milliseconds.  If the request does not complete
     *                 within this timeout, it is aborted and the promise is rejected with a RequestErrorEvent with the
     *                 isTimeout property set to true.  If this property is undefined, no client-side timeout applies.
     * @returns {Promise.<Object>|undefined} a promise that will resolve to the requested data when loaded. Returns undefined if <code>request.throttle</code> is true and the request does not have high enough priority.
     */
    Resource.fetch = function(options) {
        var resource = new Resource(options);
        return resource.fetch({
            // Make copy of just the needed fields because headers can be passed to both the constructor and to fetch
            responseType: options.responseType,
            overrideMimeType: options.overrideMimeType,
            timeout: options.timeout
        });
    };

    /**
     * Asynchronously deletes the given resource.  Returns a promise that will resolve to
     * the result once loaded, or reject if the resource failed to load.  The data is loaded
     * using XMLHttpRequest, which means that in order to make requests to another origin,
     * the server must have Cross-Origin Resource Sharing (CORS) headers enabled.
     *
     * @param {Object} [options] Object with the following properties:
     * @param {String} [options.responseType] The type of response.  This controls the type of item returned.
     * @param {Object} [options.headers] Additional HTTP headers to send with the request, if any.
     * @param {String} [options.overrideMimeType] Overrides the MIME type returned by the server.
     * @param {Number} [options.timeout] The timeout of the request, in milliseconds.  If the request does not complete
     *                 within this timeout, it is aborted and the promise is rejected with a RequestErrorEvent with the
     *                 isTimeout property set to true.  If this property is undefined, no client-side timeout applies.
     * @returns {Promise.<Object>|undefined} a promise that will resolve to the requested data when loaded. Returns undefined if <code>request.throttle</code> is true and the request does not have high enough priority.
     *
     *
     * @example
     * resource.delete()
     *   .then(function(body) {
     *       // use the data
     *   }).otherwise(function(error) {
     *       // an error occurred
     *   });
     *
     * @see {@link http://www.w3.org/TR/cors/|Cross-Origin Resource Sharing}
     * @see {@link http://wiki.commonjs.org/wiki/Promises/A|CommonJS Promises/A}
     */
    Resource.prototype.delete = function(options) {
        options = defaultClone(options, {});
        options.method = "DELETE";

        return this._makeRequest(options);
    };

    /**
     * Creates a Resource from a URL and calls delete() on it.
     *
     * @param {String|Object} options A url or an object with the following properties
     * @param {String} options.url The url of the resource.
     * @param {Object} [options.data] Data that is posted with the resource.
     * @param {Object} [options.queryParameters] An object containing query parameters that will be sent when retrieving the resource.
     * @param {Object} [options.templateValues] Key/Value pairs that are used to replace template values (eg. {x}).
     * @param {Object} [options.headers={}] Additional HTTP headers that will be sent.
     * @param {DefaultProxy} [options.proxy] A proxy to be used when loading the resource.
     * @param {Resource~RetryCallback} [options.retryCallback] The Function to call when a request for this resource fails. If it returns true, the request will be retried.
     * @param {Number} [options.retryAttempts=0] The number of times the retryCallback should be called before giving up.
     * @param {Request} [options.request] A Request object that will be used. Intended for internal use only.
     * @param {String} [options.responseType] The type of response.  This controls the type of item returned.
     * @param {String} [options.overrideMimeType] Overrides the MIME type returned by the server.
     * @param {Number} [options.timeout] The timeout of the request, in milliseconds.  If the request does not complete
     *                 within this timeout, it is aborted and the promise is rejected with a RequestErrorEvent with the
     *                 isTimeout property set to true.  If this property is undefined, no client-side timeout applies.
     * @returns {Promise.<Object>|undefined} a promise that will resolve to the requested data when loaded. Returns undefined if <code>request.throttle</code> is true and the request does not have high enough priority.
     */
    Resource.delete = function(options) {
        var resource = new Resource(options);
        return resource.delete({
            // Make copy of just the needed fields because headers can be passed to both the constructor and to fetch
            responseType: options.responseType,
            overrideMimeType: options.overrideMimeType,
            timeout: options.timeout,
            data: options.data
        });
    };

    /**
     * Asynchronously gets headers the given resource.  Returns a promise that will resolve to
     * the result once loaded, or reject if the resource failed to load.  The data is loaded
     * using XMLHttpRequest, which means that in order to make requests to another origin,
     * the server must have Cross-Origin Resource Sharing (CORS) headers enabled.
     *
     * @param {Object} [options] Object with the following properties:
     * @param {String} [options.responseType] The type of response.  This controls the type of item returned.
     * @param {Object} [options.headers] Additional HTTP headers to send with the request, if any.
     * @param {String} [options.overrideMimeType] Overrides the MIME type returned by the server.
     * @param {Number} [options.timeout] The timeout of the request, in milliseconds.  If the request does not complete
     *                 within this timeout, it is aborted and the promise is rejected with a RequestErrorEvent with the
     *                 isTimeout property set to true.  If this property is undefined, no client-side timeout applies.
     * @returns {Promise.<Object>|undefined} a promise that will resolve to the requested data when loaded. Returns undefined if <code>request.throttle</code> is true and the request does not have high enough priority.
     *
     *
     * @example
     * resource.head()
     *   .then(function(headers) {
     *       // use the data
     *   }).otherwise(function(error) {
     *       // an error occurred
     *   });
     *
     * @see {@link http://www.w3.org/TR/cors/|Cross-Origin Resource Sharing}
     * @see {@link http://wiki.commonjs.org/wiki/Promises/A|CommonJS Promises/A}
     */
    Resource.prototype.head = function(options) {
        options = defaultClone(options, {});
        options.method = "HEAD";

        return this._makeRequest(options);
    };

    /**
     * Creates a Resource from a URL and calls head() on it.
     *
     * @param {String|Object} options A url or an object with the following properties
     * @param {String} options.url The url of the resource.
     * @param {Object} [options.queryParameters] An object containing query parameters that will be sent when retrieving the resource.
     * @param {Object} [options.templateValues] Key/Value pairs that are used to replace template values (eg. {x}).
     * @param {Object} [options.headers={}] Additional HTTP headers that will be sent.
     * @param {DefaultProxy} [options.proxy] A proxy to be used when loading the resource.
     * @param {Resource~RetryCallback} [options.retryCallback] The Function to call when a request for this resource fails. If it returns true, the request will be retried.
     * @param {Number} [options.retryAttempts=0] The number of times the retryCallback should be called before giving up.
     * @param {Request} [options.request] A Request object that will be used. Intended for internal use only.
     * @param {String} [options.responseType] The type of response.  This controls the type of item returned.
     * @param {String} [options.overrideMimeType] Overrides the MIME type returned by the server.
     * @param {Number} [options.timeout] The timeout of the request, in milliseconds.  If the request does not complete
     *                 within this timeout, it is aborted and the promise is rejected with a RequestErrorEvent with the
     *                 isTimeout property set to true.  If this property is undefined, no client-side timeout applies.
     * @returns {Promise.<Object>|undefined} a promise that will resolve to the requested data when loaded. Returns undefined if <code>request.throttle</code> is true and the request does not have high enough priority.
     */
    Resource.head = function(options) {
        var resource = new Resource(options);
        return resource.head({
            // Make copy of just the needed fields because headers can be passed to both the constructor and to fetch
            responseType: options.responseType,
            overrideMimeType: options.overrideMimeType,
            timeout: options.timeout
        });
    };

    /**
     * Asynchronously gets options the given resource.  Returns a promise that will resolve to
     * the result once loaded, or reject if the resource failed to load.  The data is loaded
     * using XMLHttpRequest, which means that in order to make requests to another origin,
     * the server must have Cross-Origin Resource Sharing (CORS) headers enabled.
     *
     * @param {Object} [options] Object with the following properties:
     * @param {String} [options.responseType] The type of response.  This controls the type of item returned.
     * @param {Object} [options.headers] Additional HTTP headers to send with the request, if any.
     * @param {String} [options.overrideMimeType] Overrides the MIME type returned by the server.
     * @param {Number} [options.timeout] The timeout of the request, in milliseconds.  If the request does not complete
     *                 within this timeout, it is aborted and the promise is rejected with a RequestErrorEvent with the
     *                 isTimeout property set to true.  If this property is undefined, no client-side timeout applies.
     * @returns {Promise.<Object>|undefined} a promise that will resolve to the requested data when loaded. Returns undefined if <code>request.throttle</code> is true and the request does not have high enough priority.
     *
     *
     * @example
     * resource.options()
     *   .then(function(headers) {
     *       // use the data
     *   }).otherwise(function(error) {
     *       // an error occurred
     *   });
     *
     * @see {@link http://www.w3.org/TR/cors/|Cross-Origin Resource Sharing}
     * @see {@link http://wiki.commonjs.org/wiki/Promises/A|CommonJS Promises/A}
     */
    Resource.prototype.options = function(options) {
        options = defaultClone(options, {});
        options.method = "OPTIONS";

        return this._makeRequest(options);
    };

    /**
     * Creates a Resource from a URL and calls options() on it.
     *
     * @param {String|Object} options A url or an object with the following properties
     * @param {String} options.url The url of the resource.
     * @param {Object} [options.queryParameters] An object containing query parameters that will be sent when retrieving the resource.
     * @param {Object} [options.templateValues] Key/Value pairs that are used to replace template values (eg. {x}).
     * @param {Object} [options.headers={}] Additional HTTP headers that will be sent.
     * @param {DefaultProxy} [options.proxy] A proxy to be used when loading the resource.
     * @param {Resource~RetryCallback} [options.retryCallback] The Function to call when a request for this resource fails. If it returns true, the request will be retried.
     * @param {Number} [options.retryAttempts=0] The number of times the retryCallback should be called before giving up.
     * @param {Request} [options.request] A Request object that will be used. Intended for internal use only.
     * @param {String} [options.responseType] The type of response.  This controls the type of item returned.
     * @param {String} [options.overrideMimeType] Overrides the MIME type returned by the server.
     * @param {Number} [options.timeout] The timeout of the request, in milliseconds.  If the request does not complete
     *                 within this timeout, it is aborted and the promise is rejected with a RequestErrorEvent with the
     *                 isTimeout property set to true.  If this property is undefined, no client-side timeout applies.
     * @returns {Promise.<Object>|undefined} a promise that will resolve to the requested data when loaded. Returns undefined if <code>request.throttle</code> is true and the request does not have high enough priority.
     */
    Resource.options = function(options) {
        var resource = new Resource(options);
        return resource.options({
            // Make copy of just the needed fields because headers can be passed to both the constructor and to fetch
            responseType: options.responseType,
            overrideMimeType: options.overrideMimeType,
            timeout: options.timeout
        });
    };

    /**
     * Asynchronously posts data to the given resource.  Returns a promise that will resolve to
     * the result once loaded, or reject if the resource failed to load.  The data is loaded
     * using XMLHttpRequest, which means that in order to make requests to another origin,
     * the server must have Cross-Origin Resource Sharing (CORS) headers enabled.
     *
     * @param {Object} data Data that is posted with the resource.
     * @param {Object} [options] Object with the following properties:
     * @param {Object} [options.data] Data that is posted with the resource.
     * @param {String} [options.responseType] The type of response.  This controls the type of item returned.
     * @param {Object} [options.headers] Additional HTTP headers to send with the request, if any.
     * @param {String} [options.overrideMimeType] Overrides the MIME type returned by the server.
     * @param {Number} [options.timeout] The timeout of the request, in milliseconds.  If the request does not complete
     *                 within this timeout, it is aborted and the promise is rejected with a RequestErrorEvent with the
     *                 isTimeout property set to true.  If this property is undefined, no client-side timeout applies.
     * @returns {Promise.<Object>|undefined} a promise that will resolve to the requested data when loaded. Returns undefined if <code>request.throttle</code> is true and the request does not have high enough priority.
     *
     *
     * @example
     * resource.post(data)
     *   .then(function(result) {
     *       // use the result
     *   }).otherwise(function(error) {
     *       // an error occurred
     *   });
     *
     * @see {@link http://www.w3.org/TR/cors/|Cross-Origin Resource Sharing}
     * @see {@link http://wiki.commonjs.org/wiki/Promises/A|CommonJS Promises/A}
     */
    Resource.prototype.post = function(data, options) {
        Check.defined("data", data);

        options = defaultClone(options, {});
        options.method = "POST";
        options.data = data;

        return this._makeRequest(options);
    };

    /**
     * Creates a Resource from a URL and calls post() on it.
     *
     * @param {Object} options A url or an object with the following properties
     * @param {String} options.url The url of the resource.
     * @param {Object} options.data Data that is posted with the resource.
     * @param {Object} [options.queryParameters] An object containing query parameters that will be sent when retrieving the resource.
     * @param {Object} [options.templateValues] Key/Value pairs that are used to replace template values (eg. {x}).
     * @param {Object} [options.headers={}] Additional HTTP headers that will be sent.
     * @param {DefaultProxy} [options.proxy] A proxy to be used when loading the resource.
     * @param {Resource~RetryCallback} [options.retryCallback] The Function to call when a request for this resource fails. If it returns true, the request will be retried.
     * @param {Number} [options.retryAttempts=0] The number of times the retryCallback should be called before giving up.
     * @param {Request} [options.request] A Request object that will be used. Intended for internal use only.
     * @param {String} [options.responseType] The type of response.  This controls the type of item returned.
     * @param {String} [options.overrideMimeType] Overrides the MIME type returned by the server.
     * @param {Number} [options.timeout] The timeout of the request, in milliseconds.  If the request does not complete
     *                 within this timeout, it is aborted and the promise is rejected with a RequestErrorEvent with the
     *                 isTimeout property set to true.  If this property is undefined, no client-side timeout applies.
     * @returns {Promise.<Object>|undefined} a promise that will resolve to the requested data when loaded. Returns undefined if <code>request.throttle</code> is true and the request does not have high enough priority.
     */
    Resource.post = function(options) {
        var resource = new Resource(options);
        return resource.post(options.data, {
            // Make copy of just the needed fields because headers can be passed to both the constructor and to post
            responseType: options.responseType,
            overrideMimeType: options.overrideMimeType,
            timeout: options.timeout
        });
    };

    /**
     * Asynchronously puts data to the given resource.  Returns a promise that will resolve to
     * the result once loaded, or reject if the resource failed to load.  The data is loaded
     * using XMLHttpRequest, which means that in order to make requests to another origin,
     * the server must have Cross-Origin Resource Sharing (CORS) headers enabled.
     *
     * @param {Object} data Data that is posted with the resource.
     * @param {Object} [options] Object with the following properties:
     * @param {String} [options.responseType] The type of response.  This controls the type of item returned.
     * @param {Object} [options.headers] Additional HTTP headers to send with the request, if any.
     * @param {String} [options.overrideMimeType] Overrides the MIME type returned by the server.
     * @param {Number} [options.timeout] The timeout of the request, in milliseconds.  If the request does not complete
     *                 within this timeout, it is aborted and the promise is rejected with a RequestErrorEvent with the
     *                 isTimeout property set to true.  If this property is undefined, no client-side timeout applies.
     * @returns {Promise.<Object>|undefined} a promise that will resolve to the requested data when loaded. Returns undefined if <code>request.throttle</code> is true and the request does not have high enough priority.
     *
     *
     * @example
     * resource.put(data)
     *   .then(function(result) {
     *       // use the result
     *   }).otherwise(function(error) {
     *       // an error occurred
     *   });
     *
     * @see {@link http://www.w3.org/TR/cors/|Cross-Origin Resource Sharing}
     * @see {@link http://wiki.commonjs.org/wiki/Promises/A|CommonJS Promises/A}
     */
    Resource.prototype.put = function(data, options) {
        Check.defined("data", data);

        options = defaultClone(options, {});
        options.method = "PUT";
        options.data = data;

        return this._makeRequest(options);
    };

    /**
     * Creates a Resource from a URL and calls put() on it.
     *
     * @param {Object} options A url or an object with the following properties
     * @param {String} options.url The url of the resource.
     * @param {Object} options.data Data that is posted with the resource.
     * @param {Object} [options.queryParameters] An object containing query parameters that will be sent when retrieving the resource.
     * @param {Object} [options.templateValues] Key/Value pairs that are used to replace template values (eg. {x}).
     * @param {Object} [options.headers={}] Additional HTTP headers that will be sent.
     * @param {DefaultProxy} [options.proxy] A proxy to be used when loading the resource.
     * @param {Resource~RetryCallback} [options.retryCallback] The Function to call when a request for this resource fails. If it returns true, the request will be retried.
     * @param {Number} [options.retryAttempts=0] The number of times the retryCallback should be called before giving up.
     * @param {Request} [options.request] A Request object that will be used. Intended for internal use only.
     * @param {String} [options.responseType] The type of response.  This controls the type of item returned.
     * @param {String} [options.overrideMimeType] Overrides the MIME type returned by the server.
     * @param {Number} [options.timeout] The timeout of the request, in milliseconds.  If the request does not complete
     *                 within this timeout, it is aborted and the promise is rejected with a RequestErrorEvent with the
     *                 isTimeout property set to true.  If this property is undefined, no client-side timeout applies.
     * @returns {Promise.<Object>|undefined} a promise that will resolve to the requested data when loaded. Returns undefined if <code>request.throttle</code> is true and the request does not have high enough priority.
     */
    Resource.put = function(options) {
        var resource = new Resource(options);
        return resource.put(options.data, {
            // Make copy of just the needed fields because headers can be passed to both the constructor and to post
            responseType: options.responseType,
            overrideMimeType: options.overrideMimeType,
            timeout: options.timeout
        });
    };

    /**
     * Asynchronously patches data to the given resource.  Returns a promise that will resolve to
     * the result once loaded, or reject if the resource failed to load.  The data is loaded
     * using XMLHttpRequest, which means that in order to make requests to another origin,
     * the server must have Cross-Origin Resource Sharing (CORS) headers enabled.
     *
     * @param {Object} data Data that is posted with the resource.
     * @param {Object} [options] Object with the following properties:
     * @param {String} [options.responseType] The type of response.  This controls the type of item returned.
     * @param {Object} [options.headers] Additional HTTP headers to send with the request, if any.
     * @param {String} [options.overrideMimeType] Overrides the MIME type returned by the server.
     * @param {Number} [options.timeout] The timeout of the request, in milliseconds.  If the request does not complete
     *                 within this timeout, it is aborted and the promise is rejected with a RequestErrorEvent with the
     *                 isTimeout property set to true.  If this property is undefined, no client-side timeout applies.
     * @returns {Promise.<Object>|undefined} a promise that will resolve to the requested data when loaded. Returns undefined if <code>request.throttle</code> is true and the request does not have high enough priority.
     *
     *
     * @example
     * resource.patch(data)
     *   .then(function(result) {
     *       // use the result
     *   }).otherwise(function(error) {
     *       // an error occurred
     *   });
     *
     * @see {@link http://www.w3.org/TR/cors/|Cross-Origin Resource Sharing}
     * @see {@link http://wiki.commonjs.org/wiki/Promises/A|CommonJS Promises/A}
     */
    Resource.prototype.patch = function(data, options) {
        Check.defined("data", data);

        options = defaultClone(options, {});
        options.method = "PATCH";
        options.data = data;

        return this._makeRequest(options);
    };

    /**
     * Creates a Resource from a URL and calls patch() on it.
     *
     * @param {Object} options A url or an object with the following properties
     * @param {String} options.url The url of the resource.
     * @param {Object} options.data Data that is posted with the resource.
     * @param {Object} [options.queryParameters] An object containing query parameters that will be sent when retrieving the resource.
     * @param {Object} [options.templateValues] Key/Value pairs that are used to replace template values (eg. {x}).
     * @param {Object} [options.headers={}] Additional HTTP headers that will be sent.
     * @param {DefaultProxy} [options.proxy] A proxy to be used when loading the resource.
     * @param {Resource~RetryCallback} [options.retryCallback] The Function to call when a request for this resource fails. If it returns true, the request will be retried.
     * @param {Number} [options.retryAttempts=0] The number of times the retryCallback should be called before giving up.
     * @param {Request} [options.request] A Request object that will be used. Intended for internal use only.
     * @param {String} [options.responseType] The type of response.  This controls the type of item returned.
     * @param {String} [options.overrideMimeType] Overrides the MIME type returned by the server.
     * @param {Number} [options.timeout] The timeout of the request, in milliseconds.  If the request does not complete
     *                 within this timeout, it is aborted and the promise is rejected with a RequestErrorEvent with the
     *                 isTimeout property set to true.  If this property is undefined, no client-side timeout applies.
     * @returns {Promise.<Object>|undefined} a promise that will resolve to the requested data when loaded. Returns undefined if <code>request.throttle</code> is true and the request does not have high enough priority.
     */
    Resource.patch = function(options) {
        var resource = new Resource(options);
        return resource.patch(options.data, {
            // Make copy of just the needed fields because headers can be passed to both the constructor and to post
            responseType: options.responseType,
            overrideMimeType: options.overrideMimeType,
            timeout: options.timeout
        });
    };

    /**
     * Contains implementations of functions that can be replaced for testing
     *
     * @private
     */
    Resource._Implementations = {};

    function loadImageElement(url, crossOrigin, deferred) {
        var image = new Image();

        image.onload = function() {
            deferred.resolve(image);
        };

        image.onerror = function(e) {
            deferred.reject(e);
        };

        if (crossOrigin) {
            if (TrustedServers.contains(url)) {
                image.crossOrigin = "use-credentials";
            } else {
                image.crossOrigin = "";
            }
        }

        image.src = url;
    }

    Resource._Implementations.createImage = function(
        url,
        crossOrigin,
        deferred,
        flipY,
        preferImageBitmap
    ) {
        // Passing an Image to createImageBitmap will force it to run on the main thread
        // since DOM elements don't exist on workers. We convert it to a blob so it's non-blocking.
        // See:
        //    https://bugzilla.mozilla.org/show_bug.cgi?id=1044102#c38
        //    https://bugs.chromium.org/p/chromium/issues/detail?id=580202#c10
        Resource.supportsImageBitmapOptions()
            .then(function(supportsImageBitmap) {
                // We can only use ImageBitmap if we can flip on decode.
                // See: https://github.com/AnalyticalGraphicsInc/cesium/pull/7579#issuecomment-466146898
                if (!(supportsImageBitmap && preferImageBitmap)) {
                    loadImageElement(url, crossOrigin, deferred);
                    return;
                }

                return Resource.fetchBlob({
                    url: url
                })
                .then(function(blob) {
                    if (!defined(blob)) {
                        deferred.reject(new RuntimeError('Successfully retrieved ' + url + ' but it contained no content.'));
                        return;
                    }

                    return Resource.createImageBitmapFromBlob(blob, {
                        flipY: flipY,
                        premultiplyAlpha: false
                    });
                }).then(deferred.resolve);
            })
            .otherwise(deferred.reject);
    };

    /**
     * Wrapper for createImageBitmap
     *
     * @private
     */
    Resource.createImageBitmapFromBlob = function(blob, options) {
        Check.defined("options", options);
        Check.typeOf.bool("options.flipY", options.flipY);
        Check.typeOf.bool("options.premultiplyAlpha", options.premultiplyAlpha);

        return createImageBitmap(blob, {
            imageOrientation: options.flipY ? "flipY" : "none",
            premultiplyAlpha: options.premultiplyAlpha ? "premultiply" : "none"
        });
    };

    function decodeResponse(loadWithHttpResponse, responseType) {
        switch (responseType) {
            case "text":
                return loadWithHttpResponse.toString("utf8");
            case "json":
                return JSON.parse(loadWithHttpResponse.toString("utf8"));
            default:
                return new Uint8Array(loadWithHttpResponse).buffer;
        }
    }

    function loadWithHttpRequest(
        url,
        responseType,
        method,
        data,
        headers,
        deferred,
        overrideMimeType
    ) {
        // Specifically use the Node version of require to avoid conflicts with the global
        // require defined in the built version of Cesium.
        var nodeRequire = global.require; // eslint-disable-line

        // Note: only the 'json' and 'text' responseTypes transforms the loaded buffer
        var URL = nodeRequire("url").parse(url);
        var http =
            URL.protocol === "https:"
                ? nodeRequire("https")
                : nodeRequire("http");
        var zlib = nodeRequire("zlib");
        var options = {
            protocol: URL.protocol,
            hostname: URL.hostname,
            port: URL.port,
            path: URL.path,
            query: URL.query,
            method: method,
            headers: headers
        };

        http.request(options)
            .on("response", function(res) {
                if (res.statusCode < 200 || res.statusCode >= 300) {
                    deferred.reject(
                        new RequestErrorEvent(res.statusCode, res, res.headers)
                    );
                    return;
                }

                var chunkArray = [];
                res.on("data", function(chunk) {
                    chunkArray.push(chunk);
                });

                res.on("end", function() {
                    var result = Buffer.concat(chunkArray); // eslint-disable-line
                    if (res.headers["content-encoding"] === "gzip") {
                        zlib.gunzip(result, function(error, resultUnzipped) {
                            if (error) {
                                deferred.reject(
                                    new RuntimeError(
                                        "Error decompressing response."
                                    )
                                );
                            } else {
                                deferred.resolve(
                                    decodeResponse(resultUnzipped, responseType)
                                );
                            }
                        });
                    } else {
                        deferred.resolve(decodeResponse(result, responseType));
                    }
                });
            })
            .on("error", function(e) {
                deferred.reject(new RequestErrorEvent());
            })
            .end();
    }

    var noXMLHttpRequest = typeof XMLHttpRequest === "undefined";
    Resource._Implementations.loadWithXhr = function(
        url,
        responseType,
        method,
        data,
        headers,
        deferred,
        overrideMimeType,
        timeout,
        returnType
    ) {
        var dataUriRegexResult = dataUriRegex.exec(url);
        if (dataUriRegexResult !== null) {
            deferred.resolve(decodeDataUri(dataUriRegexResult, responseType));
            return;
        }

        if (noXMLHttpRequest) {
            loadWithHttpRequest(
                url,
                responseType,
                method,
                data,
                headers,
                deferred,
                overrideMimeType
            );
            return;
        }

        var xhr = new XMLHttpRequest();

        if (TrustedServers.contains(url)) {
            xhr.withCredentials = true;
        }

        xhr.open(method, url, true);

        if (defined(overrideMimeType) && defined(xhr.overrideMimeType)) {
            xhr.overrideMimeType(overrideMimeType);
        }

        if (defined(headers)) {
            for (var key in headers) {
                if (headers.hasOwnProperty(key)) {
                    xhr.setRequestHeader(key, headers[key]);
                }
            }
        }

        if (defined(responseType)) {
            xhr.responseType = responseType;
        }

        if (defined(timeout)) {
            xhr.timeout = timeout;
        }

        // While non-standard, file protocol always returns a status of 0 on success
        var localFile = false;
        if (typeof url === "string") {
            localFile =
                url.indexOf("file://") === 0 ||
                (typeof window !== "undefined" &&
                    window.location.origin === "file://");
        }

        xhr.onload = function() {
            if (
                (xhr.status < 200 || xhr.status >= 300) &&
                !(localFile && xhr.status === 0)
            ) {
                deferred.reject(
                    new RequestErrorEvent(
                        xhr.status,
                        xhr.response,
                        xhr.getAllResponseHeaders()
                    )
                );
                return;
            }

            var response =
                typeof xhr.response !== "undefined"
                    ? xhr.response
                    : xhr.responseText;
            var browserResponseType = xhr.responseType;

            // Refactor of responseHeaders code to re-use
            // input is the string from XmlHttpRequest.getAllResponseHeaders()
            var xhrResponseHeadersToObject = function(input) {
                var splitHeaders = input.trim().split(/[\r\n]+/);

                var responseHeaders = {};
                splitHeaders.forEach(function(line) {
                    var parts = line.split(": ");
                    var header = parts.shift();
                    responseHeaders[header] = parts.join(": ");
                });

                return responseHeaders;
            };

            if (method === "HEAD" || method === "OPTIONS") {
                deferred.resolve(
                    xhrResponseHeadersToObject(
                        xhr.getAllResponseHeaders()
                    )
                );
                return;
            }

            // give everything back when that is the callers preference 
            if (returnType !== undefined) {
                var returnValue = {};

                if (returnType === "RAWXHR") {
                    returnValue = xhr;
                } else if (returnType === "XHRJSONHEADERS") {
                    var responseHeaders = xhrResponseHeadersToObject(
                        xhr.getAllResponseHeaders()
                    );

                    returnValue = {
                        //status number not in xhr.getAllResponseHeaders()
                        status: xhr.status, 
                        headers: responseHeaders,
                        response: response
                    } 
                }
                // else if anyone wants to add more
                else {
                    deferred.reject(
                        new RuntimeError("Service Misconfiguration for " + url.toString())
                    );
                    return;
                }

                deferred.resolve(returnValue);
                return;
            }

            //All modern browsers will go into either the first or second if block or last else block.
            //Other code paths support older browsers that either do not support the supplied responseType
            //or do not support the xhr.response property.
            if (xhr.status === 204) {
                // accept no content
                deferred.resolve();
            } else if (
                defined(xhr.response) &&
                (!defined(responseType) || browserResponseType === responseType)
            ) {
                deferred.resolve(response);
            } else if (
                responseType === "json" &&
                typeof response === "string"
            ) {
                try {
                    deferred.resolve(JSON.parse(response));
                } catch (e) {
                    deferred.reject(e);
                }
            } else if (
                responseType === "document" &&
                typeof response === "string"
            ) {
                try {
                    var parser = new DOMParser();
                    deferred.resolve(
                        parser.parseFromString(response, "text/xml")
                    );
                } catch (e) {
                    deferred.reject(e);
                }
            } else if (
                (browserResponseType === "" ||
                    browserResponseType === "document") &&
                defined(xhr.responseXML) &&
                xhr.responseXML.hasChildNodes()
            ) {
                deferred.resolve(xhr.responseXML);
            } else if (
                (browserResponseType === "" ||
                    browserResponseType === "text") &&
                defined(xhr.responseText)
            ) {
                deferred.resolve(xhr.responseText);
            } else if (typeof response === "string") {
                deferred.resolve(response);
            } else {
                deferred.reject(
                    new RuntimeError("Invalid XMLHttpRequest response type.")
                );
            }
        };

        xhr.onerror = function(e) {
            deferred.reject(new RequestErrorEvent());
        };

        xhr.ontimeout = function(e) {
            var timeout = new RequestErrorEvent();
            timeout.isTimeout = true;
            deferred.reject(timeout);
        };

        xhr.send(data);

        return xhr;
    };

    Resource._Implementations.loadAndExecuteScript = function(
        url,
        functionName,
        deferred
    ) {
        return loadAndExecuteScript(url, functionName).otherwise(
            deferred.reject
        );
    };

    /**
     * The default implementations
     *
     * @private
     */
    Resource._DefaultImplementations = {};
    Resource._DefaultImplementations.createImage =
        Resource._Implementations.createImage;
    Resource._DefaultImplementations.loadWithXhr =
        Resource._Implementations.loadWithXhr;
    Resource._DefaultImplementations.loadAndExecuteScript =
        Resource._Implementations.loadAndExecuteScript;

    /**
     * A resource instance initialized to the current browser location
     *
     * @type {Resource}
     * @constant
     */
    Resource.DEFAULT = freezeObject(
        new Resource({
            url:
                typeof document === "undefined"
                    ? ""
                    : document.location.href.split("?")[0]
        })
    );

    /**
     * A function that returns the value of the property.
     * @callback Resource~RetryCallback
     *
     * @param {Resource} [resource] The resource that failed to load.
     * @param {Error} [error] The error that occurred during the loading of the resource.
     * @returns {Boolean|Promise<Boolean>} If true or a promise that resolved to true, the resource will be retried. Otherwise the failure will be returned.
     */
export default Resource;<|MERGE_RESOLUTION|>--- conflicted
+++ resolved
@@ -1,61 +1,3 @@
-<<<<<<< HEAD
-define([
-    "../ThirdParty/Uri",
-    "../ThirdParty/when",
-    "./appendForwardSlash",
-    "./Check",
-    "./clone",
-    "./combine",
-    "./defaultValue",
-    "./defined",
-    "./defineProperties",
-    "./DeveloperError",
-    "./freezeObject",
-    "./getAbsoluteUri",
-    "./getBaseUri",
-    "./getExtensionFromUri",
-    "./isBlobUri",
-    "./isCrossOriginUrl",
-    "./isDataUri",
-    "./loadAndExecuteScript",
-    "./objectToQuery",
-    "./queryToObject",
-    "./Request",
-    "./RequestErrorEvent",
-    "./RequestScheduler",
-    "./RequestState",
-    "./RuntimeError",
-    "./TrustedServers"
-], function(
-    Uri,
-    when,
-    appendForwardSlash,
-    Check,
-    clone,
-    combine,
-    defaultValue,
-    defined,
-    defineProperties,
-    DeveloperError,
-    freezeObject,
-    getAbsoluteUri,
-    getBaseUri,
-    getExtensionFromUri,
-    isBlobUri,
-    isCrossOriginUrl,
-    isDataUri,
-    loadAndExecuteScript,
-    objectToQuery,
-    queryToObject,
-    Request,
-    RequestErrorEvent,
-    RequestScheduler,
-    RequestState,
-    RuntimeError,
-    TrustedServers
-) {
-    "use strict";
-=======
 import Uri from '../ThirdParty/Uri.js';
 import when from '../ThirdParty/when.js';
 import appendForwardSlash from './appendForwardSlash.js';
@@ -82,14 +24,13 @@
 import RequestState from './RequestState.js';
 import RuntimeError from './RuntimeError.js';
 import TrustedServers from './TrustedServers.js';
->>>>>>> 9267fc75
 
     var xhrBlobSupported = (function() {
         try {
             var xhr = new XMLHttpRequest();
-            xhr.open("GET", "#", true);
-            xhr.responseType = "blob";
-            return xhr.responseType === "blob";
+            xhr.open('GET', '#', true);
+            xhr.responseType = 'blob';
+            return xhr.responseType === 'blob';
         } catch (e) {
             return false;
         }
@@ -113,7 +54,7 @@
 
         var query;
         // Special case we run into where the querystring is just a string, not key/value pairs
-        if (queryString.indexOf("=") === -1) {
+        if (queryString.indexOf('=') === -1) {
             var result = {};
             result[queryString] = undefined;
             query = result;
@@ -184,7 +125,7 @@
             request.state === RequestState.ISSUED ||
             request.state === RequestState.ACTIVE
         ) {
-            throw new RuntimeError("The Resource is already being fetched.");
+            throw new RuntimeError('The Resource is already being fetched.');
         }
 
         request.state = RequestState.UNISSUED;
@@ -323,14 +264,14 @@
      */
     function Resource(options) {
         options = defaultValue(options, defaultValue.EMPTY_OBJECT);
-        if (typeof options === "string") {
+        if (typeof options === 'string') {
             options = {
                 url: options
             };
         }
 
         //>>includeStart('debug', pragmas.debug);
-        Check.typeOf.string("options.url", options.url);
+        Check.typeOf.string('options.url', options.url);
         //>>includeEnd('debug');
 
         this._url = undefined;
@@ -374,9 +315,9 @@
         this._retryCount = 0;
 
         // True if the URL contains {placeholders}. We need to take care to avoid turning these into %7Bplaceholders%7D.
-        var open = options.url.indexOf("%7B");
+        var open = options.url.indexOf('%7B');
         this._containsPlaceholders = !(
-            open >= 0 && open < options.url.indexOf("%7D")
+            open >= 0 && open < options.url.indexOf('%7D')
         );
 
         var uri = new Uri(options.url);
@@ -408,7 +349,7 @@
             });
         }
 
-        if (typeof resource !== "string") {
+        if (typeof resource !== 'string') {
             return resource;
         }
 
@@ -433,21 +374,21 @@
             return supportsImageBitmapOptionsPromise;
         }
 
-        if (typeof createImageBitmap !== "function") {
+        if (typeof createImageBitmap !== 'function') {
             supportsImageBitmapOptionsPromise = when.resolve(false);
             return supportsImageBitmapOptionsPromise;
         }
 
         var imageDataUri =
-            "data:image/png;base64,iVBORw0KGgoAAAANSUhEUgAAAAEAAAABCAYAAAAfFcSJAAAADUlEQVQImWP4////fwAJ+wP9CNHoHgAAAABJRU5ErkJggg==";
+            'data:image/png;base64,iVBORw0KGgoAAAANSUhEUgAAAAEAAAABCAYAAAAfFcSJAAAADUlEQVQImWP4////fwAJ+wP9CNHoHgAAAABJRU5ErkJggg==';
 
         supportsImageBitmapOptionsPromise = Resource.fetchBlob({
             url: imageDataUri
         })
             .then(function(blob) {
                 return createImageBitmap(blob, {
-                    imageOrientation: "flipY",
-                    premultiplyAlpha: "none"
+                    imageOrientation: 'flipY',
+                    premultiplyAlpha: 'none'
                 });
             })
             .then(function(imageBitmap) {
@@ -613,7 +554,7 @@
         var url = uri.toString();
 
         if (this._containsPlaceholders) {
-            url = url.replace(/%7B/g, "{").replace(/%7D/g, "}");
+            url = url.replace(/%7B/g, '{').replace(/%7D/g, '}');
         }
 
         var templateValues = this._templateValues;
@@ -765,7 +706,7 @@
     Resource.prototype.retryOnError = function(error) {
         var retryCallback = this.retryCallback;
         if (
-            typeof retryCallback !== "function" ||
+            typeof retryCallback !== 'function' ||
             this._retryCount >= this.retryAttempts
         ) {
             return when(false);
@@ -846,7 +787,7 @@
      */
     Resource.prototype.fetchArrayBuffer = function() {
         return this.fetch({
-            responseType: "arraybuffer"
+            responseType: 'arraybuffer'
         });
     };
 
@@ -890,7 +831,7 @@
      */
     Resource.prototype.fetchBlob = function() {
         return this.fetch({
-            responseType: "blob"
+            responseType: 'blob'
         });
     };
 
@@ -1150,7 +1091,7 @@
      */
     Resource.prototype.fetchText = function() {
         return this.fetch({
-            responseType: "text"
+            responseType: 'text'
         });
     };
 
@@ -1197,9 +1138,9 @@
      */
     Resource.prototype.fetchJson = function() {
         var promise = this.fetch({
-            responseType: "text",
+            responseType: 'text',
             headers: {
-                Accept: "application/json,*/*;q=0.01"
+                Accept: 'application/json,*/*;q=0.01'
             }
         });
 
@@ -1259,8 +1200,8 @@
      */
     Resource.prototype.fetchXML = function() {
         return this.fetch({
-            responseType: "document",
-            overrideMimeType: "text/xml"
+            responseType: 'document',
+            overrideMimeType: 'text/xml'
         });
     };
 
@@ -1301,7 +1242,7 @@
      * @see {@link http://wiki.commonjs.org/wiki/Promises/A|CommonJS Promises/A}
      */
     Resource.prototype.fetchJsonp = function(callbackParameterName) {
-        callbackParameterName = defaultValue(callbackParameterName, "callback");
+        callbackParameterName = defaultValue(callbackParameterName, 'callback');
 
         checkAndResetRequest(this.request);
 
@@ -1309,7 +1250,7 @@
         var functionName;
         do {
             functionName =
-                "loadJsonp" +
+                'loadJsonp' +
                 Math.random()
                     .toString()
                     .substring(2, 8);
@@ -1430,7 +1371,7 @@
      */
     Resource.prototype.fetchXHR = function(options) {
         options = defaultClone(options, {});
-        options.method = "GET";
+        options.method = 'GET';
 
         return this._makeRequest(options);
     };
@@ -1556,34 +1497,34 @@
     }
 
     function decodeDataUri(dataUriRegexResult, responseType) {
-        responseType = defaultValue(responseType, "");
+        responseType = defaultValue(responseType, '');
         var mimeType = dataUriRegexResult[1];
         var isBase64 = !!dataUriRegexResult[2];
         var data = dataUriRegexResult[3];
 
         switch (responseType) {
-            case "":
-            case "text":
+            case '':
+            case 'text':
                 return decodeDataUriText(isBase64, data);
-            case "arraybuffer":
+            case 'arraybuffer':
                 return decodeDataUriArrayBuffer(isBase64, data);
-            case "blob":
+            case 'blob':
                 var buffer = decodeDataUriArrayBuffer(isBase64, data);
                 return new Blob([buffer], {
                     type: mimeType
                 });
-            case "document":
+            case 'document':
                 var parser = new DOMParser();
                 return parser.parseFromString(
                     decodeDataUriText(isBase64, data),
                     mimeType
                 );
-            case "json":
+            case 'json':
                 return JSON.parse(decodeDataUriText(isBase64, data));
             default:
                 //>>includeStart('debug', pragmas.debug);
                 throw new DeveloperError(
-                    "Unhandled responseType: " + responseType
+                    'Unhandled responseType: ' + responseType
                 );
             //>>includeEnd('debug');
         }
@@ -1619,7 +1560,7 @@
      */
     Resource.prototype.fetch = function(options) {
         options = defaultClone(options, {});
-        options.method = "GET";
+        options.method = 'GET';
 
         return this._makeRequest(options);
     };
@@ -1682,7 +1623,7 @@
      */
     Resource.prototype.delete = function(options) {
         options = defaultClone(options, {});
-        options.method = "DELETE";
+        options.method = 'DELETE';
 
         return this._makeRequest(options);
     };
@@ -1747,7 +1688,7 @@
      */
     Resource.prototype.head = function(options) {
         options = defaultClone(options, {});
-        options.method = "HEAD";
+        options.method = 'HEAD';
 
         return this._makeRequest(options);
     };
@@ -1810,7 +1751,7 @@
      */
     Resource.prototype.options = function(options) {
         options = defaultClone(options, {});
-        options.method = "OPTIONS";
+        options.method = 'OPTIONS';
 
         return this._makeRequest(options);
     };
@@ -1874,10 +1815,10 @@
      * @see {@link http://wiki.commonjs.org/wiki/Promises/A|CommonJS Promises/A}
      */
     Resource.prototype.post = function(data, options) {
-        Check.defined("data", data);
+        Check.defined('data', data);
 
         options = defaultClone(options, {});
-        options.method = "POST";
+        options.method = 'POST';
         options.data = data;
 
         return this._makeRequest(options);
@@ -1942,10 +1883,10 @@
      * @see {@link http://wiki.commonjs.org/wiki/Promises/A|CommonJS Promises/A}
      */
     Resource.prototype.put = function(data, options) {
-        Check.defined("data", data);
+        Check.defined('data', data);
 
         options = defaultClone(options, {});
-        options.method = "PUT";
+        options.method = 'PUT';
         options.data = data;
 
         return this._makeRequest(options);
@@ -2010,10 +1951,10 @@
      * @see {@link http://wiki.commonjs.org/wiki/Promises/A|CommonJS Promises/A}
      */
     Resource.prototype.patch = function(data, options) {
-        Check.defined("data", data);
+        Check.defined('data', data);
 
         options = defaultClone(options, {});
-        options.method = "PATCH";
+        options.method = 'PATCH';
         options.data = data;
 
         return this._makeRequest(options);
@@ -2069,9 +2010,9 @@
 
         if (crossOrigin) {
             if (TrustedServers.contains(url)) {
-                image.crossOrigin = "use-credentials";
+                image.crossOrigin = 'use-credentials';
             } else {
-                image.crossOrigin = "";
+                image.crossOrigin = '';
             }
         }
 
@@ -2123,22 +2064,22 @@
      * @private
      */
     Resource.createImageBitmapFromBlob = function(blob, options) {
-        Check.defined("options", options);
-        Check.typeOf.bool("options.flipY", options.flipY);
-        Check.typeOf.bool("options.premultiplyAlpha", options.premultiplyAlpha);
+        Check.defined('options', options);
+        Check.typeOf.bool('options.flipY', options.flipY);
+        Check.typeOf.bool('options.premultiplyAlpha', options.premultiplyAlpha);
 
         return createImageBitmap(blob, {
-            imageOrientation: options.flipY ? "flipY" : "none",
-            premultiplyAlpha: options.premultiplyAlpha ? "premultiply" : "none"
+            imageOrientation: options.flipY ? 'flipY' : 'none',
+            premultiplyAlpha: options.premultiplyAlpha ? 'premultiply' : 'none'
         });
     };
 
     function decodeResponse(loadWithHttpResponse, responseType) {
         switch (responseType) {
-            case "text":
-                return loadWithHttpResponse.toString("utf8");
-            case "json":
-                return JSON.parse(loadWithHttpResponse.toString("utf8"));
+            case 'text':
+                return loadWithHttpResponse.toString('utf8');
+            case 'json':
+                return JSON.parse(loadWithHttpResponse.toString('utf8'));
             default:
                 return new Uint8Array(loadWithHttpResponse).buffer;
         }
@@ -2158,12 +2099,12 @@
         var nodeRequire = global.require; // eslint-disable-line
 
         // Note: only the 'json' and 'text' responseTypes transforms the loaded buffer
-        var URL = nodeRequire("url").parse(url);
+        var URL = nodeRequire('url').parse(url);
         var http =
-            URL.protocol === "https:"
-                ? nodeRequire("https")
-                : nodeRequire("http");
-        var zlib = nodeRequire("zlib");
+            URL.protocol === 'https:'
+                ? nodeRequire('https')
+                : nodeRequire('http');
+        var zlib = nodeRequire('zlib');
         var options = {
             protocol: URL.protocol,
             hostname: URL.hostname,
@@ -2175,7 +2116,7 @@
         };
 
         http.request(options)
-            .on("response", function(res) {
+            .on('response', function(res) {
                 if (res.statusCode < 200 || res.statusCode >= 300) {
                     deferred.reject(
                         new RequestErrorEvent(res.statusCode, res, res.headers)
@@ -2184,18 +2125,18 @@
                 }
 
                 var chunkArray = [];
-                res.on("data", function(chunk) {
+                res.on('data', function(chunk) {
                     chunkArray.push(chunk);
                 });
 
-                res.on("end", function() {
+                res.on('end', function() {
                     var result = Buffer.concat(chunkArray); // eslint-disable-line
-                    if (res.headers["content-encoding"] === "gzip") {
+                    if (res.headers['content-encoding'] === 'gzip') {
                         zlib.gunzip(result, function(error, resultUnzipped) {
                             if (error) {
                                 deferred.reject(
                                     new RuntimeError(
-                                        "Error decompressing response."
+                                        'Error decompressing response.'
                                     )
                                 );
                             } else {
@@ -2209,13 +2150,13 @@
                     }
                 });
             })
-            .on("error", function(e) {
+            .on('error', function(e) {
                 deferred.reject(new RequestErrorEvent());
             })
             .end();
     }
 
-    var noXMLHttpRequest = typeof XMLHttpRequest === "undefined";
+    var noXMLHttpRequest = typeof XMLHttpRequest === 'undefined';
     Resource._Implementations.loadWithXhr = function(
         url,
         responseType,
@@ -2276,11 +2217,11 @@
 
         // While non-standard, file protocol always returns a status of 0 on success
         var localFile = false;
-        if (typeof url === "string") {
+        if (typeof url === 'string') {
             localFile =
-                url.indexOf("file://") === 0 ||
-                (typeof window !== "undefined" &&
-                    window.location.origin === "file://");
+                url.indexOf('file://') === 0 ||
+                (typeof window !== 'undefined' &&
+                    window.location.origin === 'file://');
         }
 
         xhr.onload = function() {
@@ -2299,7 +2240,7 @@
             }
 
             var response =
-                typeof xhr.response !== "undefined"
+                typeof xhr.response !== 'undefined'
                     ? xhr.response
                     : xhr.responseText;
             var browserResponseType = xhr.responseType;
@@ -2311,15 +2252,15 @@
 
                 var responseHeaders = {};
                 splitHeaders.forEach(function(line) {
-                    var parts = line.split(": ");
+                    var parts = line.split(': ');
                     var header = parts.shift();
-                    responseHeaders[header] = parts.join(": ");
+                    responseHeaders[header] = parts.join(': ');
                 });
 
                 return responseHeaders;
             };
 
-            if (method === "HEAD" || method === "OPTIONS") {
+            if (method === 'HEAD' || method === 'OPTIONS') {
                 deferred.resolve(
                     xhrResponseHeadersToObject(
                         xhr.getAllResponseHeaders()
@@ -2328,28 +2269,28 @@
                 return;
             }
 
-            // give everything back when that is the callers preference 
+            // give everything back when that is the callers preference
             if (returnType !== undefined) {
                 var returnValue = {};
 
-                if (returnType === "RAWXHR") {
+                if (returnType === 'RAWXHR') {
                     returnValue = xhr;
-                } else if (returnType === "XHRJSONHEADERS") {
+                } else if (returnType === 'XHRJSONHEADERS') {
                     var responseHeaders = xhrResponseHeadersToObject(
                         xhr.getAllResponseHeaders()
                     );
 
                     returnValue = {
                         //status number not in xhr.getAllResponseHeaders()
-                        status: xhr.status, 
+                        status: xhr.status,
                         headers: responseHeaders,
                         response: response
-                    } 
+                    };
                 }
                 // else if anyone wants to add more
                 else {
                     deferred.reject(
-                        new RuntimeError("Service Misconfiguration for " + url.toString())
+                        new RuntimeError('Service Misconfiguration for ' + url.toString())
                     );
                     return;
                 }
@@ -2370,8 +2311,8 @@
             ) {
                 deferred.resolve(response);
             } else if (
-                responseType === "json" &&
-                typeof response === "string"
+                responseType === 'json' &&
+                typeof response === 'string'
             ) {
                 try {
                     deferred.resolve(JSON.parse(response));
@@ -2379,35 +2320,35 @@
                     deferred.reject(e);
                 }
             } else if (
-                responseType === "document" &&
-                typeof response === "string"
+                responseType === 'document' &&
+                typeof response === 'string'
             ) {
                 try {
                     var parser = new DOMParser();
                     deferred.resolve(
-                        parser.parseFromString(response, "text/xml")
+                        parser.parseFromString(response, 'text/xml')
                     );
                 } catch (e) {
                     deferred.reject(e);
                 }
             } else if (
-                (browserResponseType === "" ||
-                    browserResponseType === "document") &&
+                (browserResponseType === '' ||
+                    browserResponseType === 'document') &&
                 defined(xhr.responseXML) &&
                 xhr.responseXML.hasChildNodes()
             ) {
                 deferred.resolve(xhr.responseXML);
             } else if (
-                (browserResponseType === "" ||
-                    browserResponseType === "text") &&
+                (browserResponseType === '' ||
+                    browserResponseType === 'text') &&
                 defined(xhr.responseText)
             ) {
                 deferred.resolve(xhr.responseText);
-            } else if (typeof response === "string") {
+            } else if (typeof response === 'string') {
                 deferred.resolve(response);
             } else {
                 deferred.reject(
-                    new RuntimeError("Invalid XMLHttpRequest response type.")
+                    new RuntimeError('Invalid XMLHttpRequest response type.')
                 );
             }
         };
@@ -2459,9 +2400,9 @@
     Resource.DEFAULT = freezeObject(
         new Resource({
             url:
-                typeof document === "undefined"
-                    ? ""
-                    : document.location.href.split("?")[0]
+                typeof document === 'undefined'
+                    ? ''
+                    : document.location.href.split('?')[0]
         })
     );
 
