--- conflicted
+++ resolved
@@ -1033,18 +1033,7 @@
             }
 
             var deferred = when.defer();
-<<<<<<< HEAD
-
-            Resource._Implementations.createImage(
-                url,
-                crossOrigin,
-                deferred,
-                flipY,
-                preferImageBitmap
-            );
-=======
             Resource._Implementations.createImage(url, crossOrigin, deferred, flipY, preferImageBitmap);
->>>>>>> 7a4d461b
 
             return deferred.promise;
         };
