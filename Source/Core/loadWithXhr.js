--- conflicted
+++ resolved
@@ -37,17 +37,12 @@
      * @param {String} [options.data] The data to send with the request, if any.
      * @param {Object} [options.headers] HTTP headers to send with the request, if any.
      * @param {String} [options.overrideMimeType] Overrides the MIME type returned by the server.
-<<<<<<< HEAD
      * @param {Number} [options.timeout] The timeout of the request, in milliseconds.  If the request does not complete
      *                 within this timeout, it is aborted and the promise is rejected with a RequestErrorEvent with the
      *                 isTimeout property set to true.  If this property is undefined, no client-side timeout applies.
      * @param {Request} [options.request] The request object.
      *
-     * @returns {Promise.<Object>} a promise that will resolve to the requested data when loaded.
-=======
-     * @param {Request} [options.request] The request object.
      * @returns {Promise.<Object>|undefined} a promise that will resolve to the requested data when loaded. Returns undefined if <code>request.throttle</code> is true and the request does not have high enough priority.
->>>>>>> 999f0ba9
      *
      *
      * @example
@@ -82,24 +77,15 @@
         var data = options.data;
         var headers = options.headers;
         var overrideMimeType = options.overrideMimeType;
-<<<<<<< HEAD
         var timeout = options.timeout;
 
         url = defaultValue(url, options.url);
 
-=======
-        url = defaultValue(url, options.url);
-
->>>>>>> 999f0ba9
         var request = defined(options.request) ? options.request : new Request();
         request.url = url;
         request.requestFunction = function() {
             var deferred = when.defer();
-<<<<<<< HEAD
             var xhr = loadWithXhr.load(url, responseType, method, data, headers, deferred, overrideMimeType, timeout);
-=======
-            var xhr = loadWithXhr.load(url, responseType, method, data, headers, deferred, overrideMimeType);
->>>>>>> 999f0ba9
             if (defined(xhr) && defined(xhr.abort)) {
                 request.cancelFunction = function() {
                     xhr.abort();
@@ -194,13 +180,10 @@
             xhr.responseType = responseType;
         }
 
-<<<<<<< HEAD
         if (defined(timeout)) {
             xhr.timeout = timeout;
         }
 
-=======
->>>>>>> 999f0ba9
         // While non-standard, file protocol always returns a status of 0 on success
         var localFile = false;
         if (typeof url === 'string') {
@@ -222,11 +205,7 @@
             if (xhr.status === 204) {
                 // accept no content
                 deferred.resolve();
-<<<<<<< HEAD
-            } else if (defined(xhr.response) && (!defined(responseType) || (browserResponseType === responseType))) {
-=======
             } else if (defined(response) && (!defined(responseType) || (browserResponseType === responseType))) {
->>>>>>> 999f0ba9
                 deferred.resolve(response);
             } else if ((responseType === 'json') && typeof response === 'string') {
                 try {
