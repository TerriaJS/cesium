/*global define*/
define([
        '../ThirdParty/when',
        './defaultValue',
        './defined',
        './DeveloperError',
        './RequestErrorEvent',
        './RuntimeError'
    ], function(
        when,
        defaultValue,
        defined,
        DeveloperError,
        RequestErrorEvent,
        RuntimeError) {
    "use strict";

    /**
     * Asynchronously loads the given URL.  Returns a promise that will resolve to
     * the result once loaded, or reject if the URL failed to load.  The data is loaded
     * using XMLHttpRequest, which means that in order to make requests to another origin,
     * the server must have Cross-Origin Resource Sharing (CORS) headers enabled.
     *
     * @exports loadWithXhr
     *
     * @param {Object} options Object with the following properties:
     * @param {String|Promise.<String>} options.url The URL of the data, or a promise for the URL.
     * @param {String} [options.responseType] The type of response.  This controls the type of item returned.
     * @param {String} [options.method='GET'] The HTTP method to use.
     * @param {String} [options.data] The data to send with the request, if any.
     * @param {Object} [options.headers] HTTP headers to send with the request, if any.
     * @param {String} [options.overrideMimeType] Overrides the MIME type returned by the server.
     * @param {Number} [options.timeout] The timeout of the request, in milliseconds.  If the request does not complete
     *                 within this timeout, it is aborted and the promise is rejected with a RequestErrorEvent with the
     *                 isTimeout property set to true.  If this property is undefined, no client-side timeout applies.
     *
     * @returns {Promise.<Object>} a promise that will resolve to the requested data when loaded.
     *
     *
     * @example
     * // Load a single URL asynchronously. In real code, you should use loadBlob instead.
     * Cesium.loadWithXhr({
     *     url : 'some/url',
     *     responseType : 'blob'
     * }).then(function(blob) {
     *     // use the data
     * }).otherwise(function(error) {
     *     // an error occurred
     * });
     * 
     * @see loadArrayBuffer
     * @see loadBlob
     * @see loadJson
     * @see loadText
     * @see {@link http://www.w3.org/TR/cors/|Cross-Origin Resource Sharing}
     * @see {@link http://wiki.commonjs.org/wiki/Promises/A|CommonJS Promises/A}
     */
    function loadWithXhr(options) {
        options = defaultValue(options, defaultValue.EMPTY_OBJECT);

        //>>includeStart('debug', pragmas.debug);
        if (!defined(options.url)) {
            throw new DeveloperError('options.url is required.');
        }
        //>>includeEnd('debug');

        var responseType = options.responseType;
        var method = defaultValue(options.method, 'GET');
        var data = options.data;
        var headers = options.headers;
        var overrideMimeType = options.overrideMimeType;
        var preferText = options.preferText;
        var timeout = options.timeout;

        return when(options.url, function(url) {
            var deferred = when.defer();

            loadWithXhr.load(url, responseType, method, data, headers, deferred, overrideMimeType, preferText, timeout);

            return deferred.promise;
        });
    }

    var dataUriRegex = /^data:(.*?)(;base64)?,(.*)$/;

    function decodeDataUriText(isBase64, data) {
        var result = decodeURIComponent(data);
        if (isBase64) {
            return atob(result);
        }
        return result;
    }

    function decodeDataUriArrayBuffer(isBase64, data) {
        var byteString = decodeDataUriText(isBase64, data);
        var buffer = new ArrayBuffer(byteString.length);
        var view = new Uint8Array(buffer);
        for (var i = 0; i < byteString.length; i++) {
            view[i] = byteString.charCodeAt(i);
        }
        return buffer;
    }

    function decodeDataUri(dataUriRegexResult, responseType) {
        responseType = defaultValue(responseType, '');
        var mimeType = dataUriRegexResult[1];
        var isBase64 = !!dataUriRegexResult[2];
        var data = dataUriRegexResult[3];

        switch (responseType) {
        case '':
        case 'text':
            return decodeDataUriText(isBase64, data);
        case 'arraybuffer':
            return decodeDataUriArrayBuffer(isBase64, data);
        case 'blob':
            var buffer = decodeDataUriArrayBuffer(isBase64, data);
            return new Blob([buffer], {
                type : mimeType
            });
        case 'document':
            var parser = new DOMParser();
            return parser.parseFromString(decodeDataUriText(isBase64, data), mimeType);
        case 'json':
            return JSON.parse(decodeDataUriText(isBase64, data));
        default:
            throw new DeveloperError('Unhandled responseType: ' + responseType);
        }
    }

    // This is broken out into a separate function so that it can be mocked for testing purposes.
    loadWithXhr.load = function(url, responseType, method, data, headers, deferred, overrideMimeType, preferText, timeout) {
        var dataUriRegexResult = dataUriRegex.exec(url);
        if (dataUriRegexResult !== null) {
            deferred.resolve(decodeDataUri(dataUriRegexResult, responseType));
            return;
        }

        var xhr = new XMLHttpRequest();

        var weWantXml = false;

        if (defined(overrideMimeType)) {
            if (defined(xhr.overrideMimeType)) {
                xhr.overrideMimeType(overrideMimeType);
            } else if (overrideMimeType === 'text/xml' && responseType === 'document') {
                // This is an old browser without support for overrideMimeType, and we're asking for XML.
                // Many XML documents are returned without the 'text/xml' MIME type, such as OGC servers,
                // so our request will fail if we set the responseType without having a way to override the MIME
                // type.  So request text instead and then parse out the XML from the text.
                weWantXml = true;
                responseType = 'text';
            }
        }

        xhr.open(method, url, true);

        if (defined(headers)) {
            for ( var key in headers) {
                if (headers.hasOwnProperty(key)) {
                    xhr.setRequestHeader(key, headers[key]);
                }
            }
        }

        if (defined(responseType)) {
            xhr.responseType = responseType;
        }

        if (defined(timeout)) {
            xhr.timeout = timeout;
        }

        xhr.onload = function() {
<<<<<<< HEAD
            if (xhr.status === 200) {
                var parser;

=======
            if (xhr.status >= 200 && xhr.status < 300) {
>>>>>>> fedfbe38
                if (defined(xhr.response)) {
                    if (weWantXml) {
                        try {
                            parser = new DOMParser();
                            deferred.resolve(parser.parseFromString(xhr.response, 'text/xml'));
                        } catch (ex) {
                            deferred.reject(ex);
                        }
                    } else {
                        deferred.resolve(xhr.response);
                    }
                } else {
                    // busted old browsers.
                    if (weWantXml) {
                        try {
                            parser = new DOMParser();
                            deferred.resolve(parser.parseFromString(xhr.responseText, 'text/xml'));
                        } catch (ex) {
                            deferred.reject(ex);
                        }
                    } else {
                        if (!defaultValue(preferText, false) && defined(xhr.responseXML) && xhr.responseXML.hasChildNodes()) {
                            deferred.resolve(xhr.responseXML);
                        } else if (defined(xhr.responseText)) {
                            deferred.resolve(xhr.responseText);
                        } else {
                            deferred.reject(new RuntimeError('unknown XMLHttpRequest response type.'));
                        }
                    }
                }
            } else {
                deferred.reject(new RequestErrorEvent(xhr.status, xhr.response, xhr.getAllResponseHeaders()));
            }
        };

        xhr.onerror = function(e) {
            deferred.reject(new RequestErrorEvent());
        };

        xhr.ontimeout = function(e) {
            var timeout = new RequestErrorEvent();
            timeout.isTimeout = true;
            deferred.reject(timeout);
        };

        xhr.send(data);
    };

    loadWithXhr.defaultLoad = loadWithXhr.load;

    return loadWithXhr;
});<|MERGE_RESOLUTION|>--- conflicted
+++ resolved
@@ -47,7 +47,7 @@
      * }).otherwise(function(error) {
      *     // an error occurred
      * });
-     * 
+     *
      * @see loadArrayBuffer
      * @see loadBlob
      * @see loadJson
@@ -172,13 +172,8 @@
         }
 
         xhr.onload = function() {
-<<<<<<< HEAD
-            if (xhr.status === 200) {
+            if (xhr.status >= 200 && xhr.status < 300) {
                 var parser;
-
-=======
-            if (xhr.status >= 200 && xhr.status < 300) {
->>>>>>> fedfbe38
                 if (defined(xhr.response)) {
                     if (weWantXml) {
                         try {
