--- conflicted
+++ resolved
@@ -142,7 +142,10 @@
 
         var xhr = new XMLHttpRequest();
 
-<<<<<<< HEAD
+        if (TrustedServers.contains(url)) {
+            xhr.withCredentials = true;
+        }
+
         var weWantXml = false;
 
         if (defined(overrideMimeType)) {
@@ -156,14 +159,6 @@
                 weWantXml = true;
                 responseType = 'text';
             }
-=======
-        if (TrustedServers.contains(url)) {
-            xhr.withCredentials = true;
-        }
-
-        if (defined(overrideMimeType) && defined(xhr.overrideMimeType)) {
-            xhr.overrideMimeType(overrideMimeType);
->>>>>>> 4c9d94cc
         }
 
         xhr.open(method, url, true);
