import defined from "./defined.js";
import DeveloperError from "./DeveloperError.js";
import getAbsoluteUri from "./getAbsoluteUri.js";
import Resource from "./Resource.js";

/*global CESIUM_BASE_URL*/

var cesiumScriptRegex = /((?:.*\/)|^)Cesium\.js$/;
function getBaseUrlFromCesiumScript() {
  var scripts = document.getElementsByTagName("script");
  for (var i = 0, len = scripts.length; i < len; ++i) {
    var src = scripts[i].getAttribute("src");
    var result = cesiumScriptRegex.exec(src);
    if (result !== null) {
      return result[1];
    }
<<<<<<< HEAD

    var a;
    function tryMakeAbsolute(url) {
        if (typeof document === 'undefined') {
            //Node.js and Web Workers. In both cases, the URL will already be absolute.
            return url;
        }

        if (!defined(a)) {
            a = document.createElement('a');
        }
        a.href = url;

        // IE only absolutizes href on get, not set
        // eslint-disable-next-line no-self-assign
        a.href = a.href;
        return a.href;
    }

    var baseResource;
    function getCesiumBaseUrl() {
        if (defined(baseResource)) {
            return baseResource;
        }

        var baseUrlString;
        if (typeof CESIUM_BASE_URL !== 'undefined') {
            baseUrlString = CESIUM_BASE_URL;
        } else if (typeof define === 'object' && defined(define.amd) && !define.amd.toUrlUndefined && defined(require.toUrl)) {
            baseUrlString = getAbsoluteUri('..', buildModuleUrl('Core/buildModuleUrl.js'));
        // } else if (!FeatureDetection.isInternetExplorer() && /\/buildModuleUrl\.js$/.test(import.meta.url)) {
        //     baseUrlString = getAbsoluteUri('..', import.meta.url);
        } else {
            baseUrlString = getBaseUrlFromCesiumScript();
        }

        if (baseUrlString === '') {
            baseUrlString = '.';
        }

        //>>includeStart('debug', pragmas.debug);
        if (!defined(baseUrlString)) {
            throw new DeveloperError('Unable to determine Cesium base URL automatically, try defining a global variable called CESIUM_BASE_URL.');
        }
        //>>includeEnd('debug');

        baseResource = new Resource({
            url: tryMakeAbsolute(baseUrlString)
        });
        baseResource.appendForwardSlash();

        return baseResource;
    }

    function buildModuleUrlFromRequireToUrl(moduleID) {
        //moduleID will be non-relative, so require it relative to this module, in Core.
        return tryMakeAbsolute(require.toUrl('../' + moduleID));
=======
  }
  return undefined;
}

var a;
function tryMakeAbsolute(url) {
  if (typeof document === "undefined") {
    //Node.js and Web Workers. In both cases, the URL will already be absolute.
    return url;
  }

  if (!defined(a)) {
    a = document.createElement("a");
  }
  a.href = url;

  // IE only absolutizes href on get, not set
  // eslint-disable-next-line no-self-assign
  a.href = a.href;
  return a.href;
}

var baseResource;
function getCesiumBaseUrl() {
  if (defined(baseResource)) {
    return baseResource;
  }

  var baseUrlString;
  if (typeof CESIUM_BASE_URL !== "undefined") {
    baseUrlString = CESIUM_BASE_URL;
  } else if (
    typeof define === "object" &&
    defined(define.amd) &&
    !define.amd.toUrlUndefined &&
    defined(require.toUrl)
  ) {
    baseUrlString = getAbsoluteUri(
      "..",
      buildModuleUrl("Core/buildModuleUrl.js")
    );
  } else {
    baseUrlString = getBaseUrlFromCesiumScript();
  }

  //>>includeStart('debug', pragmas.debug);
  if (!defined(baseUrlString)) {
    throw new DeveloperError(
      "Unable to determine Cesium base URL automatically, try defining a global variable called CESIUM_BASE_URL."
    );
  }
  //>>includeEnd('debug');

  baseResource = new Resource({
    url: tryMakeAbsolute(baseUrlString),
  });
  baseResource.appendForwardSlash();

  return baseResource;
}

function buildModuleUrlFromRequireToUrl(moduleID) {
  //moduleID will be non-relative, so require it relative to this module, in Core.
  return tryMakeAbsolute(require.toUrl("../" + moduleID));
}

function buildModuleUrlFromBaseUrl(moduleID) {
  var resource = getCesiumBaseUrl().getDerivedResource({
    url: moduleID,
  });
  return resource.url;
}

var implementation;

/**
 * Given a non-relative moduleID, returns an absolute URL to the file represented by that module ID,
 * using, in order of preference, require.toUrl, the value of a global CESIUM_BASE_URL, or
 * the base URL of the Cesium.js script.
 *
 * @private
 */
function buildModuleUrl(moduleID) {
  if (!defined(implementation)) {
    //select implementation
    if (
      typeof define === "object" &&
      defined(define.amd) &&
      !define.amd.toUrlUndefined &&
      defined(require.toUrl)
    ) {
      implementation = buildModuleUrlFromRequireToUrl;
    } else {
      implementation = buildModuleUrlFromBaseUrl;
>>>>>>> 2fd0e8f7
    }
  }

  var url = implementation(moduleID);
  return url;
}

// exposed for testing
buildModuleUrl._cesiumScriptRegex = cesiumScriptRegex;
buildModuleUrl._buildModuleUrlFromBaseUrl = buildModuleUrlFromBaseUrl;
buildModuleUrl._clearBaseResource = function () {
  baseResource = undefined;
};

/**
 * Sets the base URL for resolving modules.
 * @param {String} value The new base URL.
 */
buildModuleUrl.setBaseUrl = function (value) {
  baseResource = Resource.DEFAULT.getDerivedResource({
    url: value,
  });
};

/**
 * Gets the base URL for resolving modules.
 */
buildModuleUrl.getCesiumBaseUrl = getCesiumBaseUrl;

export default buildModuleUrl;<|MERGE_RESOLUTION|>--- conflicted
+++ resolved
@@ -14,65 +14,6 @@
     if (result !== null) {
       return result[1];
     }
-<<<<<<< HEAD
-
-    var a;
-    function tryMakeAbsolute(url) {
-        if (typeof document === 'undefined') {
-            //Node.js and Web Workers. In both cases, the URL will already be absolute.
-            return url;
-        }
-
-        if (!defined(a)) {
-            a = document.createElement('a');
-        }
-        a.href = url;
-
-        // IE only absolutizes href on get, not set
-        // eslint-disable-next-line no-self-assign
-        a.href = a.href;
-        return a.href;
-    }
-
-    var baseResource;
-    function getCesiumBaseUrl() {
-        if (defined(baseResource)) {
-            return baseResource;
-        }
-
-        var baseUrlString;
-        if (typeof CESIUM_BASE_URL !== 'undefined') {
-            baseUrlString = CESIUM_BASE_URL;
-        } else if (typeof define === 'object' && defined(define.amd) && !define.amd.toUrlUndefined && defined(require.toUrl)) {
-            baseUrlString = getAbsoluteUri('..', buildModuleUrl('Core/buildModuleUrl.js'));
-        // } else if (!FeatureDetection.isInternetExplorer() && /\/buildModuleUrl\.js$/.test(import.meta.url)) {
-        //     baseUrlString = getAbsoluteUri('..', import.meta.url);
-        } else {
-            baseUrlString = getBaseUrlFromCesiumScript();
-        }
-
-        if (baseUrlString === '') {
-            baseUrlString = '.';
-        }
-
-        //>>includeStart('debug', pragmas.debug);
-        if (!defined(baseUrlString)) {
-            throw new DeveloperError('Unable to determine Cesium base URL automatically, try defining a global variable called CESIUM_BASE_URL.');
-        }
-        //>>includeEnd('debug');
-
-        baseResource = new Resource({
-            url: tryMakeAbsolute(baseUrlString)
-        });
-        baseResource.appendForwardSlash();
-
-        return baseResource;
-    }
-
-    function buildModuleUrlFromRequireToUrl(moduleID) {
-        //moduleID will be non-relative, so require it relative to this module, in Core.
-        return tryMakeAbsolute(require.toUrl('../' + moduleID));
-=======
   }
   return undefined;
 }
@@ -114,8 +55,14 @@
       "..",
       buildModuleUrl("Core/buildModuleUrl.js")
     );
+    // } else if (!FeatureDetection.isInternetExplorer() && /\/buildModuleUrl\.js$/.test(import.meta.url)) {
+    //     baseUrlString = getAbsoluteUri('..', import.meta.url);
   } else {
     baseUrlString = getBaseUrlFromCesiumScript();
+  }
+
+  if (baseUrlString === "") {
+    baseUrlString = ".";
   }
 
   //>>includeStart('debug', pragmas.debug);
@@ -167,7 +114,6 @@
       implementation = buildModuleUrlFromRequireToUrl;
     } else {
       implementation = buildModuleUrlFromBaseUrl;
->>>>>>> 2fd0e8f7
     }
   }
 
