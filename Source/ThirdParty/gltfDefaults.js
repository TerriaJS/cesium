--- conflicted
+++ resolved
@@ -81,12 +81,9 @@
             asset.version = defaultValue(asset.version, gltf.version);
             delete gltf.version;
         }
-<<<<<<< HEAD
-=======
         if (typeof asset.version === 'number') {
             asset.version = asset.version.toFixed(1).toString();
         }
->>>>>>> fedfbe38
     }
 
     function bufferDefaults(gltf) {
@@ -129,7 +126,6 @@
 
         if (!defined(extensions.KHR_materials_common)) {
             extensions.KHR_materials_common = {};
-<<<<<<< HEAD
         }
         var khrMaterialsCommon = extensions.KHR_materials_common;
 
@@ -140,18 +136,6 @@
         else if (!defined(khrMaterialsCommon.lights)) {
             khrMaterialsCommon.lights = {};
         }
-=======
-        }
-        var khrMaterialsCommon = extensions.KHR_materials_common;
-
-        if (defined(gltf.lights)) {
-            khrMaterialsCommon.lights = gltf.lights;
-            delete gltf.lights;
-        }
-        else if (!defined(khrMaterialsCommon.lights)) {
-            khrMaterialsCommon.lights = {};
-        }
->>>>>>> fedfbe38
         var lights = khrMaterialsCommon.lights;
 
         for (var name in lights) {
@@ -311,11 +295,7 @@
                     node.children = [];
                 }
 
-<<<<<<< HEAD
-                if (gltf.asset.version < 1.0 && defined(node.rotation)) {
-=======
                 if (hasAxisAngle && defined(node.rotation)) {
->>>>>>> fedfbe38
                     var rotation = node.rotation;
                     Cartesian3.fromArray(rotation, 0, axis);
                     Quaternion.fromAxisAngle(axis, rotation[3], quat);
@@ -478,7 +458,6 @@
 
                     technique.passes = undefined;
                     technique.pass = undefined;
-<<<<<<< HEAD
                 }
 
                 if (!defined(technique.attributes)) {
@@ -492,21 +471,6 @@
                 if (!defined(technique.states)) {
                     technique.states = {};
                 }
-=======
-                }
-
-                if (!defined(technique.attributes)) {
-                    technique.attributes = {};
-                }
-
-                if (!defined(technique.uniforms)) {
-                    technique.uniforms = {};
-                }
-
-                if (!defined(technique.states)) {
-                    technique.states = {};
-                }
->>>>>>> fedfbe38
                 statesDefaults(technique.states);
             }
         }
