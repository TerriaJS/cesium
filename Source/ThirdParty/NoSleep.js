--- conflicted
+++ resolved
@@ -2,15 +2,6 @@
 
 /*! NoSleep.js v0.9.0 - git.io/vfn01 - Rich Tibbett - MIT license */
 (function webpackUniversalModuleDefinition(root, factory) {
-<<<<<<< HEAD
-	if(typeof exports === 'object' && typeof module === 'object')
-		module.exports = factory();
-	else if(typeof define === 'function' && define.amd)
-		define([], factory);
-	else if(typeof exports === 'object')
-		exports["NoSleep"] = factory();
-	else
-=======
 	// if(typeof exports === 'object' && typeof module === 'object')
 	// 	module.exports = factory();
 	// else if(typeof define === 'function' && define.amd)
@@ -18,7 +9,6 @@
 	// else if(typeof exports === 'object')
 	// 	exports["NoSleep"] = factory();
 	// else
->>>>>>> eb168515
 		root["NoSleep"] = factory();
 })(tmp, function() {
 return /******/ (function(modules) { // webpackBootstrap
