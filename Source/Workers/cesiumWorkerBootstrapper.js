--- conflicted
+++ resolved
@@ -1,2304 +1,17 @@
-<<<<<<< HEAD
 /*global require,importScripts,self*/
 "use strict";
 
-var DIR = '/Workers/';
-var reqWithContext = require.context('./', false, /.*\.js/);
-
-self.onmessage = function(event) {
-    var data = event.data;
-    var worker = reqWithContext('./' + data.workerModule.substring(data.workerModule.lastIndexOf(DIR) + DIR.length) + '.js');
-    self.onmessage = worker;
-};
-=======
-if (typeof self === "undefined") {
-  self = {}; //define self so that the Dojo build can evaluate this file without crashing.
-}
+var DIR = "/Workers/";
+var reqWithContext = require.context("./", false, /.*\.js/);
 
 self.onmessage = function (event) {
   var data = event.data;
-  require(data.loaderConfig, [data.workerModule], function (workerModule) {
-    //replace onmessage with the required-in workerModule
-    self.onmessage = workerModule;
-    CESIUM_BASE_URL = data.loaderConfig.baseUrl;
-  });
-};
-
-// replace setTimeout with a function that executes immediately synchronously, which
-// will make the above require synchronous like it used to be, to ensure that we we
-// have the real worker module loaded and installed before receiving any more messages.
-function setTimeout(fn) {
-  fn();
-}
-
-//below is RequireJS, verbatim
-
-/** vim: et:ts=4:sw=4:sts=4
- * @license RequireJS 2.1.20 Copyright (c) 2010-2015, The Dojo Foundation All Rights Reserved.
- * Available via the MIT or new BSD license.
- * see: http://github.com/jrburke/requirejs for details
- */
-//Not using strict: uneven strict support in browsers, #392, and causes
-//problems with requirejs.exec()/transpiler plugins that may not be strict.
-/*jslint regexp: true, nomen: true, sloppy: true */
-/*global window, navigator, document, importScripts, setTimeout, opera */
-
-var requirejs, require, define;
-(function (global) {
-  var req,
-    s,
-    head,
-    baseElement,
-    dataMain,
-    src,
-    interactiveScript,
-    currentlyAddingScript,
-    mainScript,
-    subPath,
-    version = "2.1.20",
-    commentRegExp = /(\/\*([\s\S]*?)\*\/|([^:]|^)\/\/(.*)$)/gm,
-    cjsRequireRegExp = /[^.]\s*require\s*\(\s*["']([^'"\s]+)["']\s*\)/g,
-    jsSuffixRegExp = /\.js$/,
-    currDirRegExp = /^\.\//,
-    op = Object.prototype,
-    ostring = op.toString,
-    hasOwn = op.hasOwnProperty,
-    ap = Array.prototype,
-    isBrowser = !!(
-      typeof window !== "undefined" &&
-      typeof navigator !== "undefined" &&
-      window.document
-    ),
-    isWebWorker = !isBrowser && typeof importScripts !== "undefined",
-    //PS3 indicates loaded and complete, but need to wait for complete
-    //specifically. Sequence is 'loading', 'loaded', execution,
-    // then 'complete'. The UA check is unfortunate, but not sure how
-    //to feature test w/o causing perf issues.
-    readyRegExp =
-      isBrowser && navigator.platform === "PLAYSTATION 3"
-        ? /^complete$/
-        : /^(complete|loaded)$/,
-    defContextName = "_",
-    //Oh the tragedy, detecting opera. See the usage of isOpera for reason.
-    isOpera =
-      typeof opera !== "undefined" && opera.toString() === "[object Opera]",
-    contexts = {},
-    cfg = {},
-    globalDefQueue = [],
-    useInteractive = false;
-
-  function isFunction(it) {
-    return ostring.call(it) === "[object Function]";
-  }
-
-  function isArray(it) {
-    return ostring.call(it) === "[object Array]";
-  }
-
-  /**
-   * @private
-   * Helper function for iterating over an array. If the func returns
-   * a true value, it will break out of the loop.
-   */
-  function each(ary, func) {
-    if (ary) {
-      var i;
-      for (i = 0; i < ary.length; i += 1) {
-        if (ary[i] && func(ary[i], i, ary)) {
-          break;
-        }
-      }
-    }
-  }
-
-  /**
-   * @private
-   * Helper function for iterating over an array backwards. If the func
-   * returns a true value, it will break out of the loop.
-   */
-  function eachReverse(ary, func) {
-    if (ary) {
-      var i;
-      for (i = ary.length - 1; i > -1; i -= 1) {
-        if (ary[i] && func(ary[i], i, ary)) {
-          break;
-        }
-      }
-    }
-  }
-
-  function hasProp(obj, prop) {
-    return hasOwn.call(obj, prop);
-  }
-
-  function getOwn(obj, prop) {
-    return hasProp(obj, prop) && obj[prop];
-  }
-
-  /**
-   * @private
-   * Cycles over properties in an object and calls a function for each
-   * property value. If the function returns a truthy value, then the
-   * iteration is stopped.
-   */
-  function eachProp(obj, func) {
-    var prop;
-    for (prop in obj) {
-      if (hasProp(obj, prop)) {
-        if (func(obj[prop], prop)) {
-          break;
-        }
-      }
-    }
-  }
-
-  /**
-   * @private
-   * Simple function to mix in properties from source into target,
-   * but only if target does not already have a property of the same name.
-   */
-  function mixin(target, source, force, deepStringMixin) {
-    if (source) {
-      eachProp(source, function (value, prop) {
-        if (force || !hasProp(target, prop)) {
-          if (
-            deepStringMixin &&
-            typeof value === "object" &&
-            value &&
-            !isArray(value) &&
-            !isFunction(value) &&
-            !(value instanceof RegExp)
-          ) {
-            if (!target[prop]) {
-              target[prop] = {};
-            }
-            mixin(target[prop], value, force, deepStringMixin);
-          } else {
-            target[prop] = value;
-          }
-        }
-      });
-    }
-    return target;
-  }
-
-  //Similar to Function.prototype.bind, but the 'this' object is specified
-  //first, since it is easier to read/figure out what 'this' will be.
-  function bind(obj, fn) {
-    return function () {
-      return fn.apply(obj, arguments);
-    };
-  }
-
-  function scripts() {
-    return document.getElementsByTagName("script");
-  }
-
-  function defaultOnError(err) {
-    throw err;
-  }
-
-  //Allow getting a global that is expressed in
-  //dot notation, like 'a.b.c'.
-  function getGlobal(value) {
-    if (!value) {
-      return value;
-    }
-    var g = global;
-    each(value.split("."), function (part) {
-      g = g[part];
-    });
-    return g;
-  }
-
-  /**
-   * Constructs an error with a pointer to an URL with more information.
-   * @param {String} id the error ID that maps to an ID on a web page.
-   * @param {String} msg human readable error.
-   * @param {Error} [err] the original error, if there is one.
-   * @param {RequireModules} requireModules The modules required but not found.
-   * @private
-   * @returns {Error}
-   */
-  function makeError(id, msg, err, requireModules) {
-    var e = new Error(msg + "\nhttp://requirejs.org/docs/errors.html#" + id);
-    e.requireType = id;
-    e.requireModules = requireModules;
-    if (err) {
-      e.originalError = err;
-    }
-    return e;
-  }
-
-  if (typeof define !== "undefined") {
-    //If a define is already in play via another AMD loader,
-    //do not overwrite.
-    return;
-  }
-
-  if (typeof requirejs !== "undefined") {
-    if (isFunction(requirejs)) {
-      //Do not overwrite an existing requirejs instance.
-      return;
-    }
-    cfg = requirejs;
-    requirejs = undefined;
-  }
-
-  //Allow for a require config object
-  if (typeof require !== "undefined" && !isFunction(require)) {
-    //assume it is a config object.
-    cfg = require;
-    require = undefined;
-  }
-
-  function newContext(contextName) {
-    var inCheckLoaded,
-      Module,
-      context,
-      handlers,
-      checkLoadedTimeoutId,
-      config = {
-        //Defaults. Do not set a default for map
-        //config to speed up normalize(), which
-        //will run faster if there is no default.
-        waitSeconds: 7,
-        baseUrl: "./",
-        paths: {},
-        bundles: {},
-        pkgs: {},
-        shim: {},
-        config: {},
-      },
-      registry = {},
-      //registry of just enabled modules, to speed
-      //cycle breaking code when lots of modules
-      //are registered, but not activated.
-      enabledRegistry = {},
-      undefEvents = {},
-      defQueue = [],
-      defined = {},
-      urlFetched = {},
-      bundlesMap = {},
-      requireCounter = 1,
-      unnormalizedCounter = 1;
-
-    /**
-     * @private
-     * Trims the . and .. from an array of path segments.
-     * It will keep a leading path segment if a .. will become
-     * the first path segment, to help with module name lookups,
-     * which act like paths, but can be remapped. But the end result,
-     * all paths that use this function should look normalized.
-     * NOTE: this method MODIFIES the input array.
-     * @param {Array} ary the array of path segments.
-     */
-    function trimDots(ary) {
-      var i, part;
-      for (i = 0; i < ary.length; i++) {
-        part = ary[i];
-        if (part === ".") {
-          ary.splice(i, 1);
-          i -= 1;
-        } else if (part === "..") {
-          // If at the start, or previous value is still ..,
-          // keep them so that when converted to a path it may
-          // still work when converted to a path, even though
-          // as an ID it is less than ideal. In larger point
-          // releases, may be better to just kick out an error.
-          if (i === 0 || (i === 1 && ary[2] === "..") || ary[i - 1] === "..") {
-            continue;
-          } else if (i > 0) {
-            ary.splice(i - 1, 2);
-            i -= 2;
-          }
-        }
-      }
-    }
-
-    /**
-     * @private
-     * Given a relative module name, like ./something, normalize it to
-     * a real name that can be mapped to a path.
-     * @param {String} name the relative name
-     * @param {String} baseName a real name that the name arg is relative
-     * to.
-     * @param {Boolean} applyMap apply the map config to the value. Should
-     * only be done if this normalization is for a dependency ID.
-     * @returns {String} normalized name
-     */
-    function normalize(name, baseName, applyMap) {
-      var pkgMain,
-        mapValue,
-        nameParts,
-        i,
-        j,
-        nameSegment,
-        lastIndex,
-        foundMap,
-        foundI,
-        foundStarMap,
-        starI,
-        normalizedBaseParts,
-        baseParts = baseName && baseName.split("/"),
-        map = config.map,
-        starMap = map && map["*"];
-
-      //Adjust any relative paths.
-      if (name) {
-        name = name.split("/");
-        lastIndex = name.length - 1;
-
-        // If wanting node ID compatibility, strip .js from end
-        // of IDs. Have to do this here, and not in nameToUrl
-        // because node allows either .js or non .js to map
-        // to same file.
-        if (config.nodeIdCompat && jsSuffixRegExp.test(name[lastIndex])) {
-          name[lastIndex] = name[lastIndex].replace(jsSuffixRegExp, "");
-        }
-
-        // Starts with a '.' so need the baseName
-        if (name[0].charAt(0) === "." && baseParts) {
-          //Convert baseName to array, and lop off the last part,
-          //so that . matches that 'directory' and not name of the baseName's
-          //module. For instance, baseName of 'one/two/three', maps to
-          //'one/two/three.js', but we want the directory, 'one/two' for
-          //this normalization.
-          normalizedBaseParts = baseParts.slice(0, baseParts.length - 1);
-          name = normalizedBaseParts.concat(name);
-        }
-
-        trimDots(name);
-        name = name.join("/");
-      }
-
-      //Apply map config if available.
-      if (applyMap && map && (baseParts || starMap)) {
-        nameParts = name.split("/");
-
-        outerLoop: for (i = nameParts.length; i > 0; i -= 1) {
-          nameSegment = nameParts.slice(0, i).join("/");
-
-          if (baseParts) {
-            //Find the longest baseName segment match in the config.
-            //So, do joins on the biggest to smallest lengths of baseParts.
-            for (j = baseParts.length; j > 0; j -= 1) {
-              mapValue = getOwn(map, baseParts.slice(0, j).join("/"));
-
-              //baseName segment has config, find if it has one for
-              //this name.
-              if (mapValue) {
-                mapValue = getOwn(mapValue, nameSegment);
-                if (mapValue) {
-                  //Match, update name to the new value.
-                  foundMap = mapValue;
-                  foundI = i;
-                  break outerLoop;
-                }
-              }
-            }
-          }
-
-          //Check for a star map match, but just hold on to it,
-          //if there is a shorter segment match later in a matching
-          //config, then favor over this star map.
-          if (!foundStarMap && starMap && getOwn(starMap, nameSegment)) {
-            foundStarMap = getOwn(starMap, nameSegment);
-            starI = i;
-          }
-        }
-
-        if (!foundMap && foundStarMap) {
-          foundMap = foundStarMap;
-          foundI = starI;
-        }
-
-        if (foundMap) {
-          nameParts.splice(0, foundI, foundMap);
-          name = nameParts.join("/");
-        }
-      }
-
-      // If the name points to a package's name, use
-      // the package main instead.
-      pkgMain = getOwn(config.pkgs, name);
-
-      return pkgMain ? pkgMain : name;
-    }
-
-    function removeScript(name) {
-      if (isBrowser) {
-        each(scripts(), function (scriptNode) {
-          if (
-            scriptNode.getAttribute("data-requiremodule") === name &&
-            scriptNode.getAttribute("data-requirecontext") ===
-              context.contextName
-          ) {
-            scriptNode.parentNode.removeChild(scriptNode);
-            return true;
-          }
-        });
-      }
-    }
-
-    function hasPathFallback(id) {
-      var pathConfig = getOwn(config.paths, id);
-      if (pathConfig && isArray(pathConfig) && pathConfig.length > 1) {
-        //Pop off the first array value, since it failed, and
-        //retry
-        pathConfig.shift();
-        context.require.undef(id);
-
-        //Custom require that does not do map translation, since
-        //ID is "absolute", already mapped/resolved.
-        context.makeRequire(null, {
-          skipMap: true,
-        })([id]);
-
-        return true;
-      }
-    }
-
-    //Turns a plugin!resource to [plugin, resource]
-    //with the plugin being undefined if the name
-    //did not have a plugin prefix.
-    function splitPrefix(name) {
-      var prefix,
-        index = name ? name.indexOf("!") : -1;
-      if (index > -1) {
-        prefix = name.substring(0, index);
-        name = name.substring(index + 1, name.length);
-      }
-      return [prefix, name];
-    }
-
-    /**
-     * Creates a module mapping that includes plugin prefix, module
-     * name, and path. If parentModuleMap is provided it will
-     * also normalize the name via require.normalize()
-     *
-     * @param {String} name the module name
-     * @param {String} [parentModuleMap] parent module map
-     * for the module name, used to resolve relative names.
-     * @param {Boolean} isNormalized: is the ID already normalized.
-     * This is true if this call is done for a define() module ID.
-     * @param {Boolean} applyMap: apply the map config to the ID.
-     * Should only be true if this map is for a dependency.
-     * @private
-     * @returns {Object}
-     */
-    function makeModuleMap(name, parentModuleMap, isNormalized, applyMap) {
-      var url,
-        pluginModule,
-        suffix,
-        nameParts,
-        prefix = null,
-        parentName = parentModuleMap ? parentModuleMap.name : null,
-        originalName = name,
-        isDefine = true,
-        normalizedName = "";
-
-      //If no name, then it means it is a require call, generate an
-      //internal name.
-      if (!name) {
-        isDefine = false;
-        name = "_@r" + (requireCounter += 1);
-      }
-
-      nameParts = splitPrefix(name);
-      prefix = nameParts[0];
-      name = nameParts[1];
-
-      if (prefix) {
-        prefix = normalize(prefix, parentName, applyMap);
-        pluginModule = getOwn(defined, prefix);
-      }
-
-      //Account for relative paths if there is a base name.
-      if (name) {
-        if (prefix) {
-          if (pluginModule && pluginModule.normalize) {
-            //Plugin is loaded, use its normalize method.
-            normalizedName = pluginModule.normalize(name, function (name) {
-              return normalize(name, parentName, applyMap);
-            });
-          } else {
-            // If nested plugin references, then do not try to
-            // normalize, as it will not normalize correctly. This
-            // places a restriction on resourceIds, and the longer
-            // term solution is not to normalize until plugins are
-            // loaded and all normalizations to allow for async
-            // loading of a loader plugin. But for now, fixes the
-            // common uses. Details in #1131
-            normalizedName =
-              name.indexOf("!") === -1
-                ? normalize(name, parentName, applyMap)
-                : name;
-          }
-        } else {
-          //A regular module.
-          normalizedName = normalize(name, parentName, applyMap);
-
-          //Normalized name may be a plugin ID due to map config
-          //application in normalize. The map config values must
-          //already be normalized, so do not need to redo that part.
-          nameParts = splitPrefix(normalizedName);
-          prefix = nameParts[0];
-          normalizedName = nameParts[1];
-          isNormalized = true;
-
-          url = context.nameToUrl(normalizedName);
-        }
-      }
-
-      //If the id is a plugin id that cannot be determined if it needs
-      //normalization, stamp it with a unique ID so two matching relative
-      //ids that may conflict can be separate.
-      suffix =
-        prefix && !pluginModule && !isNormalized
-          ? "_unnormalized" + (unnormalizedCounter += 1)
-          : "";
-
-      return {
-        prefix: prefix,
-        name: normalizedName,
-        parentMap: parentModuleMap,
-        unnormalized: !!suffix,
-        url: url,
-        originalName: originalName,
-        isDefine: isDefine,
-        id: (prefix ? prefix + "!" + normalizedName : normalizedName) + suffix,
-      };
-    }
-
-    function getModule(depMap) {
-      var id = depMap.id,
-        mod = getOwn(registry, id);
-
-      if (!mod) {
-        mod = registry[id] = new context.Module(depMap);
-      }
-
-      return mod;
-    }
-
-    function on(depMap, name, fn) {
-      var id = depMap.id,
-        mod = getOwn(registry, id);
-
-      if (hasProp(defined, id) && (!mod || mod.defineEmitComplete)) {
-        if (name === "defined") {
-          fn(defined[id]);
-        }
-      } else {
-        mod = getModule(depMap);
-        if (mod.error && name === "error") {
-          fn(mod.error);
-        } else {
-          mod.on(name, fn);
-        }
-      }
-    }
-
-    function onError(err, errback) {
-      var ids = err.requireModules,
-        notified = false;
-
-      if (errback) {
-        errback(err);
-      } else {
-        each(ids, function (id) {
-          var mod = getOwn(registry, id);
-          if (mod) {
-            //Set error on module, so it skips timeout checks.
-            mod.error = err;
-            if (mod.events.error) {
-              notified = true;
-              mod.emit("error", err);
-            }
-          }
-        });
-
-        if (!notified) {
-          req.onError(err);
-        }
-      }
-    }
-
-    /**
-     * @private
-     * Internal method to transfer globalQueue items to this context's
-     * defQueue.
-     */
-    function takeGlobalQueue() {
-      //Push all the globalDefQueue items into the context's defQueue
-      if (globalDefQueue.length) {
-        each(globalDefQueue, function (queueItem) {
-          var id = queueItem[0];
-          if (typeof id === "string") {
-            context.defQueueMap[id] = true;
-          }
-          defQueue.push(queueItem);
-        });
-        globalDefQueue = [];
-      }
-    }
-
-    handlers = {
-      require: function (mod) {
-        if (mod.require) {
-          return mod.require;
-        } else {
-          return (mod.require = context.makeRequire(mod.map));
-        }
-      },
-      exports: function (mod) {
-        mod.usingExports = true;
-        if (mod.map.isDefine) {
-          if (mod.exports) {
-            return (defined[mod.map.id] = mod.exports);
-          } else {
-            return (mod.exports = defined[mod.map.id] = {});
-          }
-        }
-      },
-      module: function (mod) {
-        if (mod.module) {
-          return mod.module;
-        } else {
-          return (mod.module = {
-            id: mod.map.id,
-            uri: mod.map.url,
-            config: function () {
-              return getOwn(config.config, mod.map.id) || {};
-            },
-            exports: mod.exports || (mod.exports = {}),
-          });
-        }
-      },
-    };
-
-    function cleanRegistry(id) {
-      //Clean up machinery used for waiting modules.
-      delete registry[id];
-      delete enabledRegistry[id];
-    }
-
-    function breakCycle(mod, traced, processed) {
-      var id = mod.map.id;
-
-      if (mod.error) {
-        mod.emit("error", mod.error);
-      } else {
-        traced[id] = true;
-        each(mod.depMaps, function (depMap, i) {
-          var depId = depMap.id,
-            dep = getOwn(registry, depId);
-
-          //Only force things that have not completed
-          //being defined, so still in the registry,
-          //and only if it has not been matched up
-          //in the module already.
-          if (dep && !mod.depMatched[i] && !processed[depId]) {
-            if (getOwn(traced, depId)) {
-              mod.defineDep(i, defined[depId]);
-              mod.check(); //pass false?
-            } else {
-              breakCycle(dep, traced, processed);
-            }
-          }
-        });
-        processed[id] = true;
-      }
-    }
-
-    function checkLoaded() {
-      var err,
-        usingPathFallback,
-        waitInterval = config.waitSeconds * 1000,
-        //It is possible to disable the wait interval by using waitSeconds of 0.
-        expired =
-          waitInterval &&
-          context.startTime + waitInterval < new Date().getTime(),
-        noLoads = [],
-        reqCalls = [],
-        stillLoading = false,
-        needCycleCheck = true;
-
-      //Do not bother if this call was a result of a cycle break.
-      if (inCheckLoaded) {
-        return;
-      }
-
-      inCheckLoaded = true;
-
-      //Figure out the state of all the modules.
-      eachProp(enabledRegistry, function (mod) {
-        var map = mod.map,
-          modId = map.id;
-
-        //Skip things that are not enabled or in error state.
-        if (!mod.enabled) {
-          return;
-        }
-
-        if (!map.isDefine) {
-          reqCalls.push(mod);
-        }
-
-        if (!mod.error) {
-          //If the module should be executed, and it has not
-          //been inited and time is up, remember it.
-          if (!mod.inited && expired) {
-            if (hasPathFallback(modId)) {
-              usingPathFallback = true;
-              stillLoading = true;
-            } else {
-              noLoads.push(modId);
-              removeScript(modId);
-            }
-          } else if (!mod.inited && mod.fetched && map.isDefine) {
-            stillLoading = true;
-            if (!map.prefix) {
-              //No reason to keep looking for unfinished
-              //loading. If the only stillLoading is a
-              //plugin resource though, keep going,
-              //because it may be that a plugin resource
-              //is waiting on a non-plugin cycle.
-              return (needCycleCheck = false);
-            }
-          }
-        }
-      });
-
-      if (expired && noLoads.length) {
-        //If wait time expired, throw error of unloaded modules.
-        err = makeError(
-          "timeout",
-          "Load timeout for modules: " + noLoads,
-          null,
-          noLoads
-        );
-        err.contextName = context.contextName;
-        return onError(err);
-      }
-
-      //Not expired, check for a cycle.
-      if (needCycleCheck) {
-        each(reqCalls, function (mod) {
-          breakCycle(mod, {}, {});
-        });
-      }
-
-      //If still waiting on loads, and the waiting load is something
-      //other than a plugin resource, or there are still outstanding
-      //scripts, then just try back later.
-      if ((!expired || usingPathFallback) && stillLoading) {
-        //Something is still waiting to load. Wait for it, but only
-        //if a timeout is not already in effect.
-        if ((isBrowser || isWebWorker) && !checkLoadedTimeoutId) {
-          checkLoadedTimeoutId = setTimeout(function () {
-            checkLoadedTimeoutId = 0;
-            checkLoaded();
-          }, 50);
-        }
-      }
-
-      inCheckLoaded = false;
-    }
-
-    Module = function (map) {
-      this.events = getOwn(undefEvents, map.id) || {};
-      this.map = map;
-      this.shim = getOwn(config.shim, map.id);
-      this.depExports = [];
-      this.depMaps = [];
-      this.depMatched = [];
-      this.pluginMaps = {};
-      this.depCount = 0;
-
-      /* this.exports this.factory
-               this.depMaps = [],
-               this.enabled, this.fetched
-            */
-    };
-
-    Module.prototype = {
-      init: function (depMaps, factory, errback, options) {
-        options = options || {};
-
-        //Do not do more inits if already done. Can happen if there
-        //are multiple define calls for the same module. That is not
-        //a normal, common case, but it is also not unexpected.
-        if (this.inited) {
-          return;
-        }
-
-        this.factory = factory;
-
-        if (errback) {
-          //Register for errors on this module.
-          this.on("error", errback);
-        } else if (this.events.error) {
-          //If no errback already, but there are error listeners
-          //on this module, set up an errback to pass to the deps.
-          errback = bind(this, function (err) {
-            this.emit("error", err);
-          });
-        }
-
-        //Do a copy of the dependency array, so that
-        //source inputs are not modified. For example
-        //"shim" deps are passed in here directly, and
-        //doing a direct modification of the depMaps array
-        //would affect that config.
-        this.depMaps = depMaps && depMaps.slice(0);
-
-        this.errback = errback;
-
-        //Indicate this module has be initialized
-        this.inited = true;
-
-        this.ignore = options.ignore;
-
-        //Could have option to init this module in enabled mode,
-        //or could have been previously marked as enabled. However,
-        //the dependencies are not known until init is called. So
-        //if enabled previously, now trigger dependencies as enabled.
-        if (options.enabled || this.enabled) {
-          //Enable this module and dependencies.
-          //Will call this.check()
-          this.enable();
-        } else {
-          this.check();
-        }
-      },
-
-      defineDep: function (i, depExports) {
-        //Because of cycles, defined callback for a given
-        //export can be called more than once.
-        if (!this.depMatched[i]) {
-          this.depMatched[i] = true;
-          this.depCount -= 1;
-          this.depExports[i] = depExports;
-        }
-      },
-
-      fetch: function () {
-        if (this.fetched) {
-          return;
-        }
-        this.fetched = true;
-
-        context.startTime = new Date().getTime();
-
-        var map = this.map;
-
-        //If the manager is for a plugin managed resource,
-        //ask the plugin to load it now.
-        if (this.shim) {
-          context.makeRequire(this.map, {
-            enableBuildCallback: true,
-          })(
-            this.shim.deps || [],
-            bind(this, function () {
-              return map.prefix ? this.callPlugin() : this.load();
-            })
-          );
-        } else {
-          //Regular dependency.
-          return map.prefix ? this.callPlugin() : this.load();
-        }
-      },
-
-      load: function () {
-        var url = this.map.url;
-
-        //Regular dependency.
-        if (!urlFetched[url]) {
-          urlFetched[url] = true;
-          context.load(this.map.id, url);
-        }
-      },
-
-      /**
-       * Checks if the module is ready to define itself, and if so,
-       * define it.
-       * @private
-       */
-      check: function () {
-        if (!this.enabled || this.enabling) {
-          return;
-        }
-
-        var err,
-          cjsModule,
-          id = this.map.id,
-          depExports = this.depExports,
-          exports = this.exports,
-          factory = this.factory;
-
-        if (!this.inited) {
-          // Only fetch if not already in the defQueue.
-          if (!hasProp(context.defQueueMap, id)) {
-            this.fetch();
-          }
-        } else if (this.error) {
-          this.emit("error", this.error);
-        } else if (!this.defining) {
-          //The factory could trigger another require call
-          //that would result in checking this module to
-          //define itself again. If already in the process
-          //of doing that, skip this work.
-          this.defining = true;
-
-          if (this.depCount < 1 && !this.defined) {
-            if (isFunction(factory)) {
-              //If there is an error listener, favor passing
-              //to that instead of throwing an error. However,
-              //only do it for define()'d  modules. require
-              //errbacks should not be called for failures in
-              //their callbacks (#699). However if a global
-              //onError is set, use that.
-              if (
-                (this.events.error && this.map.isDefine) ||
-                req.onError !== defaultOnError
-              ) {
-                try {
-                  exports = context.execCb(id, factory, depExports, exports);
-                } catch (e) {
-                  err = e;
-                }
-              } else {
-                exports = context.execCb(id, factory, depExports, exports);
-              }
-
-              // Favor return value over exports. If node/cjs in play,
-              // then will not have a return value anyway. Favor
-              // module.exports assignment over exports object.
-              if (this.map.isDefine && exports === undefined) {
-                cjsModule = this.module;
-                if (cjsModule) {
-                  exports = cjsModule.exports;
-                } else if (this.usingExports) {
-                  //exports already set the defined value.
-                  exports = this.exports;
-                }
-              }
-
-              if (err) {
-                err.requireMap = this.map;
-                err.requireModules = this.map.isDefine ? [this.map.id] : null;
-                err.requireType = this.map.isDefine ? "define" : "require";
-                return onError((this.error = err));
-              }
-            } else {
-              //Just a literal value
-              exports = factory;
-            }
-
-            this.exports = exports;
-
-            if (this.map.isDefine && !this.ignore) {
-              defined[id] = exports;
-
-              if (req.onResourceLoad) {
-                req.onResourceLoad(context, this.map, this.depMaps);
-              }
-            }
-
-            //Clean up
-            cleanRegistry(id);
-
-            this.defined = true;
-          }
-
-          //Finished the define stage. Allow calling check again
-          //to allow define notifications below in the case of a
-          //cycle.
-          this.defining = false;
-
-          if (this.defined && !this.defineEmitted) {
-            this.defineEmitted = true;
-            this.emit("defined", this.exports);
-            this.defineEmitComplete = true;
-          }
-        }
-      },
-
-      callPlugin: function () {
-        var map = this.map,
-          id = map.id,
-          //Map already normalized the prefix.
-          pluginMap = makeModuleMap(map.prefix);
-
-        //Mark this as a dependency for this plugin, so it
-        //can be traced for cycles.
-        this.depMaps.push(pluginMap);
-
-        on(
-          pluginMap,
-          "defined",
-          bind(this, function (plugin) {
-            var load,
-              normalizedMap,
-              normalizedMod,
-              bundleId = getOwn(bundlesMap, this.map.id),
-              name = this.map.name,
-              parentName = this.map.parentMap ? this.map.parentMap.name : null,
-              localRequire = context.makeRequire(map.parentMap, {
-                enableBuildCallback: true,
-              });
-
-            //If current map is not normalized, wait for that
-            //normalized name to load instead of continuing.
-            if (this.map.unnormalized) {
-              //Normalize the ID if the plugin allows it.
-              if (plugin.normalize) {
-                name =
-                  plugin.normalize(name, function (name) {
-                    return normalize(name, parentName, true);
-                  }) || "";
-              }
-
-              //prefix and name should already be normalized, no need
-              //for applying map config again either.
-              normalizedMap = makeModuleMap(
-                map.prefix + "!" + name,
-                this.map.parentMap
-              );
-              on(
-                normalizedMap,
-                "defined",
-                bind(this, function (value) {
-                  this.init(
-                    [],
-                    function () {
-                      return value;
-                    },
-                    null,
-                    {
-                      enabled: true,
-                      ignore: true,
-                    }
-                  );
-                })
-              );
-
-              normalizedMod = getOwn(registry, normalizedMap.id);
-              if (normalizedMod) {
-                //Mark this as a dependency for this plugin, so it
-                //can be traced for cycles.
-                this.depMaps.push(normalizedMap);
-
-                if (this.events.error) {
-                  normalizedMod.on(
-                    "error",
-                    bind(this, function (err) {
-                      this.emit("error", err);
-                    })
-                  );
-                }
-                normalizedMod.enable();
-              }
-
-              return;
-            }
-
-            //If a paths config, then just load that file instead to
-            //resolve the plugin, as it is built into that paths layer.
-            if (bundleId) {
-              this.map.url = context.nameToUrl(bundleId);
-              this.load();
-              return;
-            }
-
-            load = bind(this, function (value) {
-              this.init(
-                [],
-                function () {
-                  return value;
-                },
-                null,
-                {
-                  enabled: true,
-                }
-              );
-            });
-
-            load.error = bind(this, function (err) {
-              this.inited = true;
-              this.error = err;
-              err.requireModules = [id];
-
-              //Remove temp unnormalized modules for this module,
-              //since they will never be resolved otherwise now.
-              eachProp(registry, function (mod) {
-                if (mod.map.id.indexOf(id + "_unnormalized") === 0) {
-                  cleanRegistry(mod.map.id);
-                }
-              });
-
-              onError(err);
-            });
-
-            //Allow plugins to load other code without having to know the
-            //context or how to 'complete' the load.
-            load.fromText = bind(this, function (text, textAlt) {
-              /*jslint evil: true */
-              var moduleName = map.name,
-                moduleMap = makeModuleMap(moduleName),
-                hasInteractive = useInteractive;
-
-              //As of 2.1.0, support just passing the text, to reinforce
-              //fromText only being called once per resource. Still
-              //support old style of passing moduleName but discard
-              //that moduleName in favor of the internal ref.
-              if (textAlt) {
-                text = textAlt;
-              }
-
-              //Turn off interactive script matching for IE for any define
-              //calls in the text, then turn it back on at the end.
-              if (hasInteractive) {
-                useInteractive = false;
-              }
-
-              //Prime the system by creating a module instance for
-              //it.
-              getModule(moduleMap);
-
-              //Transfer any config to this other module.
-              if (hasProp(config.config, id)) {
-                config.config[moduleName] = config.config[id];
-              }
-
-              try {
-                req.exec(text);
-              } catch (e) {
-                return onError(
-                  makeError(
-                    "fromtexteval",
-                    "fromText eval for " + id + " failed: " + e,
-                    e,
-                    [id]
-                  )
-                );
-              }
-
-              if (hasInteractive) {
-                useInteractive = true;
-              }
-
-              //Mark this as a dependency for the plugin
-              //resource
-              this.depMaps.push(moduleMap);
-
-              //Support anonymous modules.
-              context.completeLoad(moduleName);
-
-              //Bind the value of that module to the value for this
-              //resource ID.
-              localRequire([moduleName], load);
-            });
-
-            //Use parentName here since the plugin's name is not reliable,
-            //could be some weird string with no path that actually wants to
-            //reference the parentName's path.
-            plugin.load(map.name, localRequire, load, config);
-          })
-        );
-
-        context.enable(pluginMap, this);
-        this.pluginMaps[pluginMap.id] = pluginMap;
-      },
-
-      enable: function () {
-        enabledRegistry[this.map.id] = this;
-        this.enabled = true;
-
-        //Set flag mentioning that the module is enabling,
-        //so that immediate calls to the defined callbacks
-        //for dependencies do not trigger inadvertent load
-        //with the depCount still being zero.
-        this.enabling = true;
-
-        //Enable each dependency
-        each(
-          this.depMaps,
-          bind(this, function (depMap, i) {
-            var id, mod, handler;
-
-            if (typeof depMap === "string") {
-              //Dependency needs to be converted to a depMap
-              //and wired up to this module.
-              depMap = makeModuleMap(
-                depMap,
-                this.map.isDefine ? this.map : this.map.parentMap,
-                false,
-                !this.skipMap
-              );
-              this.depMaps[i] = depMap;
-
-              handler = getOwn(handlers, depMap.id);
-
-              if (handler) {
-                this.depExports[i] = handler(this);
-                return;
-              }
-
-              this.depCount += 1;
-
-              on(
-                depMap,
-                "defined",
-                bind(this, function (depExports) {
-                  if (this.undefed) {
-                    return;
-                  }
-                  this.defineDep(i, depExports);
-                  this.check();
-                })
-              );
-
-              if (this.errback) {
-                on(depMap, "error", bind(this, this.errback));
-              } else if (this.events.error) {
-                // No direct errback on this module, but something
-                // else is listening for errors, so be sure to
-                // propagate the error correctly.
-                on(
-                  depMap,
-                  "error",
-                  bind(this, function (err) {
-                    this.emit("error", err);
-                  })
-                );
-              }
-            }
-
-            id = depMap.id;
-            mod = registry[id];
-
-            //Skip special modules like 'require', 'exports', 'module'
-            //Also, don't call enable if it is already enabled,
-            //important in circular dependency cases.
-            if (!hasProp(handlers, id) && mod && !mod.enabled) {
-              context.enable(depMap, this);
-            }
-          })
-        );
-
-        //Enable each plugin that is used in
-        //a dependency
-        eachProp(
-          this.pluginMaps,
-          bind(this, function (pluginMap) {
-            var mod = getOwn(registry, pluginMap.id);
-            if (mod && !mod.enabled) {
-              context.enable(pluginMap, this);
-            }
-          })
-        );
-
-        this.enabling = false;
-
-        this.check();
-      },
-
-      on: function (name, cb) {
-        var cbs = this.events[name];
-        if (!cbs) {
-          cbs = this.events[name] = [];
-        }
-        cbs.push(cb);
-      },
-
-      emit: function (name, evt) {
-        each(this.events[name], function (cb) {
-          cb(evt);
-        });
-        if (name === "error") {
-          //Now that the error handler was triggered, remove
-          //the listeners, since this broken Module instance
-          //can stay around for a while in the registry.
-          delete this.events[name];
-        }
-      },
-    };
-
-    function callGetModule(args) {
-      //Skip modules already defined.
-      if (!hasProp(defined, args[0])) {
-        getModule(makeModuleMap(args[0], null, true)).init(args[1], args[2]);
-      }
-    }
-
-    function removeListener(node, func, name, ieName) {
-      //Favor detachEvent because of IE9
-      //issue, see attachEvent/addEventListener comment elsewhere
-      //in this file.
-      if (node.detachEvent && !isOpera) {
-        //Probably IE. If not it will throw an error, which will be
-        //useful to know.
-        if (ieName) {
-          node.detachEvent(ieName, func);
-        }
-      } else {
-        node.removeEventListener(name, func, false);
-      }
-    }
-
-    /**
-     * Given an event from a script node, get the requirejs info from it,
-     * and then removes the event listeners on the node.
-     * @param {Event} evt
-     * @private
-     * @returns {Object}
-     */
-    function getScriptData(evt) {
-      //Using currentTarget instead of target for Firefox 2.0's sake. Not
-      //all old browsers will be supported, but this one was easy enough
-      //to support and still makes sense.
-      var node = evt.currentTarget || evt.srcElement;
-
-      //Remove the listeners once here.
-      removeListener(node, context.onScriptLoad, "load", "onreadystatechange");
-      removeListener(node, context.onScriptError, "error");
-
-      return {
-        node: node,
-        id: node && node.getAttribute("data-requiremodule"),
-      };
-    }
-
-    function intakeDefines() {
-      var args;
-
-      //Any defined modules in the global queue, intake them now.
-      takeGlobalQueue();
-
-      //Make sure any remaining defQueue items get properly processed.
-      while (defQueue.length) {
-        args = defQueue.shift();
-        if (args[0] === null) {
-          return onError(
-            makeError(
-              "mismatch",
-              "Mismatched anonymous define() module: " + args[args.length - 1]
-            )
-          );
-        } else {
-          //args are id, deps, factory. Should be normalized by the
-          //define() function.
-          callGetModule(args);
-        }
-      }
-      context.defQueueMap = {};
-    }
-
-    context = {
-      config: config,
-      contextName: contextName,
-      registry: registry,
-      defined: defined,
-      urlFetched: urlFetched,
-      defQueue: defQueue,
-      defQueueMap: {},
-      Module: Module,
-      makeModuleMap: makeModuleMap,
-      nextTick: req.nextTick,
-      onError: onError,
-
-      /**
-       * @private
-       * Set a configuration for the context.
-       * @param {Object} cfg config object to integrate.
-       */
-      configure: function (cfg) {
-        //Make sure the baseUrl ends in a slash.
-        if (cfg.baseUrl) {
-          if (cfg.baseUrl.charAt(cfg.baseUrl.length - 1) !== "/") {
-            cfg.baseUrl += "/";
-          }
-        }
-
-        //Save off the paths since they require special processing,
-        //they are additive.
-        var shim = config.shim,
-          objs = {
-            paths: true,
-            bundles: true,
-            config: true,
-            map: true,
-          };
-
-        eachProp(cfg, function (value, prop) {
-          if (objs[prop]) {
-            if (!config[prop]) {
-              config[prop] = {};
-            }
-            mixin(config[prop], value, true, true);
-          } else {
-            config[prop] = value;
-          }
-        });
-
-        //Reverse map the bundles
-        if (cfg.bundles) {
-          eachProp(cfg.bundles, function (value, prop) {
-            each(value, function (v) {
-              if (v !== prop) {
-                bundlesMap[v] = prop;
-              }
-            });
-          });
-        }
-
-        //Merge shim
-        if (cfg.shim) {
-          eachProp(cfg.shim, function (value, id) {
-            //Normalize the structure
-            if (isArray(value)) {
-              value = {
-                deps: value,
-              };
-            }
-            if ((value.exports || value.init) && !value.exportsFn) {
-              value.exportsFn = context.makeShimExports(value);
-            }
-            shim[id] = value;
-          });
-          config.shim = shim;
-        }
-
-        //Adjust packages if necessary.
-        if (cfg.packages) {
-          each(cfg.packages, function (pkgObj) {
-            var location, name;
-
-            pkgObj = typeof pkgObj === "string" ? { name: pkgObj } : pkgObj;
-
-            name = pkgObj.name;
-            location = pkgObj.location;
-            if (location) {
-              config.paths[name] = pkgObj.location;
-            }
-
-            //Save pointer to main module ID for pkg name.
-            //Remove leading dot in main, so main paths are normalized,
-            //and remove any trailing .js, since different package
-            //envs have different conventions: some use a module name,
-            //some use a file name.
-            config.pkgs[name] =
-              pkgObj.name +
-              "/" +
-              (pkgObj.main || "main")
-                .replace(currDirRegExp, "")
-                .replace(jsSuffixRegExp, "");
-          });
-        }
-
-        //If there are any "waiting to execute" modules in the registry,
-        //update the maps for them, since their info, like URLs to load,
-        //may have changed.
-        eachProp(registry, function (mod, id) {
-          //If module already has init called, since it is too
-          //late to modify them, and ignore unnormalized ones
-          //since they are transient.
-          if (!mod.inited && !mod.map.unnormalized) {
-            mod.map = makeModuleMap(id, null, true);
-          }
-        });
-
-        //If a deps array or a config callback is specified, then call
-        //require with those args. This is useful when require is defined as a
-        //config object before require.js is loaded.
-        if (cfg.deps || cfg.callback) {
-          context.require(cfg.deps || [], cfg.callback);
-        }
-      },
-
-      makeShimExports: function (value) {
-        function fn() {
-          var ret;
-          if (value.init) {
-            ret = value.init.apply(global, arguments);
-          }
-          return ret || (value.exports && getGlobal(value.exports));
-        }
-        return fn;
-      },
-
-      makeRequire: function (relMap, options) {
-        options = options || {};
-
-        function localRequire(deps, callback, errback) {
-          var id, map, requireMod;
-
-          if (options.enableBuildCallback && callback && isFunction(callback)) {
-            callback.__requireJsBuild = true;
-          }
-
-          if (typeof deps === "string") {
-            if (isFunction(callback)) {
-              //Invalid call
-              return onError(
-                makeError("requireargs", "Invalid require call"),
-                errback
-              );
-            }
-
-            //If require|exports|module are requested, get the
-            //value for them from the special handlers. Caveat:
-            //this only works while module is being defined.
-            if (relMap && hasProp(handlers, deps)) {
-              return handlers[deps](registry[relMap.id]);
-            }
-
-            //Synchronous access to one module. If require.get is
-            //available (as in the Node adapter), prefer that.
-            if (req.get) {
-              return req.get(context, deps, relMap, localRequire);
-            }
-
-            //Normalize module name, if it contains . or ..
-            map = makeModuleMap(deps, relMap, false, true);
-            id = map.id;
-
-            if (!hasProp(defined, id)) {
-              return onError(
-                makeError(
-                  "notloaded",
-                  'Module name "' +
-                    id +
-                    '" has not been loaded yet for context: ' +
-                    contextName +
-                    (relMap ? "" : ". Use require([])")
-                )
-              );
-            }
-            return defined[id];
-          }
-
-          //Grab defines waiting in the global queue.
-          intakeDefines();
-
-          //Mark all the dependencies as needing to be loaded.
-          context.nextTick(function () {
-            //Some defines could have been added since the
-            //require call, collect them.
-            intakeDefines();
-
-            requireMod = getModule(makeModuleMap(null, relMap));
-
-            //Store if map config should be applied to this require
-            //call for dependencies.
-            requireMod.skipMap = options.skipMap;
-
-            requireMod.init(deps, callback, errback, {
-              enabled: true,
-            });
-
-            checkLoaded();
-          });
-
-          return localRequire;
-        }
-
-        mixin(localRequire, {
-          isBrowser: isBrowser,
-
-          /**
-           * Converts a module name + .extension into an URL path.
-           * *Requires* the use of a module name. It does not support using
-           * plain URLs like nameToUrl.
-           */
-          toUrl: function (moduleNamePlusExt) {
-            var ext,
-              index = moduleNamePlusExt.lastIndexOf("."),
-              segment = moduleNamePlusExt.split("/")[0],
-              isRelative = segment === "." || segment === "..";
-
-            //Have a file extension alias, and it is not the
-            //dots from a relative path.
-            if (index !== -1 && (!isRelative || index > 1)) {
-              ext = moduleNamePlusExt.substring(
-                index,
-                moduleNamePlusExt.length
-              );
-              moduleNamePlusExt = moduleNamePlusExt.substring(0, index);
-            }
-
-            return context.nameToUrl(
-              normalize(moduleNamePlusExt, relMap && relMap.id, true),
-              ext,
-              true
-            );
-          },
-
-          defined: function (id) {
-            return hasProp(defined, makeModuleMap(id, relMap, false, true).id);
-          },
-
-          specified: function (id) {
-            id = makeModuleMap(id, relMap, false, true).id;
-            return hasProp(defined, id) || hasProp(registry, id);
-          },
-        });
-
-        //Only allow undef on top level require calls
-        if (!relMap) {
-          localRequire.undef = function (id) {
-            //Bind any waiting define() calls to this context,
-            //fix for #408
-            takeGlobalQueue();
-
-            var map = makeModuleMap(id, relMap, true),
-              mod = getOwn(registry, id);
-
-            mod.undefed = true;
-            removeScript(id);
-
-            delete defined[id];
-            delete urlFetched[map.url];
-            delete undefEvents[id];
-
-            //Clean queued defines too. Go backwards
-            //in array so that the splices do not
-            //mess up the iteration.
-            eachReverse(defQueue, function (args, i) {
-              if (args[0] === id) {
-                defQueue.splice(i, 1);
-              }
-            });
-            delete context.defQueueMap[id];
-
-            if (mod) {
-              //Hold on to listeners in case the
-              //module will be attempted to be reloaded
-              //using a different config.
-              if (mod.events.defined) {
-                undefEvents[id] = mod.events;
-              }
-
-              cleanRegistry(id);
-            }
-          };
-        }
-
-        return localRequire;
-      },
-
-      /**
-       * @private
-       * Called to enable a module if it is still in the registry
-       * awaiting enablement. A second arg, parent, the parent module,
-       * is passed in for context, when this method is overridden by
-       * the optimizer. Not shown here to keep code compact.
-       */
-      enable: function (depMap) {
-        var mod = getOwn(registry, depMap.id);
-        if (mod) {
-          getModule(depMap).enable();
-        }
-      },
-
-      /**
-       * Internal method used by environment adapters to complete a load event.
-       * A load event could be a script load or just a load pass from a synchronous
-       * load call.
-       * @param {String} moduleName the name of the module to potentially complete.
-       * @private
-       */
-      completeLoad: function (moduleName) {
-        var found,
-          args,
-          mod,
-          shim = getOwn(config.shim, moduleName) || {},
-          shExports = shim.exports;
-
-        takeGlobalQueue();
-
-        while (defQueue.length) {
-          args = defQueue.shift();
-          if (args[0] === null) {
-            args[0] = moduleName;
-            //If already found an anonymous module and bound it
-            //to this name, then this is some other anon module
-            //waiting for its completeLoad to fire.
-            if (found) {
-              break;
-            }
-            found = true;
-          } else if (args[0] === moduleName) {
-            //Found matching define call for this script!
-            found = true;
-          }
-
-          callGetModule(args);
-        }
-        context.defQueueMap = {};
-
-        //Do this after the cycle of callGetModule in case the result
-        //of those calls/init calls changes the registry.
-        mod = getOwn(registry, moduleName);
-
-        if (!found && !hasProp(defined, moduleName) && mod && !mod.inited) {
-          if (config.enforceDefine && (!shExports || !getGlobal(shExports))) {
-            if (hasPathFallback(moduleName)) {
-              return;
-            } else {
-              return onError(
-                makeError(
-                  "nodefine",
-                  "No define call for " + moduleName,
-                  null,
-                  [moduleName]
-                )
-              );
-            }
-          } else {
-            //A script that does not call define(), so just simulate
-            //the call for it.
-            callGetModule([moduleName, shim.deps || [], shim.exportsFn]);
-          }
-        }
-
-        checkLoaded();
-      },
-
-      /**
-       * @private
-       * Converts a module name to a file path. Supports cases where
-       * moduleName may actually be just an URL.
-       * Note that it **does not** call normalize on the moduleName,
-       * it is assumed to have already been normalized. This is an
-       * internal API, not a public one. Use toUrl for the public API.
-       */
-      nameToUrl: function (moduleName, ext, skipExt) {
-        var paths,
-          syms,
-          i,
-          parentModule,
-          url,
-          parentPath,
-          bundleId,
-          pkgMain = getOwn(config.pkgs, moduleName);
-
-        if (pkgMain) {
-          moduleName = pkgMain;
-        }
-
-        bundleId = getOwn(bundlesMap, moduleName);
-
-        if (bundleId) {
-          return context.nameToUrl(bundleId, ext, skipExt);
-        }
-
-        //If a colon is in the URL, it indicates a protocol is used and it is just
-        //an URL to a file, or if it starts with a slash, contains a query arg (i.e. ?)
-        //or ends with .js, then assume the user meant to use an url and not a module id.
-        //The slash is important for protocol-less URLs as well as full paths.
-        if (req.jsExtRegExp.test(moduleName)) {
-          //Just a plain path, not module name lookup, so just return it.
-          //Add extension if it is included. This is a bit wonky, only non-.js things pass
-          //an extension, this method probably needs to be reworked.
-          url = moduleName + (ext || "");
-        } else {
-          //A module that needs to be converted to a path.
-          paths = config.paths;
-
-          syms = moduleName.split("/");
-          //For each module name segment, see if there is a path
-          //registered for it. Start with most specific name
-          //and work up from it.
-          for (i = syms.length; i > 0; i -= 1) {
-            parentModule = syms.slice(0, i).join("/");
-
-            parentPath = getOwn(paths, parentModule);
-            if (parentPath) {
-              //If an array, it means there are a few choices,
-              //Choose the one that is desired
-              if (isArray(parentPath)) {
-                parentPath = parentPath[0];
-              }
-              syms.splice(0, i, parentPath);
-              break;
-            }
-          }
-
-          //Join the path parts together, then figure out if baseUrl is needed.
-          url = syms.join("/");
-          url += ext || (/^data\:|\?/.test(url) || skipExt ? "" : ".js");
-          url =
-            (url.charAt(0) === "/" || url.match(/^[\w\+\.\-]+:/)
-              ? ""
-              : config.baseUrl) + url;
-        }
-
-        return config.urlArgs
-          ? url + ((url.indexOf("?") === -1 ? "?" : "&") + config.urlArgs)
-          : url;
-      },
-
-      //Delegates to req.load. Broken out as a separate function to
-      //allow overriding in the optimizer.
-      load: function (id, url) {
-        req.load(context, id, url);
-      },
-
-      /**
-       * Executes a module callback function. Broken out as a separate function
-       * solely to allow the build system to sequence the files in the built
-       * layer in the right sequence.
-       *
-       * @private
-       */
-      execCb: function (name, callback, args, exports) {
-        return callback.apply(exports, args);
-      },
-
-      /**
-       * callback for script loads, used to check status of loading.
-       * @private
-       * @param {Event} evt the event from the browser for the script
-       * that was loaded.
-       */
-      onScriptLoad: function (evt) {
-        //Using currentTarget instead of target for Firefox 2.0's sake. Not
-        //all old browsers will be supported, but this one was easy enough
-        //to support and still makes sense.
-        if (
-          evt.type === "load" ||
-          readyRegExp.test((evt.currentTarget || evt.srcElement).readyState)
-        ) {
-          //Reset interactive script so a script node is not held onto for
-          //to long.
-          interactiveScript = null;
-
-          //Pull out the name of the module and the context.
-          var data = getScriptData(evt);
-          context.completeLoad(data.id);
-        }
-      },
-
-      /**
-       * @private
-       * Callback for script errors.
-       */
-      onScriptError: function (evt) {
-        var data = getScriptData(evt);
-        if (!hasPathFallback(data.id)) {
-          return onError(
-            makeError("scripterror", "Script error for: " + data.id, evt, [
-              data.id,
-            ])
-          );
-        }
-      },
-    };
-
-    context.require = context.makeRequire();
-    return context;
-  }
-
-  /**
-   * Main entry point.
-   *
-   * If the only argument to require is a string, then the module that
-   * is represented by that string is fetched for the appropriate context.
-   *
-   * If the first argument is an array, then it will be treated as an array
-   * of dependency string names to fetch. An optional function callback can
-   * be specified to execute when all of those dependencies are available.
-   *
-   * Make a local req variable to help Caja compliance (it assumes things
-   * on a require that are not standardized), and to give a short
-   * name for minification/local scope use.
-   * @namespace
-   */
-  req = requirejs = function (deps, callback, errback, optional) {
-    //Find the right context, use default
-    var context,
-      config,
-      contextName = defContextName;
-
-    // Determine if have config object in the call.
-    if (!isArray(deps) && typeof deps !== "string") {
-      // deps is a config object
-      config = deps;
-      if (isArray(callback)) {
-        // Adjust args if there are dependencies
-        deps = callback;
-        callback = errback;
-        errback = optional;
-      } else {
-        deps = [];
-      }
-    }
-
-    if (config && config.context) {
-      contextName = config.context;
-    }
-
-    context = getOwn(contexts, contextName);
-    if (!context) {
-      context = contexts[contextName] = req.s.newContext(contextName);
-    }
-
-    if (config) {
-      context.configure(config);
-    }
-
-    return context.require(deps, callback, errback);
-  };
-
-  /**
-   * Support require.config() to make it easier to cooperate with other
-   * AMD loaders on globally agreed names.
-   */
-  req.config = function (config) {
-    return req(config);
-  };
-
-  /**
-   * Execute something after the current tick
-   * of the event loop. Override for other envs
-   * that have a better solution than setTimeout.
-   * @param  {Function} fn function to execute later.
-   */
-  req.nextTick =
-    typeof setTimeout !== "undefined"
-      ? function (fn) {
-          setTimeout(fn, 4);
-        }
-      : function (fn) {
-          fn();
-        };
-
-  /**
-   * Export require as a global, but only if it does not already exist.
-   */
-  if (!require) {
-    require = req;
-  }
-
-  req.version = version;
-
-  //Used to filter out dependencies that are already paths.
-  req.jsExtRegExp = /^\/|:|\?|\.js$/;
-  req.isBrowser = isBrowser;
-  s = req.s = {
-    contexts: contexts,
-    newContext: newContext,
-  };
-
-  //Create default context.
-  req({});
-
-  //Exports some context-sensitive methods on global require.
-  each(["toUrl", "undef", "defined", "specified"], function (prop) {
-    //Reference from contexts instead of early binding to default context,
-    //so that during builds, the latest instance of the default context
-    //with its config gets used.
-    req[prop] = function () {
-      var ctx = contexts[defContextName];
-      return ctx.require[prop].apply(ctx, arguments);
-    };
-  });
-
-  if (isBrowser) {
-    head = s.head = document.getElementsByTagName("head")[0];
-    //If BASE tag is in play, using appendChild is a problem for IE6.
-    //When that browser dies, this can be removed. Details in this jQuery bug:
-    //http://dev.jquery.com/ticket/2709
-    baseElement = document.getElementsByTagName("base")[0];
-    if (baseElement) {
-      head = s.head = baseElement.parentNode;
-    }
-  }
-
-  /**
-   * Any errors that require explicitly generates will be passed to this
-   * function. Intercept/override it if you want custom error handling.
-   * @param {Error} err the error object.
-   */
-  req.onError = defaultOnError;
-
-  /**
-   * Creates the node for the load command. Only used in browser envs.
-   */
-  req.createNode = function (config, moduleName, url) {
-    var node = config.xhtml
-      ? document.createElementNS("http://www.w3.org/1999/xhtml", "html:script")
-      : document.createElement("script");
-    node.type = config.scriptType || "text/javascript";
-    node.charset = "utf-8";
-    node.async = true;
-    return node;
-  };
-
-  /**
-   * Does the request to load a module for the browser case.
-   * Make this a separate function to allow other environments
-   * to override it.
-   *
-   * @param {Object} context the require context to find state.
-   * @param {String} moduleName the name of the module.
-   * @param {Object} url the URL to the module.
-   */
-  req.load = function (context, moduleName, url) {
-    var config = (context && context.config) || {},
-      node;
-    if (isBrowser) {
-      //In the browser so use a script tag
-      node = req.createNode(config, moduleName, url);
-      if (config.onNodeCreated) {
-        config.onNodeCreated(node, config, moduleName, url);
-      }
-
-      node.setAttribute("data-requirecontext", context.contextName);
-      node.setAttribute("data-requiremodule", moduleName);
-
-      //Set up load listener. Test attachEvent first because IE9 has
-      //a subtle issue in its addEventListener and script onload firings
-      //that do not match the behavior of all other browsers with
-      //addEventListener support, which fire the onload event for a
-      //script right after the script execution. See:
-      //https://connect.microsoft.com/IE/feedback/details/648057/script-onload-event-is-not-fired-immediately-after-script-execution
-      //UNFORTUNATELY Opera implements attachEvent but does not follow the script
-      //script execution mode.
-      if (
-        node.attachEvent &&
-        //Check if node.attachEvent is artificially added by custom script or
-        //natively supported by browser
-        //read https://github.com/jrburke/requirejs/issues/187
-        //if we can NOT find [native code] then it must NOT natively supported.
-        //in IE8, node.attachEvent does not have toString()
-        //Note the test for "[native code" with no closing brace, see:
-        //https://github.com/jrburke/requirejs/issues/273
-        !(
-          node.attachEvent.toString &&
-          node.attachEvent.toString().indexOf("[native code") < 0
-        ) &&
-        !isOpera
-      ) {
-        //Probably IE. IE (at least 6-8) do not fire
-        //script onload right after executing the script, so
-        //we cannot tie the anonymous define call to a name.
-        //However, IE reports the script as being in 'interactive'
-        //readyState at the time of the define call.
-        useInteractive = true;
-
-        node.attachEvent("onreadystatechange", context.onScriptLoad);
-        //It would be great to add an error handler here to catch
-        //404s in IE9+. However, onreadystatechange will fire before
-        //the error handler, so that does not help. If addEventListener
-        //is used, then IE will fire error before load, but we cannot
-        //use that pathway given the connect.microsoft.com issue
-        //mentioned above about not doing the 'script execute,
-        //then fire the script load event listener before execute
-        //next script' that other browsers do.
-        //Best hope: IE10 fixes the issues,
-        //and then destroys all installs of IE 6-9.
-        //node.attachEvent('onerror', context.onScriptError);
-      } else {
-        node.addEventListener("load", context.onScriptLoad, false);
-        node.addEventListener("error", context.onScriptError, false);
-      }
-      node.src = url;
-
-      //For some cache cases in IE 6-8, the script executes before the end
-      //of the appendChild execution, so to tie an anonymous define
-      //call to the module name (which is stored on the node), hold on
-      //to a reference to this node, but clear after the DOM insertion.
-      currentlyAddingScript = node;
-      if (baseElement) {
-        head.insertBefore(node, baseElement);
-      } else {
-        head.appendChild(node);
-      }
-      currentlyAddingScript = null;
-
-      return node;
-    } else if (isWebWorker) {
-      try {
-        //In a web worker, use importScripts. This is not a very
-        //efficient use of importScripts, importScripts will block until
-        //its script is downloaded and evaluated. However, if web workers
-        //are in play, the expectation that a build has been done so that
-        //only one script needs to be loaded anyway. This may need to be
-        //reevaluated if other use cases become common.
-        importScripts(url);
-
-        //Account for anonymous modules
-        context.completeLoad(moduleName);
-      } catch (e) {
-        context.onError(
-          makeError(
-            "importscripts",
-            "importScripts failed for " + moduleName + " at " + url,
-            e,
-            [moduleName]
-          )
-        );
-      }
-    }
-  };
-
-  function getInteractiveScript() {
-    if (interactiveScript && interactiveScript.readyState === "interactive") {
-      return interactiveScript;
-    }
-
-    eachReverse(scripts(), function (script) {
-      if (script.readyState === "interactive") {
-        return (interactiveScript = script);
-      }
-    });
-    return interactiveScript;
-  }
-
-  //Look for a data-main script attribute, which could also adjust the baseUrl.
-  if (isBrowser && !cfg.skipDataMain) {
-    //Figure out baseUrl. Get it from the script tag with require.js in it.
-    eachReverse(scripts(), function (script) {
-      //Set the 'head' where we can append children by
-      //using the script's parent.
-      if (!head) {
-        head = script.parentNode;
-      }
-
-      //Look for a data-main attribute to set main script for the page
-      //to load. If it is there, the path to data main becomes the
-      //baseUrl, if it is not already set.
-      dataMain = script.getAttribute("data-main");
-      if (dataMain) {
-        //Preserve dataMain in case it is a path (i.e. contains '?')
-        mainScript = dataMain;
-
-        //Set final baseUrl if there is not already an explicit one.
-        if (!cfg.baseUrl) {
-          //Pull off the directory of data-main for use as the
-          //baseUrl.
-          src = mainScript.split("/");
-          mainScript = src.pop();
-          subPath = src.length ? src.join("/") + "/" : "./";
-
-          cfg.baseUrl = subPath;
-        }
-
-        //Strip off any trailing .js since mainScript is now
-        //like a module name.
-        mainScript = mainScript.replace(jsSuffixRegExp, "");
-
-        //If mainScript is still a path, fall back to dataMain
-        if (req.jsExtRegExp.test(mainScript)) {
-          mainScript = dataMain;
-        }
-
-        //Put the data-main script in the files to load.
-        cfg.deps = cfg.deps ? cfg.deps.concat(mainScript) : [mainScript];
-
-        return true;
-      }
-    });
-  }
-
-  /**
-   * The function that handles definitions of modules. Differs from
-   * require() in that a string for the module should be the first argument,
-   * and the function to execute after dependencies are loaded should
-   * return a value to define the module corresponding to the first argument's
-   * name.
-   */
-  define = function (name, deps, callback) {
-    var node, context;
-
-    //Allow for anonymous modules
-    if (typeof name !== "string") {
-      //Adjust args appropriately
-      callback = deps;
-      deps = name;
-      name = null;
-    }
-
-    //This module may not have dependencies
-    if (!isArray(deps)) {
-      callback = deps;
-      deps = null;
-    }
-
-    //If no name, and callback is a function, then figure out if it a
-    //CommonJS thing with dependencies.
-    if (!deps && isFunction(callback)) {
-      deps = [];
-      //Remove comments from the callback string,
-      //look for require calls, and pull them into the dependencies,
-      //but only if there are function args.
-      if (callback.length) {
-        callback
-          .toString()
-          .replace(commentRegExp, "")
-          .replace(cjsRequireRegExp, function (match, dep) {
-            deps.push(dep);
-          });
-
-        //May be a CommonJS thing even without require calls, but still
-        //could use exports, and module. Avoid doing exports and module
-        //work though if it just needs require.
-        //REQUIRES the function to expect the CommonJS variables in the
-        //order listed below.
-        deps = (callback.length === 1
-          ? ["require"]
-          : ["require", "exports", "module"]
-        ).concat(deps);
-      }
-    }
-
-    //If in IE 6-8 and hit an anonymous define() call, do the interactive
-    //work.
-    if (useInteractive) {
-      node = currentlyAddingScript || getInteractiveScript();
-      if (node) {
-        if (!name) {
-          name = node.getAttribute("data-requiremodule");
-        }
-        context = contexts[node.getAttribute("data-requirecontext")];
-      }
-    }
-
-    //Always save off evaluating the def call until the script onload handler.
-    //This allows multiple modules to be in a file without prematurely
-    //tracing dependencies, and allows for anonymous module support,
-    //where the module name is not known until the script onload event
-    //occurs. If no context, use the global queue, and get it processed
-    //in the onscript load callback.
-    if (context) {
-      context.defQueue.push([name, deps, callback]);
-      context.defQueueMap[name] = true;
-    } else {
-      globalDefQueue.push([name, deps, callback]);
-    }
-  };
-
-  define.amd = {
-    jQuery: true,
-  };
-
-  /**
-   * Executes the text. Normally just uses eval, but can be modified
-   * to use a better, environment-specific call. Only used for transpiling
-   * loader plugins, not for plain JS modules.
-   * @param {String} text the text to execute/evaluate.
-   */
-  req.exec = function (text) {
-    /*jslint evil: true */
-    return eval(text);
-  };
-
-  //Set up with config info.
-  req(cfg);
-})(this);
->>>>>>> 2fd0e8f7
+  var worker = reqWithContext(
+    "./" +
+      data.workerModule.substring(
+        data.workerModule.lastIndexOf(DIR) + DIR.length
+      ) +
+      ".js"
+  );
+  self.onmessage = worker;
+};