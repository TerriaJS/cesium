--- conflicted
+++ resolved
@@ -6,7 +6,7 @@
 
     var moduleCache = {};
 
-    var reqWithContext = require.context('./', false, /create.+Geometry/);
+    var reqWithContext = require.context('./Workers', false, /create.+Geometry/);
 
     function getModule(moduleName) {
         var module = moduleCache[moduleName];
@@ -17,11 +17,7 @@
             } else {
                 // Use AMD-style require.
                 // in web workers, require is synchronous
-<<<<<<< HEAD
-                reqWithContext(['./' + moduleName], function(f) {
-=======
-                require(['Workers/' + moduleName], function(f) {
->>>>>>> 4d170650
+                reqWithContext(['./Workers/' + moduleName], function(f) {
                     module = f;
                     moduleCache[module] = f;
                 });
