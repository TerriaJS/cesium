--- conflicted
+++ resolved
@@ -130,14 +130,9 @@
             points = [ start, middle, end ];
         } else {
             points = [ start ];
-<<<<<<< HEAD
-            angle = Math.acos(Cartesian3.dot(Cartesian3.normalize(afterStart, scratchCart3), Cartesian3.normalize(aboveEnd, scratchCart3)));
+
+            angle = CesiumMath.acosClamped(Cartesian3.dot(Cartesian3.normalize(afterStart, scratchCart3), Cartesian3.normalize(aboveEnd, scratchCart3)));
             axis = Cartesian3.cross(aboveEnd, afterStart, scratchCart3);
-=======
-
-            angle = CesiumMath.acosClamped(Cartesian3.dot(Cartesian3.normalize(afterStart), Cartesian3.normalize(aboveEnd)));
-            axis = Cartesian3.cross(aboveEnd, afterStart);
->>>>>>> 9392621d
             if (Cartesian3.equalsEpsilon(axis, Cartesian3.ZERO, CesiumMath.EPSILON6)) {
                 axis = Cartesian3.UNIT_Z;
             }
