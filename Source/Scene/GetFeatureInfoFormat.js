--- conflicted
+++ resolved
@@ -252,22 +252,10 @@
     }
 
     var emptyBodyRegex= /<body>\s*<\/body>/im;
-<<<<<<< HEAD
-    var titleRegex = /<title>(.*)<\/title>/im;
-    var wmsServiceExceptionReportRegex;
-=======
     var wmsServiceExceptionReportRegex = /<ServiceExceptionReport([\s\S]*)<\/ServiceExceptionReport>/im;
     var titleRegex = /<title>([\s\S]*)<\/title>/im;
->>>>>>> 2b6f1477
 
     function textToFeatureInfo(text) {
-        if (!defined(wmsServiceExceptionReportRegex)) {
-            // IE8's head explodes if it even sees this regular expression (encoded as a regular expression, not a string).
-            // We want IE8 to be able to load modules, even if it can't use them, so we initialize the regex here from
-            // a string.
-            wmsServiceExceptionReportRegex = new RegExp('<ServiceExceptionReport([^]*)<\\/ServiceExceptionReport>', 'im');
-        }
-
         // If the text is HTML and it has an empty body tag, assume it means no features were found.
         if (emptyBodyRegex.test(text)) {
             return undefined;
