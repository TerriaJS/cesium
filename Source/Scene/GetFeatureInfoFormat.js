--- conflicted
+++ resolved
@@ -38,64 +38,6 @@
     } else if (type === "text") {
       format = "text/plain";
     }
-<<<<<<< HEAD
-
-    function geoJsonToFeatureInfo(json) {
-        var result = [];
-
-        var features = json.features;
-        for (var i = 0; i < features.length; ++i) {
-            var feature = features[i];
-
-            var featureInfo = new ImageryLayerFeatureInfo();
-            featureInfo.data = feature;
-            featureInfo.properties = feature.properties;
-            featureInfo.configureNameFromProperties(feature.properties);
-            featureInfo.configureDescriptionFromProperties(feature.properties);
-
-            if (defined(json.crs) && !defined(feature.crs)) {
-                feature.crs = json.crs;
-            }
-
-            // If this is a point feature, use the coordinates of the point.
-            if (defined(feature.geometry) && feature.geometry.type === 'Point') {
-                var longitude = feature.geometry.coordinates[0];
-                var latitude = feature.geometry.coordinates[1];
-                featureInfo.position = Cartographic.fromDegrees(longitude, latitude);
-            }
-
-            result.push(featureInfo);
-        }
-
-        return result;
-    }
-
-    var mapInfoMxpNamespace = 'http://www.mapinfo.com/mxp';
-    var esriWmsNamespace = 'http://www.esri.com/wms';
-    var wfsNamespace = 'http://www.opengis.net/wfs';
-    var gmlNamespace = 'http://www.opengis.net/gml';
-
-    function xmlToFeatureInfo(xml) {
-        var documentElement = xml.documentElement;
-        if (documentElement.localName === 'MultiFeatureCollection') {
-            // This looks like a MapInfo MXP response
-            return mapInfoXmlToFeatureInfo(xml);
-        } else if (documentElement.localName === 'FeatureInfoResponse') {
-            // This looks like an Esri WMS response
-            return esriXmlToFeatureInfo(xml);
-        } else if (documentElement.localName === 'FeatureCollection') {
-            // This looks like a WFS/GML response.
-            return gmlToFeatureInfo(xml);
-        } else if (documentElement.localName === 'ServiceExceptionReport') {
-            // This looks like a WMS server error, so no features picked.
-            throw new RuntimeError(new XMLSerializer().serializeToString(documentElement));
-        } else if (documentElement.localName === 'msGMLOutput') {
-                return msGmlToFeatureInfo(xml);
-        } else {
-            // Unknown response type, so just dump the XML itself into the description.
-            return unknownXmlToFeatureInfo(xml);
-        }
-=======
     //>>includeStart('debug', pragmas.debug);
     else {
       throw new DeveloperError(
@@ -116,7 +58,6 @@
       callback = textToFeatureInfo;
     } else if (type === "text") {
       callback = textToFeatureInfo;
->>>>>>> 2fd0e8f7
     }
     //>>includeStart('debug', pragmas.debug);
     else {
@@ -143,6 +84,10 @@
     featureInfo.configureNameFromProperties(feature.properties);
     featureInfo.configureDescriptionFromProperties(feature.properties);
 
+    if (defined(json.crs) && !defined(feature.crs)) {
+      feature.crs = json.crs;
+    }
+
     // If this is a point feature, use the coordinates of the point.
     if (defined(feature.geometry) && feature.geometry.type === "Point") {
       var longitude = feature.geometry.coordinates[0];
@@ -163,22 +108,13 @@
 
 function xmlToFeatureInfo(xml) {
   var documentElement = xml.documentElement;
-  if (
-    documentElement.localName === "MultiFeatureCollection" &&
-    documentElement.namespaceURI === mapInfoMxpNamespace
-  ) {
+  if (documentElement.localName === "MultiFeatureCollection") {
     // This looks like a MapInfo MXP response
     return mapInfoXmlToFeatureInfo(xml);
-  } else if (
-    documentElement.localName === "FeatureInfoResponse" &&
-    documentElement.namespaceURI === esriWmsNamespace
-  ) {
+  } else if (documentElement.localName === "FeatureInfoResponse") {
     // This looks like an Esri WMS response
     return esriXmlToFeatureInfo(xml);
-  } else if (
-    documentElement.localName === "FeatureCollection" &&
-    documentElement.namespaceURI === wfsNamespace
-  ) {
+  } else if (documentElement.localName === "FeatureCollection") {
     // This looks like a WFS/GML response.
     return gmlToFeatureInfo(xml);
   } else if (documentElement.localName === "ServiceExceptionReport") {
