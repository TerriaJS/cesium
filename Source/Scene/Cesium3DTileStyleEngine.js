--- conflicted
+++ resolved
@@ -89,127 +89,5 @@
         }
     };
 
-<<<<<<< HEAD
-    function styleCompositeContent(styleEngine, frameState, content, stats) {
-        var innerContents = content.innerContents;
-        if (defined(innerContents)) {
-            var length = innerContents.length;
-            for (var i = 0; i < length; ++i) {
-                // Recurse for composites of composites
-                styleCompositeContent(styleEngine, frameState, innerContents[i], stats);
-            }
-        } else {
-            // Not a composite tile
-            styleContent(styleEngine, frameState, content, stats);
-        }
-    }
-
-    var scratchColor = new Color();
-
-    function styleContent(styleEngine, frameState, content, stats) {
-        var style = styleEngine._style;
-
-        if (!content.applyStyleWithShader(frameState, style)) {
-            applyStyleWithBatchTable(frameState, content, stats, style);
-        }
-    }
-
-    function applyStyleWithBatchTable(frameState, content, stats, style) {
-        var length = content.featuresLength;
-        stats.numberOfFeaturesStyled += length;
-
-        if (!defined(style)) {
-            clearStyle(content);
-            return;
-        }
-
-        // PERFORMANCE_IDEA: we can create a slightly faster internal interface by directly
-        // using Cesium3DTileBatchTable.  We might also be able to use less memory
-        // by using reusing a batchValues array across tiles.
-        for (var i = 0; i < length; ++i) {
-            var feature = content.getFeature(i);
-            feature.color = style.color.evaluateColor(frameState, feature, scratchColor);
-            feature.show = style.show.evaluate(frameState, feature);
-            feature.outlineColor = style.outlineColor.evaluateColor(frameState, feature);
-            feature.outlineWidth = style.outlineWidth.evaluate(frameState, feature);
-            feature.labelStyle = style.labelStyle.evaluate(frameState, feature);
-            feature.font = style.font.evaluate(frameState, feature);
-            feature.backgroundColor = style.backgroundColor.evaluateColor(frameState, feature);
-            feature.backgroundXPadding = style.backgroundXPadding.evaluate(frameState, feature);
-            feature.backgroundYPadding = style.backgroundYPadding.evaluate(frameState, feature);
-            feature.backgroundEnabled = style.backgroundEnabled.evaluate(frameState, feature);
-
-            if (defined(feature.anchorLineColor)) {
-                feature.anchorLineColor = style.anchorLineColor.evaluateColor(frameState, feature);
-            }
-
-            var scaleByDistanceNearRange = style.scaleByDistanceNearRange;
-            var scaleByDistanceNearValue = style.scaleByDistanceNearValue;
-            var scaleByDistanceFarRange = style.scaleByDistanceFarRange;
-            var scaleByDistanceFarValue = style.scaleByDistanceFarValue;
-
-            if (defined(scaleByDistanceNearRange) && defined(scaleByDistanceNearValue) &&
-                defined(scaleByDistanceFarRange) && defined(scaleByDistanceFarValue)) {
-                var nearRange = scaleByDistanceNearRange.evaluate(frameState, feature);
-                var nearValue = scaleByDistanceNearValue.evaluate(frameState, feature);
-                var farRange = scaleByDistanceFarRange.evaluate(frameState, feature);
-                var farValue = scaleByDistanceFarValue.evaluate(frameState, feature);
-
-                feature.scaleByDistance = new NearFarScalar(nearRange, nearValue, farRange, farValue);
-            } else {
-                feature.scaleByDistance = undefined;
-            }
-
-            var translucencyByDistanceNearRange = style.translucencyByDistanceNearRange;
-            var translucencyByDistanceNearValue = style.translucencyByDistanceNearValue;
-            var translucencyByDistanceFarRange = style.translucencyByDistanceFarRange;
-            var translucencyByDistanceFarValue = style.translucencyByDistanceFarValue;
-
-            if (defined(translucencyByDistanceNearRange) && defined(translucencyByDistanceNearValue) &&
-                defined(translucencyByDistanceFarRange) && defined(translucencyByDistanceFarValue)) {
-                var tNearRange = translucencyByDistanceNearRange.evaluate(frameState, feature);
-                var tNearValue = translucencyByDistanceNearValue.evaluate(frameState, feature);
-                var tFarRange = translucencyByDistanceFarRange.evaluate(frameState, feature);
-                var tFarValue = translucencyByDistanceFarValue.evaluate(frameState, feature);
-
-                feature.translucencyByDistance = new NearFarScalar(tNearRange, tNearValue, tFarRange, tFarValue);
-            } else {
-                feature.translucencyByDistance = undefined;
-            }
-
-            var distanceDisplayConditionNear = style.distanceDisplayConditionNear;
-            var distanceDisplayConditionFar = style.distanceDisplayConditionFar;
-
-            if (defined(distanceDisplayConditionNear) && defined(distanceDisplayConditionFar)) {
-                var near = distanceDisplayConditionNear.evaluate(frameState, feature);
-                var far = distanceDisplayConditionFar.evaluate(frameState, feature);
-
-                feature.distanceDisplayCondition = new DistanceDisplayCondition(near, far);
-            }
-        }
-    }
-
-    function clearStyle(content) {
-        var length = content.featuresLength;
-        for (var i = 0; i < length; ++i) {
-            var feature = content.getFeature(i);
-            feature.show = true;
-            feature.color = Color.WHITE;
-            feature.outlineColor = Color.BLACK;
-            feature.outlineWidth = 1.0;
-            feature.labelStyle = LabelStyle.FILL;
-            feature.font = '30px sans-serif';
-            feature.anchorLineColor = Color.WHITE;
-            feature.backgroundColor = 'rgba(42, 42, 42, 0.8)';
-            feature.backgroundXPadding = 7.0;
-            feature.backgroundYPadding = 5.0;
-            feature.backgroundEnabled = false;
-            feature.scaleByDistance = undefined;
-            feature.translucencyByDistance = undefined;
-        }
-    }
-
-=======
->>>>>>> 3a5d2699
     return Cesium3DTileStyleEngine;
 });