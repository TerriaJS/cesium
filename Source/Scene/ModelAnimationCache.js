/*global define*/
define([
        '../Core/Cartesian3',
        '../Core/defaultValue',
        '../Core/defined',
        '../Core/LinearSpline',
        '../Core/Matrix4',
        '../Core/Quaternion',
        '../Core/QuaternionSpline',
        '../Renderer/WebGLConstants',
        './getModelAccessor'
    ], function(
        Cartesian3,
        defaultValue,
        defined,
        LinearSpline,
        Matrix4,
        Quaternion,
        QuaternionSpline,
        WebGLConstants,
        getModelAccessor) {
    "use strict";

    /**
     * @private
     */
    function ModelAnimationCache() {
    }

    function getAccessorKey(model, accessor) {
        var gltf = model.gltf;
        var buffers = gltf.buffers;
        var bufferViews = gltf.bufferViews;

        var bufferView = bufferViews[accessor.bufferView];
        var buffer = buffers[bufferView.buffer];

        var byteOffset = bufferView.byteOffset + accessor.byteOffset;
        var byteLength = accessor.count * getModelAccessor(accessor).componentsPerAttribute;

        // buffer.path will be undefined when animations are embedded.
        return model.cacheKey + '//' + defaultValue(buffer.path, '') + '/' + byteOffset + '/' + byteLength;
    }

    var cachedAnimationParameters = {
    };

    var axisScratch = new Cartesian3();

    ModelAnimationCache.getAnimationParameterValues = function(model, accessor) {
        var key = getAccessorKey(model, accessor);
        var values = cachedAnimationParameters[key];

        if (!defined(values)) {
            // Cache miss
            var loadResources = model._loadResources;
            var gltf = model.gltf;
<<<<<<< HEAD
            var version = gltf.asset.version;
=======
            var hasAxisAngle = (parseFloat(gltf.asset.version) < 1.0);

>>>>>>> fedfbe38
            var bufferViews = gltf.bufferViews;

            var bufferView = bufferViews[accessor.bufferView];

            var componentType = accessor.componentType;
            var type = accessor.type;
            var count = accessor.count;

            // Convert typed array to Cesium types
            var buffer = loadResources.getBuffer(bufferView);
            var typedArray = getModelAccessor(accessor).createArrayBufferView(buffer.buffer, buffer.byteOffset + accessor.byteOffset, count);
            var i;

            if ((componentType === WebGLConstants.FLOAT) && (type === 'SCALAR')) {
                values = typedArray;
            }
            else if ((componentType === WebGLConstants.FLOAT) && (type === 'VEC3')) {
                values = new Array(count);
                for (i = 0; i < count; ++i) {
                    values[i] = Cartesian3.fromArray(typedArray, 3 * i);
                }
            } else if ((componentType === WebGLConstants.FLOAT) && (type === 'VEC4')) {
                values = new Array(count);
                for (i = 0; i < count; ++i) {
                    var byteOffset = 4 * i;
<<<<<<< HEAD
                    if (version < 1.0) {
=======
                    if (hasAxisAngle) {
>>>>>>> fedfbe38
                        values[i] = Quaternion.fromAxisAngle(Cartesian3.fromArray(typedArray, byteOffset, axisScratch), typedArray[byteOffset + 3]);
                    }
                    else {
                        values[i] = Quaternion.unpack(typedArray, byteOffset);
                    }
                }
            }
            // GLTF_SPEC: Support more parameter types when glTF supports targeting materials. https://github.com/KhronosGroup/glTF/issues/142

            if (defined(model.cacheKey)) {
                // Only cache when we can create a unique id
                cachedAnimationParameters[key] = values;
            }
        }

        return values;
    };

    var cachedAnimationSplines = {
    };

    function getAnimationSplineKey(model, animationName, samplerName) {
        return model.cacheKey + '//' + animationName + '/' + samplerName;
    }

 // GLTF_SPEC: https://github.com/KhronosGroup/glTF/issues/185
    function ConstantSpline(value) {
        this._value = value;
    }
    ConstantSpline.prototype.evaluate = function(time, result) {
        return this._value;
    };
 // END GLTF_SPEC

    ModelAnimationCache.getAnimationSpline = function(model, animationName, animation, samplerName, sampler, parameterValues) {
        var key = getAnimationSplineKey(model, animationName, samplerName);
        var spline = cachedAnimationSplines[key];

        if (!defined(spline)) {
            var times = parameterValues[sampler.input];
            var accessor = model.gltf.accessors[animation.parameters[sampler.output]];
            var controlPoints = parameterValues[sampler.output];

// GLTF_SPEC: https://github.com/KhronosGroup/glTF/issues/185
            if ((times.length === 1) && (controlPoints.length === 1)) {
                spline = new ConstantSpline(controlPoints[0]);
            } else {
// END GLTF_SPEC
                var componentType = accessor.componentType;
                var type = accessor.type;

                if (sampler.interpolation === 'LINEAR') {
                    if ((componentType === WebGLConstants.FLOAT) && (type === 'VEC3')) {
                        spline = new LinearSpline({
                            times : times,
                            points : controlPoints
                        });
                    } else if ((componentType === WebGLConstants.FLOAT) && (type === 'VEC4')) {
                        spline = new QuaternionSpline({
                            times : times,
                            points : controlPoints
                        });
                    }
                    // GLTF_SPEC: Support more parameter types when glTF supports targeting materials. https://github.com/KhronosGroup/glTF/issues/142
                }
                // GLTF_SPEC: Support new interpolators. https://github.com/KhronosGroup/glTF/issues/156
            }

            if (defined(model.cacheKey)) {
                // Only cache when we can create a unique id
                cachedAnimationSplines[key] = spline;
            }
        }

        return spline;
    };

    var cachedSkinInverseBindMatrices = {
    };

    ModelAnimationCache.getSkinInverseBindMatrices = function(model, accessor) {
        var key = getAccessorKey(model, accessor);
        var matrices = cachedSkinInverseBindMatrices[key];

        if (!defined(matrices)) {
            // Cache miss

            var loadResources = model._loadResources;
            var gltf = model.gltf;
            var bufferViews = gltf.bufferViews;

            var bufferView = bufferViews[accessor.bufferView];

            var componentType = accessor.componentType;
            var type = accessor.type;
            var count = accessor.count;
            var buffer = loadResources.getBuffer(bufferView);
            var typedArray = getModelAccessor(accessor).createArrayBufferView(buffer.buffer, buffer.byteOffset + accessor.byteOffset, count);
            matrices =  new Array(count);

            if ((componentType === WebGLConstants.FLOAT) && (type === 'MAT4')) {
                for (var i = 0; i < count; ++i) {
                    matrices[i] = Matrix4.fromArray(typedArray, 16 * i);
                }
            }

            cachedSkinInverseBindMatrices[key] = matrices;
        }

        return matrices;
    };

    return ModelAnimationCache;
});<|MERGE_RESOLUTION|>--- conflicted
+++ resolved
@@ -55,12 +55,8 @@
             // Cache miss
             var loadResources = model._loadResources;
             var gltf = model.gltf;
-<<<<<<< HEAD
-            var version = gltf.asset.version;
-=======
             var hasAxisAngle = (parseFloat(gltf.asset.version) < 1.0);
 
->>>>>>> fedfbe38
             var bufferViews = gltf.bufferViews;
 
             var bufferView = bufferViews[accessor.bufferView];
@@ -86,11 +82,7 @@
                 values = new Array(count);
                 for (i = 0; i < count; ++i) {
                     var byteOffset = 4 * i;
-<<<<<<< HEAD
-                    if (version < 1.0) {
-=======
                     if (hasAxisAngle) {
->>>>>>> fedfbe38
                         values[i] = Quaternion.fromAxisAngle(Cartesian3.fromArray(typedArray, byteOffset, axisScratch), typedArray[byteOffset + 3]);
                     }
                     else {
