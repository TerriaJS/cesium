--- conflicted
+++ resolved
@@ -113,6 +113,10 @@
         }
 
         var sceneMode = frameState.mode;
+        // It turns out this flags parameter is really just a hash of the settings you use to create the shader
+        // And it uses the hash to memoize shaders
+        // So the values of these numbers don't really matter, 
+        // as long as none of the numbers overlap/overwrite each other
         var flags = sceneMode |
                     (applyBrightness << 2) |
                     (applyContrast << 3) |
@@ -133,21 +137,12 @@
                     (quantization << 18) |
                     (applySplit << 19) |
                     (enableClippingPlanes << 20) |
-<<<<<<< HEAD
-                    (vertexLogDepth << 21) |
-                    (cartographicLimitRectangleFlag << 22) |
-                    (imageryCutoutFlag << 23) |
-                    (colorCorrect << 24) |
-                    (highlightFillTile << 25) |
-                    (colorToAlpha << 26) |
-                    (splitTerrain << 27);
-=======
                     (cartographicLimitRectangleFlag << 21) |
                     (imageryCutoutFlag << 22) |
                     (colorCorrect << 23) |
                     (highlightFillTile << 24) |
-                    (colorToAlpha << 25);
->>>>>>> 70478525
+                    (colorToAlpha << 25) |
+                    (splitTerrain << 26);
 
         var currentClippingShaderState = 0;
         if (defined(clippingPlanes) && clippingPlanes.length > 0) {
