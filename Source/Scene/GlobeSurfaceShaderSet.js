--- conflicted
+++ resolved
@@ -88,12 +88,9 @@
         var enableClippingPlanes = options.enableClippingPlanes;
         var clippingPlanes = options.clippingPlanes;
         var clippedByBoundaries = options.clippedByBoundaries;
-<<<<<<< HEAD
         var splitTerrain = options.splitTerrain;
-=======
         var hasImageryLayerCutout = options.hasImageryLayerCutout;
         var highlightFillTile = options.highlightFillTile;
->>>>>>> d808d2ff
 
         var quantization = 0;
         var quantizationDefine = '';
@@ -148,12 +145,9 @@
                     (enableClippingPlanes << 18) |
                     (vertexLogDepth << 19) |
                     (cartographicLimitRectangleFlag << 20) |
-<<<<<<< HEAD
-                    (splitTerrain << 21);
-=======
                     (imageryCutoutFlag << 21) |
-                    (highlightFillTile << 22);
->>>>>>> d808d2ff
+                    (highlightFillTile << 22) |
+                    (splitTerrain << 23);
 
         var currentClippingShaderState = 0;
         if (defined(clippingPlanes)) {
@@ -248,13 +242,12 @@
                 fs.defines.push('ENABLE_CLIPPING_PLANES');
             }
 
-<<<<<<< HEAD
             if (splitTerrain) {
                 fs.defines.push('SPLIT_TERRAIN');
-=======
+            }
+
             if (highlightFillTile) {
                 fs.defines.push('HIGHLIGHT_FILL_TILE');
->>>>>>> d808d2ff
             }
 
             var computeDayColor = '\
