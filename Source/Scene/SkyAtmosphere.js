--- conflicted
+++ resolved
@@ -53,12 +53,7 @@
         /**
          * Determines if the atmosphere is shown.
          *
-<<<<<<< HEAD
-         * @type Boolean
-         *
-=======
          * @type {Boolean}
->>>>>>> 4235b4ab
          * @default true
          */
         this.show = true;
