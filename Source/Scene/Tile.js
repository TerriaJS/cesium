--- conflicted
+++ resolved
@@ -43,13 +43,8 @@
      * @see OpenStreetMapTileProvider
      * @see BingMapsTileProvider
      */
-<<<<<<< HEAD
-    function Tile(description) {
+    var Tile = function(description) {
         if (typeof description === 'undefined') {
-=======
-    var Tile = function(description) {
-        if (!description) {
->>>>>>> b0051595
             throw new DeveloperError('description is required.');
         }
 
@@ -146,64 +141,12 @@
         this._projection = undefined;
         this._boundingSphere2D = undefined;
         this._boundingRectangle = undefined;
-<<<<<<< HEAD
-=======
-    };
-
-    /**
-     * Converts an extent and zoom level into tile x, y coordinates.
-     *
-     * @memberof Tile
-     *
-     * @param {Extent} extent The cartographic extent of the tile, with north, south, east and
-     * west properties in radians.
-     * @param {Number} zoom The tile zoom level.
-     *
-     * @return {Object} An object with x and y properties.
-     */
-    Tile.extentToTileXY = function(extent, zoom) {
-        var result = {};
-
-        var sinN = Math.sin(extent.north);
-        var k = CesiumMath.TWO_PI - Math.log((1.0 + sinN) / (1.0 - sinN));
-        result.y = k * (1 << zoom) / (4.0 * Math.PI);
-        result.y = Math.round(result.y);
-
-        k = 1.0 << (zoom - 1.0);
-        result.x = (extent.west + Math.PI) * k / Math.PI;
-        result.x = Math.round(result.x);
-
-        return result;
-    };
-
-    /**
-     * Converts tile x, y coordinates and zoom to a cartographic extent.
-     *
-     * @memberof Tile
-     *
-     * @param {Number} x The x coordinate.
-     * @param {Number} y The y coordinate.
-     * @param {Number} zoom The tile zoom level.
-     *
-     * @return {Extent} The cartographic extent of the tile, with north, south, east and
-     * west properties in radians.
-     */
-    Tile.tileXYToExtent = function(x, y, zoom) {
-        if (x === 0 && y === 0 && zoom === 0) {
-            return new Extent(
-                -CesiumMath.PI,
-                CesiumMath.toRadians(-85.05112878),
-                CesiumMath.PI,
-                CesiumMath.toRadians(85.05112878)
-            );
-        }
->>>>>>> b0051595
 
         this._previous = undefined;
         this._next = undefined;
 
         this._imagery = {};
-    }
+    };
 
     /**
      * Returns an array of tiles that would be at the next level of the tile tree.
