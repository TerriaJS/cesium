define([
        '../Core/BingMapsApi',
        '../Core/buildModuleUrl',
        '../Core/Check',
        '../Core/Credit',
        '../Core/defaultValue',
        '../Core/defined',
        '../Core/defineProperties',
        '../Core/DeveloperError',
        '../Core/Event',
        '../Core/Math',
        '../Core/Rectangle',
        '../Core/Resource',
        '../Core/RuntimeError',
        '../Core/TileProviderError',
        '../Core/WebMercatorTilingScheme',
        '../ThirdParty/when',
        './BingMapsStyle',
<<<<<<< HEAD
        './DiscardMissingTileImagePolicy',
=======
>>>>>>> 4a65af0c
        './DiscardEmptyTileImagePolicy',
        './ImageryProvider'
    ], function(
        BingMapsApi,
        buildModuleUrl,
        Check,
        Credit,
        defaultValue,
        defined,
        defineProperties,
        DeveloperError,
        Event,
        CesiumMath,
        Rectangle,
        Resource,
        RuntimeError,
        TileProviderError,
        WebMercatorTilingScheme,
        when,
        BingMapsStyle,
<<<<<<< HEAD
        DiscardMissingTileImagePolicy,
=======
>>>>>>> 4a65af0c
        DiscardEmptyTilePolicy,
        ImageryProvider) {
    'use strict';

    /**
     * Provides tiled imagery using the Bing Maps Imagery REST API.
     *
     * @alias BingMapsImageryProvider
     * @constructor
     *
     * @param {Object} options Object with the following properties:
     * @param {Resource|String} options.url The url of the Bing Maps server hosting the imagery.
     * @param {String} [options.key] The Bing Maps key for your application, which can be
     *        created at {@link https://www.bingmapsportal.com/}.
     *        If this parameter is not provided, {@link BingMapsApi.defaultKey} is used, which is undefined by default.
     * @param {String} [options.tileProtocol] The protocol to use when loading tiles, e.g. 'http' or 'https'.
     *        By default, tiles are loaded using the same protocol as the page.
     * @param {BingMapsStyle} [options.mapStyle=BingMapsStyle.AERIAL] The type of Bing Maps imagery to load.
     * @param {String} [options.culture=''] The culture to use when requesting Bing Maps imagery. Not
     *        all cultures are supported. See {@link http://msdn.microsoft.com/en-us/library/hh441729.aspx}
     *        for information on the supported cultures.
     * @param {Ellipsoid} [options.ellipsoid] The ellipsoid.  If not specified, the WGS84 ellipsoid is used.
     * @param {TileDiscardPolicy} [options.tileDiscardPolicy] The policy that determines if a tile
<<<<<<< HEAD
     *        is invalid and should be discarded.  The default value will depend on the map style.  If
     *        `BingMapsStyle.AERIAL_WITH_LABELS_ON_DEMAND` or `BingMapsStyle.ROADS_ON_DEMAND` is used, then a
     *        {@link DiscardEmptyTileImagePolicy} will be used to handle the Bing Maps API sending no content instead of
     *        a missing tile image, a behaviour specific to that imagery set.  In all over cases, a default
     *        {@link DiscardMissingTileImagePolicy} is used which requests tile 0,0 at the maximum tile level and checks
     *        pixels (0,0), (120,140), (130,160), (200,50), and (200,200).  If all of these pixels are transparent, the
     *        discard check is disabled and no tiles are discarded.  If any of them have a non-transparent color, any
     *        tile that has the same values in these pixel locations is discarded.  The end result of these defaults
     *        should be correct tile discarding for a standard Bing Maps server.  To ensure that no tiles are discarded,
     *        construct and pass a {@link NeverTileDiscardPolicy} for this parameter.
=======
     *        is invalid and should be discarded.  By default, a {@link DiscardEmptyTileImagePolicy}
     *        will be used, with the expectation that the Bing Maps server will send a zero-length response for missing tiles.
     *        To ensure that no tiles are discarded, construct and pass a {@link NeverTileDiscardPolicy} for this parameter.
>>>>>>> 4a65af0c
     *
     * @see ArcGisMapServerImageryProvider
     * @see GoogleEarthEnterpriseMapsProvider
     * @see createOpenStreetMapImageryProvider
     * @see SingleTileImageryProvider
     * @see createTileMapServiceImageryProvider
     * @see WebMapServiceImageryProvider
     * @see WebMapTileServiceImageryProvider
     * @see UrlTemplateImageryProvider
     *
     *
     * @example
     * var bing = new Cesium.BingMapsImageryProvider({
     *     url : 'https://dev.virtualearth.net',
     *     key : 'get-yours-at-https://www.bingmapsportal.com/',
     *     mapStyle : Cesium.BingMapsStyle.AERIAL
     * });
     *
     * @see {@link http://msdn.microsoft.com/en-us/library/ff701713.aspx|Bing Maps REST Services}
     * @see {@link http://www.w3.org/TR/cors/|Cross-Origin Resource Sharing}
     */
    function BingMapsImageryProvider(options) {
        options = defaultValue(options, {});

        //>>includeStart('debug', pragmas.debug);
        if (!defined(options.url)) {
            throw new DeveloperError('options.url is required.');
        }
        //>>includeEnd('debug');

        this._key = BingMapsApi.getKey(options.key);
        this._resource = Resource.createIfNeeded(options.url);
        this._resource.appendForwardSlash();
        this._tileProtocol = options.tileProtocol;
        this._mapStyle = defaultValue(options.mapStyle, BingMapsStyle.AERIAL);
        this._culture = defaultValue(options.culture, '');

        this._tileDiscardPolicy = options.tileDiscardPolicy;
        if (!defined(this._tileDiscardPolicy)) {
            this._tileDiscardPolicy = new DiscardEmptyTilePolicy();
        }

        this._proxy = options.proxy;
        this._credit = new Credit('<a href="http://www.bing.com"><img src="' + BingMapsImageryProvider.logoUrl + '" title="Bing Imagery"/></a>');

        /**
         * The default {@link ImageryLayer#gamma} to use for imagery layers created for this provider.
         * Changing this value after creating an {@link ImageryLayer} for this provider will have
         * no effect.  Instead, set the layer's {@link ImageryLayer#gamma} property.
         *
         * @type {Number}
         * @default 1.0
         */
        this.defaultGamma = 1.0;

        this._tilingScheme = new WebMercatorTilingScheme({
            numberOfLevelZeroTilesX : 2,
            numberOfLevelZeroTilesY : 2,
            ellipsoid : options.ellipsoid
        });

        this._tileWidth = undefined;
        this._tileHeight = undefined;
        this._maximumLevel = undefined;
        this._imageUrlTemplate = undefined;
        this._imageUrlSubdomains = undefined;

        this._errorEvent = new Event();

        this._ready = false;
        this._readyPromise = when.defer();

        var tileProtocol = this._tileProtocol;

        // For backward compatibility reasons, the tileProtocol may end with
        // a `:`. Remove it.
        if (defined(tileProtocol)) {
            if (tileProtocol.length > 0 && tileProtocol[tileProtocol.length - 1] === ':') {
                tileProtocol = tileProtocol.substr(0, tileProtocol.length - 1);
            }
        } else {
            // use http if the document's protocol is http, otherwise use https
            var documentProtocol = document.location.protocol;
            tileProtocol = documentProtocol === 'http:' ? 'http' : 'https';
        }

        var metadataResource = this._resource.getDerivedResource({
            url:'REST/v1/Imagery/Metadata/' + this._mapStyle,
            queryParameters: {
                incl: 'ImageryProviders',
                key: this._key,
                uriScheme: tileProtocol
            }
        });
        var that = this;
        var metadataError;

        function metadataSuccess(data) {
            if (data.resourceSets.length !== 1) {
                metadataFailure();
                return;
            }
            var resource = data.resourceSets[0].resources[0];

            that._tileWidth = resource.imageWidth;
            that._tileHeight = resource.imageHeight;
            that._maximumLevel = resource.zoomMax - 1;
            that._imageUrlSubdomains = resource.imageUrlSubdomains;
            that._imageUrlTemplate = resource.imageUrl;

<<<<<<< HEAD
            // Install the default tile discard policy if none has been supplied.
            if (!defined(that._tileDiscardPolicy)) {
                // Our default depends on which map style we're using.
                if (that._mapStyle === BingMapsStyle.AERIAL_WITH_LABELS_ON_DEMAND
                    || that._mapStyle === BingMapsStyle.ROAD_ON_DEMAND) {
                    // this map style uses a different API, which returns a tile with no data instead of a placeholder image
                    that._tileDiscardPolicy = new DiscardEmptyTilePolicy();
                } else {
                    that._tileDiscardPolicy = new DiscardMissingTileImagePolicy({
                        missingImageUrl : buildImageResource(that, 0, 0, that._maximumLevel).url,
                        pixelsToCheck : [new Cartesian2(0, 0), new Cartesian2(120, 140), new Cartesian2(130, 160), new Cartesian2(200, 50), new Cartesian2(200, 200)],
                        disableCheckIfAllPixelsAreTransparent : true
                    });
                }
            }

=======
>>>>>>> 4a65af0c
            var attributionList = that._attributionList = resource.imageryProviders;
            if (!attributionList) {
                attributionList = that._attributionList = [];
            }

            for (var attributionIndex = 0, attributionLength = attributionList.length; attributionIndex < attributionLength; ++attributionIndex) {
                var attribution = attributionList[attributionIndex];

                if (attribution.credit instanceof Credit) {
                    // If attribution.credit has already been created
                    // then we are using a cached value, which means
                    // none of the remaining processing needs to be done.
                    break;
                }

                attribution.credit = new Credit(attribution.attribution);
                var coverageAreas = attribution.coverageAreas;

                for (var areaIndex = 0, areaLength = attribution.coverageAreas.length; areaIndex < areaLength; ++areaIndex) {
                    var area = coverageAreas[areaIndex];
                    var bbox = area.bbox;
                    area.bbox = new Rectangle(
                            CesiumMath.toRadians(bbox[1]),
                            CesiumMath.toRadians(bbox[0]),
                            CesiumMath.toRadians(bbox[3]),
                            CesiumMath.toRadians(bbox[2]));
                }
            }

            that._ready = true;
            that._readyPromise.resolve(true);
            TileProviderError.handleSuccess(metadataError);
        }

        function metadataFailure(e) {
            var message = 'An error occurred while accessing ' + metadataResource.url + '.';
            metadataError = TileProviderError.handleError(metadataError, that, that._errorEvent, message, undefined, undefined, undefined, requestMetadata);
            that._readyPromise.reject(new RuntimeError(message));
        }

        var cacheKey = metadataResource.url;
        function requestMetadata() {
            var promise = metadataResource.fetchJsonp('jsonp');
            BingMapsImageryProvider._metadataCache[cacheKey] = promise;
            promise.then(metadataSuccess).otherwise(metadataFailure);
        }

        var promise = BingMapsImageryProvider._metadataCache[cacheKey];
        if (defined(promise)) {
            promise.then(metadataSuccess).otherwise(metadataFailure);
        } else {
            requestMetadata();
        }
    }

    defineProperties(BingMapsImageryProvider.prototype, {
        /**
         * Gets the name of the BingMaps server url hosting the imagery.
         * @memberof BingMapsImageryProvider.prototype
         * @type {String}
         * @readonly
         */
        url : {
            get : function() {
                return this._resource.url;
            }
        },

        /**
         * Gets the proxy used by this provider.
         * @memberof BingMapsImageryProvider.prototype
         * @type {Proxy}
         * @readonly
         */
        proxy : {
            get : function() {
                return this._resource.proxy;
            }
        },

        /**
         * Gets the Bing Maps key.
         * @memberof BingMapsImageryProvider.prototype
         * @type {String}
         * @readonly
         */
        key : {
            get : function() {
                return this._key;
            }
        },

        /**
         * Gets the type of Bing Maps imagery to load.
         * @memberof BingMapsImageryProvider.prototype
         * @type {BingMapsStyle}
         * @readonly
         */
        mapStyle : {
            get : function() {
                return this._mapStyle;
            }
        },

        /**
         * The culture to use when requesting Bing Maps imagery. Not
         * all cultures are supported. See {@link http://msdn.microsoft.com/en-us/library/hh441729.aspx}
         * for information on the supported cultures.
         * @memberof BingMapsImageryProvider.prototype
         * @type {String}
         * @readonly
         */
        culture : {
            get : function() {
                return this._culture;
            }
        },

        /**
         * Gets the width of each tile, in pixels. This function should
         * not be called before {@link BingMapsImageryProvider#ready} returns true.
         * @memberof BingMapsImageryProvider.prototype
         * @type {Number}
         * @readonly
         */
        tileWidth : {
            get : function() {
                //>>includeStart('debug', pragmas.debug);
                if (!this._ready) {
                    throw new DeveloperError('tileWidth must not be called before the imagery provider is ready.');
                }
                //>>includeEnd('debug');

                return this._tileWidth;
            }
        },

        /**
         * Gets the height of each tile, in pixels.  This function should
         * not be called before {@link BingMapsImageryProvider#ready} returns true.
         * @memberof BingMapsImageryProvider.prototype
         * @type {Number}
         * @readonly
         */
        tileHeight: {
            get : function() {
                //>>includeStart('debug', pragmas.debug);
                if (!this._ready) {
                    throw new DeveloperError('tileHeight must not be called before the imagery provider is ready.');
                }
                //>>includeEnd('debug');

                return this._tileHeight;
            }
        },

        /**
         * Gets the maximum level-of-detail that can be requested.  This function should
         * not be called before {@link BingMapsImageryProvider#ready} returns true.
         * @memberof BingMapsImageryProvider.prototype
         * @type {Number}
         * @readonly
         */
        maximumLevel : {
            get : function() {
                //>>includeStart('debug', pragmas.debug);
                if (!this._ready) {
                    throw new DeveloperError('maximumLevel must not be called before the imagery provider is ready.');
                }
                //>>includeEnd('debug');

                return this._maximumLevel;
            }
        },

        /**
         * Gets the minimum level-of-detail that can be requested.  This function should
         * not be called before {@link BingMapsImageryProvider#ready} returns true.
         * @memberof BingMapsImageryProvider.prototype
         * @type {Number}
         * @readonly
         */
        minimumLevel : {
            get : function() {
                //>>includeStart('debug', pragmas.debug);
                if (!this._ready) {
                    throw new DeveloperError('minimumLevel must not be called before the imagery provider is ready.');
                }
                //>>includeEnd('debug');

                return 0;
            }
        },

        /**
         * Gets the tiling scheme used by this provider.  This function should
         * not be called before {@link BingMapsImageryProvider#ready} returns true.
         * @memberof BingMapsImageryProvider.prototype
         * @type {TilingScheme}
         * @readonly
         */
        tilingScheme : {
            get : function() {
                //>>includeStart('debug', pragmas.debug);
                if (!this._ready) {
                    throw new DeveloperError('tilingScheme must not be called before the imagery provider is ready.');
                }
                //>>includeEnd('debug');

                return this._tilingScheme;
            }
        },

        /**
         * Gets the rectangle, in radians, of the imagery provided by this instance.  This function should
         * not be called before {@link BingMapsImageryProvider#ready} returns true.
         * @memberof BingMapsImageryProvider.prototype
         * @type {Rectangle}
         * @readonly
         */
        rectangle : {
            get : function() {
                //>>includeStart('debug', pragmas.debug);
                if (!this._ready) {
                    throw new DeveloperError('rectangle must not be called before the imagery provider is ready.');
                }
                //>>includeEnd('debug');

                return this._tilingScheme.rectangle;
            }
        },

        /**
         * Gets the tile discard policy.  If not undefined, the discard policy is responsible
         * for filtering out "missing" tiles via its shouldDiscardImage function.  If this function
         * returns undefined, no tiles are filtered.  This function should
         * not be called before {@link BingMapsImageryProvider#ready} returns true.
         * @memberof BingMapsImageryProvider.prototype
         * @type {TileDiscardPolicy}
         * @readonly
         */
        tileDiscardPolicy : {
            get : function() {
                //>>includeStart('debug', pragmas.debug);
                if (!this._ready) {
                    throw new DeveloperError('tileDiscardPolicy must not be called before the imagery provider is ready.');
                }
                //>>includeEnd('debug');

                return this._tileDiscardPolicy;
            }
        },

        /**
         * Gets an event that is raised when the imagery provider encounters an asynchronous error.  By subscribing
         * to the event, you will be notified of the error and can potentially recover from it.  Event listeners
         * are passed an instance of {@link TileProviderError}.
         * @memberof BingMapsImageryProvider.prototype
         * @type {Event}
         * @readonly
         */
        errorEvent : {
            get : function() {
                return this._errorEvent;
            }
        },

        /**
         * Gets a value indicating whether or not the provider is ready for use.
         * @memberof BingMapsImageryProvider.prototype
         * @type {Boolean}
         * @readonly
         */
        ready : {
            get : function() {
                return this._ready;
            }
        },

        /**
         * Gets a promise that resolves to true when the provider is ready for use.
         * @memberof BingMapsImageryProvider.prototype
         * @type {Promise.<Boolean>}
         * @readonly
         */
        readyPromise : {
            get : function() {
                return this._readyPromise.promise;
            }
        },

        /**
         * Gets the credit to display when this imagery provider is active.  Typically this is used to credit
         * the source of the imagery.  This function should not be called before {@link BingMapsImageryProvider#ready} returns true.
         * @memberof BingMapsImageryProvider.prototype
         * @type {Credit}
         * @readonly
         */
        credit : {
            get : function() {
                return this._credit;
            }
        },

        /**
         * Gets a value indicating whether or not the images provided by this imagery provider
         * include an alpha channel.  If this property is false, an alpha channel, if present, will
         * be ignored.  If this property is true, any images without an alpha channel will be treated
         * as if their alpha is 1.0 everywhere.  Setting this property to false reduces memory usage
         * and texture upload time.
         * @memberof BingMapsImageryProvider.prototype
         * @type {Boolean}
         * @readonly
         */
        hasAlphaChannel : {
            get : function() {
                return false;
            }
        }
    });

    var rectangleScratch = new Rectangle();

    /**
     * Gets the credits to be displayed when a given tile is displayed.
     *
     * @param {Number} x The tile X coordinate.
     * @param {Number} y The tile Y coordinate.
     * @param {Number} level The tile level;
     * @returns {Credit[]} The credits to be displayed when the tile is displayed.
     *
     * @exception {DeveloperError} <code>getTileCredits</code> must not be called before the imagery provider is ready.
     */
    BingMapsImageryProvider.prototype.getTileCredits = function(x, y, level) {
        //>>includeStart('debug', pragmas.debug);
        if (!this._ready) {
            throw new DeveloperError('getTileCredits must not be called before the imagery provider is ready.');
        }
        //>>includeEnd('debug');

        var rectangle = this._tilingScheme.tileXYToRectangle(x, y, level, rectangleScratch);
        var result = getRectangleAttribution(this._attributionList, level, rectangle);

        return result;
    };

    /**
     * Requests the image for a given tile.  This function should
     * not be called before {@link BingMapsImageryProvider#ready} returns true.
     *
     * @param {Number} x The tile X coordinate.
     * @param {Number} y The tile Y coordinate.
     * @param {Number} level The tile level.
     * @param {Request} [request] The request object. Intended for internal use only.
     * @returns {Promise.<Image|Canvas>|undefined} A promise for the image that will resolve when the image is available, or
     *          undefined if there are too many active requests to the server, and the request
     *          should be retried later.  The resolved image may be either an
     *          Image or a Canvas DOM object.
     *
     * @exception {DeveloperError} <code>requestImage</code> must not be called before the imagery provider is ready.
     */
    BingMapsImageryProvider.prototype.requestImage = function(x, y, level, request) {
        //>>includeStart('debug', pragmas.debug);
        if (!this._ready) {
            throw new DeveloperError('requestImage must not be called before the imagery provider is ready.');
        }
        //>>includeEnd('debug');

        var promise = ImageryProvider.loadImage(this, buildImageResource(this, x, y, level, request));

        if (defined(promise)) {
            return promise.otherwise(function(error) {
<<<<<<< HEAD

                // One possible cause of an error here is that the image we tried to load was empty. This isn't actually
                // a problem. In some imagery sets (eg. `BingMapsStyle.AERIAL_WITH_LABELS_ON_DEMAND`), an empty image is
                // returned rather than a blank "This Image is Missing" placeholder image. In this case, we supress the
                // error.
=======
                // One cause of an error here is that the image we tried to load was zero-length.
                // This isn't actually a problem, since it indicates that there is no tile.
                // So, in that case we return the EMPTY_IMAGE sentinel value for later discarding.
>>>>>>> 4a65af0c
                if (defined(error.blob) && error.blob.size === 0) {
                    return DiscardEmptyTilePolicy.EMPTY_IMAGE;
                }
                return when.reject(error);
            });
        }

        return undefined;
    };

    /**
     * Picking features is not currently supported by this imagery provider, so this function simply returns
     * undefined.
     *
     * @param {Number} x The tile X coordinate.
     * @param {Number} y The tile Y coordinate.
     * @param {Number} level The tile level.
     * @param {Number} longitude The longitude at which to pick features.
     * @param {Number} latitude  The latitude at which to pick features.
     * @return {Promise.<ImageryLayerFeatureInfo[]>|undefined} A promise for the picked features that will resolve when the asynchronous
     *                   picking completes.  The resolved value is an array of {@link ImageryLayerFeatureInfo}
     *                   instances.  The array may be empty if no features are found at the given location.
     *                   It may also be undefined if picking is not supported.
     */
    BingMapsImageryProvider.prototype.pickFeatures = function(x, y, level, longitude, latitude) {
        return undefined;
    };

    /**
     * Converts a tiles (x, y, level) position into a quadkey used to request an image
     * from a Bing Maps server.
     *
     * @param {Number} x The tile's x coordinate.
     * @param {Number} y The tile's y coordinate.
     * @param {Number} level The tile's zoom level.
     *
     * @see {@link http://msdn.microsoft.com/en-us/library/bb259689.aspx|Bing Maps Tile System}
     * @see BingMapsImageryProvider#quadKeyToTileXY
     */
    BingMapsImageryProvider.tileXYToQuadKey = function(x, y, level) {
        var quadkey = '';
        for ( var i = level; i >= 0; --i) {
            var bitmask = 1 << i;
            var digit = 0;

            if ((x & bitmask) !== 0) {
                digit |= 1;
            }

            if ((y & bitmask) !== 0) {
                digit |= 2;
            }

            quadkey += digit;
        }
        return quadkey;
    };

    /**
     * Converts a tile's quadkey used to request an image from a Bing Maps server into the
     * (x, y, level) position.
     *
     * @param {String} quadkey The tile's quad key
     *
     * @see {@link http://msdn.microsoft.com/en-us/library/bb259689.aspx|Bing Maps Tile System}
     * @see BingMapsImageryProvider#tileXYToQuadKey
     */
    BingMapsImageryProvider.quadKeyToTileXY = function(quadkey) {
        var x = 0;
        var y = 0;
        var level = quadkey.length - 1;
        for ( var i = level; i >= 0; --i) {
            var bitmask = 1 << i;
            var digit = +quadkey[level - i];

            if ((digit & 1) !== 0) {
                x |= bitmask;
            }

            if ((digit & 2) !== 0) {
                y |= bitmask;
            }
        }
        return {
            x : x,
            y : y,
            level : level
        };
    };

    BingMapsImageryProvider._logoUrl = undefined;

    defineProperties(BingMapsImageryProvider, {
        /**
         * Gets or sets the URL to the Bing logo for display in the credit.
         * @memberof BingMapsImageryProvider
         * @type {String}
         */
        logoUrl: {
            get: function() {
                if (!defined(BingMapsImageryProvider._logoUrl)) {
                    BingMapsImageryProvider._logoUrl = buildModuleUrl('Assets/Images/bing_maps_credit.png');
                }
                return BingMapsImageryProvider._logoUrl;
            },
            set: function(value) {
                //>>includeStart('debug', pragmas.debug);
                Check.defined('value', value);
                //>>includeEnd('debug');

                BingMapsImageryProvider._logoUrl = value;
            }
        }
    });

    function buildImageResource(imageryProvider, x, y, level, request) {
        var imageUrl = imageryProvider._imageUrlTemplate;

        var subdomains = imageryProvider._imageUrlSubdomains;
        var subdomainIndex = (x + y + level) % subdomains.length;

        return imageryProvider._resource.getDerivedResource({
            url: imageUrl,
            request: request,
            templateValues: {
                quadkey: BingMapsImageryProvider.tileXYToQuadKey(x, y, level),
                subdomain: subdomains[subdomainIndex],
                culture: imageryProvider._culture
            },
            queryParameters: {
                // this parameter tells the Bing servers to send a zero-length response
                // instead of a placeholder image for missing tiles.
                n: 'z'
            }
        });
    }

    var intersectionScratch = new Rectangle();

    function getRectangleAttribution(attributionList, level, rectangle) {
        // Bing levels start at 1, while ours start at 0.
        ++level;

        var result = [];

        for (var attributionIndex = 0, attributionLength = attributionList.length; attributionIndex < attributionLength; ++attributionIndex) {
            var attribution = attributionList[attributionIndex];
            var coverageAreas = attribution.coverageAreas;

            var included = false;

            for (var areaIndex = 0, areaLength = attribution.coverageAreas.length; !included && areaIndex < areaLength; ++areaIndex) {
                var area = coverageAreas[areaIndex];
                if (level >= area.zoomMin && level <= area.zoomMax) {
                    var intersection = Rectangle.intersection(rectangle, area.bbox, intersectionScratch);
                    if (defined(intersection)) {
                        included = true;
                    }
                }
            }

            if (included) {
                result.push(attribution.credit);
            }
        }

        return result;
    }

    // Exposed for testing
    BingMapsImageryProvider._metadataCache = {};

    return BingMapsImageryProvider;
});<|MERGE_RESOLUTION|>--- conflicted
+++ resolved
@@ -16,10 +16,6 @@
         '../Core/WebMercatorTilingScheme',
         '../ThirdParty/when',
         './BingMapsStyle',
-<<<<<<< HEAD
-        './DiscardMissingTileImagePolicy',
-=======
->>>>>>> 4a65af0c
         './DiscardEmptyTileImagePolicy',
         './ImageryProvider'
     ], function(
@@ -40,10 +36,6 @@
         WebMercatorTilingScheme,
         when,
         BingMapsStyle,
-<<<<<<< HEAD
-        DiscardMissingTileImagePolicy,
-=======
->>>>>>> 4a65af0c
         DiscardEmptyTilePolicy,
         ImageryProvider) {
     'use strict';
@@ -67,22 +59,9 @@
      *        for information on the supported cultures.
      * @param {Ellipsoid} [options.ellipsoid] The ellipsoid.  If not specified, the WGS84 ellipsoid is used.
      * @param {TileDiscardPolicy} [options.tileDiscardPolicy] The policy that determines if a tile
-<<<<<<< HEAD
-     *        is invalid and should be discarded.  The default value will depend on the map style.  If
-     *        `BingMapsStyle.AERIAL_WITH_LABELS_ON_DEMAND` or `BingMapsStyle.ROADS_ON_DEMAND` is used, then a
-     *        {@link DiscardEmptyTileImagePolicy} will be used to handle the Bing Maps API sending no content instead of
-     *        a missing tile image, a behaviour specific to that imagery set.  In all over cases, a default
-     *        {@link DiscardMissingTileImagePolicy} is used which requests tile 0,0 at the maximum tile level and checks
-     *        pixels (0,0), (120,140), (130,160), (200,50), and (200,200).  If all of these pixels are transparent, the
-     *        discard check is disabled and no tiles are discarded.  If any of them have a non-transparent color, any
-     *        tile that has the same values in these pixel locations is discarded.  The end result of these defaults
-     *        should be correct tile discarding for a standard Bing Maps server.  To ensure that no tiles are discarded,
-     *        construct and pass a {@link NeverTileDiscardPolicy} for this parameter.
-=======
      *        is invalid and should be discarded.  By default, a {@link DiscardEmptyTileImagePolicy}
      *        will be used, with the expectation that the Bing Maps server will send a zero-length response for missing tiles.
      *        To ensure that no tiles are discarded, construct and pass a {@link NeverTileDiscardPolicy} for this parameter.
->>>>>>> 4a65af0c
      *
      * @see ArcGisMapServerImageryProvider
      * @see GoogleEarthEnterpriseMapsProvider
@@ -193,25 +172,6 @@
             that._imageUrlSubdomains = resource.imageUrlSubdomains;
             that._imageUrlTemplate = resource.imageUrl;
 
-<<<<<<< HEAD
-            // Install the default tile discard policy if none has been supplied.
-            if (!defined(that._tileDiscardPolicy)) {
-                // Our default depends on which map style we're using.
-                if (that._mapStyle === BingMapsStyle.AERIAL_WITH_LABELS_ON_DEMAND
-                    || that._mapStyle === BingMapsStyle.ROAD_ON_DEMAND) {
-                    // this map style uses a different API, which returns a tile with no data instead of a placeholder image
-                    that._tileDiscardPolicy = new DiscardEmptyTilePolicy();
-                } else {
-                    that._tileDiscardPolicy = new DiscardMissingTileImagePolicy({
-                        missingImageUrl : buildImageResource(that, 0, 0, that._maximumLevel).url,
-                        pixelsToCheck : [new Cartesian2(0, 0), new Cartesian2(120, 140), new Cartesian2(130, 160), new Cartesian2(200, 50), new Cartesian2(200, 200)],
-                        disableCheckIfAllPixelsAreTransparent : true
-                    });
-                }
-            }
-
-=======
->>>>>>> 4a65af0c
             var attributionList = that._attributionList = resource.imageryProviders;
             if (!attributionList) {
                 attributionList = that._attributionList = [];
@@ -584,17 +544,9 @@
 
         if (defined(promise)) {
             return promise.otherwise(function(error) {
-<<<<<<< HEAD
-
-                // One possible cause of an error here is that the image we tried to load was empty. This isn't actually
-                // a problem. In some imagery sets (eg. `BingMapsStyle.AERIAL_WITH_LABELS_ON_DEMAND`), an empty image is
-                // returned rather than a blank "This Image is Missing" placeholder image. In this case, we supress the
-                // error.
-=======
                 // One cause of an error here is that the image we tried to load was zero-length.
                 // This isn't actually a problem, since it indicates that there is no tile.
                 // So, in that case we return the EMPTY_IMAGE sentinel value for later discarding.
->>>>>>> 4a65af0c
                 if (defined(error.blob) && error.blob.size === 0) {
                     return DiscardEmptyTilePolicy.EMPTY_IMAGE;
                 }
