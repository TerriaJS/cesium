/*global define*/
define([
        '../Core/DeveloperError',
        '../Core/destroyObject',
        '../Core/Cartesian3',
        '../Core/Color'
    ], function(
        DeveloperError,
        destroyObject,
        Cartesian3,
        Color) {
    "use strict";

    /**
     *
     * @alias Polyline
     * @internalConstructor
     */
    var Polyline = function(polylineTemplate, polylineCollection) {
        var p = polylineTemplate || {};

        this._positions = [];
        if (typeof p.positions !== 'undefined') {
            var newPositions = p.positions;
            var length = newPositions.length;
            var positions = this._positions;
            for ( var i = 0; i < length; ++i) {
                var position = newPositions[i];
                positions.push(new Cartesian3(position.x, position.y, position.z));
    }
        }
        this._show = (typeof p.show === 'undefined') ? true : p.show;
        this._width = (typeof p.width === 'undefined') ? 1.0 : p.width;
        this._outlineWidth = (typeof p.outlineWidth === 'undefined') ? 0.0 : p.outlineWidth;
        this._color = (typeof p.color === 'undefined') ?
                new Color(1.0, 1.0, 1.0, 1.0) :
                Color.clone(p.color);

        this._outlineColor = (typeof p.outlineColor === 'undefined') ?
                new Color(1.0, 1.0, 1.0, 1.0) :
                Color.clone(p.outlineColor);

        this._propertiesChanged = new Uint32Array(NUMBER_OF_PROPERTIES);
        this._collection = polylineCollection;
        this._dirty = false;
        this._pickId = undefined;
        this._pickIdThis = p._pickIdThis;
    };

    var SHOW_INDEX = Polyline.SHOW_INDEX = 0;
    var POSITION_INDEX = Polyline.POSITION_INDEX = 1;
    var COLOR_INDEX = Polyline.COLOR_INDEX = 2;
    var OUTLINE_COLOR_INDEX = Polyline.OUTLINE_COLOR_INDEX = 3;
    var WIDTH_INDEX = Polyline.WIDTH_INDEX = 4;
    var OUTLINE_WIDTH_INDEX = Polyline.OUTLINE_WIDTH_INDEX = 5;
    var POSITION_SIZE_INDEX = Polyline.POSITION_SIZE_INDEX = 6;
    Polyline.NUMBER_OF_PROPERTIES = 7;
    var NUMBER_OF_PROPERTIES = Polyline.NUMBER_OF_PROPERTIES;

    /**
     * Returns true if this polyline will be shown.  Call {@link Polyline#setShow}
     * to hide or show a polyline, instead of removing it and re-adding it to the collection.
     *
     * @memberof Polyline
     *
     * @return {Boolean} <code>true</code> if this polyline will be shown; otherwise, <code>false</code>.
     *
     * @see Polyline#setShow
     */
    Polyline.prototype.getShow = function() {
        return this._show;
    };

    /**
     * Determines if this polyline will be shown.  Call this to hide or show a polyline, instead
     * of removing it and re-adding it to the collection.
     *
     * @memberof Polyline
     *
     * @param {Boolean} value Indicates if this polyline will be shown.
     *
     * @see Polyline#getShow
     */
    Polyline.prototype.setShow = function(value) {
        if ((typeof value !== 'undefined') && (this._show !== value)) {
            this._show = value;
            this._makeDirty(SHOW_INDEX);
                }
    };

    /**
     * Returns the polyline's positions.
     *
     * @memberof Polyline
     *
     * @exception {DeveloperError} This object was destroyed, i.e., destroy() was called.
     *
     * @see Polyline#setPositions
     */
    Polyline.prototype.getPositions = function() {
        return this._positions;
    };

    /**
    * Defines the positions of the polyline.
    *
    * @memberof Polyline
    *
    * @exception {DeveloperError} This object was destroyed, i.e., destroy() was called.
     *
    * @see Polyline#getPositions
    *
    * @example
    * polyline.setPositions(
    *   ellipsoid.toCartesians(new Cartographic3(...),
    *                          new Cartographic3(...),
    *                          new Cartographic3(...))
    * );
     */
    Polyline.prototype.setPositions = function(value) {
        var length = 0;
        if(value && typeof value !== 'undefined')
            length = value.length;
        if (this._positions.length !== length) {
            this._makeDirty(POSITION_SIZE_INDEX);
        }
        var positions = [];
        for ( var i = 0; i < length; ++i) {
            var position = value[i];
            positions.push(new Cartesian3(position.x, position.y, position.z));
        }
        this._positions = positions;
        this._makeDirty(POSITION_INDEX);
    };

    /**
     * Returns the color of the polyline.
     *
     * @memberof Polyline
     *
     * @exception {DeveloperError} This object was destroyed, i.e., destroy() was called.
     *
     * @return {Color}
     *
     * @see Polyline#setColor
     */
    Polyline.prototype.getColor = function() {
        return this._color;
    };

        /**
     * Sets the color of the polyline.
     *
     * @memberof Polyline
     *
     * @exception {DeveloperError} This object was destroyed, i.e., destroy() was called.
     *
     * @param {Color} value. The color of the polyline.
         *
     * @see Polyline#getColor
         */
    Polyline.prototype.setColor = function(value) {
        var c = this._color;

        if ((typeof value !== 'undefined') && ((c.red !== value.red) || (c.green !== value.green) || (c.blue !== value.blue) || (c.alpha !== value.alpha))) {
            this._color = new Color(value.red, value.green, value.blue, value.alpha);
            this._makeDirty(COLOR_INDEX);
            }
        };

<<<<<<< HEAD
        this._drawUniformsOne3D = combine([drawUniformsOne, {
            u_model : function() {
                return that._getModelMatrix(that._mode);
            }
        }], false, false);
        this._drawUniformsTwo3D = combine([drawUniformsTwo, {
            u_model : function() {
                return that._getModelMatrix(that._mode);
            }
        }], false, false);
        this._drawUniformsThree3D = combine([drawUniformsThree, {
            u_model : function() {
                return that._getModelMatrix(that._mode);
            }
        }], false, false);
        this._pickUniforms3D = combine([pickUniforms, {
            u_model : function() {
                return that._getModelMatrix(that._mode);
            }
        }], false, false);

        this._drawUniformsOne2D = combine([drawUniformsOne, {
            u_model : function() {
                return Matrix4.IDENTITY;
            }
        }], false, false);
        this._drawUniformsTwo2D = combine([drawUniformsTwo, {
            u_model : function() {
                return Matrix4.IDENTITY;
            }
        }], false, false);
        this._drawUniformsThree2D = combine([drawUniformsThree, {
            u_model : function() {
                return Matrix4.IDENTITY;
            }
        }], false, false);
        this._pickUniforms2D = combine([pickUniforms, {
            u_model : function() {
                return Matrix4.IDENTITY;
            }
        }], false, false);

        this._drawUniformsOne = undefined;
        this._drawUniformsTwo = undefined;
        this._drawUniformsThree = undefined;
        this._pickUniforms = undefined;

        this._positions = undefined;
        this._createVertexArray = false;

        this._vertices = new PositionVertices();
        this._pickId = undefined;

=======
>>>>>>> 318dc80a
        /**
         * <br /><br />
         * The actual width used is clamped to the minimum and maximum width supported by the WebGL implementation.
         * These can be queried with {@link Context#getMinimumAliasedLineWidth} and
         * {@link Context#getMaximumAliasedLineWidth}.
         *
         * @type Number
         *
    * @see Polyline#width
         * @see Context#getMinimumAliasedLineWidth
         * @see Context#getMaximumAliasedLineWidth
         *
         * @example
         * // 3 pixel total width, 1 pixel interior width
         * polyline.width = 1.0;
         * polyline.outlineWidth = 3.0;
         */
    Polyline.prototype.getWidth = function() {
        return this._width;
    };

        /**
         * <br /><br />
         * The actual width used is clamped to the minimum and maximum width supported by the WebGL implementation.
         * These can be queried with {@link Context#getMinimumAliasedLineWidth} and
         * {@link Context#getMaximumAliasedLineWidth}.
         *
         * @type Number
         *
         * @see Polyline#width
         * @see Context#getMinimumAliasedLineWidth
         * @see Context#getMaximumAliasedLineWidth
         *
         * @example
         * // 3 pixel total width, 1 pixel interior width
         * polyline.width = 1.0;
         * polyline.outlineWidth = 3.0;
         */
    Polyline.prototype.setWidth = function(value) {
        var width = this._width;

        if ((typeof value !== 'undefined') && (value !== width)) {
            this._width = value;
            this._makeDirty(WIDTH_INDEX);
        }
        };

        /**
    * <br /><br />
    * The actual width used is clamped to the minimum and maximum width supported by the WebGL implementation.
    * These can be queried with {@link Context#getMinimumAliasedLineWidth} and
    * {@link Context#getMaximumAliasedLineWidth}.
         *
    * @type Number
    *
    * @see Polyline#outlineWidth
    * @see Context#getMinimumAliasedLineWidth
    * @see Context#getMaximumAliasedLineWidth
     *
    * @example
    * // 3 pixel total width, 1 pixel interior width
    * polyline.width = 1.0;
    * polyline.outlineWidth = 3.0;
         */
    Polyline.prototype.getOutlineWidth = function() {
        return this._outlineWidth;
        };

        /**
    * <br /><br />
    * The actual width used is clamped to the minimum and maximum width supported by the WebGL implementation.
    * These can be queried with {@link Context#getMinimumAliasedLineWidth} and
    * {@link Context#getMaximumAliasedLineWidth}.
         *
    * @type Number
         *
    * @see Polyline#outlineWidth
    * @see Context#getMinimumAliasedLineWidth
    * @see Context#getMaximumAliasedLineWidth
         *
         * @example
    * // 3 pixel total width, 1 pixel interior width
    * polyline.width = 1.0;
    * polyline.outlineWidth = 3.0;
         */
    Polyline.prototype.setOutlineWidth = function(value) {
        var width = this._outlineWidth;

        if ((typeof value !== 'undefined') && (value !== width)) {
            this._outlineWidth = value;
            this._makeDirty(OUTLINE_WIDTH_INDEX);
            }
        };

        /**
     * Returns the outline color of the polyline.
     *
     * @memberof Polyline
     *
     * @exception {DeveloperError} This object was destroyed, i.e., destroy() was called.
     *
     * @return {Color}
     *
     * @see Polyline#setOutlineColor
     */
    Polyline.prototype.getOutlineColor = function() {
        return this._outlineColor;
    };

    /**
     * Returns the outline color of the polyline.
     *
     * @memberof Polyline
     *
     * @exception {DeveloperError} This object was destroyed, i.e., destroy() was called.
     *
     * @return {Color}
     *
     * @see Polyline#setOutlineColor
     */
    Polyline.prototype.setOutlineColor = function(value) {
        var c = this._outlineColor;

        if ((typeof value !== 'undefined') && ((c.red !== value.red) || (c.green !== value.green) || (c.blue !== value.blue) || (c.alpha !== value.alpha))) {
            this._outlineColor = new Color(value.red, value.green, value.blue, value.alpha);
            this._makeDirty(OUTLINE_COLOR_INDEX);
        }
    };

    Polyline.prototype.getPickId = function(context) {
        this._pickId = this._pickId || context.createPickId(this._pickIdThis || this);
        return this._pickId;
    };

    Polyline.prototype._clean = function() {
        this._dirty = false;
        var properties = this._propertiesChanged;
        for ( var k = 0; k < NUMBER_OF_PROPERTIES - 1; ++k) {
            properties[k] = 0;
        }
    };

    Polyline.prototype._getCollection = function() {
        return this._collection;
    };

    Polyline.prototype._getChangedProperties = function() {
        return this._propertiesChanged;
    };

    Polyline.prototype._makeDirty = function(propertyChanged) {
        ++this._propertiesChanged[propertyChanged];
        var c = this._collection;
        if (c) {
            c._updatePolyline(propertyChanged, this);
            this._dirty = true;
        }
    };

    Polyline.prototype._destroy = function() {
        this._pickId = this._pickId && this._pickId.destroy();
        this._collection = undefined;
    };

    return Polyline;
});<|MERGE_RESOLUTION|>--- conflicted
+++ resolved
@@ -168,62 +168,6 @@
             }
         };
 
-<<<<<<< HEAD
-        this._drawUniformsOne3D = combine([drawUniformsOne, {
-            u_model : function() {
-                return that._getModelMatrix(that._mode);
-            }
-        }], false, false);
-        this._drawUniformsTwo3D = combine([drawUniformsTwo, {
-            u_model : function() {
-                return that._getModelMatrix(that._mode);
-            }
-        }], false, false);
-        this._drawUniformsThree3D = combine([drawUniformsThree, {
-            u_model : function() {
-                return that._getModelMatrix(that._mode);
-            }
-        }], false, false);
-        this._pickUniforms3D = combine([pickUniforms, {
-            u_model : function() {
-                return that._getModelMatrix(that._mode);
-            }
-        }], false, false);
-
-        this._drawUniformsOne2D = combine([drawUniformsOne, {
-            u_model : function() {
-                return Matrix4.IDENTITY;
-            }
-        }], false, false);
-        this._drawUniformsTwo2D = combine([drawUniformsTwo, {
-            u_model : function() {
-                return Matrix4.IDENTITY;
-            }
-        }], false, false);
-        this._drawUniformsThree2D = combine([drawUniformsThree, {
-            u_model : function() {
-                return Matrix4.IDENTITY;
-            }
-        }], false, false);
-        this._pickUniforms2D = combine([pickUniforms, {
-            u_model : function() {
-                return Matrix4.IDENTITY;
-            }
-        }], false, false);
-
-        this._drawUniformsOne = undefined;
-        this._drawUniformsTwo = undefined;
-        this._drawUniformsThree = undefined;
-        this._pickUniforms = undefined;
-
-        this._positions = undefined;
-        this._createVertexArray = false;
-
-        this._vertices = new PositionVertices();
-        this._pickId = undefined;
-
-=======
->>>>>>> 318dc80a
         /**
          * <br /><br />
          * The actual width used is clamped to the minimum and maximum width supported by the WebGL implementation.
