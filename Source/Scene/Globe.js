--- conflicted
+++ resolved
@@ -629,19 +629,11 @@
 function createComparePickTileFunction(rayOrigin) {
   return function (a, b) {
     const aDist = BoundingSphere.distanceSquaredTo(
-<<<<<<< HEAD
       a.data.pickBoundingSphere,
       rayOrigin
     );
     const bDist = BoundingSphere.distanceSquaredTo(
       b.data.pickBoundingSphere,
-=======
-      a.pickBoundingSphere,
-      rayOrigin
-    );
-    const bDist = BoundingSphere.distanceSquaredTo(
-      b.pickBoundingSphere,
->>>>>>> 999ee4e6
       rayOrigin
     );
 
