--- conflicted
+++ resolved
@@ -1,305 +1,3 @@
-<<<<<<< HEAD
-import BoundingSphere from '../Core/BoundingSphere.js';
-import buildModuleUrl from '../Core/buildModuleUrl.js';
-import Cartesian3 from '../Core/Cartesian3.js';
-import Cartographic from '../Core/Cartographic.js';
-import defaultValue from '../Core/defaultValue.js';
-import defined from '../Core/defined.js';
-import destroyObject from '../Core/destroyObject.js';
-import DeveloperError from '../Core/DeveloperError.js';
-import Ellipsoid from '../Core/Ellipsoid.js';
-import EllipsoidTerrainProvider from '../Core/EllipsoidTerrainProvider.js';
-import Event from '../Core/Event.js';
-import ImagerySplitDirection from './ImagerySplitDirection.js';
-import IntersectionTests from '../Core/IntersectionTests.js';
-import Ray from '../Core/Ray.js';
-import Rectangle from '../Core/Rectangle.js';
-import Resource from '../Core/Resource.js';
-import ShaderSource from '../Renderer/ShaderSource.js';
-import Texture from '../Renderer/Texture.js';
-import GlobeFS from '../Shaders/GlobeFS.js';
-import GlobeVS from '../Shaders/GlobeVS.js';
-import GroundAtmosphere from '../Shaders/GroundAtmosphere.js';
-import when from '../ThirdParty/when.js';
-import GlobeSurfaceShaderSet from './GlobeSurfaceShaderSet.js';
-import GlobeSurfaceTileProvider from './GlobeSurfaceTileProvider.js';
-import ImageryLayerCollection from './ImageryLayerCollection.js';
-import QuadtreePrimitive from './QuadtreePrimitive.js';
-import SceneMode from './SceneMode.js';
-import ShadowMode from './ShadowMode.js';
-
-    /**
-     * The globe rendered in the scene, including its terrain ({@link Globe#terrainProvider})
-     * and imagery layers ({@link Globe#imageryLayers}).  Access the globe using {@link Scene#globe}.
-     *
-     * @alias Globe
-     * @constructor
-     *
-     * @param {Ellipsoid} [ellipsoid=Ellipsoid.WGS84] Determines the size and shape of the
-     * globe.
-     */
-    function Globe(ellipsoid) {
-        ellipsoid = defaultValue(ellipsoid, Ellipsoid.WGS84);
-        var terrainProvider = new EllipsoidTerrainProvider({
-            ellipsoid : ellipsoid
-        });
-        var imageryLayerCollection = new ImageryLayerCollection();
-
-        this._ellipsoid = ellipsoid;
-        this._imageryLayerCollection = imageryLayerCollection;
-
-        this._surfaceShaderSet = new GlobeSurfaceShaderSet();
-        this._material = undefined;
-
-        this._surface = new QuadtreePrimitive({
-            tileProvider : new GlobeSurfaceTileProvider({
-                terrainProvider : terrainProvider,
-                imageryLayers : imageryLayerCollection,
-                surfaceShaderSet : this._surfaceShaderSet
-            })
-        });
-
-        this._terrainProvider = terrainProvider;
-        this._terrainProviderChanged = new Event();
-
-        makeShadersDirty(this);
-
-        /**
-         * Determines if the globe will be shown.
-         *
-         * @type {Boolean}
-         * @default true
-         */
-        this.show = true;
-
-        this._oceanNormalMapResourceDirty = true;
-        this._oceanNormalMapResource = new Resource({
-            url: buildModuleUrl('Assets/Textures/waterNormalsSmall.jpg')
-        });
-
-        /**
-         * The maximum screen-space error used to drive level-of-detail refinement.  Higher
-         * values will provide better performance but lower visual quality.
-         *
-         * @type {Number}
-         * @default 2
-         */
-        this.maximumScreenSpaceError = 2;
-
-        /**
-         * The size of the terrain tile cache, expressed as a number of tiles.  Any additional
-         * tiles beyond this number will be freed, as long as they aren't needed for rendering
-         * this frame.  A larger number will consume more memory but will show detail faster
-         * when, for example, zooming out and then back in.
-         *
-         * @type {Number}
-         * @default 100
-         */
-        this.tileCacheSize = 100;
-
-        /**
-         * Gets or sets the number of loading descendant tiles that is considered "too many".
-         * If a tile has too many loading descendants, that tile will be loaded and rendered before any of
-         * its descendants are loaded and rendered. This means more feedback for the user that something
-         * is happening at the cost of a longer overall load time. Setting this to 0 will cause each
-         * tile level to be loaded successively, significantly increasing load time. Setting it to a large
-         * number (e.g. 1000) will minimize the number of tiles that are loaded but tend to make
-         * detail appear all at once after a long wait.
-         * @type {Number}
-         * @default 20
-         */
-        this.loadingDescendantLimit = 20;
-
-        /**
-         * Gets or sets a value indicating whether the ancestors of rendered tiles should be preloaded.
-         * Setting this to true optimizes the zoom-out experience and provides more detail in
-         * newly-exposed areas when panning. The down side is that it requires loading more tiles.
-         * @type {Boolean}
-         * @default true
-         */
-        this.preloadAncestors = true;
-
-        /**
-         * Gets or sets a value indicating whether the siblings of rendered tiles should be preloaded.
-         * Setting this to true causes tiles with the same parent as a rendered tile to be loaded, even
-         * if they are culled. Setting this to true may provide a better panning experience at the
-         * cost of loading more tiles.
-         * @type {Boolean}
-         * @default false
-         */
-        this.preloadSiblings = false;
-
-        /**
-         * The color to use to highlight terrain fill tiles. If undefined, fill tiles are not
-         * highlighted at all. The alpha value is used to alpha blend with the tile's
-         * actual color. Because terrain fill tiles do not represent the actual terrain surface,
-         * it may be useful in some applications to indicate visually that they are not to be trusted.
-         * @type {Color}
-         * @default undefined
-         */
-        this.fillHighlightColor = undefined;
-
-        /**
-         * Enable lighting the globe with the scene's light source.
-         *
-         * @type {Boolean}
-         * @default false
-         */
-        this.enableLighting = false;
-
-        /**
-         * Enable dynamic lighting effects on atmosphere and fog. This only takes effect
-         * when <code>enableLighting</code> is <code>true</code>.
-         *
-         * @type {Boolean}
-         * @default true
-         */
-        this.dynamicAtmosphereLighting = true;
-
-        /**
-         * Whether dynamic atmosphere lighting uses the sun direction instead of the scene's
-         * light direction. This only takes effect when <code>enableLighting</code> and
-         * <code>dynamicAtmosphereLighting</code> are <code>true</code>.
-         *
-         * @type {Boolean}
-         * @default false
-         */
-        this.dynamicAtmosphereLightingFromSun = false;
-
-        /**
-         * Enable the ground atmosphere, which is drawn over the globe when viewed from a distance between <code>lightingFadeInDistance</code> and <code>lightingFadeOutDistance</code>.
-         *
-         * @demo {@link https://sandcastle.cesium.com/index.html?src=Ground%20Atmosphere.html|Ground atmosphere demo in Sandcastle}
-         *
-         * @type {Boolean}
-         * @default true
-         */
-        this.showGroundAtmosphere = true;
-
-        /**
-         * The distance where everything becomes lit. This only takes effect
-         * when <code>enableLighting</code> or <code>showGroundAtmosphere</code> is <code>true</code>.
-         *
-         * @type {Number}
-         * @default 10000000.0
-         */
-        this.lightingFadeOutDistance = 1.0e7;
-
-        /**
-         * The distance where lighting resumes. This only takes effect
-         * when <code>enableLighting</code> or <code>showGroundAtmosphere</code> is <code>true</code>.
-         *
-         * @type {Number}
-         * @default 20000000.0
-         */
-        this.lightingFadeInDistance = 2.0e7;
-
-        /**
-         * The distance where the darkness of night from the ground atmosphere fades out to a lit ground atmosphere.
-         * This only takes effect when <code>showGroundAtmosphere</code>, <code>enableLighting</code>, and
-         * <code>dynamicAtmosphereLighting</code> are <code>true</code>.
-         *
-         * @type {Number}
-         * @default 10000000.0
-         */
-        this.nightFadeOutDistance = 1.0e7;
-
-        /**
-         * The distance where the darkness of night from the ground atmosphere fades in to an unlit ground atmosphere.
-         * This only takes effect when <code>showGroundAtmosphere</code>, <code>enableLighting</code>, and
-         * <code>dynamicAtmosphereLighting</code> are <code>true</code>.
-         *
-         * @type {Number}
-         * @default 50000000.0
-         */
-        this.nightFadeInDistance = 5.0e7;
-
-        /**
-         * True if an animated wave effect should be shown in areas of the globe
-         * covered by water; otherwise, false.  This property is ignored if the
-         * <code>terrainProvider</code> does not provide a water mask.
-         *
-         * @type {Boolean}
-         * @default true
-         */
-        this.showWaterEffect = true;
-
-        /**
-         * True if primitives such as billboards, polylines, labels, etc. should be depth-tested
-         * against the terrain surface, or false if such primitives should always be drawn on top
-         * of terrain unless they're on the opposite side of the globe.  The disadvantage of depth
-         * testing primitives against terrain is that slight numerical noise or terrain level-of-detail
-         * switched can sometimes make a primitive that should be on the surface disappear underneath it.
-         *
-         * @type {Boolean}
-         * @default false
-         *
-         */
-        this.depthTestAgainstTerrain = false;
-
-        /**
-         * Determines whether the globe casts or receives shadows from light sources. Setting the globe
-         * to cast shadows may impact performance since the terrain is rendered again from the light's perspective.
-         * Currently only terrain that is in view casts shadows. By default the globe does not cast shadows.
-         *
-         * @type {ShadowMode}
-         * @default ShadowMode.RECEIVE_ONLY
-         */
-        this.shadows = ShadowMode.RECEIVE_ONLY;
-
-        /**
-         * The {@link ImagerySplitDirection} to apply, showing the terrain only on
-         * the left or right of the splitter control.
-         *
-         * @type {ImagerySplitDirection}
-         * @default {@link ImagerySplitDirection.NONE}
-         */
-        this.splitDirection = ImagerySplitDirection.NONE;
-
-        /**
-         * The hue shift to apply to the atmosphere. Defaults to 0.0 (no shift).
-         * A hue shift of 1.0 indicates a complete rotation of the hues available.
-         * @type {Number}
-         * @default 0.0
-         */
-        this.atmosphereHueShift = 0.0;
-
-        /**
-         * The saturation shift to apply to the atmosphere. Defaults to 0.0 (no shift).
-         * A saturation shift of -1.0 is monochrome.
-         * @type {Number}
-         * @default 0.0
-         */
-        this.atmosphereSaturationShift = 0.0;
-
-        /**
-         * The brightness shift to apply to the atmosphere. Defaults to 0.0 (no shift).
-         * A brightness shift of -1.0 is complete darkness, which will let space show through.
-         * @type {Number}
-         * @default 0.0
-         */
-        this.atmosphereBrightnessShift = 0.0;
-
-        /**
-         * Whether to show terrain skirts. Terrain skirts are geometry extending downwards from a tile's edges used to hide seams between neighboring tiles.
-         * It may be desirable to hide terrain skirts if terrain is translucent or when viewing terrain from below the surface.
-         *
-         * @type {Boolean}
-         * @default true
-         */
-        this.showSkirts = true;
-
-        /**
-         * Whether to cull back-facing terrain. Set this to false when viewing terrain from below the surface.
-         *
-         * @type {Boolean}
-         * @default true
-         */
-        this.backFaceCulling = true;
-
-        this._oceanNormalMap = undefined;
-        this._zoomedOutOceanSpecularIntensity = undefined;
-=======
 import BoundingSphere from "../Core/BoundingSphere.js";
 import buildModuleUrl from "../Core/buildModuleUrl.js";
 import Cartesian3 from "../Core/Cartesian3.js";
@@ -311,6 +9,7 @@
 import Ellipsoid from "../Core/Ellipsoid.js";
 import EllipsoidTerrainProvider from "../Core/EllipsoidTerrainProvider.js";
 import Event from "../Core/Event.js";
+import ImagerySplitDirection from "./ImagerySplitDirection.js";
 import IntersectionTests from "../Core/IntersectionTests.js";
 import Ray from "../Core/Ray.js";
 import Rectangle from "../Core/Rectangle.js";
@@ -548,6 +247,15 @@
   this.shadows = ShadowMode.RECEIVE_ONLY;
 
   /**
+   * The {@link ImagerySplitDirection} to apply, showing the terrain only on
+   * the left or right of the splitter control.
+   *
+   * @type {ImagerySplitDirection}
+   * @default {@link ImagerySplitDirection.NONE}
+   */
+  this.splitDirection = ImagerySplitDirection.NONE;
+
+  /**
    * The hue shift to apply to the atmosphere. Defaults to 0.0 (no shift).
    * A hue shift of 1.0 indicates a complete rotation of the hues available.
    * @type {Number}
@@ -809,11 +517,11 @@
 function createComparePickTileFunction(rayOrigin) {
   return function (a, b) {
     var aDist = BoundingSphere.distanceSquaredTo(
-      a.pickBoundingSphere,
+      a.data.pickBoundingSphere,
       rayOrigin
     );
     var bDist = BoundingSphere.distanceSquaredTo(
-      b.pickBoundingSphere,
+      b.data.pickBoundingSphere,
       rayOrigin
     );
 
@@ -865,7 +573,6 @@
 
     if (!defined(surfaceTile)) {
       continue;
->>>>>>> 2fd0e8f7
     }
 
     var boundingVolume = surfaceTile.pickBoundingSphere;
@@ -893,392 +600,13 @@
       continue;
     }
 
-<<<<<<< HEAD
-    function createComparePickTileFunction(rayOrigin) {
-        return function(a, b) {
-            var aDist = BoundingSphere.distanceSquaredTo(a.data.pickBoundingSphere, rayOrigin);
-            var bDist = BoundingSphere.distanceSquaredTo(b.data.pickBoundingSphere, rayOrigin);
-
-            return aDist - bDist;
-        };
-    }
-
-    var scratchArray = [];
-    var scratchSphereIntersectionResult = {
-        start : 0.0,
-        stop : 0.0
-    };
-
-    /**
-     * Find an intersection between a ray and the globe surface that was rendered. The ray must be given in world coordinates.
-     *
-     * @param {Ray} ray The ray to test for intersection.
-     * @param {Scene} scene The scene.
-     * @param {Cartesian3} [result] The object onto which to store the result.
-     * @returns {Cartesian3|undefined} The intersection or <code>undefined</code> if none was found.  The returned position is in projected coordinates for 2D and Columbus View.
-     *
-     * @private
-     */
-    Globe.prototype.pickWorldCoordinates = function(ray, scene, result) {
-        //>>includeStart('debug', pragmas.debug);
-        if (!defined(ray)) {
-            throw new DeveloperError('ray is required');
-        }
-        if (!defined(scene)) {
-            throw new DeveloperError('scene is required');
-        }
-        //>>includeEnd('debug');
-
-        var mode = scene.mode;
-        var projection = scene.mapProjection;
-
-        var sphereIntersections = scratchArray;
-        sphereIntersections.length = 0;
-
-        var tilesToRender = this._surface._tilesToRender;
-        var length = tilesToRender.length;
-
-        var tile;
-        var i;
-
-        for (i = 0; i < length; ++i) {
-            tile = tilesToRender[i];
-            var surfaceTile = tile.data;
-
-            if (!defined(surfaceTile)) {
-                continue;
-            }
-
-            var boundingVolume = surfaceTile.pickBoundingSphere;
-            if (mode !== SceneMode.SCENE3D) {
-                surfaceTile.pickBoundingSphere = boundingVolume = BoundingSphere.fromRectangleWithHeights2D(tile.rectangle, projection, surfaceTile.tileBoundingRegion.minimumHeight, surfaceTile.tileBoundingRegion.maximumHeight, boundingVolume);
-                Cartesian3.fromElements(boundingVolume.center.z, boundingVolume.center.x, boundingVolume.center.y, boundingVolume.center);
-            } else if (defined(surfaceTile.renderedMesh)) {
-                BoundingSphere.clone(surfaceTile.renderedMesh.boundingSphere3D, boundingVolume);
-            } else {
-                // So wait how did we render this thing then? It shouldn't be possible to get here.
-                continue;
-            }
-
-            var boundingSphereIntersection = IntersectionTests.raySphere(ray, boundingVolume, scratchSphereIntersectionResult);
-            if (defined(boundingSphereIntersection)) {
-                sphereIntersections.push(tile);
-            }
-        }
-
-        sphereIntersections.sort(createComparePickTileFunction(ray.origin));
-
-        var intersection;
-        length = sphereIntersections.length;
-        for (i = 0; i < length; ++i) {
-            intersection = sphereIntersections[i].data.pick(ray, scene.mode, scene.mapProjection, true, result);
-            if (defined(intersection)) {
-                break;
-            }
-        }
-
-        return intersection;
-    };
-
-    /**
-     * Find an intersection between a ray and the globe surface that was rendered. The ray must be given in world coordinates.
-     *
-     * @param {Ray} ray The ray to test for intersection.
-     * @param {Scene} scene The scene.
-     * @param {Cartesian3} [result] The object onto which to store the result.
-     * @returns {IntersectedTriangle|undefined} The intersection or <code>undefined</code> if none was found.
-     *
-     * @example
-     * // find intersection of ray through a pixel and the globe
-     * var ray = scene.camera.getPickRay(windowCoordinates);
-     * var intersection = globe.pick(ray, scene);
-     */
-    Globe.prototype.pickTriangle = function(ray, scene, result) {
-        //>>includeStart('debug', pragmas.debug);
-        if (!defined(ray)) {
-            throw new DeveloperError('ray is required');
-        }
-        if (!defined(scene)) {
-            throw new DeveloperError('scene is required');
-        }
-        //>>includeEnd('debug');
-
-        var mode = scene.mode;
-        var projection = scene.mapProjection;
-
-        var sphereIntersections = scratchArray;
-        sphereIntersections.length = 0;
-
-        var tilesToRender = this._surface._tilesToRender;
-        var length = tilesToRender.length;
-
-        var tile;
-        var i;
-
-        for (i = 0; i < length; ++i) {
-            tile = tilesToRender[i];
-            var surfaceTile = tile.data;
-
-            if (!defined(surfaceTile)) {
-                continue;
-            }
-
-            var boundingVolume = surfaceTile.pickBoundingSphere;
-            if (mode !== SceneMode.SCENE3D) {
-                BoundingSphere.fromRectangleWithHeights2D(tile.rectangle, projection, surfaceTile.minimumHeight, surfaceTile.maximumHeight, boundingVolume);
-                Cartesian3.fromElements(boundingVolume.center.z, boundingVolume.center.x, boundingVolume.center.y, boundingVolume.center);
-            } else {
-                BoundingSphere.clone(surfaceTile.boundingSphere3D, boundingVolume);
-            }
-
-            var boundingSphereIntersection = IntersectionTests.raySphere(ray, boundingVolume, scratchSphereIntersectionResult);
-            if (defined(boundingSphereIntersection)) {
-                sphereIntersections.push(tile);
-            }
-        }
-
-        sphereIntersections.sort(createComparePickTileFunction(ray.origin));
-
-        var intersection;
-        length = sphereIntersections.length;
-        for (i = 0; i < length; ++i) {
-            intersection = sphereIntersections[i].data.pickTriangle(ray, scene.mode, scene.mapProjection, true, result);
-            if (defined(intersection)) {
-                intersection.tile = sphereIntersections[i];
-                break;
-            }
-        }
-
-        return intersection;
-    };
-
-    var cartoScratch = new Cartographic();
-    /**
-     * Find an intersection between a ray and the globe surface that was rendered. The ray must be given in world coordinates.
-     *
-     * @param {Ray} ray The ray to test for intersection.
-     * @param {Scene} scene The scene.
-     * @param {Cartesian3} [result] The object onto which to store the result.
-     * @returns {Cartesian3|undefined} The intersection or <code>undefined</code> if none was found.
-     *
-     * @example
-     * // find intersection of ray through a pixel and the globe
-     * var ray = viewer.camera.getPickRay(windowCoordinates);
-     * var intersection = globe.pick(ray, scene);
-     */
-    Globe.prototype.pick = function(ray, scene, result) {
-        result = this.pickWorldCoordinates(ray, scene, result);
-        if (defined(result) && scene.mode !== SceneMode.SCENE3D) {
-            result = Cartesian3.fromElements(result.y, result.z, result.x, result);
-            var carto = scene.mapProjection.unproject(result, cartoScratch);
-            result = scene.globe.ellipsoid.cartographicToCartesian(carto, result);
-        }
-
-        return result;
-    };
-
-    var scratchGetHeightCartesian = new Cartesian3();
-    var scratchGetHeightIntersection = new Cartesian3();
-    var scratchGetHeightCartographic = new Cartographic();
-    var scratchGetHeightRay = new Ray();
-
-    function tileIfContainsCartographic(tile, cartographic) {
-        return defined(tile) && Rectangle.contains(tile.rectangle, cartographic) ? tile : undefined;
-    }
-
-    /**
-     * Get the height of the surface at a given cartographic.
-     *
-     * @param {Cartographic} cartographic The cartographic for which to find the height.
-     * @returns {Number|undefined} The height of the cartographic or undefined if it could not be found.
-     */
-    Globe.prototype.getHeight = function(cartographic) {
-        //>>includeStart('debug', pragmas.debug);
-        if (!defined(cartographic)) {
-            throw new DeveloperError('cartographic is required');
-        }
-        //>>includeEnd('debug');
-
-        var levelZeroTiles = this._surface._levelZeroTiles;
-        if (!defined(levelZeroTiles)) {
-            return;
-        }
-
-        var tile;
-        var i;
-
-        var length = levelZeroTiles.length;
-        for (i = 0; i < length; ++i) {
-            tile = levelZeroTiles[i];
-            if (Rectangle.contains(tile.rectangle, cartographic)) {
-                break;
-            }
-        }
-
-        if (i >= length) {
-            return undefined;
-        }
-
-        var tileWithMesh = tile;
-
-        while (defined(tile)) {
-            tile = tileIfContainsCartographic(tile._southwestChild, cartographic) ||
-                   tileIfContainsCartographic(tile._southeastChild, cartographic) ||
-                   tileIfContainsCartographic(tile._northwestChild, cartographic) ||
-                   tile._northeastChild;
-
-            if (defined(tile) && defined(tile.data) && defined(tile.data.renderedMesh)) {
-                tileWithMesh = tile;
-            }
-        }
-
-        tile = tileWithMesh;
-
-        // This tile was either rendered or culled.
-        // It is sometimes useful to get a height from a culled tile,
-        // e.g. when we're getting a height in order to place a billboard
-        // on terrain, and the camera is looking at that same billboard.
-        // The culled tile must have a valid mesh, though.
-        if (!defined(tile) || !defined(tile.data) || !defined(tile.data.renderedMesh)) {
-            // Tile was not rendered (culled).
-            return undefined;
-        }
-
-        var ellipsoid = this._surface._tileProvider.tilingScheme.ellipsoid;
-
-        //cartesian has to be on the ellipsoid surface for `ellipsoid.geodeticSurfaceNormal`
-        var cartesian = Cartesian3.fromRadians(cartographic.longitude, cartographic.latitude, 0.0, ellipsoid, scratchGetHeightCartesian);
-
-        var ray = scratchGetHeightRay;
-        var surfaceNormal = ellipsoid.geodeticSurfaceNormal(cartesian, ray.direction);
-
-        // Try to find the intersection point between the surface normal and z-axis.
-        // minimum height (-11500.0) for the terrain set, need to get this information from the terrain provider
-        var rayOrigin = ellipsoid.getSurfaceNormalIntersectionWithZAxis(cartesian, 11500.0, ray.origin);
-
-        // Theoretically, not with Earth datums, the intersection point can be outside the ellipsoid
-        if (!defined(rayOrigin)) {
-            // intersection point is outside the ellipsoid, try other value
-            // minimum height (-11500.0) for the terrain set, need to get this information from the terrain provider
-            var minimumHeight;
-            if (defined(tile.data.tileBoundingRegion)) {
-                minimumHeight = tile.data.tileBoundingRegion.minimumHeight;
-            }
-            var magnitude = Math.min(defaultValue(minimumHeight, 0.0), -11500.0);
-
-            // multiply by the *positive* value of the magnitude
-            var vectorToMinimumPoint = Cartesian3.multiplyByScalar(surfaceNormal, Math.abs(magnitude) + 1, scratchGetHeightIntersection);
-            Cartesian3.subtract(cartesian, vectorToMinimumPoint, ray.origin);
-        }
-
-        var intersection = tile.data.pick(ray, undefined, undefined, false, scratchGetHeightIntersection);
-        if (!defined(intersection)) {
-            return undefined;
-        }
-
-        return ellipsoid.cartesianToCartographic(intersection, scratchGetHeightCartographic).height;
-    };
-
-    /**
-     * @private
-     */
-    Globe.prototype.update = function(frameState) {
-        if (!this.show) {
-            return;
-        }
-
-        if (frameState.passes.render) {
-            this._surface.update(frameState);
-        }
-    };
-
-    /**
-     * @private
-     */
-    Globe.prototype.beginFrame = function(frameState) {
-        var surface = this._surface;
-        var tileProvider = surface.tileProvider;
-        var terrainProvider = this.terrainProvider;
-        var hasWaterMask = this.showWaterEffect && terrainProvider.ready && terrainProvider.hasWaterMask;
-
-        if (hasWaterMask && this._oceanNormalMapResourceDirty) {
-            // url changed, load new normal map asynchronously
-            this._oceanNormalMapResourceDirty = false;
-            var oceanNormalMapResource = this._oceanNormalMapResource;
-            var oceanNormalMapUrl =  oceanNormalMapResource.url;
-            if (defined(oceanNormalMapUrl)) {
-                var that = this;
-                when(oceanNormalMapResource.fetchImage(), function(image) {
-                    if (oceanNormalMapUrl !== that._oceanNormalMapResource.url) {
-                        // url changed while we were loading
-                        return;
-                    }
-
-                    that._oceanNormalMap = that._oceanNormalMap && that._oceanNormalMap.destroy();
-                    that._oceanNormalMap = new Texture({
-                        context : frameState.context,
-                        source : image
-                    });
-                });
-            } else {
-                this._oceanNormalMap = this._oceanNormalMap && this._oceanNormalMap.destroy();
-            }
-        }
-
-        var pass = frameState.passes;
-        var mode = frameState.mode;
-
-        if (pass.render) {
-            if (this.showGroundAtmosphere) {
-                this._zoomedOutOceanSpecularIntensity = 0.4;
-            } else {
-                this._zoomedOutOceanSpecularIntensity = 0.5;
-            }
-
-            surface.maximumScreenSpaceError = this.maximumScreenSpaceError;
-            surface.tileCacheSize = this.tileCacheSize;
-            surface.loadingDescendantLimit = this.loadingDescendantLimit;
-            surface.preloadAncestors = this.preloadAncestors;
-            surface.preloadSiblings = this.preloadSiblings;
-
-            tileProvider.terrainProvider = this.terrainProvider;
-            tileProvider.lightingFadeOutDistance = this.lightingFadeOutDistance;
-            tileProvider.lightingFadeInDistance = this.lightingFadeInDistance;
-            tileProvider.nightFadeOutDistance = this.nightFadeOutDistance;
-            tileProvider.nightFadeInDistance = this.nightFadeInDistance;
-            tileProvider.zoomedOutOceanSpecularIntensity = mode === SceneMode.SCENE3D ? this._zoomedOutOceanSpecularIntensity : 0.0;
-            tileProvider.hasWaterMask = hasWaterMask;
-            tileProvider.oceanNormalMap = this._oceanNormalMap;
-            tileProvider.enableLighting = this.enableLighting;
-            tileProvider.dynamicAtmosphereLighting = this.dynamicAtmosphereLighting;
-            tileProvider.dynamicAtmosphereLightingFromSun = this.dynamicAtmosphereLightingFromSun;
-            tileProvider.showGroundAtmosphere = this.showGroundAtmosphere;
-            tileProvider.shadows = this.shadows;
-            tileProvider.splitDirection = this.splitDirection;
-            tileProvider.hueShift = this.atmosphereHueShift;
-            tileProvider.saturationShift = this.atmosphereSaturationShift;
-            tileProvider.brightnessShift = this.atmosphereBrightnessShift;
-            tileProvider.fillHighlightColor = this.fillHighlightColor;
-            tileProvider.showSkirts = this.showSkirts;
-            tileProvider.backFaceCulling = this.backFaceCulling;
-            surface.beginFrame(frameState);
-        }
-    };
-
-    /**
-     * @private
-     */
-    Globe.prototype.render = function(frameState) {
-        if (!this.show) {
-            return;
-=======
     var boundingSphereIntersection = IntersectionTests.raySphere(
       ray,
       boundingVolume,
       scratchSphereIntersectionResult
     );
     if (defined(boundingSphereIntersection)) {
-      sphereIntersections.push(surfaceTile);
+      sphereIntersections.push(tile);
     }
   }
 
@@ -1287,7 +615,7 @@
   var intersection;
   length = sphereIntersections.length;
   for (i = 0; i < length; ++i) {
-    intersection = sphereIntersections[i].pick(
+    intersection = sphereIntersections[i].data.pick(
       ray,
       scene.mode,
       scene.mapProjection,
@@ -1295,6 +623,99 @@
       result
     );
     if (defined(intersection)) {
+      break;
+    }
+  }
+
+  return intersection;
+};
+
+/**
+ * Find an intersection between a ray and the globe surface that was rendered. The ray must be given in world coordinates.
+ *
+ * @param {Ray} ray The ray to test for intersection.
+ * @param {Scene} scene The scene.
+ * @param {Cartesian3} [result] The object onto which to store the result.
+ * @returns {IntersectedTriangle|undefined} The intersection or <code>undefined</code> if none was found.
+ *
+ * @example
+ * // find intersection of ray through a pixel and the globe
+ * var ray = scene.camera.getPickRay(windowCoordinates);
+ * var intersection = globe.pick(ray, scene);
+ */
+Globe.prototype.pickTriangle = function (ray, scene, result) {
+  //>>includeStart('debug', pragmas.debug);
+  if (!defined(ray)) {
+    throw new DeveloperError("ray is required");
+  }
+  if (!defined(scene)) {
+    throw new DeveloperError("scene is required");
+  }
+  //>>includeEnd('debug');
+
+  var mode = scene.mode;
+  var projection = scene.mapProjection;
+
+  var sphereIntersections = scratchArray;
+  sphereIntersections.length = 0;
+
+  var tilesToRender = this._surface._tilesToRender;
+  var length = tilesToRender.length;
+
+  var tile;
+  var i;
+
+  for (i = 0; i < length; ++i) {
+    tile = tilesToRender[i];
+    var surfaceTile = tile.data;
+
+    if (!defined(surfaceTile)) {
+      continue;
+    }
+
+    var boundingVolume = surfaceTile.pickBoundingSphere;
+    if (mode !== SceneMode.SCENE3D) {
+      BoundingSphere.fromRectangleWithHeights2D(
+        tile.rectangle,
+        projection,
+        surfaceTile.minimumHeight,
+        surfaceTile.maximumHeight,
+        boundingVolume
+      );
+      Cartesian3.fromElements(
+        boundingVolume.center.z,
+        boundingVolume.center.x,
+        boundingVolume.center.y,
+        boundingVolume.center
+      );
+    } else {
+      BoundingSphere.clone(surfaceTile.boundingSphere3D, boundingVolume);
+    }
+
+    var boundingSphereIntersection = IntersectionTests.raySphere(
+      ray,
+      boundingVolume,
+      scratchSphereIntersectionResult
+    );
+    if (defined(boundingSphereIntersection)) {
+      sphereIntersections.push(tile);
+    }
+  }
+
+  sphereIntersections.sort(createComparePickTileFunction(ray.origin));
+
+  var intersection;
+  length = sphereIntersections.length;
+  for (i = 0; i < length; ++i) {
+    intersection = sphereIntersections[i].data.pickTriangle(
+      ray,
+      scene.mode,
+      scene.mapProjection,
+      true,
+      result
+    );
+    if (defined(intersection)) {
+      intersection.tile = sphereIntersections[i];
       break;
     }
   }
@@ -1499,7 +920,6 @@
         if (oceanNormalMapUrl !== that._oceanNormalMapResource.url) {
           // url changed while we were loading
           return;
->>>>>>> 2fd0e8f7
         }
 
         that._oceanNormalMap =
@@ -1545,6 +965,7 @@
     tileProvider.dynamicAtmosphereLightingFromSun = this.dynamicAtmosphereLightingFromSun;
     tileProvider.showGroundAtmosphere = this.showGroundAtmosphere;
     tileProvider.shadows = this.shadows;
+    tileProvider.splitDirection = this.splitDirection;
     tileProvider.hueShift = this.atmosphereHueShift;
     tileProvider.saturationShift = this.atmosphereSaturationShift;
     tileProvider.brightnessShift = this.atmosphereBrightnessShift;
