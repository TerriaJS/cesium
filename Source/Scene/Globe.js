<<<<<<< HEAD
define([
        '../Core/BoundingSphere',
        '../Core/buildModuleUrl',
        '../Core/Cartesian3',
        '../Core/Cartographic',
        '../Core/defaultValue',
        '../Core/defined',
        '../Core/defineProperties',
        '../Core/destroyObject',
        '../Core/DeveloperError',
        '../Core/Ellipsoid',
        '../Core/EllipsoidTerrainProvider',
        '../Core/Event',
        '../Core/IntersectionTests',
        '../Core/Ray',
        '../Core/Rectangle',
        '../Core/Resource',
        '../Renderer/ShaderSource',
        '../Renderer/Texture',
        '../Shaders/GlobeFS',
        '../Shaders/GlobeVS',
        '../Shaders/GroundAtmosphere',
        '../ThirdParty/when',
        './GlobeSurfaceShaderSet',
        './GlobeSurfaceTileProvider',
        './ImageryLayerCollection',
        './ImagerySplitDirection',
        './QuadtreePrimitive',
        './SceneMode',
        './ShadowMode',
        './TileSelectionResult'
    ], function(
        BoundingSphere,
        buildModuleUrl,
        Cartesian3,
        Cartographic,
        defaultValue,
        defined,
        defineProperties,
        destroyObject,
        DeveloperError,
        Ellipsoid,
        EllipsoidTerrainProvider,
        Event,
        IntersectionTests,
        Ray,
        Rectangle,
        Resource,
        ShaderSource,
        Texture,
        GlobeFS,
        GlobeVS,
        GroundAtmosphere,
        when,
        GlobeSurfaceShaderSet,
        GlobeSurfaceTileProvider,
        ImageryLayerCollection,
        ImagerySplitDirection,
        QuadtreePrimitive,
        SceneMode,
        ShadowMode,
        TileSelectionResult) {
    'use strict';
=======
import BoundingSphere from '../Core/BoundingSphere.js';
import buildModuleUrl from '../Core/buildModuleUrl.js';
import Cartesian3 from '../Core/Cartesian3.js';
import Cartographic from '../Core/Cartographic.js';
import defaultValue from '../Core/defaultValue.js';
import defined from '../Core/defined.js';
import defineProperties from '../Core/defineProperties.js';
import destroyObject from '../Core/destroyObject.js';
import DeveloperError from '../Core/DeveloperError.js';
import Ellipsoid from '../Core/Ellipsoid.js';
import EllipsoidTerrainProvider from '../Core/EllipsoidTerrainProvider.js';
import Event from '../Core/Event.js';
import IntersectionTests from '../Core/IntersectionTests.js';
import Ray from '../Core/Ray.js';
import Rectangle from '../Core/Rectangle.js';
import Resource from '../Core/Resource.js';
import ShaderSource from '../Renderer/ShaderSource.js';
import Texture from '../Renderer/Texture.js';
import GlobeFS from '../Shaders/GlobeFS.js';
import GlobeVS from '../Shaders/GlobeVS.js';
import GroundAtmosphere from '../Shaders/GroundAtmosphere.js';
import when from '../ThirdParty/when.js';
import GlobeSurfaceShaderSet from './GlobeSurfaceShaderSet.js';
import GlobeSurfaceTileProvider from './GlobeSurfaceTileProvider.js';
import ImageryLayerCollection from './ImageryLayerCollection.js';
import QuadtreePrimitive from './QuadtreePrimitive.js';
import SceneMode from './SceneMode.js';
import ShadowMode from './ShadowMode.js';
import TileSelectionResult from './TileSelectionResult.js';
>>>>>>> 9267fc75

    /**
     * The globe rendered in the scene, including its terrain ({@link Globe#terrainProvider})
     * and imagery layers ({@link Globe#imageryLayers}).  Access the globe using {@link Scene#globe}.
     *
     * @alias Globe
     * @constructor
     *
     * @param {Ellipsoid} [ellipsoid=Ellipsoid.WGS84] Determines the size and shape of the
     * globe.
     */
    function Globe(ellipsoid) {
        ellipsoid = defaultValue(ellipsoid, Ellipsoid.WGS84);
        var terrainProvider = new EllipsoidTerrainProvider({
            ellipsoid : ellipsoid
        });
        var imageryLayerCollection = new ImageryLayerCollection();

        this._ellipsoid = ellipsoid;
        this._imageryLayerCollection = imageryLayerCollection;

        this._surfaceShaderSet = new GlobeSurfaceShaderSet();
        this._material = undefined;

        this._surface = new QuadtreePrimitive({
            tileProvider : new GlobeSurfaceTileProvider({
                terrainProvider : terrainProvider,
                imageryLayers : imageryLayerCollection,
                surfaceShaderSet : this._surfaceShaderSet
            })
        });

        this._terrainProvider = terrainProvider;
        this._terrainProviderChanged = new Event();

        makeShadersDirty(this);

        /**
         * Determines if the globe will be shown.
         *
         * @type {Boolean}
         * @default true
         */
        this.show = true;

        this._oceanNormalMapResourceDirty = true;
        this._oceanNormalMapResource = new Resource({
            url: buildModuleUrl('Assets/Textures/waterNormalsSmall.jpg')
        });

        /**
         * The maximum screen-space error used to drive level-of-detail refinement.  Higher
         * values will provide better performance but lower visual quality.
         *
         * @type {Number}
         * @default 2
         */
        this.maximumScreenSpaceError = 2;

        /**
         * The size of the terrain tile cache, expressed as a number of tiles.  Any additional
         * tiles beyond this number will be freed, as long as they aren't needed for rendering
         * this frame.  A larger number will consume more memory but will show detail faster
         * when, for example, zooming out and then back in.
         *
         * @type {Number}
         * @default 100
         */
        this.tileCacheSize = 100;

        /**
         * Gets or sets the number of loading descendant tiles that is considered "too many".
         * If a tile has too many loading descendants, that tile will be loaded and rendered before any of
         * its descendants are loaded and rendered. This means more feedback for the user that something
         * is happening at the cost of a longer overall load time. Setting this to 0 will cause each
         * tile level to be loaded successively, significantly increasing load time. Setting it to a large
         * number (e.g. 1000) will minimize the number of tiles that are loaded but tend to make
         * detail appear all at once after a long wait.
         * @type {Number}
         * @default 20
         */
        this.loadingDescendantLimit = 20;

        /**
         * Gets or sets a value indicating whether the ancestors of rendered tiles should be preloaded.
         * Setting this to true optimizes the zoom-out experience and provides more detail in
         * newly-exposed areas when panning. The down side is that it requires loading more tiles.
         * @type {Boolean}
         * @default true
         */
        this.preloadAncestors = true;

        /**
         * Gets or sets a value indicating whether the siblings of rendered tiles should be preloaded.
         * Setting this to true causes tiles with the same parent as a rendered tile to be loaded, even
         * if they are culled. Setting this to true may provide a better panning experience at the
         * cost of loading more tiles.
         * @type {Boolean}
         * @default false
         */
        this.preloadSiblings = false;

        /**
         * The color to use to highlight terrain fill tiles. If undefined, fill tiles are not
         * highlighted at all. The alpha value is used to alpha blend with the tile's
         * actual color. Because terrain fill tiles do not represent the actual terrain surface,
         * it may be useful in some applications to indicate visually that they are not to be trusted.
         * @type {Color}
         * @default undefined
         */
        this.fillHighlightColor = undefined;

        /**
         * Enable lighting the globe with the sun as a light source.
         *
         * @type {Boolean}
         * @default false
         */
        this.enableLighting = false;

        /**
         * Enable the ground atmosphere, which is drawn over the globe when viewed from a distance between <code>lightingFadeInDistance</code> and <code>lightingFadeOutDistance</code>.
         *
         * @demo {@link https://cesiumjs.org/Cesium/Apps/Sandcastle/index.html?src=Ground%20Atmosphere.html|Ground atmosphere demo in Sandcastle}
         *
         * @type {Boolean}
         * @default true
         */
        this.showGroundAtmosphere = true;

        /**
         * The distance where everything becomes lit. This only takes effect
         * when <code>enableLighting</code> or <code>showGroundAtmosphere</code> is <code>true</code>.
         *
         * @type {Number}
         * @default 10000000.0
         */
        this.lightingFadeOutDistance = 1.0e7;

        /**
         * The distance where lighting resumes. This only takes effect
         * when <code>enableLighting</code> or <code>showGroundAtmosphere</code> is <code>true</code>.
         *
         * @type {Number}
         * @default 20000000.0
         */
        this.lightingFadeInDistance = 2.0e7;

        /**
         * The distance where the darkness of night from the ground atmosphere fades out to a lit ground atmosphere.
         * This only takes effect when <code>showGroundAtmosphere</code> and <code>enableLighting</code> are <code>true</code>.
         *
         * @type {Number}
         * @default 10000000.0
         */
        this.nightFadeOutDistance = 1.0e7;

        /**
         * The distance where the darkness of night from the ground atmosphere fades in to an unlit ground atmosphere.
         * This only takes effect when <code>showGroundAtmosphere</code> and <code>enableLighting</code> are <code>true</code>.
         *
         * @type {Number}
         * @default 50000000.0
         */
        this.nightFadeInDistance = 5.0e7;

        /**
         * True if an animated wave effect should be shown in areas of the globe
         * covered by water; otherwise, false.  This property is ignored if the
         * <code>terrainProvider</code> does not provide a water mask.
         *
         * @type {Boolean}
         * @default true
         */
        this.showWaterEffect = true;

        /**
         * True if primitives such as billboards, polylines, labels, etc. should be depth-tested
         * against the terrain surface, or false if such primitives should always be drawn on top
         * of terrain unless they're on the opposite side of the globe.  The disadvantage of depth
         * testing primitives against terrain is that slight numerical noise or terrain level-of-detail
         * switched can sometimes make a primitive that should be on the surface disappear underneath it.
         *
         * @type {Boolean}
         * @default false
         *
         */
        this.depthTestAgainstTerrain = false;

        /**
         * Determines whether the globe casts or receives shadows from each light source. Setting the globe
         * to cast shadows may impact performance since the terrain is rendered again from the light's perspective.
         * Currently only terrain that is in view casts shadows. By default the globe does not cast shadows.
         *
         * @type {ShadowMode}
         * @default ShadowMode.RECEIVE_ONLY
         */
        this.shadows = ShadowMode.RECEIVE_ONLY;

        /**
         * The {@link ImagerySplitDirection} to apply, showing the terrain only on
         * the left or right of the splitter control.
         *
         * @type {ImagerySplitDirection}
         * @default {@link ImagerySplitDirection.NONE}
         */
        this.splitDirection = ImagerySplitDirection.NONE;

        /**
         * The hue shift to apply to the atmosphere. Defaults to 0.0 (no shift).
         * A hue shift of 1.0 indicates a complete rotation of the hues available.
         * @type {Number}
         * @default 0.0
         */
        this.atmosphereHueShift = 0.0;

        /**
         * The saturation shift to apply to the atmosphere. Defaults to 0.0 (no shift).
         * A saturation shift of -1.0 is monochrome.
         * @type {Number}
         * @default 0.0
         */
        this.atmosphereSaturationShift = 0.0;

        /**
         * The brightness shift to apply to the atmosphere. Defaults to 0.0 (no shift).
         * A brightness shift of -1.0 is complete darkness, which will let space show through.
         * @type {Number}
         * @default 0.0
         */
        this.atmosphereBrightnessShift = 0.0;

        this._oceanNormalMap = undefined;
        this._zoomedOutOceanSpecularIntensity = undefined;
    }

    defineProperties(Globe.prototype, {
        /**
         * Gets an ellipsoid describing the shape of this globe.
         * @memberof Globe.prototype
         * @type {Ellipsoid}
         */
        ellipsoid : {
            get : function() {
                return this._ellipsoid;
            }
        },
        /**
         * Gets the collection of image layers that will be rendered on this globe.
         * @memberof Globe.prototype
         * @type {ImageryLayerCollection}
         */
        imageryLayers : {
            get : function() {
                return this._imageryLayerCollection;
            }
        },
        /**
         * Gets an event that's raised when an imagery layer is added, shown, hidden, moved, or removed.
         *
         * @memberof Globe.prototype
         * @type {Event}
         * @readonly
         */
        imageryLayersUpdatedEvent : {
            get : function() {
                return this._surface.tileProvider.imageryLayersUpdatedEvent;
            }
        },
        /**
         * Returns <code>true</code> when the tile load queue is empty, <code>false</code> otherwise.  When the load queue is empty,
         * all terrain and imagery for the current view have been loaded.
         * @memberof Globe.prototype
         * @type {Boolean}
         * @readonly
         */
        tilesLoaded: {
            get: function() {
                if (!defined(this._surface)) {
                    return true;
                }
                return (this._surface.tileProvider.ready && this._surface._tileLoadQueueHigh.length === 0 && this._surface._tileLoadQueueMedium.length === 0 && this._surface._tileLoadQueueLow.length === 0);
            }
        },
        /**
         * Gets or sets the color of the globe when no imagery is available.
         * @memberof Globe.prototype
         * @type {Color}
         */
        baseColor : {
            get : function() {
                return this._surface.tileProvider.baseColor;
            },
            set : function(value) {
                this._surface.tileProvider.baseColor = value;
            }
        },
        /**
         * A property specifying a {@link ClippingPlaneCollection} used to selectively disable rendering on the outside of each plane.
         *
         * @memberof Globe.prototype
         * @type {ClippingPlaneCollection}
         */
        clippingPlanes : {
            get : function() {
                return this._surface.tileProvider.clippingPlanes;
            },
            set : function(value) {
                this._surface.tileProvider.clippingPlanes = value;
            }
        },
        /**
         * A property specifying a {@link Rectangle} used to limit globe rendering to a cartographic area.
         * Defaults to the maximum extent of cartographic coordinates.
         *
         * @member Globe.prototype
         * @type {Rectangle}
         * @default Rectangle.MAX_VALUE
         */
        cartographicLimitRectangle : {
            get : function() {
                return this._surface.tileProvider.cartographicLimitRectangle;
            },
            set : function(value) {
                if (!defined(value)) {
                    value = Rectangle.clone(Rectangle.MAX_VALUE);
                }
                this._surface.tileProvider.cartographicLimitRectangle = value;
            }
        },
        /**
         * The normal map to use for rendering waves in the ocean.  Setting this property will
         * only have an effect if the configured terrain provider includes a water mask.
         * @memberof Globe.prototype
         * @type {String}
         * @default buildModuleUrl('Assets/Textures/waterNormalsSmall.jpg')
         */
        oceanNormalMapUrl: {
            get: function() {
                return this._oceanNormalMapResource.url;
            },
            set: function(value) {
                this._oceanNormalMapResource.url = value;
                this._oceanNormalMapResourceDirty = true;
            }
        },
        /**
         * The terrain provider providing surface geometry for this globe.
         * @type {TerrainProvider}
         *
         * @memberof Globe.prototype
         * @type {TerrainProvider}
         *
         */
        terrainProvider : {
            get : function() {
                return this._terrainProvider;
            },
            set : function(value) {
                if (value !== this._terrainProvider) {
                    this._terrainProvider = value;
                    this._terrainProviderChanged.raiseEvent(value);
                    if (defined(this._material)) {
                        makeShadersDirty(this);
                    }
                }
            }
        },
        /**
         * Gets an event that's raised when the terrain provider is changed
         *
         * @memberof Globe.prototype
         * @type {Event}
         * @readonly
         */
        terrainProviderChanged : {
            get: function() {
                return this._terrainProviderChanged;
            }
        },
        /**
         * Gets an event that's raised when the length of the tile load queue has changed since the last render frame.  When the load queue is empty,
         * all terrain and imagery for the current view have been loaded.  The event passes the new length of the tile load queue.
         *
         * @memberof Globe.prototype
         * @type {Event}
         */
        tileLoadProgressEvent : {
            get: function() {
                return this._surface.tileLoadProgressEvent;
            }
        },

        /**
         * Gets or sets the material appearance of the Globe.  This can be one of several built-in {@link Material} objects or a custom material, scripted with
         * {@link https://github.com/AnalyticalGraphicsInc/cesium/wiki/Fabric|Fabric}.
         * @memberof Globe.prototype
         * @type {Material}
         */
        material: {
            get: function() {
                return this._material;
            },
            set: function(material) {
                if (this._material !== material) {
                    this._material = material;
                    makeShadersDirty(this);
                }
            }
        }
    });

    function makeShadersDirty(globe) {
        var defines = [];

        var requireNormals = defined(globe._material) && (globe._material.shaderSource.match(/slope/) || globe._material.shaderSource.match('normalEC'));

        var fragmentSources = [GroundAtmosphere];
        if (defined(globe._material) && (!requireNormals || globe._terrainProvider.requestVertexNormals)) {
            fragmentSources.push(globe._material.shaderSource);
            defines.push('APPLY_MATERIAL');
            globe._surface._tileProvider.uniformMap = globe._material._uniforms;
        } else {
            globe._surface._tileProvider.uniformMap = undefined;
        }
        fragmentSources.push(GlobeFS);

        globe._surfaceShaderSet.baseVertexShaderSource = new ShaderSource({
            sources : [GroundAtmosphere, GlobeVS],
            defines : defines
        });

        globe._surfaceShaderSet.baseFragmentShaderSource = new ShaderSource({
            sources : fragmentSources,
            defines : defines
        });
        globe._surfaceShaderSet.material = globe._material;
    }

    function createComparePickTileFunction(rayOrigin) {
        return function(a, b) {
            var aDist = BoundingSphere.distanceSquaredTo(a.data.pickBoundingSphere, rayOrigin);
            var bDist = BoundingSphere.distanceSquaredTo(b.data.pickBoundingSphere, rayOrigin);

            return aDist - bDist;
        };
    }

    var scratchArray = [];
    var scratchSphereIntersectionResult = {
        start : 0.0,
        stop : 0.0
    };

    /**
     * Find an intersection between a ray and the globe surface that was rendered. The ray must be given in world coordinates.
     *
     * @param {Ray} ray The ray to test for intersection.
     * @param {Scene} scene The scene.
     * @param {Cartesian3} [result] The object onto which to store the result.
     * @returns {Cartesian3|undefined} The intersection or <code>undefined</code> if none was found.  The returned position is in projected coordinates for 2D and Columbus View.
     *
     * @private
     */
    Globe.prototype.pickWorldCoordinates = function(ray, scene, result) {
        //>>includeStart('debug', pragmas.debug);
        if (!defined(ray)) {
            throw new DeveloperError('ray is required');
        }
        if (!defined(scene)) {
            throw new DeveloperError('scene is required');
        }
        //>>includeEnd('debug');

        var mode = scene.mode;
        var projection = scene.mapProjection;

        var sphereIntersections = scratchArray;
        sphereIntersections.length = 0;

        var tilesToRender = this._surface._tilesToRender;
        var length = tilesToRender.length;

        var tile;
        var i;

        for (i = 0; i < length; ++i) {
            tile = tilesToRender[i];
            var surfaceTile = tile.data;

            if (!defined(surfaceTile)) {
                continue;
            }

            var boundingVolume = surfaceTile.pickBoundingSphere;
            if (mode !== SceneMode.SCENE3D) {
                surfaceTile.pickBoundingSphere = boundingVolume = BoundingSphere.fromRectangleWithHeights2D(tile.rectangle, projection, surfaceTile.tileBoundingRegion.minimumHeight, surfaceTile.tileBoundingRegion.maximumHeight, boundingVolume);
                Cartesian3.fromElements(boundingVolume.center.z, boundingVolume.center.x, boundingVolume.center.y, boundingVolume.center);
            } else if (defined(surfaceTile.renderedMesh)) {
                BoundingSphere.clone(surfaceTile.renderedMesh.boundingSphere3D, boundingVolume);
            } else {
                // So wait how did we render this thing then? It shouldn't be possible to get here.
                continue;
            }

            var boundingSphereIntersection = IntersectionTests.raySphere(ray, boundingVolume, scratchSphereIntersectionResult);
            if (defined(boundingSphereIntersection)) {
                sphereIntersections.push(tile);
            }
        }

        sphereIntersections.sort(createComparePickTileFunction(ray.origin));

        var intersection;
        length = sphereIntersections.length;
        for (i = 0; i < length; ++i) {
            intersection = sphereIntersections[i].data.pick(ray, scene.mode, scene.mapProjection, true, result);
            if (defined(intersection)) {
                break;
            }
        }

        return intersection;
    };

    /**
     * Find an intersection between a ray and the globe surface that was rendered. The ray must be given in world coordinates.
     *
     * @param {Ray} ray The ray to test for intersection.
     * @param {Scene} scene The scene.
     * @param {Cartesian3} [result] The object onto which to store the result.
     * @returns {IntersectedTriangle|undefined} The intersection or <code>undefined</code> if none was found.
     *
     * @example
     * // find intersection of ray through a pixel and the globe
     * var ray = scene.camera.getPickRay(windowCoordinates);
     * var intersection = globe.pick(ray, scene);
     */
    Globe.prototype.pickTriangle = function(ray, scene, result) {
        //>>includeStart('debug', pragmas.debug);
        if (!defined(ray)) {
            throw new DeveloperError('ray is required');
        }
        if (!defined(scene)) {
            throw new DeveloperError('scene is required');
        }
        //>>includeEnd('debug');

        var mode = scene.mode;
        var projection = scene.mapProjection;

        var sphereIntersections = scratchArray;
        sphereIntersections.length = 0;

        var tilesToRender = this._surface._tilesToRender;
        var length = tilesToRender.length;

        var tile;
        var i;

        for (i = 0; i < length; ++i) {
            tile = tilesToRender[i];
            var surfaceTile = tile.data;

            if (!defined(surfaceTile)) {
                continue;
            }

            var boundingVolume = surfaceTile.pickBoundingSphere;
            if (mode !== SceneMode.SCENE3D) {
                BoundingSphere.fromRectangleWithHeights2D(tile.rectangle, projection, surfaceTile.minimumHeight, surfaceTile.maximumHeight, boundingVolume);
                Cartesian3.fromElements(boundingVolume.center.z, boundingVolume.center.x, boundingVolume.center.y, boundingVolume.center);
            } else {
                BoundingSphere.clone(surfaceTile.boundingSphere3D, boundingVolume);
            }

            var boundingSphereIntersection = IntersectionTests.raySphere(ray, boundingVolume, scratchSphereIntersectionResult);
            if (defined(boundingSphereIntersection)) {
                sphereIntersections.push(tile);
            }
        }

        sphereIntersections.sort(createComparePickTileFunction(ray.origin));

        var intersection;
        length = sphereIntersections.length;
        for (i = 0; i < length; ++i) {
            intersection = sphereIntersections[i].data.pickTriangle(ray, scene.mode, scene.mapProjection, true, result);
            if (defined(intersection)) {
                intersection.tile = sphereIntersections[i];
                break;
            }
        }

        return intersection;
    };

    var cartoScratch = new Cartographic();
    /**
     * Find an intersection between a ray and the globe surface that was rendered. The ray must be given in world coordinates.
     *
     * @param {Ray} ray The ray to test for intersection.
     * @param {Scene} scene The scene.
     * @param {Cartesian3} [result] The object onto which to store the result.
     * @returns {Cartesian3|undefined} The intersection or <code>undefined</code> if none was found.
     *
     * @example
     * // find intersection of ray through a pixel and the globe
     * var ray = viewer.camera.getPickRay(windowCoordinates);
     * var intersection = globe.pick(ray, scene);
     */
    Globe.prototype.pick = function(ray, scene, result) {
        result = this.pickWorldCoordinates(ray, scene, result);
        if (defined(result) && scene.mode !== SceneMode.SCENE3D) {
            result = Cartesian3.fromElements(result.y, result.z, result.x, result);
            var carto = scene.mapProjection.unproject(result, cartoScratch);
            result = scene.globe.ellipsoid.cartographicToCartesian(carto, result);
        }

        return result;
    };

    var scratchGetHeightCartesian = new Cartesian3();
    var scratchGetHeightIntersection = new Cartesian3();
    var scratchGetHeightCartographic = new Cartographic();
    var scratchGetHeightRay = new Ray();

    function tileIfContainsCartographic(tile, cartographic) {
        return Rectangle.contains(tile.rectangle, cartographic) ? tile : undefined;
    }

    /**
     * Get the height of the surface at a given cartographic.
     *
     * @param {Cartographic} cartographic The cartographic for which to find the height.
     * @returns {Number|undefined} The height of the cartographic or undefined if it could not be found.
     */
    Globe.prototype.getHeight = function(cartographic) {
        //>>includeStart('debug', pragmas.debug);
        if (!defined(cartographic)) {
            throw new DeveloperError('cartographic is required');
        }
        //>>includeEnd('debug');

        var levelZeroTiles = this._surface._levelZeroTiles;
        if (!defined(levelZeroTiles)) {
            return;
        }

        var tile;
        var i;

        var length = levelZeroTiles.length;
        for (i = 0; i < length; ++i) {
            tile = levelZeroTiles[i];
            if (Rectangle.contains(tile.rectangle, cartographic)) {
                break;
            }
        }

        if (i >= length) {
            return undefined;
        }

        while (tile._lastSelectionResult === TileSelectionResult.REFINED) {
            tile = tileIfContainsCartographic(tile.southwestChild, cartographic) ||
                   tileIfContainsCartographic(tile.southeastChild, cartographic) ||
                   tileIfContainsCartographic(tile.northwestChild, cartographic) ||
                   tile.northeastChild;
        }

        // This tile was either rendered or culled.
        // It is sometimes useful to get a height from a culled tile,
        // e.g. when we're getting a height in order to place a billboard
        // on terrain, and the camera is looking at that same billboard.
        // The culled tile must have a valid mesh, though.
        if (!defined(tile.data) || !defined(tile.data.renderedMesh)) {
            // Tile was not rendered (culled).
            return undefined;
        }

        var ellipsoid = this._surface._tileProvider.tilingScheme.ellipsoid;

        //cartesian has to be on the ellipsoid surface for `ellipsoid.geodeticSurfaceNormal`
        var cartesian = Cartesian3.fromRadians(cartographic.longitude, cartographic.latitude, 0.0, ellipsoid, scratchGetHeightCartesian);

        var ray = scratchGetHeightRay;
        var surfaceNormal = ellipsoid.geodeticSurfaceNormal(cartesian, ray.direction);

        // Try to find the intersection point between the surface normal and z-axis.
        // minimum height (-11500.0) for the terrain set, need to get this information from the terrain provider
        var rayOrigin = ellipsoid.getSurfaceNormalIntersectionWithZAxis(cartesian, 11500.0, ray.origin);

        // Theoretically, not with Earth datums, the intersection point can be outside the ellipsoid
        if (!defined(rayOrigin)) {
            // intersection point is outside the ellipsoid, try other value
            // minimum height (-11500.0) for the terrain set, need to get this information from the terrain provider
            var minimumHeight;
            if (defined(tile.data.tileBoundingRegion)) {
                minimumHeight = tile.data.tileBoundingRegion.minimumHeight;
            }
            var magnitude = Math.min(defaultValue(minimumHeight, 0.0), -11500.0);

            // multiply by the *positive* value of the magnitude
            var vectorToMinimumPoint = Cartesian3.multiplyByScalar(surfaceNormal, Math.abs(magnitude) + 1, scratchGetHeightIntersection);
            Cartesian3.subtract(cartesian, vectorToMinimumPoint, ray.origin);
        }

        var intersection = tile.data.pick(ray, undefined, undefined, false, scratchGetHeightIntersection);
        if (!defined(intersection)) {
            return undefined;
        }

        return ellipsoid.cartesianToCartographic(intersection, scratchGetHeightCartographic).height;
    };

    /**
     * @private
     */
    Globe.prototype.update = function(frameState) {
        if (!this.show) {
            return;
        }

        if (frameState.passes.render) {
            this._surface.update(frameState);
        }
    };

    /**
     * @private
     */
    Globe.prototype.beginFrame = function(frameState) {
        var surface = this._surface;
        var tileProvider = surface.tileProvider;
        var terrainProvider = this.terrainProvider;
        var hasWaterMask = this.showWaterEffect && terrainProvider.ready && terrainProvider.hasWaterMask;

        if (hasWaterMask && this._oceanNormalMapResourceDirty) {
            // url changed, load new normal map asynchronously
            this._oceanNormalMapResourceDirty = false;
            var oceanNormalMapResource = this._oceanNormalMapResource;
            var oceanNormalMapUrl =  oceanNormalMapResource.url;
            if (defined(oceanNormalMapUrl)) {
                var that = this;
                when(oceanNormalMapResource.fetchImage(), function(image) {
                    if (oceanNormalMapUrl !== that._oceanNormalMapResource.url) {
                        // url changed while we were loading
                        return;
                    }

                    that._oceanNormalMap = that._oceanNormalMap && that._oceanNormalMap.destroy();
                    that._oceanNormalMap = new Texture({
                        context : frameState.context,
                        source : image
                    });
                });
            } else {
                this._oceanNormalMap = this._oceanNormalMap && this._oceanNormalMap.destroy();
            }
        }

        var pass = frameState.passes;
        var mode = frameState.mode;

        if (pass.render) {
            if (this.showGroundAtmosphere) {
                this._zoomedOutOceanSpecularIntensity = 0.4;
            } else {
                this._zoomedOutOceanSpecularIntensity = 0.5;
            }

            surface.maximumScreenSpaceError = this.maximumScreenSpaceError;
            surface.tileCacheSize = this.tileCacheSize;
            surface.loadingDescendantLimit = this.loadingDescendantLimit;
            surface.preloadAncestors = this.preloadAncestors;
            surface.preloadSiblings = this.preloadSiblings;

            tileProvider.terrainProvider = this.terrainProvider;
            tileProvider.lightingFadeOutDistance = this.lightingFadeOutDistance;
            tileProvider.lightingFadeInDistance = this.lightingFadeInDistance;
            tileProvider.nightFadeOutDistance = this.nightFadeOutDistance;
            tileProvider.nightFadeInDistance = this.nightFadeInDistance;
            tileProvider.zoomedOutOceanSpecularIntensity = mode === SceneMode.SCENE3D ? this._zoomedOutOceanSpecularIntensity : 0.0;
            tileProvider.hasWaterMask = hasWaterMask;
            tileProvider.oceanNormalMap = this._oceanNormalMap;
            tileProvider.enableLighting = this.enableLighting;
            tileProvider.showGroundAtmosphere = this.showGroundAtmosphere;
            tileProvider.shadows = this.shadows;
            tileProvider.splitDirection = this.splitDirection;
            tileProvider.hueShift = this.atmosphereHueShift;
            tileProvider.saturationShift = this.atmosphereSaturationShift;
            tileProvider.brightnessShift = this.atmosphereBrightnessShift;
            tileProvider.fillHighlightColor = this.fillHighlightColor;

            surface.beginFrame(frameState);
        }
    };

    /**
     * @private
     */
    Globe.prototype.render = function(frameState) {
        if (!this.show) {
            return;
        }

        if (defined(this._material)) {
            this._material.update(frameState.context);
        }

        this._surface.render(frameState);
    };

    /**
     * @private
     */
    Globe.prototype.endFrame = function(frameState) {
        if (!this.show) {
            return;
        }

        if (frameState.passes.render) {
            this._surface.endFrame(frameState);
        }
    };

    /**
     * Returns true if this object was destroyed; otherwise, false.
     * <br /><br />
     * If this object was destroyed, it should not be used; calling any function other than
     * <code>isDestroyed</code> will result in a {@link DeveloperError} exception.
     *
     * @returns {Boolean} True if this object was destroyed; otherwise, false.
     *
     * @see Globe#destroy
     */
    Globe.prototype.isDestroyed = function() {
        return false;
    };

    /**
     * Destroys the WebGL resources held by this object.  Destroying an object allows for deterministic
     * release of WebGL resources, instead of relying on the garbage collector to destroy this object.
     * <br /><br />
     * Once an object is destroyed, it should not be used; calling any function other than
     * <code>isDestroyed</code> will result in a {@link DeveloperError} exception.  Therefore,
     * assign the return value (<code>undefined</code>) to the object as done in the example.
     *
     * @exception {DeveloperError} This object was destroyed, i.e., destroy() was called.
     *
     *
     * @example
     * globe = globe && globe.destroy();
     *
     * @see Globe#isDestroyed
     */
    Globe.prototype.destroy = function() {
        this._surfaceShaderSet = this._surfaceShaderSet && this._surfaceShaderSet.destroy();
        this._surface = this._surface && this._surface.destroy();
        this._oceanNormalMap = this._oceanNormalMap && this._oceanNormalMap.destroy();
        return destroyObject(this);
    };
export default Globe;<|MERGE_RESOLUTION|>--- conflicted
+++ resolved
@@ -1,68 +1,3 @@
-<<<<<<< HEAD
-define([
-        '../Core/BoundingSphere',
-        '../Core/buildModuleUrl',
-        '../Core/Cartesian3',
-        '../Core/Cartographic',
-        '../Core/defaultValue',
-        '../Core/defined',
-        '../Core/defineProperties',
-        '../Core/destroyObject',
-        '../Core/DeveloperError',
-        '../Core/Ellipsoid',
-        '../Core/EllipsoidTerrainProvider',
-        '../Core/Event',
-        '../Core/IntersectionTests',
-        '../Core/Ray',
-        '../Core/Rectangle',
-        '../Core/Resource',
-        '../Renderer/ShaderSource',
-        '../Renderer/Texture',
-        '../Shaders/GlobeFS',
-        '../Shaders/GlobeVS',
-        '../Shaders/GroundAtmosphere',
-        '../ThirdParty/when',
-        './GlobeSurfaceShaderSet',
-        './GlobeSurfaceTileProvider',
-        './ImageryLayerCollection',
-        './ImagerySplitDirection',
-        './QuadtreePrimitive',
-        './SceneMode',
-        './ShadowMode',
-        './TileSelectionResult'
-    ], function(
-        BoundingSphere,
-        buildModuleUrl,
-        Cartesian3,
-        Cartographic,
-        defaultValue,
-        defined,
-        defineProperties,
-        destroyObject,
-        DeveloperError,
-        Ellipsoid,
-        EllipsoidTerrainProvider,
-        Event,
-        IntersectionTests,
-        Ray,
-        Rectangle,
-        Resource,
-        ShaderSource,
-        Texture,
-        GlobeFS,
-        GlobeVS,
-        GroundAtmosphere,
-        when,
-        GlobeSurfaceShaderSet,
-        GlobeSurfaceTileProvider,
-        ImageryLayerCollection,
-        ImagerySplitDirection,
-        QuadtreePrimitive,
-        SceneMode,
-        ShadowMode,
-        TileSelectionResult) {
-    'use strict';
-=======
 import BoundingSphere from '../Core/BoundingSphere.js';
 import buildModuleUrl from '../Core/buildModuleUrl.js';
 import Cartesian3 from '../Core/Cartesian3.js';
@@ -75,6 +10,7 @@
 import Ellipsoid from '../Core/Ellipsoid.js';
 import EllipsoidTerrainProvider from '../Core/EllipsoidTerrainProvider.js';
 import Event from '../Core/Event.js';
+import ImagerySplitDirection from './ImagerySplitDirection.js';
 import IntersectionTests from '../Core/IntersectionTests.js';
 import Ray from '../Core/Ray.js';
 import Rectangle from '../Core/Rectangle.js';
@@ -92,7 +28,6 @@
 import SceneMode from './SceneMode.js';
 import ShadowMode from './ShadowMode.js';
 import TileSelectionResult from './TileSelectionResult.js';
->>>>>>> 9267fc75
 
     /**
      * The globe rendered in the scene, including its terrain ({@link Globe#terrainProvider})
