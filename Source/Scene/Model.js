--- conflicted
+++ resolved
@@ -703,10 +703,7 @@
         return modelUri.resolve(docUri).toString();
     }
 
-<<<<<<< HEAD
-    var sizeOfUnit32 = typeof Uint32Array !== 'undefined' ? Uint32Array.BYTES_PER_ELEMENT : 4;
-=======
-    var sizeOfUint32 = Uint32Array.BYTES_PER_ELEMENT;
+    var sizeOfUint32 = typeof Uint32Array !== 'undefined' ? Uint32Array.BYTES_PER_ELEMENT : 4;
 
     /**
      * This function differs from the normal subarray function
@@ -722,7 +719,6 @@
         }
         return getStringFromTypedArray(uint8Array.subarray(0, 4)) === 'glTF';
     }
->>>>>>> 5e76fa28
 
     function parseBinaryGltfHeader(uint8Array) {
         if (!containsGltfMagic(uint8Array)) {
