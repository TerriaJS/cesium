/*global define*/
define([
        '../Core/BoundingSphere',
        '../Core/Cartesian2',
        '../Core/Cartesian3',
        '../Core/Cartesian4',
        '../Core/clone',
        '../Core/combine',
        '../Core/ComponentDatatype',
        '../Core/defaultValue',
        '../Core/defined',
        '../Core/defineProperties',
        '../Core/deprecationWarning',
        '../Core/destroyObject',
        '../Core/DeveloperError',
        '../Core/FeatureDetection',
        '../Core/getAbsoluteUri',
        '../Core/getBaseUri',
        '../Core/getMagic',
        '../Core/getStringFromTypedArray',
        '../Core/IndexDatatype',
        '../Core/loadArrayBuffer',
        '../Core/loadImage',
        '../Core/loadImageFromTypedArray',
        '../Core/loadText',
        '../Core/Math',
        '../Core/Matrix2',
        '../Core/Matrix3',
        '../Core/Matrix4',
        '../Core/PrimitiveType',
        '../Core/Quaternion',
        '../Core/Queue',
        '../Core/RuntimeError',
        '../Renderer/Buffer',
        '../Renderer/BufferUsage',
        '../Renderer/DrawCommand',
        '../Renderer/RenderState',
        '../Renderer/Sampler',
        '../Renderer/ShaderProgram',
        '../Renderer/ShaderSource',
        '../Renderer/Texture',
        '../Renderer/TextureMinificationFilter',
        '../Renderer/TextureWrap',
        '../Renderer/VertexArray',
        '../Renderer/WebGLConstants',
        '../ThirdParty/gltfDefaults',
        '../ThirdParty/Uri',
        '../ThirdParty/when',
        './getModelAccessor',
        './ModelAnimationCache',
        './ModelAnimationCollection',
        './modelMaterialsCommon',
        './ModelMaterial',
        './modelMaterialsCommon',
        './ModelMesh',
        './ModelNode',
        './Pass',
        './SceneMode'
    ], function(
        BoundingSphere,
        Cartesian2,
        Cartesian3,
        Cartesian4,
        clone,
        combine,
        ComponentDatatype,
        defaultValue,
        defined,
        defineProperties,
        deprecationWarning,
        destroyObject,
        DeveloperError,
        FeatureDetection,
        getAbsoluteUri,
        getBaseUri,
        getMagic,
        getStringFromTypedArray,
        IndexDatatype,
        loadArrayBuffer,
        loadImage,
        loadImageFromTypedArray,
        loadText,
        CesiumMath,
        Matrix2,
        Matrix3,
        Matrix4,
        PrimitiveType,
        Quaternion,
        Queue,
        RuntimeError,
        Buffer,
        BufferUsage,
        DrawCommand,
        RenderState,
        Sampler,
        ShaderProgram,
        ShaderSource,
        Texture,
        TextureMinificationFilter,
        TextureWrap,
        VertexArray,
        WebGLConstants,
        gltfDefaults,
        Uri,
        when,
        getModelAccessor,
        ModelAnimationCache,
        ModelAnimationCollection,
        modelMaterialsCommon,
        ModelMaterial,
        modelMaterialsCommon,
        ModelMesh,
        ModelNode,
        Pass,
        SceneMode) {
    "use strict";

    // Bail out if the browser doesn't support typed arrays, to prevent the setup function
    // from failing, since we won't be able to create a WebGL context anyway.
    if (!FeatureDetection.supportsTypedArrays()) {
        return {};
    }

    var yUpToZUp = Matrix4.fromRotationTranslation(Matrix3.fromRotationX(CesiumMath.PI_OVER_TWO));
    var boundingSphereCartesian3Scratch = new Cartesian3();

    var ModelState = {
        NEEDS_LOAD : 0,
        LOADING : 1,
        LOADED : 2,  // Renderable, but textures can still be pending when incrementallyLoadTextures is true.
        FAILED : 3
    };

    // GLTF_SPEC: Figure out correct mime types (https://github.com/KhronosGroup/glTF/issues/412)
    var defaultModelAccept = 'model/vnd.gltf.binary,model/vnd.gltf+json,model/gltf.binary,model/gltf+json;q=0.8,application/json;q=0.2,*/*;q=0.01';

    function LoadResources() {
        this.buffersToCreate = new Queue();
        this.buffers = {};
        this.pendingBufferLoads = 0;

        this.programsToCreate = new Queue();
        this.shaders = {};
        this.pendingShaderLoads = 0;

        this.texturesToCreate = new Queue();
        this.pendingTextureLoads = 0;

        this.texturesToCreateFromBufferView = new Queue();
        this.pendingBufferViewToImage = 0;

        this.createSamplers = true;
        this.createSkins = true;
        this.createRuntimeAnimations = true;
        this.createVertexArrays = true;
        this.createRenderStates = true;
        this.createUniformMaps = true;
        this.createRuntimeNodes = true;

        this.skinnedNodesIds = [];
    }

    LoadResources.prototype.getBuffer = function(bufferView) {
        return getSubarray(this.buffers[bufferView.buffer], bufferView.byteOffset, bufferView.byteLength);
    };

    LoadResources.prototype.finishedPendingBufferLoads = function() {
        return (this.pendingBufferLoads === 0);
    };

    LoadResources.prototype.finishedBuffersCreation = function() {
        return ((this.pendingBufferLoads === 0) && (this.buffersToCreate.length === 0));
    };

    LoadResources.prototype.finishedProgramCreation = function() {
        return ((this.pendingShaderLoads === 0) && (this.programsToCreate.length === 0));
    };

    LoadResources.prototype.finishedTextureCreation = function() {
        var finishedPendingLoads = (this.pendingTextureLoads === 0);
        var finishedResourceCreation =
            (this.texturesToCreate.length === 0) &&
            (this.texturesToCreateFromBufferView.length === 0);

        return finishedPendingLoads && finishedResourceCreation;
    };

    LoadResources.prototype.finishedEverythingButTextureCreation = function() {
        var finishedPendingLoads =
            (this.pendingBufferLoads === 0) &&
            (this.pendingShaderLoads === 0);
        var finishedResourceCreation =
            (this.buffersToCreate.length === 0) &&
            (this.programsToCreate.length === 0) &&
            (this.pendingBufferViewToImage === 0);

        return finishedPendingLoads && finishedResourceCreation;
    };

    LoadResources.prototype.finished = function() {
        return this.finishedTextureCreation() && this.finishedEverythingButTextureCreation();
    };

    ///////////////////////////////////////////////////////////////////////////

    function setCachedGltf(model, cachedGltf) {
        model._cachedGltf = cachedGltf;
        model._animationIds = getAnimationIds(cachedGltf);
    }

    // glTF JSON can be big given embedded geometry, textures, and animations, so we
    // cache it across all models using the same url/cache-key.  This also reduces the
    // slight overhead in assigning defaults to missing values.
    //
    // Note that this is a global cache, compared to renderer resources, which
    // are cached per context.
<<<<<<< HEAD
    var CachedGltf = function(options) {
=======
    function CachedGltf(options) {
>>>>>>> fedfbe38
        this._gltf = modelMaterialsCommon(gltfDefaults(options.gltf));
        this._bgltf = options.bgltf;
        this.ready = options.ready;
        this.modelsToLoad = [];
        this.count = 0;
    }

    defineProperties(CachedGltf.prototype, {
        gltf : {
            set : function(value) {
                this._gltf = modelMaterialsCommon(gltfDefaults(value));
            },

            get : function() {
                return this._gltf;
            }
        },

        bgltf : {
            get : function() {
                return this._bgltf;
            }
        }
    });

    CachedGltf.prototype.makeReady = function(gltfJson, bgltf) {
        this.gltf = gltfJson;
        this._bgltf = bgltf;

        var models = this.modelsToLoad;
        var length = models.length;
        for (var i = 0; i < length; ++i) {
            var m = models[i];
            if (!m.isDestroyed()) {
                setCachedGltf(m, this);
            }
        }
        this.modelsToLoad = undefined;
        this.ready = true;
    };

    function getAnimationIds(cachedGltf) {
        var animationIds = [];
        if (defined(cachedGltf) && defined(cachedGltf.gltf)) {
            var animations = cachedGltf.gltf.animations;
            for (var id in animations) {
                if (animations.hasOwnProperty(id)) {
                    animationIds.push(id);
                }
            }
        }

        return animationIds;
    }

    var gltfCache = {};

    ///////////////////////////////////////////////////////////////////////////

    /**
     * A 3D model based on glTF, the runtime asset format for WebGL, OpenGL ES, and OpenGL.
     * <p>
     * Cesium includes support for geometry and materials, glTF animations, and glTF skinning.
     * In addition, individual glTF nodes are pickable with {@link Scene#pick} and animatable
     * with {@link Model#getNode}.  glTF cameras and lights are not currently supported.
     * </p>
     * <p>
     * An external glTF asset is created with {@link Model.fromGltf}.  glTF JSON can also be
     * created at runtime and passed to this constructor function.  In either case, the
     * {@link Model#readyPromise} is resolved when the model is ready to render, i.e.,
     * when the external binary, image, and shader files are downloaded and the WebGL
     * resources are created.
     * </p>
     * <p>
     * For high-precision rendering, Cesium supports the CESIUM_RTC extension, which introduces the
     * CESIUM_RTC_MODELVIEW parameter semantic that says the node is in WGS84 coordinates translated
     * relative to a local origin.
     * </p>
     *
     * @alias Model
     * @constructor
     *
     * @param {Object} [options] Object with the following properties:
     * @param {Object|ArrayBuffer|Uint8Array} [options.gltf] The object for the glTF JSON or an arraybuffer of Binary glTF defined by the KHR_binary_glTF extension.
     * @param {String} [options.basePath=''] The base path that paths in the glTF JSON are relative to.
     * @param {Boolean} [options.show=true] Determines if the model primitive will be shown.
     * @param {Matrix4} [options.modelMatrix=Matrix4.IDENTITY] The 4x4 transformation matrix that transforms the model from model to world coordinates.
     * @param {Number} [options.scale=1.0] A uniform scale applied to this model.
     * @param {Number} [options.minimumPixelSize=0.0] The approximate minimum pixel size of the model regardless of zoom.
     * @param {Number} [options.maximumScale] The maximum scale size of a model. An upper limit for minimumPixelSize.
     * @param {Object} [options.id] A user-defined object to return when the model is picked with {@link Scene#pick}.
     * @param {Boolean} [options.allowPicking=true] When <code>true</code>, each glTF mesh and primitive is pickable with {@link Scene#pick}.
     * @param {Boolean} [options.incrementallyLoadTextures=true] Determine if textures may continue to stream in after the model is loaded.
     * @param {Boolean} [options.asynchronous=true] Determines if model WebGL resource creation will be spread out over several frames or block until completion once all glTF files are loaded.
     * @param {Boolean} [options.debugShowBoundingVolume=false] For debugging only. Draws the bounding sphere for each draw command in the model.
     * @param {Boolean} [options.debugWireframe=false] For debugging only. Draws the model in wireframe.
     *
     * @exception {DeveloperError} bgltf is not a valid Binary glTF file.
     * @exception {DeveloperError} Only glTF Binary version 1 is supported.
     *
     * @see Model.fromGltf
     *
     * @demo {@link http://cesiumjs.org/Cesium/Apps/Sandcastle/index.html?src=3D%20Models.html|Cesium Sandcastle Models Demo}
     */
    function Model(options) {
        options = defaultValue(options, defaultValue.EMPTY_OBJECT);

        var cacheKey = options.cacheKey;
        this._cacheKey = cacheKey;
        this._cachedGltf = undefined;
        this._releaseGltfJson = defaultValue(options.releaseGltfJson, false);
        this._animationIds = undefined;

        var cachedGltf;
        if (defined(cacheKey) && defined(gltfCache[cacheKey]) && gltfCache[cacheKey].ready) {
            // glTF JSON is in cache and ready
            cachedGltf = gltfCache[cacheKey];
            ++cachedGltf.count;
        } else {
            // glTF was explicitly provided, e.g., when a user uses the Model constructor directly
            var gltf = options.gltf;

            if (defined(gltf)) {
                if (gltf instanceof ArrayBuffer) {
                    gltf = new Uint8Array(gltf);
                }

                if (gltf instanceof Uint8Array) {
                    // Binary glTF
                    var result = parseBinaryGltfHeader(gltf);

<<<<<<< HEAD
                    // CESIUM_binary_glTF is from the beginning of the file but
                    //  KHR_binary_glTF is from the beginning of the binary section
                    if (result.binaryOffset !== 0) {
                        gltf = new Uint8Array(gltf.buffer, result.binaryOffset);
=======
                    // KHR_binary_glTF is from the beginning of the binary section
                    if (result.binaryOffset !== 0) {
                        gltf = gltf.subarray(result.binaryOffset);
>>>>>>> fedfbe38
                    }

                    cachedGltf = new CachedGltf({
                        gltf : result.glTF,
                        bgltf : gltf,
                        ready : true
                    });
                } else {
                    // Normal glTF (JSON)
                    cachedGltf = new CachedGltf({
                        gltf : options.gltf,
                        ready : true
                    });
                }

                cachedGltf.count = 1;

                if (defined(cacheKey)) {
                    gltfCache[cacheKey] = cachedGltf;
                }
            }
        }
        setCachedGltf(this, cachedGltf);

        this._basePath = defaultValue(options.basePath, '');

        var docUri = new Uri(document.location.href);
        var modelUri = new Uri(this._basePath);
        this._baseUri = modelUri.resolve(docUri);

        /**
         * Determines if the model primitive will be shown.
         *
         * @type {Boolean}
         *
         * @default true
         */
        this.show = defaultValue(options.show, true);

        /**
         * The 4x4 transformation matrix that transforms the model from model to world coordinates.
         * When this is the identity matrix, the model is drawn in world coordinates, i.e., Earth's WGS84 coordinates.
         * Local reference frames can be used by providing a different transformation matrix, like that returned
         * by {@link Transforms.eastNorthUpToFixedFrame}.
         *
         * @type {Matrix4}
         *
         * @default {@link Matrix4.IDENTITY}
         *
         * @example
         * var origin = Cesium.Cartesian3.fromDegrees(-95.0, 40.0, 200000.0);
         * m.modelMatrix = Cesium.Transforms.eastNorthUpToFixedFrame(origin);
         */
        this.modelMatrix = Matrix4.clone(defaultValue(options.modelMatrix, Matrix4.IDENTITY));
        this._modelMatrix = Matrix4.clone(this.modelMatrix);

        /**
         * A uniform scale applied to this model before the {@link Model#modelMatrix}.
         * Values greater than <code>1.0</code> increase the size of the model; values
         * less than <code>1.0</code> decrease.
         *
         * @type {Number}
         *
         * @default 1.0
         */
        this.scale = defaultValue(options.scale, 1.0);
        this._scale = this.scale;

        /**
         * The approximate minimum pixel size of the model regardless of zoom.
         * This can be used to ensure that a model is visible even when the viewer
         * zooms out.  When <code>0.0</code>, no minimum size is enforced.
         *
         * @type {Number}
         *
         * @default 0.0
         */
        this.minimumPixelSize = defaultValue(options.minimumPixelSize, 0.0);
        this._minimumPixelSize = this.minimumPixelSize;

        /**
         * The maximum scale size for a model. This can be used to give
         * an upper limit to the {@link Model#minimumPixelSize}, ensuring that the model
         * is never an unreasonable scale.
         *
         * @type {Number}
         */
        this.maximumScale = options.maximumScale;
        this._maximumScale = this.maximumScale;

        /**
         * User-defined object returned when the model is picked.
         *
         * @type Object
         *
         * @default undefined
         *
         * @see Scene#pick
         */
        this.id = options.id;
        this._id = options.id;

        /**
         * Used for picking primitives that wrap a model.
         *
         * @private
         */
        this.pickPrimitive = options.pickPrimitive;

        this._allowPicking = defaultValue(options.allowPicking, true);

        this._ready = false;
        this._readyPromise = when.defer();

        /**
         * The currently playing glTF animations.
         *
         * @type {ModelAnimationCollection}
         */
        this.activeAnimations = new ModelAnimationCollection(this);

        this._defaultTexture = undefined;
        this._incrementallyLoadTextures = defaultValue(options.incrementallyLoadTextures, true);
        this._asynchronous = defaultValue(options.asynchronous, true);

        /**
         * This property is for debugging only; it is not for production use nor is it optimized.
         * <p>
         * Draws the bounding sphere for each draw command in the model.  A glTF primitive corresponds
         * to one draw command.  A glTF mesh has an array of primitives, often of length one.
         * </p>
         *
         * @type {Boolean}
         *
         * @default false
         */
        this.debugShowBoundingVolume = defaultValue(options.debugShowBoundingVolume, false);
        this._debugShowBoundingVolume = false;

        /**
         * This property is for debugging only; it is not for production use nor is it optimized.
         * <p>
         * Draws the model in wireframe.
         * </p>
         *
         * @type {Boolean}
         *
         * @default false
         */
        this.debugWireframe = defaultValue(options.debugWireframe, false);
        this._debugWireframe = false;

        // Undocumented options
        this._precreatedAttributes = options.precreatedAttributes;
        this._vertexShaderLoaded = options.vertexShaderLoaded;
        this._fragmentShaderLoaded = options.fragmentShaderLoaded;
        this._uniformMapLoaded = options.uniformMapLoaded;
        this._pickVertexShaderLoaded = options.pickVertexShaderLoaded;
        this._pickFragmentShaderLoaded = options.pickFragmentShaderLoaded;
        this._pickUniformMapLoaded = options.pickUniformMapLoaded;
        this._ignoreCommands = defaultValue(options.ignoreCommands, false);

        /**
         * @private
         * @readonly
         */
        this.cull = defaultValue(options.cull, true);

        this._computedModelMatrix = new Matrix4(); // Derived from modelMatrix and scale
        this._initialRadius = undefined;           // Radius without model's scale property, model-matrix scale, animations, or skins
        this._boundingSphere = undefined;
        this._scaledBoundingSphere = new BoundingSphere();
        this._state = ModelState.NEEDS_LOAD;
        this._loadResources = undefined;

        this._perNodeShowDirty = false;            // true when the Cesium API was used to change a node's show property
        this._cesiumAnimationsDirty = false;       // true when the Cesium API, not a glTF animation, changed a node transform
        this._dirty = false;                       // true when the model was transformed this frame
        this._maxDirtyNumber = 0;                  // Used in place of a dirty boolean flag to avoid an extra graph traversal

        this._runtime = {
            animations : undefined,
            rootNodes : undefined,
            nodes : undefined,            // Indexed with the node property's name, i.e., glTF id
            nodesByName : undefined,      // Indexed with name property in the node
            skinnedNodes : undefined,
            meshesByName : undefined,     // Indexed with the name property in the mesh
            materialsByName : undefined,  // Indexed with the name property in the material
            materialsById : undefined     // Indexed with the material's property name
        };

        this._uniformMaps = {};       // Not cached since it can be targeted by glTF animation
        this._rendererResources = {   // Cached between models with the same url/cache-key
            buffers : {},
            vertexArrays : {},
            programs : {},
            pickPrograms : {},
            textures : {},

            samplers : {},
            renderStates : {}
        };
        this._cachedRendererResources = undefined;
        this._loadRendererResourcesFromCache = false;

        this._nodeCommands = [];
        this._pickIds = [];

        // CESIUM_RTC extension
        this._rtcCenter = undefined;    // in world coordinates
        this._rtcCenterEye = undefined; // in eye coordinates
    }

    defineProperties(Model.prototype, {
        /**
         * The object for the glTF JSON, including properties with default values omitted
         * from the JSON provided to this model.
         *
         * @memberof Model.prototype
         *
         * @type {Object}
         * @readonly
         *
         * @default undefined
         */
        gltf : {
            get : function() {
                return defined(this._cachedGltf) ? this._cachedGltf.gltf : undefined;
            }
        },

        /**
         * When <code>true</code>, the glTF JSON is not stored with the model once the model is
         * loaded (when {@link Model#ready} is <code>true</code>).  This saves memory when
         * geometry, textures, and animations are embedded in the .gltf file, which is the
         * default for the {@link http://cesiumjs.org/convertmodel.html|Cesium model converter}.
         * This is especially useful for cases like 3D buildings, where each .gltf model is unique
         * and caching the glTF JSON is not effective.
         *
         * @memberof Model.prototype
         *
         * @type {Boolean}
         * @readonly
         *
         * @default false
         *
         * @private
         */
        releaseGltfJson : {
            get : function() {
                return this._releaseGltfJson;
            }
        },

        /**
         * The key identifying this model in the model cache for glTF JSON, renderer resources, and animations.
         * Caching saves memory and improves loading speed when several models with the same url are created.
         * <p>
         * This key is automatically generated when the model is created with {@link Model.fromGltf}.  If the model
         * is created directly from glTF JSON using the {@link Model} constructor, this key can be manually
         * provided; otherwise, the model will not be changed.
         * </p>
         *
         * @memberof Model.prototype
         *
         * @type {String}
         * @readonly
         *
         * @private
         */
        cacheKey : {
            get : function() {
                return this._cacheKey;
            }
        },

        /**
         * The base path that paths in the glTF JSON are relative to.  The base
         * path is the same path as the path containing the .gltf file
         * minus the .gltf file, when binary, image, and shader files are
         * in the same directory as the .gltf.  When this is <code>''</code>,
         * the app's base path is used.
         *
         * @memberof Model.prototype
         *
         * @type {String}
         * @readonly
         *
         * @default ''
         */
        basePath : {
            get : function() {
                return this._basePath;
            }
        },

        /**
         * The model's bounding sphere in its local coordinate system.  This does not take into
         * account glTF animations and skins nor does it take into account {@link Model#minimumPixelSize}.
         *
         * @memberof Model.prototype
         *
         * @type {BoundingSphere}
         * @readonly
         *
         * @default undefined
         *
         * @exception {DeveloperError} The model is not loaded.  Use Model.readyPromise or wait for Model.ready to be true.
         *
         * @example
         * // Center in WGS84 coordinates
         * var center = Cesium.Matrix4.multiplyByPoint(model.modelMatrix, model.boundingSphere.center, new Cesium.Cartesian3());
         */
        boundingSphere : {
            get : function() {
                //>>includeStart('debug', pragmas.debug);
                if (this._state !== ModelState.LOADED) {
                    throw new DeveloperError('The model is not loaded.  Use Model.readyPromise or wait for Model.ready to be true.');
                }
                //>>includeEnd('debug');

                var nonUniformScale = Matrix4.getScale(this.modelMatrix, boundingSphereCartesian3Scratch);
                var scale = defined(this.maximumScale) ? Math.min(this.maximumScale, this.scale) : this.scale;
                Cartesian3.multiplyByScalar(nonUniformScale, scale, nonUniformScale);

                var scaledBoundingSphere = this._scaledBoundingSphere;
                scaledBoundingSphere.center = Cartesian3.multiplyComponents(this._boundingSphere.center, nonUniformScale, scaledBoundingSphere.center);
                scaledBoundingSphere.radius = Cartesian3.maximumComponent(nonUniformScale) * this._initialRadius;

                if (defined(this._rtcCenter)) {
                    Cartesian3.add(this._rtcCenter, scaledBoundingSphere.center, scaledBoundingSphere.center);
                }

                return scaledBoundingSphere;
            }
        },

        /**
         * When <code>true</code>, this model is ready to render, i.e., the external binary, image,
         * and shader files were downloaded and the WebGL resources were created.  This is set to
         * <code>true</code> right before {@link Model#readyPromise} is resolved.
         *
         * @memberof Model.prototype
         *
         * @type {Boolean}
         * @readonly
         *
         * @default false
         */
        ready : {
            get : function() {
                return this._ready;
            }
        },

        /**
         * Gets the promise that will be resolved when this model is ready to render, i.e., when the external binary, image,
         * and shader files were downloaded and the WebGL resources were created.
         * <p>
         * This promise is resolved at the end of the frame before the first frame the model is rendered in.
         * </p>
         *
         * @memberof Model.prototype
         * @type {Promise.<Model>}
         * @readonly
         *
         * @example
         * // Play all animations at half-speed when the model is ready to render
         * Cesium.when(model.readyPromise).then(function(model) {
         *   model.activeAnimations.addAll({
         *     speedup : 0.5
         *   });
         * }).otherwise(function(error){
         *   window.alert(error);
         * });
         *
         * @see Model#ready
         */
        readyPromise : {
            get : function() {
                return this._readyPromise.promise;
            }
        },

        /**
         * Determines if model WebGL resource creation will be spread out over several frames or
         * block until completion once all glTF files are loaded.
         *
         * @memberof Model.prototype
         *
         * @type {Boolean}
         * @readonly
         *
         * @default true
         */
        asynchronous : {
            get : function() {
                return this._asynchronous;
            }
        },

        /**
         * When <code>true</code>, each glTF mesh and primitive is pickable with {@link Scene#pick}.  When <code>false</code>, GPU memory is saved.
         *
         * @memberof Model.prototype
         *
         * @type {Boolean}
         * @readonly
         *
         * @default true
         */
        allowPicking : {
            get : function() {
                return this._allowPicking;
            }
        },

        /**
         * Determine if textures may continue to stream in after the model is loaded.
         *
         * @memberof Model.prototype
         *
         * @type {Boolean}
         * @readonly
         *
         * @default true
         */
        incrementallyLoadTextures : {
            get : function() {
                return this._incrementallyLoadTextures;
            }
        },

        /**
         * Return the number of pending texture loads.
         *
         * @memberof Model.prototype
         *
         * @type {Number}
         * @readonly
         */
        pendingTextureLoads : {
            get : function() {
                return defined(this._loadResources) ? this._loadResources.pendingTextureLoads : 0;
            }
        },

        /**
         * Returns true if the model was transformed this frame
         *
         * @memberof Model.prototype
         *
         * @type {Boolean}
         * @readonly
         *
         * @private
         */
        dirty : {
            get : function() {
                return this._dirty;
            }
        }
    });

    var sizeOfUint32 = typeof Uint32Array !== 'undefined' ? Uint32Array.BYTES_PER_ELEMENT : 4;

    /**
     * This function differs from the normal subarray function
     * because it takes offset and length, rather than begin and end.
     */
    function getSubarray(array, offset, length) {
        return array.subarray(offset, offset + length);
    }

    function containsGltfMagic(uint8Array) {
        var magic = getMagic(uint8Array);
        return magic === 'glTF';
    }

    function parseBinaryGltfHeader(uint8Array) {
        if (!containsGltfMagic(uint8Array)) {
            throw new DeveloperError('bgltf is not a valid Binary glTF file.');
        }

        var view = new DataView(uint8Array.buffer, uint8Array.byteOffset, uint8Array.byteLength);
        var byteOffset = 0;

        byteOffset += sizeOfUint32; // Skip magic number

        //>>includeStart('debug', pragmas.debug);
        var version = view.getUint32(byteOffset, true);
        if (version !== 1) {
            throw new DeveloperError('Only Binary glTF version 1 is supported.  Version ' + version + ' is not.');
        }
        //>>includeEnd('debug');
        byteOffset += sizeOfUint32;

        byteOffset += sizeOfUint32; // Skip length

        var sceneLength = view.getUint32(byteOffset, true);
<<<<<<< HEAD
        byteOffset += sizeOfUint32;

        var sceneFormat = view.getUint32(byteOffset, true);
        byteOffset += sizeOfUint32;

        var sceneOffset = byteOffset;
        var binOffset = sceneOffset + sceneLength;

        // If sceneFormat isn't 0 (JSON) then we are using the CESIUM_binary_glTF extension
        // This means the last 2 integers of the header are jsonOffset & jsonLength
        if (sceneFormat !== 0) {
            sceneOffset = sceneLength;
            sceneLength = sceneFormat;
            binOffset = 0;
        }

        var json = getStringFromTypedArray(getSubarray(uint8Array, sceneOffset, sceneLength));
=======
        byteOffset += sizeOfUint32 + sizeOfUint32; // Skip sceneFormat

        var sceneOffset = byteOffset;
        var binOffset = sceneOffset + sceneLength;

        var json = getStringFromTypedArray(uint8Array, sceneOffset, sceneLength);
>>>>>>> fedfbe38
        return {
            glTF: JSON.parse(json),
            binaryOffset: binOffset
        };
    }

    /**
     * <p>
     * Creates a model from a glTF asset.  When the model is ready to render, i.e., when the external binary, image,
     * and shader files are downloaded and the WebGL resources are created, the {@link Model#readyPromise} is resolved.
     * </p>
     * <p>
     * The model can be a traditional glTF asset with a .gltf extension or a Binary glTF using the
     * KHR_binary_glTF extension with a .glb extension.
     * </p>
     * <p>
     * For high-precision rendering, Cesium supports the CESIUM_RTC extension, which introduces the
     * CESIUM_RTC_MODELVIEW parameter semantic that says the node is in WGS84 coordinates translated
     * relative to a local origin.
     * </p>
     *
     * @param {Object} options Object with the following properties:
     * @param {String} options.url The url to the .gltf file.
     * @param {Object} [options.headers] HTTP headers to send with the request.
     * @param {Boolean} [options.show=true] Determines if the model primitive will be shown.
     * @param {Matrix4} [options.modelMatrix=Matrix4.IDENTITY] The 4x4 transformation matrix that transforms the model from model to world coordinates.
     * @param {Number} [options.scale=1.0] A uniform scale applied to this model.
     * @param {Number} [options.minimumPixelSize=0.0] The approximate minimum pixel size of the model regardless of zoom.
     * @param {Number} [options.maxiumumScale] The maximum scale for the model.
     * @param {Object} [options.id] A user-defined object to return when the model is picked with {@link Scene#pick}.
     * @param {Boolean} [options.allowPicking=true] When <code>true</code>, each glTF mesh and primitive is pickable with {@link Scene#pick}.
     * @param {Boolean} [options.incrementallyLoadTextures=true] Determine if textures may continue to stream in after the model is loaded.
     * @param {Boolean} [options.asynchronous=true] Determines if model WebGL resource creation will be spread out over several frames or block until completion once all glTF files are loaded.
     * @param {Boolean} [options.debugShowBoundingVolume=false] For debugging only. Draws the bounding sphere for each {@link DrawCommand} in the model.
     * @param {Boolean} [options.debugWireframe=false] For debugging only. Draws the model in wireframe.
     * @returns {Model} The newly created model.
     *
     * @exception {DeveloperError} bgltf is not a valid Binary glTF file.
     * @exception {DeveloperError} Only glTF Binary version 1 is supported.
     *
     * @example
     * // Example 1. Create a model from a glTF asset
     * var model = scene.primitives.add(Cesium.Model.fromGltf({
     *   url : './duck/duck.gltf'
     * }));
     *
     * @example
     * // Example 2. Create model and provide all properties and events
     * var origin = Cesium.Cartesian3.fromDegrees(-95.0, 40.0, 200000.0);
     * var modelMatrix = Cesium.Transforms.eastNorthUpToFixedFrame(origin);
     *
     * var model = scene.primitives.add(Cesium.Model.fromGltf({
     *   url : './duck/duck.gltf',
     *   show : true,                     // default
     *   modelMatrix : modelMatrix,
     *   scale : 2.0,                     // double size
     *   minimumPixelSize : 128,          // never smaller than 128 pixels
     *   maximumScale: 20000,             // never larger than 20000 * model size (overrides minimumPixelSize)
     *   allowPicking : false,            // not pickable
     *   debugShowBoundingVolume : false, // default
     *   debugWireframe : false
     * }));
     *
     * model.readyPromise.then(function(model) {
     *   // Play all animations when the model is ready to render
     *   model.activeAnimations.addAll();
     * });
     */
    Model.fromGltf = function(options) {
        //>>includeStart('debug', pragmas.debug);
        if (!defined(options) || !defined(options.url)) {
            throw new DeveloperError('options.url is required');
        }
        //>>includeEnd('debug');

        var url = options.url;
        // If no cache key is provided, use the absolute URL, since two URLs with
        // different relative paths could point to the same model.
        var cacheKey = defaultValue(options.cacheKey, getAbsoluteUri(url));

        options = clone(options);
        options.basePath = getBaseUri(url);
        options.cacheKey = cacheKey;
        var model = new Model(options);

        options.headers = defined(options.headers) ? clone(options.headers) : {};
        if (!defined(options.headers.Accept)) {
            options.headers.Accept = defaultModelAccept;
        }

        var cachedGltf = gltfCache[cacheKey];
        if (!defined(cachedGltf)) {
            cachedGltf = new CachedGltf({
                ready : false
            });
            cachedGltf.count = 1;
            cachedGltf.modelsToLoad.push(model);
            setCachedGltf(model, cachedGltf);
            gltfCache[cacheKey] = cachedGltf;

            loadArrayBuffer(url, options.headers).then(function(arrayBuffer) {
                var array = new Uint8Array(arrayBuffer);
                if (containsGltfMagic(array)) {
                    // Load binary glTF
                    var result = parseBinaryGltfHeader(array);
<<<<<<< HEAD
                    // CESIUM_binary_glTF is from the beginning of the file but
                    //  KHR_binary_glTF is from the beginning of the binary section
                    if (result.binaryOffset !== 0) {
                        array = new Uint8Array(arrayBuffer, result.binaryOffset);
=======
                    // KHR_binary_glTF is from the beginning of the binary section
                    if (result.binaryOffset !== 0) {
                        array = array.subarray(result.binaryOffset);
>>>>>>> fedfbe38
                    }
                    cachedGltf.makeReady(result.glTF, array);
                } else {
                    // Load text (JSON) glTF
                    var json = getStringFromTypedArray(array);
                    cachedGltf.makeReady(JSON.parse(json));
                }
            }).otherwise(getFailedLoadFunction(model, 'model', url));
        } else if (!cachedGltf.ready) {
            // Cache hit but the loadArrayBuffer() or loadText() request is still pending
            ++cachedGltf.count;
            cachedGltf.modelsToLoad.push(model);
        }
        // else if the cached glTF is defined and ready, the
        // model constructor will pick it up using the cache key.

        return model;
    };

    /**
     * For the unit tests to verify model caching.
     *
     * @private
     */
    Model._gltfCache = gltfCache;

    function getRuntime(model, runtimeName, name) {
        //>>includeStart('debug', pragmas.debug);
        if (model._state !== ModelState.LOADED) {
            throw new DeveloperError('The model is not loaded.  Use Model.readyPromise or wait for Model.ready to be true.');
        }

        if (!defined(name)) {
            throw new DeveloperError('name is required.');
        }
        //>>includeEnd('debug');

        return (model._runtime[runtimeName])[name];
    }

    /**
     * Returns the glTF node with the given <code>name</code> property.  This is used to
     * modify a node's transform for animation outside of glTF animations.
     *
     * @param {String} name The glTF name of the node.
     * @returns {ModelNode} The node or <code>undefined</code> if no node with <code>name</code> exists.
     *
     * @exception {DeveloperError} The model is not loaded.  Use Model.readyPromise or wait for Model.ready to be true.
     *
     * @example
     * // Apply non-uniform scale to node LOD3sp
     * var node = model.getNode('LOD3sp');
     * node.matrix = Cesium.Matrix4.fromScale(new Cesium.Cartesian3(5.0, 1.0, 1.0), node.matrix);
     */
    Model.prototype.getNode = function(name) {
        var node = getRuntime(this, 'nodesByName', name);
        return defined(node) ? node.publicNode : undefined;
    };

    /**
     * Returns the glTF mesh with the given <code>name</code> property.
     *
     * @param {String} name The glTF name of the mesh.
     *
     * @returns {ModelMesh} The mesh or <code>undefined</code> if no mesh with <code>name</code> exists.
     *
     * @exception {DeveloperError} The model is not loaded.  Use Model.readyPromise or wait for Model.ready to be true.
     */
    Model.prototype.getMesh = function(name) {
        return getRuntime(this, 'meshesByName', name);
    };

    /**
     * Returns the glTF material with the given <code>name</code> property.
     *
     * @param {String} name The glTF name of the material.
     * @returns {ModelMaterial} The material or <code>undefined</code> if no material with <code>name</code> exists.
     *
     * @exception {DeveloperError} The model is not loaded.  Use Model.readyPromise or wait for Model.ready to be true.
     */
    Model.prototype.getMaterial = function(name) {
        return getRuntime(this, 'materialsByName', name);
    };

    var aMinScratch = new Cartesian3();
    var aMaxScratch = new Cartesian3();

    function computeBoundingSphere(gltf) {
        var version = gltf.asset.version;
        var gltfNodes = gltf.nodes;
        var gltfMeshes = gltf.meshes;
        var gltfAccessors = gltf.accessors;
        var rootNodes = gltf.scenes[gltf.scene].nodes;
        var rootNodesLength = rootNodes.length;

        var nodeStack = [];

        var min = new Cartesian3(Number.MAX_VALUE, Number.MAX_VALUE, Number.MAX_VALUE);
        var max = new Cartesian3(Number.MIN_VALUE, Number.MIN_VALUE, Number.MIN_VALUE);

        for (var i = 0; i < rootNodesLength; ++i) {
            var n = gltfNodes[rootNodes[i]];
            n._transformToRoot = getTransform(n, version);
            nodeStack.push(n);

            while (nodeStack.length > 0) {
                n = nodeStack.pop();
                var transformToRoot = n._transformToRoot;

                var meshes = n.meshes;
                if (defined(meshes)) {
                    var meshesLength = meshes.length;
                    for (var j = 0; j < meshesLength; ++j) {
                        var primitives = gltfMeshes[meshes[j]].primitives;
                        var primitivesLength = primitives.length;
                        for (var m = 0; m < primitivesLength; ++m) {
                            var position = primitives[m].attributes.POSITION;
                            if (defined(position)) {
                                var accessor = gltfAccessors[position];
                                var aMin = Cartesian3.fromArray(accessor.min, 0, aMinScratch);
                                var aMax = Cartesian3.fromArray(accessor.max, 0, aMaxScratch);
                                if (defined(min) && defined(max)) {
                                    Matrix4.multiplyByPoint(transformToRoot, aMin, aMin);
                                    Matrix4.multiplyByPoint(transformToRoot, aMax, aMax);
                                    Cartesian3.minimumByComponent(min, aMin, min);
                                    Cartesian3.maximumByComponent(max, aMax, max);
                                }
                            }
                        }
                    }
                }

                var children = n.children;
                var childrenLength = children.length;
                for (var k = 0; k < childrenLength; ++k) {
                    var child = gltfNodes[children[k]];
                    child._transformToRoot = getTransform(child, version);
                    Matrix4.multiplyTransformation(transformToRoot, child._transformToRoot, child._transformToRoot);
                    nodeStack.push(child);
                }
                delete n._transformToRoot;
            }
        }

        var boundingSphere = BoundingSphere.fromCornerPoints(min, max);
        return BoundingSphere.transformWithoutScale(boundingSphere, yUpToZUp, boundingSphere);
    }

    ///////////////////////////////////////////////////////////////////////////

    function getFailedLoadFunction(model, type, path) {
        return function() {
            model._state = ModelState.FAILED;
            model._readyPromise.reject(new RuntimeError('Failed to load ' + type + ': ' + path));
        };
    }

    function bufferLoad(model, id) {
        return function(arrayBuffer) {
            var loadResources = model._loadResources;
            loadResources.buffers[id] = new Uint8Array(arrayBuffer);
            --loadResources.pendingBufferLoads;
         };
    }

    function parseBuffers(model) {
        var buffers = model.gltf.buffers;
<<<<<<< HEAD
        for (var name in buffers) {
            if (buffers.hasOwnProperty(name)) {
                var buffer = buffers[name];

                if (name === 'CESIUM_binary_glTF' || name === 'KHR_binary_glTF') {
=======
        for (var id in buffers) {
            if (buffers.hasOwnProperty(id)) {
                var buffer = buffers[id];

                // The extension 'KHR_binary_glTF' uses a special buffer entitled just 'binary_glTF'.
                // The 'KHR_binary_glTF' check is for backwards compatibility for the Cesium model converter
                // circa Cesium 1.15-1.17 when the converter incorrectly used the buffer name 'KHR_binary_glTF'.
                if ((id === 'binary_glTF') || (id === 'KHR_binary_glTF')) {
>>>>>>> fedfbe38
                    // Buffer is the binary glTF file itself that is already loaded
                    var loadResources = model._loadResources;
                    loadResources.buffers[id] = model._cachedGltf.bgltf;
                }
                else if (buffer.type === 'arraybuffer') {
                    ++model._loadResources.pendingBufferLoads;
                    var uri = new Uri(buffer.uri);
                    var bufferPath = uri.resolve(model._baseUri).toString();
                    loadArrayBuffer(bufferPath).then(bufferLoad(model, id)).otherwise(getFailedLoadFunction(model, 'buffer', bufferPath));
                }
            }
        }
    }

    function parseBufferViews(model) {
        var bufferViews = model.gltf.bufferViews;
        for (var id in bufferViews) {
            if (bufferViews.hasOwnProperty(id)) {
                if (bufferViews[id].target === WebGLConstants.ARRAY_BUFFER) {
                    model._loadResources.buffersToCreate.enqueue(id);
                }
            }
        }
    }

    function shaderLoad(model, id) {
        return function(source) {
            var loadResources = model._loadResources;
            loadResources.shaders[id] = {
                source : source,
                bufferView : undefined
            };
            --loadResources.pendingShaderLoads;
         };
    }

    function parseShaders(model) {
        var shaders = model.gltf.shaders;
        for (var id in shaders) {
            if (shaders.hasOwnProperty(id)) {
                var shader = shaders[id];

                // Shader references either uri (external or base64-encoded) or bufferView
                if (defined(shader.extras) && defined(shader.extras.source)) {
<<<<<<< HEAD
                    model._loadResources.shaders[name] = {
=======
                    model._loadResources.shaders[id] = {
>>>>>>> fedfbe38
                        source : shader.extras.source,
                        bufferView : undefined
                    };
                }
<<<<<<< HEAD
                else if (defined(shader.extensions) &&
                    (defined(shader.extensions.CESIUM_binary_glTF) || defined(shader.extensions.KHR_binary_glTF))) {
                    var binary;
                    if (defined(shader.extensions.CESIUM_binary_glTF)) {
                        binary = shader.extensions.CESIUM_binary_glTF;
                    }
                    else { // defined(shader.extensions.KHR_binary_glTF)
                        binary = shader.extensions.KHR_binary_glTF;
                    }

                    model._loadResources.shaders[name] = {
=======
                else if (defined(shader.extensions) && defined(shader.extensions.KHR_binary_glTF)) {
                    var binary = shader.extensions.KHR_binary_glTF;
                    model._loadResources.shaders[id] = {
>>>>>>> fedfbe38
                        source : undefined,
                        bufferView : binary.bufferView
                    };
                } else {
                    ++model._loadResources.pendingShaderLoads;
                    var uri = new Uri(shader.uri);
                    var shaderPath = uri.resolve(model._baseUri).toString();
                    loadText(shaderPath).then(shaderLoad(model, id)).otherwise(getFailedLoadFunction(model, 'shader', shaderPath));
                }
            }
        }
    }

    function parsePrograms(model) {
        var programs = model.gltf.programs;
        for (var id in programs) {
            if (programs.hasOwnProperty(id)) {
                model._loadResources.programsToCreate.enqueue(id);
            }
        }
    }

    function imageLoad(model, id) {
        return function(image) {
            var loadResources = model._loadResources;
            --loadResources.pendingTextureLoads;
            loadResources.texturesToCreate.enqueue({
                id : id,
                image : image,
                bufferView : undefined
            });
        };
    }

    function parseTextures(model) {
        var images = model.gltf.images;
        var textures = model.gltf.textures;
        for (var id in textures) {
            if (textures.hasOwnProperty(id)) {
                var gltfImage = images[textures[id].source];

                // Image references either uri (external or base64-encoded) or bufferView
<<<<<<< HEAD
                if (defined(gltfImage.extensions) &&
                    (defined(gltfImage.extensions.CESIUM_binary_glTF) || defined(gltfImage.extensions.KHR_binary_glTF))) {
                    var binary;
                    if (defined(gltfImage.extensions.CESIUM_binary_glTF)) {
                        binary = gltfImage.extensions.CESIUM_binary_glTF;
                    }
                    else { // defined(gltfImage.extensions.KHR_binary_glTF)
                        binary = gltfImage.extensions.KHR_binary_glTF;
                    }
=======
                if (defined(gltfImage.extensions) && defined(gltfImage.extensions.KHR_binary_glTF)) {
                    var binary = gltfImage.extensions.KHR_binary_glTF;
>>>>>>> fedfbe38
                    model._loadResources.texturesToCreateFromBufferView.enqueue({
                        id : id,
                        image : undefined,
                        bufferView : binary.bufferView,
                        mimeType : binary.mimeType
                    });
                } else {
                    ++model._loadResources.pendingTextureLoads;
                    var uri = new Uri(gltfImage.uri);
                    var imagePath = uri.resolve(model._baseUri).toString();
                    loadImage(imagePath).then(imageLoad(model, id)).otherwise(getFailedLoadFunction(model, 'image', imagePath));
                }
            }
        }
    }

    var nodeTranslationScratch = new Cartesian3();
    var nodeQuaternionScratch = new Quaternion();
    var nodeScaleScratch = new Cartesian3();

    function getTransform(node, version) {
        if (defined(node.matrix)) {
            return Matrix4.fromArray(node.matrix);
        }

        return Matrix4.fromTranslationQuaternionRotationScale(
            Cartesian3.fromArray(node.translation, 0, nodeTranslationScratch),
            Quaternion.unpack(node.rotation, 0, nodeQuaternionScratch),
            Cartesian3.fromArray(node.scale, 0 , nodeScaleScratch));
    }

    function parseNodes(model) {
        var runtimeNodes = {};
        var runtimeNodesByName = {};
        var skinnedNodes = [];

<<<<<<< HEAD
        var skinnedNodesNames = model._loadResources.skinnedNodesNames;
        var gltf = model.gltf;
        var version = gltf.asset.version;
        var nodes = gltf.nodes;
=======
        var skinnedNodesIds = model._loadResources.skinnedNodesIds;
        var nodes = model.gltf.nodes;
>>>>>>> fedfbe38

        for (var id in nodes) {
            if (nodes.hasOwnProperty(id)) {
                var node = nodes[id];

                var runtimeNode = {
                    // Animation targets
                    matrix : undefined,
                    translation : undefined,
                    rotation : undefined,
                    scale : undefined,

                    // Per-node show inherited from parent
                    computedShow : true,

                    // Computed transforms
                    transformToRoot : new Matrix4(),
                    computedMatrix : new Matrix4(),
                    dirtyNumber : 0,                    // The frame this node was made dirty by an animation; for graph traversal

                    // Rendering
                    commands : [],                      // empty for transform, light, and camera nodes

                    // Skinned node
                    inverseBindMatrices : undefined,    // undefined when node is not skinned
                    bindShapeMatrix : undefined,        // undefined when node is not skinned or identity
                    joints : [],                        // empty when node is not skinned
                    computedJointMatrices : [],         // empty when node is not skinned

                    // Joint node
                    jointName : node.jointName,         // undefined when node is not a joint

                    // Graph pointers
                    children : [],                      // empty for leaf nodes
                    parents : [],                       // empty for root nodes

                    // Publicly-accessible ModelNode instance to modify animation targets
                    publicNode : undefined
                };
<<<<<<< HEAD
                runtimeNode.publicNode = new ModelNode(model, node, runtimeNode, name, getTransform(node, version));
=======
                runtimeNode.publicNode = new ModelNode(model, node, runtimeNode, id, getTransform(node));
>>>>>>> fedfbe38

                runtimeNodes[id] = runtimeNode;
                runtimeNodesByName[node.name] = runtimeNode;

                if (defined(node.skin)) {
<<<<<<< HEAD
                    skinnedNodesNames.push(name);
=======
                    skinnedNodesIds.push(id);
>>>>>>> fedfbe38
                    skinnedNodes.push(runtimeNode);
                }
            }
        }

        model._runtime.nodes = runtimeNodes;
        model._runtime.nodesByName = runtimeNodesByName;
        model._runtime.skinnedNodes = skinnedNodes;
    }

    function parseMaterials(model) {
        var runtimeMaterialsByName = {};
        var runtimeMaterialsById = {};
        var materials = model.gltf.materials;
        var uniformMaps = model._uniformMaps;

        for (var id in materials) {
            if (materials.hasOwnProperty(id)) {
                // Allocated now so ModelMaterial can keep a reference to it.
                uniformMaps[id] = {
                    uniformMap : undefined,
                    values : undefined,
                    jointMatrixUniformName : undefined
                };

                var material = materials[id];
                var modelMaterial = new ModelMaterial(model, material, id);
                runtimeMaterialsByName[material.name] = modelMaterial;
                runtimeMaterialsById[id] = modelMaterial;
            }
        }

        model._runtime.materialsByName = runtimeMaterialsByName;
        model._runtime.materialsById = runtimeMaterialsById;
    }

    function parseMeshes(model) {
        var runtimeMeshesByName = {};
        var runtimeMaterialsById = model._runtime.materialsById;
        var meshes = model.gltf.meshes;

        for (var id in meshes) {
            if (meshes.hasOwnProperty(id)) {
                var mesh = meshes[id];
                runtimeMeshesByName[mesh.name] = new ModelMesh(mesh, runtimeMaterialsById, id);
            }
        }

        model._runtime.meshesByName = runtimeMeshesByName;
    }

    function parse(model) {
        if (!model._loadRendererResourcesFromCache) {
            parseBuffers(model);
            parseBufferViews(model);
            parseShaders(model);
            parsePrograms(model);
            parseTextures(model);
        }

        parseMaterials(model);
        parseMeshes(model);
        parseNodes(model);
    }

    ///////////////////////////////////////////////////////////////////////////

    function createBuffers(model, context) {
        var loadResources = model._loadResources;

        if (loadResources.pendingBufferLoads !== 0) {
            return;
        }

        var bufferView;
        var bufferViews = model.gltf.bufferViews;
        var rendererBuffers = model._rendererResources.buffers;

        while (loadResources.buffersToCreate.length > 0) {
            var bufferViewId = loadResources.buffersToCreate.dequeue();
            bufferView = bufferViews[bufferViewId];

            // Only ARRAY_BUFFER here.  ELEMENT_ARRAY_BUFFER created below.
            var vertexBuffer = Buffer.createVertexBuffer({
                context : context,
                typedArray : loadResources.getBuffer(bufferView),
                usage : BufferUsage.STATIC_DRAW
            });
            vertexBuffer.vertexArrayDestroyable = false;
            rendererBuffers[bufferViewId] = vertexBuffer;
        }

        // The Cesium Renderer requires knowing the datatype for an index buffer
        // at creation type, which is not part of the glTF bufferview so loop
        // through glTF accessors to create the bufferview's index buffer.
        var accessors = model.gltf.accessors;
        for (var id in accessors) {
            if (accessors.hasOwnProperty(id)) {
                var accessor = accessors[id];
                bufferView = bufferViews[accessor.bufferView];

                if ((bufferView.target === WebGLConstants.ELEMENT_ARRAY_BUFFER) && !defined(rendererBuffers[accessor.bufferView])) {
                    var indexBuffer = Buffer.createIndexBuffer({
                        context : context,
                        typedArray : loadResources.getBuffer(bufferView),
                        usage : BufferUsage.STATIC_DRAW,
                        indexDatatype : accessor.componentType
                    });
                    indexBuffer.vertexArrayDestroyable = false;
                    rendererBuffers[accessor.bufferView] = indexBuffer;
                    // In theory, several glTF accessors with different componentTypes could
                    // point to the same glTF bufferView, which would break this.
                    // In practice, it is unlikely as it will be UNSIGNED_SHORT.
                }
            }
        }
    }

    function createAttributeLocations(attributes) {
        var attributeLocations = {};
        var length = attributes.length;

        for (var i = 0; i < length; ++i) {
            attributeLocations[attributes[i]] = i;
        }

        return attributeLocations;
    }

    function getShaderSource(model, shader) {
        if (defined(shader.source)) {
            return shader.source;
        }

        var loadResources = model._loadResources;
        var gltf = model.gltf;
        var bufferView = gltf.bufferViews[shader.bufferView];

        return getStringFromTypedArray(loadResources.getBuffer(bufferView));
    }

    function modifyShader(shader, programName, callback) {
        if (defined(callback)) {
            shader = callback(shader, programName);
        }
        return shader;
    }

    function createProgram(id, model, context) {
        var programs = model.gltf.programs;
        var shaders = model._loadResources.shaders;
        var program = programs[id];

        var attributeLocations = createAttributeLocations(program.attributes);
        var vs = getShaderSource(model, shaders[program.vertexShader]);
        var fs = getShaderSource(model, shaders[program.fragmentShader]);

        var drawVS = modifyShader(vs, id, model._vertexShaderLoaded);
        var drawFS = modifyShader(fs, id, model._fragmentShaderLoaded);

        // Add pre-created attributes to attributeLocations
        var attributesLength = program.attributes.length;
        var precreatedAttributes = model._precreatedAttributes;
        if (defined(precreatedAttributes)) {
            for (var attrName in precreatedAttributes) {
                if (precreatedAttributes.hasOwnProperty(attrName)) {
                    attributeLocations[attrName] = attributesLength++;
                }
            }
        }

        model._rendererResources.programs[id] = ShaderProgram.fromCache({
            context : context,
            vertexShaderSource : drawVS,
            fragmentShaderSource : drawFS,
            attributeLocations : attributeLocations
        });

        if (model.allowPicking) {
            // PERFORMANCE_IDEA: Can optimize this shader with a glTF hint. https://github.com/KhronosGroup/glTF/issues/181
            var pickVS = modifyShader(vs, id, model._pickVertexShaderLoaded);
            var pickFS = modifyShader(fs, id, model._pickFragmentShaderLoaded);

            if (!model._pickFragmentShaderLoaded) {
                pickFS = ShaderSource.createPickFragmentShaderSource(fs, 'uniform');
            }

            model._rendererResources.pickPrograms[id] = ShaderProgram.fromCache({
                context : context,
                vertexShaderSource : pickVS,
                fragmentShaderSource : pickFS,
                attributeLocations : attributeLocations
            });
        }
    }

    function createPrograms(model, context) {
        var loadResources = model._loadResources;
        var id;

        if (loadResources.pendingShaderLoads !== 0) {
            return;
        }

        // PERFORMANCE_IDEA: this could be more fine-grained by looking
        // at the shader's bufferView's to determine the buffer dependencies.
        if (loadResources.pendingBufferLoads !== 0) {
            return;
        }

        if (model.asynchronous) {
            // Create one program per frame
            if (loadResources.programsToCreate.length > 0) {
                id = loadResources.programsToCreate.dequeue();
                createProgram(id, model, context);
            }
        } else {
            // Create all loaded programs this frame
            while (loadResources.programsToCreate.length > 0) {
                id = loadResources.programsToCreate.dequeue();
                createProgram(id, model, context);
            }
        }
    }

    function getOnImageCreatedFromTypedArray(loadResources, gltfTexture) {
        return function(image) {
            loadResources.texturesToCreate.enqueue({
                id : gltfTexture.id,
                image : image,
                bufferView : undefined
            });

            --loadResources.pendingBufferViewToImage;
        };
    }

    function loadTexturesFromBufferViews(model) {
        var loadResources = model._loadResources;

        if (loadResources.pendingBufferLoads !== 0) {
            return;
        }

        while (loadResources.texturesToCreateFromBufferView.length > 0) {
            var gltfTexture = loadResources.texturesToCreateFromBufferView.dequeue();

            var gltf = model.gltf;
            var bufferView = gltf.bufferViews[gltfTexture.bufferView];

            var onload = getOnImageCreatedFromTypedArray(loadResources, gltfTexture);
            var onerror = getFailedLoadFunction(model, 'image', 'id: ' + gltfTexture.id + ', bufferView: ' + gltfTexture.bufferView);
            loadImageFromTypedArray(loadResources.getBuffer(bufferView), gltfTexture.mimeType).
                then(onload).otherwise(onerror);

            ++loadResources.pendingBufferViewToImage;
        }
    }

    function createSamplers(model, context) {
        var loadResources = model._loadResources;

        if (loadResources.createSamplers) {
            loadResources.createSamplers = false;

            var rendererSamplers = model._rendererResources.samplers;
            var samplers = model.gltf.samplers;
            for (var id in samplers) {
                if (samplers.hasOwnProperty(id)) {
                    var sampler = samplers[id];

                    rendererSamplers[id] = new Sampler({
                        wrapS : sampler.wrapS,
                        wrapT : sampler.wrapT,
                        minificationFilter : sampler.minFilter,
                        magnificationFilter : sampler.magFilter
                    });
                }
            }
        }
    }

    function createTexture(gltfTexture, model, context) {
        var textures = model.gltf.textures;
        var texture = textures[gltfTexture.id];

        var rendererSamplers = model._rendererResources.samplers;
        var sampler = rendererSamplers[texture.sampler];

        var mipmap =
            (sampler.minificationFilter === TextureMinificationFilter.NEAREST_MIPMAP_NEAREST) ||
            (sampler.minificationFilter === TextureMinificationFilter.NEAREST_MIPMAP_LINEAR) ||
            (sampler.minificationFilter === TextureMinificationFilter.LINEAR_MIPMAP_NEAREST) ||
            (sampler.minificationFilter === TextureMinificationFilter.LINEAR_MIPMAP_LINEAR);
        var requiresNpot = mipmap ||
            (sampler.wrapS === TextureWrap.REPEAT) ||
            (sampler.wrapS === TextureWrap.MIRRORED_REPEAT) ||
            (sampler.wrapT === TextureWrap.REPEAT) ||
            (sampler.wrapT === TextureWrap.MIRRORED_REPEAT);

        var source = gltfTexture.image;
        var npot = !CesiumMath.isPowerOfTwo(source.width) || !CesiumMath.isPowerOfTwo(source.height);

        if (requiresNpot && npot) {
            // WebGL requires power-of-two texture dimensions for mipmapping and REPEAT/MIRRORED_REPEAT wrap modes.
            var canvas = document.createElement('canvas');
            canvas.width = CesiumMath.nextPowerOfTwo(source.width);
            canvas.height = CesiumMath.nextPowerOfTwo(source.height);
            var canvasContext = canvas.getContext('2d');
            canvasContext.drawImage(source, 0, 0, source.width, source.height, 0, 0, canvas.width, canvas.height);
            source = canvas;
        }

        var tx;

        if (texture.target === WebGLConstants.TEXTURE_2D) {
            tx = new Texture({
                context : context,
                source : source,
                pixelFormat : texture.internalFormat,
                pixelDatatype : texture.type,
                sampler : sampler,
                flipY : false
            });
        }
        // GLTF_SPEC: Support TEXTURE_CUBE_MAP.  https://github.com/KhronosGroup/glTF/issues/40

        if (mipmap) {
            tx.generateMipmap();
        }

        model._rendererResources.textures[gltfTexture.id] = tx;
    }

    function createTextures(model, context) {
        var loadResources = model._loadResources;
        var gltfTexture;

        if (model.asynchronous) {
            // Create one texture per frame
            if (loadResources.texturesToCreate.length > 0) {
                gltfTexture = loadResources.texturesToCreate.dequeue();
                createTexture(gltfTexture, model, context);
            }
        } else {
            // Create all loaded textures this frame
            while (loadResources.texturesToCreate.length > 0) {
                gltfTexture = loadResources.texturesToCreate.dequeue();
                createTexture(gltfTexture, model, context);
            }
        }
    }

    function getAttributeLocations(model, primitive) {
        var gltf = model.gltf;
        var techniques = gltf.techniques;
        var materials = gltf.materials;

        // Retrieve the compiled shader program to assign index values to attributes
        var attributeLocations = {};

        var technique = techniques[materials[primitive.material].technique];
        var parameters = technique.parameters;
        var attributes = technique.attributes;
        var programAttributeLocations = model._rendererResources.programs[technique.program].vertexAttributes;

        // Note: WebGL shader compiler may have optimized and removed some attributes from programAttributeLocations
        for (var location in programAttributeLocations){
            if (programAttributeLocations.hasOwnProperty(location)) {
                var attribute = attributes[location];
                var index = programAttributeLocations[location].index;
                if (defined(attribute)) {
                    var parameter = parameters[attribute];
                    attributeLocations[parameter.semantic] = index;
                } else {
                    // Pre-created attributes
                    attributeLocations[location] = index;
                }
            }
        }

        return attributeLocations;
    }

    function searchForest(forest, jointName, nodes) {
        var length = forest.length;
        for (var i = 0; i < length; ++i) {
            var stack = [forest[i]]; // Push root node of tree

            while (stack.length > 0) {
                var id = stack.pop();
                var n = nodes[id];

                if (n.jointName === jointName) {
                    return id;
                }

                var children = n.children;
                var childrenLength = children.length;
                for (var k = 0; k < childrenLength; ++k) {
                    stack.push(children[k]);
                }
            }
        }

        // This should never happen; the skeleton should have a node for all joints in the skin.
        return undefined;
    }

    function createJoints(model, runtimeSkins) {
        var gltf = model.gltf;
        var skins = gltf.skins;
        var nodes = gltf.nodes;
        var runtimeNodes = model._runtime.nodes;

        var skinnedNodesIds = model._loadResources.skinnedNodesIds;
        var length = skinnedNodesIds.length;
        for (var j = 0; j < length; ++j) {
<<<<<<< HEAD
            var name = skinnedNodesNames[j];
            var skinnedNode = runtimeNodes[name];
            var node = nodes[name];
=======
            var id = skinnedNodesIds[j];
            var skinnedNode = runtimeNodes[id];
            var node = nodes[id];
>>>>>>> fedfbe38

            var runtimeSkin = runtimeSkins[node.skin];
            skinnedNode.inverseBindMatrices = runtimeSkin.inverseBindMatrices;
            skinnedNode.bindShapeMatrix = runtimeSkin.bindShapeMatrix;

            // 1. Find nodes with the names in node.skeletons (the node's skeletons)
            // 2. These nodes form the root nodes of the forest to search for each joint in skin.jointNames.  This search uses jointName, not the node's name.
            // 3. Search for the joint name among the gltf node hierarchy instead of the runtime node hierarchy. Child links aren't set up yet for runtime nodes.
            var forest = [];
            var gltfSkeletons = node.skeletons;
            var skeletonsLength = gltfSkeletons.length;
            for (var k = 0; k < skeletonsLength; ++k) {
                forest.push(gltfSkeletons[k]);
            }

            var gltfJointNames = skins[node.skin].jointNames;
            var jointNamesLength = gltfJointNames.length;
            for (var i = 0; i < jointNamesLength; ++i) {
                var jointName = gltfJointNames[i];
                var jointNode = runtimeNodes[searchForest(forest, jointName, nodes)];
                skinnedNode.joints.push(jointNode);
            }
        }
    }

    function createSkins(model) {
        var loadResources = model._loadResources;

        if (loadResources.pendingBufferLoads !== 0) {
            return;
        }

        if (!loadResources.createSkins) {
            return;
        }
        loadResources.createSkins = false;

        var gltf = model.gltf;
        var accessors = gltf.accessors;
        var skins = gltf.skins;
        var runtimeSkins = {};

        for (var id in skins) {
            if (skins.hasOwnProperty(id)) {
                var skin = skins[id];
                var accessor = accessors[skin.inverseBindMatrices];

                var bindShapeMatrix;
                if (!Matrix4.equals(skin.bindShapeMatrix, Matrix4.IDENTITY)) {
                    bindShapeMatrix = Matrix4.clone(skin.bindShapeMatrix);
                }

                runtimeSkins[id] = {
                    inverseBindMatrices : ModelAnimationCache.getSkinInverseBindMatrices(model, accessor),
                    bindShapeMatrix : bindShapeMatrix // not used when undefined
                };
            }
        }

        createJoints(model, runtimeSkins);
    }

    function getChannelEvaluator(model, runtimeNode, targetPath, spline) {
        return function(localAnimationTime) {
            //  Workaround for https://github.com/KhronosGroup/glTF/issues/219

            //if (targetPath === 'translation') {
            //    return;
            //}
            runtimeNode[targetPath] = spline.evaluate(localAnimationTime, runtimeNode[targetPath]);
            runtimeNode.dirtyNumber = model._maxDirtyNumber;
        };
    }

    function createRuntimeAnimations(model) {
        var loadResources = model._loadResources;

        if (!loadResources.finishedPendingBufferLoads()) {
            return;
        }

        if (!loadResources.createRuntimeAnimations) {
            return;
        }
        loadResources.createRuntimeAnimations = false;

        model._runtime.animations = {
        };

        var runtimeNodes = model._runtime.nodes;
        var animations = model.gltf.animations;
        var accessors = model.gltf.accessors;

         for (var animationId in animations) {
             if (animations.hasOwnProperty(animationId)) {
                 var animation = animations[animationId];
                 var channels = animation.channels;
                 var parameters = animation.parameters;
                 var samplers = animation.samplers;

                 var parameterValues = {};

                 for (var name in parameters) {
                     if (parameters.hasOwnProperty(name)) {
                         parameterValues[name] = ModelAnimationCache.getAnimationParameterValues(model, accessors[parameters[name]]);
                     }
                 }

                 // Find start and stop time for the entire animation
                 var startTime = Number.MAX_VALUE;
                 var stopTime = -Number.MAX_VALUE;

                 var length = channels.length;
                 var channelEvaluators = new Array(length);

                 for (var i = 0; i < length; ++i) {
                     var channel = channels[i];
                     var target = channel.target;
                     var sampler = samplers[channel.sampler];
                     var times = parameterValues[sampler.input];

                     startTime = Math.min(startTime, times[0]);
                     stopTime = Math.max(stopTime, times[times.length - 1]);

                     var spline = ModelAnimationCache.getAnimationSpline(model, animationId, animation, channel.sampler, sampler, parameterValues);
                     // GLTF_SPEC: Support more targets like materials. https://github.com/KhronosGroup/glTF/issues/142
                     channelEvaluators[i] = getChannelEvaluator(model, runtimeNodes[target.id], target.path, spline);
                 }

                 model._runtime.animations[animationId] = {
                     startTime : startTime,
                     stopTime : stopTime,
                     channelEvaluators : channelEvaluators
                 };
             }
         }
    }

    function createVertexArrays(model, context) {
        var loadResources = model._loadResources;

        if (!loadResources.finishedBuffersCreation() || !loadResources.finishedProgramCreation()) {
            return;
        }

        if (!loadResources.createVertexArrays) {
            return;
        }
        loadResources.createVertexArrays = false;

        var rendererBuffers = model._rendererResources.buffers;
        var rendererVertexArrays = model._rendererResources.vertexArrays;
        var gltf = model.gltf;
        var accessors = gltf.accessors;
        var meshes = gltf.meshes;

        for (var meshId in meshes) {
            if (meshes.hasOwnProperty(meshId)) {
                var primitives = meshes[meshId].primitives;
                var primitivesLength = primitives.length;

                for (var i = 0; i < primitivesLength; ++i) {
                    var primitive = primitives[i];

                    // GLTF_SPEC: This does not take into account attribute arrays,
                    // indicated by when an attribute points to a parameter with a
                    // count property.
                    //
                    // https://github.com/KhronosGroup/glTF/issues/258

                    var attributeLocations = getAttributeLocations(model, primitive);
                    var attributeName;
                    var attributeLocation;
                    var attribute;
                    var attributes = [];
                    var primitiveAttributes = primitive.attributes;
                    for (attributeName in primitiveAttributes) {
                        if (primitiveAttributes.hasOwnProperty(attributeName)) {
                            attributeLocation = attributeLocations[attributeName];
                            // Skip if the attribute is not used by the material, e.g., because the asset was exported
                            // with an attribute that wasn't used and the asset wasn't optimized.
                            if (defined(attributeLocation)) {
                                var a = accessors[primitiveAttributes[attributeName]];
                                attributes.push({
                                    index                  : attributeLocation,
                                    vertexBuffer           : rendererBuffers[a.bufferView],
                                    componentsPerAttribute : getModelAccessor(a).componentsPerAttribute,
                                    componentDatatype      : a.componentType,
                                    normalize              : false,
                                    offsetInBytes          : a.byteOffset,
                                    strideInBytes          : a.byteStride
                                });
                            }
                        }
                    }

<<<<<<< HEAD
=======
                    // Add pre-created attributes
                    var precreatedAttributes = model._precreatedAttributes;
                    if (defined(precreatedAttributes)) {
                        for (attributeName in precreatedAttributes) {
                            if (precreatedAttributes.hasOwnProperty(attributeName)) {
                                attributeLocation = attributeLocations[attributeName];
                                if (defined(attributeLocation)) {
                                    attribute = precreatedAttributes[attributeName];
                                    attribute.index = attributeLocation;
                                    attributes.push(attribute);
                                }
                            }
                        }
                    }

>>>>>>> fedfbe38
                    var indexBuffer;
                    if (defined(primitive.indices)) {
                        var accessor = accessors[primitive.indices];
                        indexBuffer = rendererBuffers[accessor.bufferView];
                    }
<<<<<<< HEAD
                    rendererVertexArrays[meshName + '.primitive.' + i] = new VertexArray({
=======
                    rendererVertexArrays[meshId + '.primitive.' + i] = new VertexArray({
>>>>>>> fedfbe38
                        context : context,
                        attributes : attributes,
                        indexBuffer : indexBuffer
                    });
                }
            }
        }
    }

    function getBooleanStates(states) {
        // GLTF_SPEC: SAMPLE_ALPHA_TO_COVERAGE not used by Cesium
        var booleanStates = {};
        booleanStates[WebGLConstants.BLEND] = false;
        booleanStates[WebGLConstants.CULL_FACE] = false;
        booleanStates[WebGLConstants.DEPTH_TEST] = false;
        booleanStates[WebGLConstants.POLYGON_OFFSET_FILL] = false;
        booleanStates[WebGLConstants.SCISSOR_TEST] = false;

        var enable = states.enable;
        var length = enable.length;
        var i;
        for (i = 0; i < length; ++i) {
            booleanStates[enable[i]] = true;
        }

        return booleanStates;
    }

    function createRenderStates(model, context) {
        var loadResources = model._loadResources;

        if (loadResources.createRenderStates) {
            loadResources.createRenderStates = false;
            var rendererRenderStates = model._rendererResources.renderStates;
            var techniques = model.gltf.techniques;
<<<<<<< HEAD
            for (var name in techniques) {
                if (techniques.hasOwnProperty(name)) {
                    var technique = techniques[name];
=======
            for (var id in techniques) {
                if (techniques.hasOwnProperty(id)) {
                    var technique = techniques[id];
>>>>>>> fedfbe38
                    var states = technique.states;

                    var booleanStates = getBooleanStates(states);
                    var statesFunctions = defaultValue(states.functions, defaultValue.EMPTY_OBJECT);
                    var blendColor = defaultValue(statesFunctions.blendColor, [0.0, 0.0, 0.0, 0.0]);
                    var blendEquationSeparate = defaultValue(statesFunctions.blendEquationSeparate, [
                        WebGLConstants.FUNC_ADD,
                        WebGLConstants.FUNC_ADD]);
                    var blendFuncSeparate = defaultValue(statesFunctions.blendFuncSeparate, [
                        WebGLConstants.ONE,
                        WebGLConstants.ONE,
                        WebGLConstants.ZERO,
                        WebGLConstants.ZERO]);
                    var colorMask = defaultValue(statesFunctions.colorMask, [true, true, true, true]);
                    var depthRange = defaultValue(statesFunctions.depthRange, [0.0, 1.0]);
                    var polygonOffset = defaultValue(statesFunctions.polygonOffset, [0.0, 0.0]);
                    var scissor = defaultValue(statesFunctions.scissor, [0.0, 0.0, 0.0, 0.0]);

                    rendererRenderStates[id] = RenderState.fromCache({
                        frontFace : defined(statesFunctions.frontFace) ? statesFunctions.frontFace[0] : WebGLConstants.CCW,
                        cull : {
                            enabled : booleanStates[WebGLConstants.CULL_FACE],
                            face : defined(statesFunctions.cullFace) ? statesFunctions.cullFace[0] : WebGLConstants.BACK
                        },
                        lineWidth : defined(statesFunctions.lineWidth) ? statesFunctions.lineWidth[0] : 1.0,
                        polygonOffset : {
                            enabled : booleanStates[WebGLConstants.POLYGON_OFFSET_FILL],
                            factor : polygonOffset[0],
                            units : polygonOffset[1]
                        },
                        scissorTest : {
                            enabled : booleanStates[WebGLConstants.SCISSOR_TEST],
                            rectangle : {
                                x : scissor[0],
                                y : scissor[1],
                                width : scissor[2],
                                height : scissor[3]
                            }
                        },
                        depthRange : {
                            near : depthRange[0],
                            far : depthRange[1]
                        },
                        depthTest : {
                            enabled : booleanStates[WebGLConstants.DEPTH_TEST],
                            func : defined(statesFunctions.depthFunc) ? statesFunctions.depthFunc[0] : WebGLConstants.LESS
                        },
                        colorMask : {
                            red : colorMask[0],
                            green : colorMask[1],
                            blue : colorMask[2],
                            alpha : colorMask[3]
                        },
                        depthMask : defined(statesFunctions.depthMask) ? statesFunctions.depthMask[0] : true,
                        blending : {
                            enabled : booleanStates[WebGLConstants.BLEND],
                            color : {
                                red : blendColor[0],
                                green : blendColor[1],
                                blue : blendColor[2],
                                alpha : blendColor[3]
                            },
                            equationRgb : blendEquationSeparate[0],
                            equationAlpha : blendEquationSeparate[1],
                            functionSourceRgb : blendFuncSeparate[0],
                            functionSourceAlpha : blendFuncSeparate[1],
                            functionDestinationRgb : blendFuncSeparate[2],
                            functionDestinationAlpha : blendFuncSeparate[3]
                        }
                    });
                }
            }
        }
    }

    // This doesn't support LOCAL, which we could add if it is ever used.
    var scratchTranslationRtc = new Cartesian3();
    var gltfSemanticUniforms = {
        MODEL : function(uniformState, model) {
            return function() {
                return uniformState.model;
            };
        },
        VIEW : function(uniformState, model) {
            return function() {
                return uniformState.view;
            };
        },
        PROJECTION : function(uniformState, model) {
            return function() {
                return uniformState.projection;
            };
        },
        MODELVIEW : function(uniformState, model) {
            return function() {
                return uniformState.modelView;
            };
        },
        CESIUM_RTC_MODELVIEW : function(uniformState, model) {
            // CESIUM_RTC extension
            var mvRtc = new Matrix4();
            return function() {
                Matrix4.getTranslation(uniformState.model, scratchTranslationRtc);
                Cartesian3.add(scratchTranslationRtc, model._rtcCenter, scratchTranslationRtc);
                Matrix4.multiplyByPoint(uniformState.view, scratchTranslationRtc, scratchTranslationRtc);
                return Matrix4.setTranslation(uniformState.modelView, scratchTranslationRtc, mvRtc);
            };
        },
        MODELVIEWPROJECTION : function(uniformState, model) {
            return function() {
                return uniformState.modelViewProjection;
            };
        },
        MODELINVERSE : function(uniformState, model) {
            return function() {
                return uniformState.inverseModel;
            };
        },
        VIEWINVERSE : function(uniformState, model) {
            return function() {
                return uniformState.inverseView;
            };
        },
        PROJECTIONINVERSE : function(uniformState, model) {
            return function() {
                return uniformState.inverseProjection;
            };
        },
        MODELVIEWINVERSE : function(uniformState, model) {
            return function() {
                return uniformState.inverseModelView;
            };
        },
        MODELVIEWPROJECTIONINVERSE : function(uniformState, model) {
            return function() {
                return uniformState.inverseModelViewProjection;
            };
        },
        MODELINVERSETRANSPOSE : function(uniformState, model) {
            return function() {
                return uniformState.inverseTranposeModel;
            };
        },
        MODELVIEWINVERSETRANSPOSE : function(uniformState, model) {
            return function() {
                return uniformState.normal;
            };
        },
        VIEWPORT : function(uniformState, model) {
            return function() {
                return uniformState.viewportCartesian4;
            };
        }
        // JOINTMATRIX created in createCommand()
    };

    ///////////////////////////////////////////////////////////////////////////

    function getScalarUniformFunction(value, model) {
        var that = {
            value : value,
            clone : function(source, result) {
                return source;
            },
            func : function() {
                return that.value;
            }
        };
        return that;
    }

    function getVec2UniformFunction(value, model) {
        var that = {
            value : Cartesian2.fromArray(value),
            clone : Cartesian2.clone,
            func : function() {
                return that.value;
            }
        };
        return that;
    }

    function getVec3UniformFunction(value, model) {
        var that = {
            value : Cartesian3.fromArray(value),
            clone : Cartesian3.clone,
            func : function() {
                return that.value;
            }
        };
        return that;
    }

    function getVec4UniformFunction(value, model) {
        var that = {
            value : Cartesian4.fromArray(value),
            clone : Cartesian4.clone,
            func : function() {
                return that.value;
            }
        };
        return that;
    }

    function getMat2UniformFunction(value, model) {
        var that = {
            value : Matrix2.fromColumnMajorArray(value),
            clone : Matrix2.clone,
            func : function() {
                return that.value;
            }
        };
        return that;
    }

    function getMat3UniformFunction(value, model) {
        var that = {
            value : Matrix3.fromColumnMajorArray(value),
            clone : Matrix3.clone,
            func : function() {
                return that.value;
            }
        };
        return that;
    }

    function getMat4UniformFunction(value, model) {
        var that = {
            value : Matrix4.fromColumnMajorArray(value),
            clone : Matrix4.clone,
            func : function() {
                return that.value;
            }
        };
        return that;
    }

    ///////////////////////////////////////////////////////////////////////////

    function DelayLoadedTextureUniform(value, model) {
        this._value = undefined;
        this._textureId = value;
        this._model = model;
    }

    defineProperties(DelayLoadedTextureUniform.prototype, {
        value : {
            get : function() {
                // Use the default texture (1x1 white) until the model's texture is loaded
                if (!defined(this._value)) {
                    var texture = this._model._rendererResources.textures[this._textureId];
                    if (defined(texture)) {
                        this._value = texture;
                    } else {
                        return this._model._defaultTexture;
                    }
                }

                return this._value;
            },
            set : function(value) {
                this._value = value;
            }
        }
    });

    DelayLoadedTextureUniform.prototype.clone = function(source, result) {
        return source;
    };

    DelayLoadedTextureUniform.prototype.func = undefined;

    ///////////////////////////////////////////////////////////////////////////

    function getTextureUniformFunction(value, model) {
        var uniform = new DelayLoadedTextureUniform(value, model);
        // Define function here to access closure since 'this' can't be
        // used when the Renderer sets uniforms.
        uniform.func = function() {
            return uniform.value;
        };
        return uniform;
    }

    var gltfUniformFunctions = {};
    gltfUniformFunctions[WebGLConstants.FLOAT] = getScalarUniformFunction;
    gltfUniformFunctions[WebGLConstants.FLOAT_VEC2] = getVec2UniformFunction;
    gltfUniformFunctions[WebGLConstants.FLOAT_VEC3] = getVec3UniformFunction;
    gltfUniformFunctions[WebGLConstants.FLOAT_VEC4] = getVec4UniformFunction;
    gltfUniformFunctions[WebGLConstants.INT] = getScalarUniformFunction;
    gltfUniformFunctions[WebGLConstants.INT_VEC2] = getVec2UniformFunction;
    gltfUniformFunctions[WebGLConstants.INT_VEC3] = getVec3UniformFunction;
    gltfUniformFunctions[WebGLConstants.INT_VEC4] = getVec4UniformFunction;
    gltfUniformFunctions[WebGLConstants.BOOL] = getScalarUniformFunction;
    gltfUniformFunctions[WebGLConstants.BOOL_VEC2] = getVec2UniformFunction;
    gltfUniformFunctions[WebGLConstants.BOOL_VEC3] = getVec3UniformFunction;
    gltfUniformFunctions[WebGLConstants.BOOL_VEC4] = getVec4UniformFunction;
    gltfUniformFunctions[WebGLConstants.FLOAT_MAT2] = getMat2UniformFunction;
    gltfUniformFunctions[WebGLConstants.FLOAT_MAT3] = getMat3UniformFunction;
    gltfUniformFunctions[WebGLConstants.FLOAT_MAT4] = getMat4UniformFunction;
    gltfUniformFunctions[WebGLConstants.SAMPLER_2D] = getTextureUniformFunction;
    // GLTF_SPEC: Support SAMPLER_CUBE. https://github.com/KhronosGroup/glTF/issues/40

    var gltfUniformsFromNode = {
        MODEL : function(uniformState, model, runtimeNode) {
            return function() {
                return runtimeNode.computedMatrix;
            };
        },
        VIEW : function(uniformState, model, runtimeNode) {
            return function() {
                return uniformState.view;
            };
        },
        PROJECTION : function(uniformState, model, runtimeNode) {
            return function() {
                return uniformState.projection;
            };
        },
        MODELVIEW : function(uniformState, model, runtimeNode) {
            var mv = new Matrix4();
            return function() {
                return Matrix4.multiplyTransformation(uniformState.view, runtimeNode.computedMatrix, mv);
            };
        },
        CESIUM_RTC_MODELVIEW : function(uniformState, model, runtimeNode) {
            // CESIUM_RTC extension
            var mvRtc = new Matrix4();
            return function() {
                Matrix4.multiplyTransformation(uniformState.view, runtimeNode.computedMatrix, mvRtc);
                return Matrix4.setTranslation(mvRtc, model._rtcCenterEye, mvRtc);
            };
        },
        MODELVIEWPROJECTION : function(uniformState, model, runtimeNode) {
            var mvp = new Matrix4();
            return function() {
                Matrix4.multiplyTransformation(uniformState.view, runtimeNode.computedMatrix, mvp);
                return Matrix4.multiply(uniformState._projection, mvp, mvp);
            };
        },
        MODELINVERSE : function(uniformState, model, runtimeNode) {
            var mInverse = new Matrix4();
            return function() {
                return Matrix4.inverse(runtimeNode.computedMatrix, mInverse);
            };
        },
        VIEWINVERSE : function(uniformState, model) {
            return function() {
                return uniformState.inverseView;
            };
        },
        PROJECTIONINVERSE : function(uniformState, model, runtimeNode) {
            return function() {
                return uniformState.inverseProjection;
            };
        },
        MODELVIEWINVERSE : function(uniformState, model, runtimeNode) {
            var mv = new Matrix4();
            var mvInverse = new Matrix4();
            return function() {
                Matrix4.multiplyTransformation(uniformState.view, runtimeNode.computedMatrix, mv);
                return Matrix4.inverse(mv, mvInverse);
            };
        },
        MODELVIEWPROJECTIONINVERSE : function(uniformState, model, runtimeNode) {
            var mvp = new Matrix4();
            var mvpInverse = new Matrix4();
            return function() {
                Matrix4.multiplyTransformation(uniformState.view, runtimeNode.computedMatrix, mvp);
                Matrix4.multiply(uniformState._projection, mvp, mvp);
                return Matrix4.inverse(mvp, mvpInverse);
            };
        },
        MODELINVERSETRANSPOSE : function(uniformState, model, runtimeNode) {
            var mInverse = new Matrix4();
            var mInverseTranspose = new Matrix3();
            return function() {
                Matrix4.inverse(runtimeNode.computedMatrix, mInverse);
                Matrix4.getRotation(mInverse, mInverseTranspose);
                return Matrix3.transpose(mInverseTranspose, mInverseTranspose);
            };
        },
        MODELVIEWINVERSETRANSPOSE : function(uniformState, model, runtimeNode) {
            var mv = new Matrix4();
            var mvInverse = new Matrix4();
            var mvInverseTranspose = new Matrix3();
            return function() {
                Matrix4.multiplyTransformation(uniformState.view, runtimeNode.computedMatrix, mv);
                Matrix4.inverse(mv, mvInverse);
                Matrix4.getRotation(mvInverse, mvInverseTranspose);
                return Matrix3.transpose(mvInverseTranspose, mvInverseTranspose);
            };
        },
        VIEWPORT : function(uniformState, model, runtimeNode) {
            return function() {
                return uniformState.viewportCartesian4;
            };
        }
    };

<<<<<<< HEAD
    // this check must use typeof, not defined, because defined doesn't work with undeclared variables.
    if (typeof WebGLRenderingContext !== 'undefined') {
        gltfUniformFunctions[WebGLConstants.FLOAT] = getScalarUniformFunction;
        gltfUniformFunctions[WebGLConstants.FLOAT_VEC2] = getVec2UniformFunction;
        gltfUniformFunctions[WebGLConstants.FLOAT_VEC3] = getVec3UniformFunction;
        gltfUniformFunctions[WebGLConstants.FLOAT_VEC4] = getVec4UniformFunction;
        gltfUniformFunctions[WebGLConstants.INT] = getScalarUniformFunction;
        gltfUniformFunctions[WebGLConstants.INT_VEC2] = getVec2UniformFunction;
        gltfUniformFunctions[WebGLConstants.INT_VEC3] = getVec3UniformFunction;
        gltfUniformFunctions[WebGLConstants.INT_VEC4] = getVec4UniformFunction;
        gltfUniformFunctions[WebGLConstants.BOOL] = getScalarUniformFunction;
        gltfUniformFunctions[WebGLConstants.BOOL_VEC2] = getVec2UniformFunction;
        gltfUniformFunctions[WebGLConstants.BOOL_VEC3] = getVec3UniformFunction;
        gltfUniformFunctions[WebGLConstants.BOOL_VEC4] = getVec4UniformFunction;
        gltfUniformFunctions[WebGLConstants.FLOAT_MAT2] = getMat2UniformFunction;
        gltfUniformFunctions[WebGLConstants.FLOAT_MAT3] = getMat3UniformFunction;
        gltfUniformFunctions[WebGLConstants.FLOAT_MAT4] = getMat4UniformFunction;
        gltfUniformFunctions[WebGLConstants.SAMPLER_2D] = getTextureUniformFunction;
        // GLTF_SPEC: Support SAMPLER_CUBE. https://github.com/KhronosGroup/glTF/issues/40
    }

    var gltfUniformsFromNode = {
        MODEL : function(uniformState, model, runtimeNode) {
            return function() {
                return runtimeNode.computedMatrix;
            };
        },
        VIEW : function(uniformState, model, runtimeNode) {
            return function() {
                return uniformState.view;
            };
        },
        PROJECTION : function(uniformState, model, runtimeNode) {
            return function() {
                return uniformState.projection;
            };
        },
        MODELVIEW : function(uniformState, model, runtimeNode) {
            var mv = new Matrix4();
            return function() {
                return Matrix4.multiplyTransformation(uniformState.view, runtimeNode.computedMatrix, mv);
            };
        },
        CESIUM_RTC_MODELVIEW : function(uniformState, model, runtimeNode) {
            // CESIUM_RTC extension
            var mvRtc = new Matrix4();
            return function() {
                Matrix4.multiplyTransformation(uniformState.view, runtimeNode.computedMatrix, mvRtc);
                return Matrix4.setTranslation(mvRtc, model._rtcCenterEye, mvRtc);
            };
        },
        MODELVIEWPROJECTION : function(uniformState, model, runtimeNode) {
            var mvp = new Matrix4();
            return function() {
                Matrix4.multiplyTransformation(uniformState.view, runtimeNode.computedMatrix, mvp);
                return Matrix4.multiply(uniformState._projection, mvp, mvp);
            };
        },
        MODELINVERSE : function(uniformState, model, runtimeNode) {
            var mInverse = new Matrix4();
            return function() {
                return Matrix4.inverse(runtimeNode.computedMatrix, mInverse);
            };
        },
        VIEWINVERSE : function(uniformState, model) {
            return function() {
                return uniformState.inverseView;
            };
        },
        PROJECTIONINVERSE : function(uniformState, model, runtimeNode) {
            return function() {
                return uniformState.inverseProjection;
            };
        },
        MODELVIEWINVERSE : function(uniformState, model, runtimeNode) {
            var mv = new Matrix4();
            var mvInverse = new Matrix4();
            return function() {
                Matrix4.multiplyTransformation(uniformState.view, runtimeNode.computedMatrix, mv);
                return Matrix4.inverse(mv, mvInverse);
            };
        },
        MODELVIEWPROJECTIONINVERSE : function(uniformState, model, runtimeNode) {
            var mvp = new Matrix4();
            var mvpInverse = new Matrix4();
            return function() {
                Matrix4.multiplyTransformation(uniformState.view, runtimeNode.computedMatrix, mvp);
                Matrix4.multiply(uniformState._projection, mvp, mvp);
                return Matrix4.inverse(mvp, mvpInverse);
            };
        },
        MODELINVERSETRANSPOSE : function(uniformState, model, runtimeNode) {
            var mInverse = new Matrix4();
            var mInverseTranspose = new Matrix3();
            return function() {
                Matrix4.inverse(runtimeNode.computedMatrix, mInverse);
                Matrix4.getRotation(mInverse, mInverseTranspose);
                return Matrix3.transpose(mInverseTranspose, mInverseTranspose);
            };
        },
        MODELVIEWINVERSETRANSPOSE : function(uniformState, model, runtimeNode) {
            var mv = new Matrix4();
            var mvInverse = new Matrix4();
            var mvInverseTranspose = new Matrix3();
            return function() {
                Matrix4.multiplyTransformation(uniformState.view, runtimeNode.computedMatrix, mv);
                Matrix4.inverse(mv, mvInverse);
                Matrix4.getRotation(mvInverse, mvInverseTranspose);
                return Matrix3.transpose(mvInverseTranspose, mvInverseTranspose);
            };
        },
        VIEWPORT : function(uniformState, model, runtimeNode) {
            return function() {
                return uniformState.viewportCartesian4;
            };
        }
    };

=======
>>>>>>> fedfbe38
    function getUniformFunctionFromSource(source, model, semantic, uniformState) {
        var runtimeNode = model._runtime.nodes[source];
        return gltfUniformsFromNode[semantic](uniformState, model, runtimeNode);
    }

    function createUniformMaps(model, context) {
        var loadResources = model._loadResources;

        if (!loadResources.finishedProgramCreation()) {
            return;
        }

        if (!loadResources.createUniformMaps) {
            return;
        }
        loadResources.createUniformMaps = false;

        var gltf = model.gltf;
        var materials = gltf.materials;
        var techniques = gltf.techniques;
        var uniformMaps = model._uniformMaps;

<<<<<<< HEAD
        for (var materialName in materials) {
            if (materials.hasOwnProperty(materialName)) {
                var material = materials[materialName];
=======
        for (var materialId in materials) {
            if (materials.hasOwnProperty(materialId)) {
                var material = materials[materialId];
>>>>>>> fedfbe38
                var instanceParameters = material.values;
                var technique = techniques[material.technique];
                var parameters = technique.parameters;
                var uniforms = technique.uniforms;

                var uniformMap = {};
                var uniformValues = {};
                var jointMatrixUniformName;

                // Uniform parameters
                for (var name in uniforms) {
                    if (uniforms.hasOwnProperty(name)) {
                        var parameterName = uniforms[name];
                        var parameter = parameters[parameterName];

                        // GLTF_SPEC: This does not take into account uniform arrays,
                        // indicated by parameters with a count property.
                        //
                        // https://github.com/KhronosGroup/glTF/issues/258

                        // GLTF_SPEC: In this implementation, material parameters with a
                        // semantic or targeted via a source (for animation) are not
                        // targetable for material animations.  Is this too strict?
                        //
                        // https://github.com/KhronosGroup/glTF/issues/142

                        if (defined(instanceParameters[parameterName])) {
                            // Parameter overrides by the instance technique
                            var uv = gltfUniformFunctions[parameter.type](instanceParameters[parameterName], model);
                            uniformMap[name] = uv.func;
                            uniformValues[parameterName] = uv;
                        } else if (defined(parameter.node)) {
                            uniformMap[name] = getUniformFunctionFromSource(parameter.node, model, parameter.semantic, context.uniformState);
                        } else if (defined(parameter.semantic)) {
                            if (parameter.semantic !== 'JOINTMATRIX') {
                                // Map glTF semantic to Cesium automatic uniform
                                uniformMap[name] = gltfSemanticUniforms[parameter.semantic](context.uniformState, model);
                            } else {
                                jointMatrixUniformName = name;
                            }
                        } else if (defined(parameter.value)) {
                            // Technique value that isn't overridden by a material
                            var uv2 = gltfUniformFunctions[parameter.type](parameter.value, model);
                            uniformMap[name] = uv2.func;
                            uniformValues[parameterName] = uv2;
                        }
                    }
                }

                var u = uniformMaps[materialId];
                u.uniformMap = uniformMap;                          // uniform name -> function for the renderer
                u.values = uniformValues;                           // material parameter name -> ModelMaterial for modifying the parameter at runtime
                u.jointMatrixUniformName = jointMatrixUniformName;
            }
        }
    }

    function createPickColorFunction(color) {
        return function() {
            return color;
        };
    }

    function createJointMatricesFunction(runtimeNode) {
        return function() {
            return runtimeNode.computedJointMatrices;
        };
    }

    function createCommand(model, gltfNode, runtimeNode, context) {
        var nodeCommands = model._nodeCommands;
        var pickIds = model._pickIds;
        var allowPicking = model.allowPicking;
        var runtimeMeshesByName = model._runtime.meshesByName;

        var resources = model._rendererResources;
        var rendererVertexArrays = resources.vertexArrays;
        var rendererPrograms = resources.programs;
        var rendererPickPrograms = resources.pickPrograms;
        var rendererRenderStates = resources.renderStates;
        var uniformMaps = model._uniformMaps;

        var gltf = model.gltf;
        var accessors = gltf.accessors;
        var gltfMeshes = gltf.meshes;
        var techniques = gltf.techniques;
        var materials = gltf.materials;

        var meshes = gltfNode.meshes;
        var meshesLength = meshes.length;

        for (var j = 0; j < meshesLength; ++j) {
            var id = meshes[j];
            var mesh = gltfMeshes[id];
            var primitives = mesh.primitives;
            var length = primitives.length;

            // The glTF node hierarchy is a DAG so a node can have more than one
            // parent, so a node may already have commands.  If so, append more
            // since they will have a different model matrix.

            for (var i = 0; i < length; ++i) {
                var primitive = primitives[i];
                var ix = accessors[primitive.indices];
                var material = materials[primitive.material];
                var technique = techniques[material.technique];
<<<<<<< HEAD
=======
                var programId = technique.program;
>>>>>>> fedfbe38

                var boundingSphere;
                var positionAttribute = primitive.attributes.POSITION;
                if (defined(positionAttribute)) {
                    var a = accessors[positionAttribute];
                    boundingSphere = BoundingSphere.fromCornerPoints(Cartesian3.fromArray(a.min), Cartesian3.fromArray(a.max));
                }

<<<<<<< HEAD
                var vertexArray = rendererVertexArrays[name + '.primitive.' + i];
=======
                var vertexArray = rendererVertexArrays[id + '.primitive.' + i];
>>>>>>> fedfbe38
                var offset;
                var count;
                if (defined(ix)) {
                    count = ix.count;
                    offset = (ix.byteOffset / IndexDatatype.getSizeInBytes(ix.componentType));  // glTF has offset in bytes.  Cesium has offsets in indices
                }
                else {
                    var positions = accessors[primitive.attributes.POSITION];
                    count = positions.count;
                    var accessorInfo = getModelAccessor(positions);
                    offset = (positions.byteOffset / (accessorInfo.componentsPerAttribute*ComponentDatatype.getSizeInBytes(positions.componentType)));
                }

                var um = uniformMaps[primitive.material];
                var uniformMap = um.uniformMap;
                if (defined(um.jointMatrixUniformName)) {
                    var jointUniformMap = {};
                    jointUniformMap[um.jointMatrixUniformName] = createJointMatricesFunction(runtimeNode);

                    uniformMap = combine(uniformMap, jointUniformMap);
                }

<<<<<<< HEAD
                var rs = rendererRenderStates[material.technique];
=======
                // Allow callback to modify the uniformMap
                if (defined(model._uniformMapLoaded)) {
                    uniformMap = model._uniformMapLoaded(uniformMap, programId, runtimeNode);
                }

                var rs = rendererRenderStates[material.technique];

>>>>>>> fedfbe38
                // GLTF_SPEC: Offical means to determine translucency. https://github.com/KhronosGroup/glTF/issues/105
                var isTranslucent = rs.blending.enabled;
                var owner = {
                    primitive : defaultValue(model.pickPrimitive, model),
                    id : model.id,
                    node : runtimeNode.publicNode,
                    mesh : runtimeMeshesByName[mesh.name]
                };

                var command = new DrawCommand({
                    boundingVolume : new BoundingSphere(), // updated in update()
                    cull : model.cull,
                    modelMatrix : new Matrix4(),           // computed in update()
                    primitiveType : primitive.mode,
                    vertexArray : vertexArray,
                    count : count,
                    offset : offset,
                    shaderProgram : rendererPrograms[technique.program],
                    uniformMap : uniformMap,
                    renderState : rs,
                    owner : owner,
                    pass : isTranslucent ? Pass.TRANSLUCENT : Pass.OPAQUE
                });

                var pickCommand;

                if (allowPicking) {
                    var pickUniformMap;

                    // Callback to override default model picking
                    if (defined(model._pickFragmentShaderLoaded)) {
                        if (defined(model._pickUniformMapLoaded)) {
                            pickUniformMap = model._pickUniformMapLoaded(uniformMap);
                        } else {
                            // This is unlikely, but could happen if the override shader does not
                            // need new uniforms since, for example, its pick ids are coming from
                            // a vertex attribute or are baked into the shader source.
                            pickUniformMap = combine(uniformMap);
                        }
                    } else {
                        var pickId = context.createPickId(owner);
                        pickIds.push(pickId);
                        var pickUniforms = {
                            czm_pickColor : createPickColorFunction(pickId.color)
                        };
                        pickUniformMap = combine(uniformMap, pickUniforms);
                    }

                    pickCommand = new DrawCommand({
                        boundingVolume : new BoundingSphere(), // updated in update()
                        cull : model.cull,
                        modelMatrix : new Matrix4(),           // computed in update()
                        primitiveType : primitive.mode,
                        vertexArray : vertexArray,
                        count : count,
                        offset : offset,
                        shaderProgram : rendererPickPrograms[technique.program],
                        uniformMap : pickUniformMap,
                        renderState : rs,
                        owner : owner,
                        pass : isTranslucent ? Pass.TRANSLUCENT : Pass.OPAQUE
                    });
                }

                var nodeCommand = {
                    show : true,
                    boundingSphere : boundingSphere,
                    command : command,
                    pickCommand : pickCommand
                };
                runtimeNode.commands.push(nodeCommand);
                nodeCommands.push(nodeCommand);
            }
        }
    }

    function createRuntimeNodes(model, context) {
        var loadResources = model._loadResources;

        if (!loadResources.finishedEverythingButTextureCreation()) {
            return;
        }

        if (!loadResources.createRuntimeNodes) {
            return;
        }
        loadResources.createRuntimeNodes = false;

        var rootNodes = [];
        var runtimeNodes = model._runtime.nodes;

        var gltf = model.gltf;
        var version = gltf.asset.version;
        var nodes = gltf.nodes;

        var scene = gltf.scenes[gltf.scene];
        var sceneNodes = scene.nodes;
        var length = sceneNodes.length;

        var stack = [];

        for (var i = 0; i < length; ++i) {
            stack.push({
                parentRuntimeNode : undefined,
                gltfNode : nodes[sceneNodes[i]],
                id : sceneNodes[i]
            });

            while (stack.length > 0) {
                var n = stack.pop();
                var parentRuntimeNode = n.parentRuntimeNode;
                var gltfNode = n.gltfNode;

                // Node hierarchy is a DAG so a node can have more than one parent so it may already exist
                var runtimeNode = runtimeNodes[n.id];
                if (runtimeNode.parents.length === 0) {
                    if (defined(gltfNode.matrix)) {
                        runtimeNode.matrix = Matrix4.fromColumnMajorArray(gltfNode.matrix);
                    } else {
                        // TRS converted to Cesium types
                        var rotation = gltfNode.rotation;
                        runtimeNode.translation = Cartesian3.fromArray(gltfNode.translation);
<<<<<<< HEAD
                        if (version < 1.0) {
                            axis = Cartesian3.fromArray(rotation, 0, axis);
                            runtimeNode.rotation = Quaternion.fromAxisAngle(axis, rotation[3]);
                        }
                        else {
                            runtimeNode.rotation = Quaternion.unpack(rotation);
                        }
=======
                        runtimeNode.rotation = Quaternion.unpack(rotation);
>>>>>>> fedfbe38
                        runtimeNode.scale = Cartesian3.fromArray(gltfNode.scale);
                    }
                }

                if (defined(parentRuntimeNode)) {
                    parentRuntimeNode.children.push(runtimeNode);
                    runtimeNode.parents.push(parentRuntimeNode);
                } else {
                    rootNodes.push(runtimeNode);
                }

                if (defined(gltfNode.meshes)) {
                    createCommand(model, gltfNode, runtimeNode, context);
                }

                var children = gltfNode.children;
                var childrenLength = children.length;
                for (var k = 0; k < childrenLength; ++k) {
                    stack.push({
                        parentRuntimeNode : runtimeNode,
                        gltfNode : nodes[children[k]],
                        id : children[k]
                    });
                }
            }
        }

        model._runtime.rootNodes = rootNodes;
        model._runtime.nodes = runtimeNodes;
    }

    function createResources(model, frameState) {
        var context = frameState.context;

        if (model._loadRendererResourcesFromCache) {
            var resources = model._rendererResources;
            var cachedResources = model._cachedRendererResources;

            resources.buffers = cachedResources.buffers;
            resources.vertexArrays = cachedResources.vertexArrays;
            resources.programs = cachedResources.programs;
            resources.pickPrograms = cachedResources.pickPrograms;
            resources.textures = cachedResources.textures;
            resources.samplers = cachedResources.samplers;
            resources.renderStates = cachedResources.renderStates;

            // Vertex arrays are unique to this model, create instead of using the cache.
            if (defined(model._precreatedAttributes)) {
                createVertexArrays(model, context);
            }
        } else {
            createBuffers(model, context); // using glTF bufferViews
            createPrograms(model, context);
            createSamplers(model, context);
            loadTexturesFromBufferViews(model);
            createTextures(model, context);
        }

        createSkins(model);
        createRuntimeAnimations(model);

        if (!model._loadRendererResourcesFromCache) {
            createVertexArrays(model, context); // using glTF meshes
            createRenderStates(model, context); // using glTF materials/techniques/states

            // Long-term, we might not cache render states if they could change
            // due to an animation, e.g., a uniform going from opaque to transparent.
            // Could use copy-on-write if it is worth it.  Probably overkill.
        }

        createUniformMaps(model, context);  // using glTF materials/techniques
        createRuntimeNodes(model, context); // using glTF scene
    }

    ///////////////////////////////////////////////////////////////////////////

    function getNodeMatrix(node, result) {
        var publicNode = node.publicNode;
        var publicMatrix = publicNode.matrix;

        if (publicNode.useMatrix && defined(publicMatrix)) {
            // Public matrix overrides orginial glTF matrix and glTF animations
            Matrix4.clone(publicMatrix, result);
        } else if (defined(node.matrix)) {
            Matrix4.clone(node.matrix, result);
        } else {
            Matrix4.fromTranslationQuaternionRotationScale(node.translation, node.rotation, node.scale, result);
            // Keep matrix returned by the node in-sync if the node is targeted by an animation.  Only TRS nodes can be targeted.
            publicNode.setMatrix(result);
        }
    }

    var scratchNodeStack = [];

    function updateNodeHierarchyModelMatrix(model, modelTransformChanged, justLoaded) {
        var maxDirtyNumber = model._maxDirtyNumber;
        var allowPicking = model.allowPicking;

        var rootNodes = model._runtime.rootNodes;
        var length = rootNodes.length;

        var nodeStack = scratchNodeStack;
        var computedModelMatrix = model._computedModelMatrix;

        for (var i = 0; i < length; ++i) {
            var n = rootNodes[i];

            getNodeMatrix(n, n.transformToRoot);
            nodeStack.push(n);

            while (nodeStack.length > 0) {
                n = nodeStack.pop();
                var transformToRoot = n.transformToRoot;
                var commands = n.commands;

                if ((n.dirtyNumber === maxDirtyNumber) || modelTransformChanged || justLoaded) {
                    var nodeMatrix = Matrix4.multiplyTransformation(computedModelMatrix, transformToRoot, n.computedMatrix);
                    var commandsLength = commands.length;
                    if (commandsLength > 0) {
                        // Node has meshes, which has primitives.  Update their commands.
                        for (var j = 0 ; j < commandsLength; ++j) {
                            var primitiveCommand = commands[j];
                            var command = primitiveCommand.command;
                            Matrix4.clone(nodeMatrix, command.modelMatrix);

                            // PERFORMANCE_IDEA: Can use transformWithoutScale if no node up to the root has scale (including animation)
                            BoundingSphere.transform(primitiveCommand.boundingSphere, command.modelMatrix, command.boundingVolume);

                            if (defined(model._rtcCenter)) {
                                Cartesian3.add(model._rtcCenter, command.boundingVolume.center, command.boundingVolume.center);
                            }

                            if (allowPicking) {
                                var pickCommand = primitiveCommand.pickCommand;
                                Matrix4.clone(command.modelMatrix, pickCommand.modelMatrix);
                                BoundingSphere.clone(command.boundingVolume, pickCommand.boundingVolume);
                            }
                        }
                    }
                }

                var children = n.children;
                var childrenLength = children.length;
                for (var k = 0; k < childrenLength; ++k) {
                    var child = children[k];

                    // A node's transform needs to be updated if
                    // - It was targeted for animation this frame, or
                    // - Any of its ancestors were targeted for animation this frame

                    // PERFORMANCE_IDEA: if a child has multiple parents and only one of the parents
                    // is dirty, all the subtrees for each child instance will be dirty; we probably
                    // won't see this in the wild often.
                    child.dirtyNumber = Math.max(child.dirtyNumber, n.dirtyNumber);

                    if ((child.dirtyNumber === maxDirtyNumber) || justLoaded) {
                        // Don't check for modelTransformChanged since if only the model's model matrix changed,
                        // we do not need to rebuild the local transform-to-root, only the final
                        // [model's-model-matrix][transform-to-root] above.
                        getNodeMatrix(child, child.transformToRoot);
                        Matrix4.multiplyTransformation(transformToRoot, child.transformToRoot, child.transformToRoot);
                    }

                    nodeStack.push(child);
                }
            }
        }

        ++model._maxDirtyNumber;
    }

    var scratchObjectSpace = new Matrix4();

    function applySkins(model) {
        var skinnedNodes = model._runtime.skinnedNodes;
        var length = skinnedNodes.length;

        for (var i = 0; i < length; ++i) {
            var node = skinnedNodes[i];

            scratchObjectSpace = Matrix4.inverseTransformation(node.transformToRoot, scratchObjectSpace);

            var computedJointMatrices = node.computedJointMatrices;
            var joints = node.joints;
            var bindShapeMatrix = node.bindShapeMatrix;
            var inverseBindMatrices = node.inverseBindMatrices;
            var inverseBindMatricesLength = inverseBindMatrices.length;

            for (var m = 0; m < inverseBindMatricesLength; ++m) {
                // [joint-matrix] = [node-to-root^-1][joint-to-root][inverse-bind][bind-shape]
                if (!defined(computedJointMatrices[m])) {
                    computedJointMatrices[m] = new Matrix4();
                }
                computedJointMatrices[m] = Matrix4.multiplyTransformation(scratchObjectSpace, joints[m].transformToRoot, computedJointMatrices[m]);
                computedJointMatrices[m] = Matrix4.multiplyTransformation(computedJointMatrices[m], inverseBindMatrices[m], computedJointMatrices[m]);
                if (defined(bindShapeMatrix)) {
                    // Optimization for when bind shape matrix is the identity.
                    computedJointMatrices[m] = Matrix4.multiplyTransformation(computedJointMatrices[m], bindShapeMatrix, computedJointMatrices[m]);
                }
            }
        }
    }


    function updatePerNodeShow(model) {
        // Totally not worth it, but we could optimize this:
        // http://blogs.agi.com/insight3d/index.php/2008/02/13/deletion-in-bounding-volume-hierarchies/

        var rootNodes = model._runtime.rootNodes;
        var length = rootNodes.length;

        var nodeStack = scratchNodeStack;

        for (var i = 0; i < length; ++i) {
            var n = rootNodes[i];
            n.computedShow = n.publicNode.show;
            nodeStack.push(n);

            while (nodeStack.length > 0) {
                n = nodeStack.pop();
                var show = n.computedShow;

                var nodeCommands = n.commands;
                var nodeCommandsLength = nodeCommands.length;
                for (var j = 0 ; j < nodeCommandsLength; ++j) {
                    nodeCommands[j].show = show;
                }
                // if commandsLength is zero, the node has a light or camera

                var children = n.children;
                var childrenLength = children.length;
                for (var k = 0; k < childrenLength; ++k) {
                    var child = children[k];
                    // Parent needs to be shown for child to be shown.
                    child.computedShow = show && child.publicNode.show;
                    nodeStack.push(child);
                }
            }
        }
    }

    function updatePickIds(model, context) {
        var id = model.id;
        if (model._id !== id) {
            model._id = id;

            var pickIds = model._pickIds;
            var length = pickIds.length;
            for (var i = 0; i < length; ++i) {
                pickIds[i].object.id = id;
            }
        }
    }

    function updateWireframe(model) {
        if (model._debugWireframe !== model.debugWireframe) {
            model._debugWireframe = model.debugWireframe;

            // This assumes the original primitive was TRIANGLES and that the triangles
            // are connected for the wireframe to look perfect.
            var primitiveType = model.debugWireframe ? PrimitiveType.LINES : PrimitiveType.TRIANGLES;
            var nodeCommands = model._nodeCommands;
            var length = nodeCommands.length;

            for (var i = 0; i < length; ++i) {
                nodeCommands[i].command.primitiveType = primitiveType;
            }
        }
    }

    function updateShowBoundingVolume(model) {
        if (model.debugShowBoundingVolume !== model._debugShowBoundingVolume) {
            model._debugShowBoundingVolume = model.debugShowBoundingVolume;

            var debugShowBoundingVolume = model.debugShowBoundingVolume;
            var nodeCommands = model._nodeCommands;
            var length = nodeCommands.length;

            for (var i = 0; i < length; i++) {
                nodeCommands[i].command.debugShowBoundingVolume = debugShowBoundingVolume;
            }
        }
    }

    var scratchBoundingSphere = new BoundingSphere();

    function scaleInPixels(positionWC, radius, frameState) {
        scratchBoundingSphere.center = positionWC;
        scratchBoundingSphere.radius = radius;
        return frameState.camera.getPixelSize(scratchBoundingSphere, frameState.context.drawingBufferWidth, frameState.context.drawingBufferHeight);
    }

    var scratchPosition = new Cartesian3();

    function getScale(model, frameState) {
        var scale = model.scale;

        if (model.minimumPixelSize !== 0.0) {
            // Compute size of bounding sphere in pixels
            var context = frameState.context;
            var maxPixelSize = Math.max(context.drawingBufferWidth, context.drawingBufferHeight);
            var m = model.modelMatrix;
            scratchPosition.x = m[12];
            scratchPosition.y = m[13];
            scratchPosition.z = m[14];

            if (defined(model._rtcCenter)) {
                Cartesian3.add(model._rtcCenter, scratchPosition, scratchPosition);
            }

            var radius = model.boundingSphere.radius;
            var metersPerPixel = scaleInPixels(scratchPosition, radius, frameState);

            // metersPerPixel is always > 0.0
            var pixelsPerMeter = 1.0 / metersPerPixel;
            var diameterInPixels = Math.min(pixelsPerMeter * (2.0 * radius), maxPixelSize);

            // Maintain model's minimum pixel size
            if (diameterInPixels < model.minimumPixelSize) {
                scale = (model.minimumPixelSize * metersPerPixel) / (2.0 * model._initialRadius);
            }
        }

        return defined(model.maximumScale) ? Math.min(model.maximumScale, scale) : scale;
    }

    function releaseCachedGltf(model) {
        if (defined(model._cacheKey) && defined(model._cachedGltf) && (--model._cachedGltf.count === 0)) {
            delete gltfCache[model._cacheKey];
        }
        model._cachedGltf = undefined;
    }

    function checkSupportedExtensions(model) {
        var extensionsUsed = model.gltf.extensionsUsed;
        if (defined(extensionsUsed)) {
            var extensionsUsedCount = extensionsUsed.length;
            for (var index=0;index<extensionsUsedCount;++index) {
                var extension = extensionsUsed[index];

<<<<<<< HEAD
                if (extension !== 'CESIUM_RTC' && extension !== 'CESIUM_binary_glTF' &&
                    extension !== 'KHR_binary_glTF' && extension !== 'KHR_materials_common') {
                    model._loadError = new RuntimeError('Unsupported glTF Extension: ' + extension);
                    model._state = ModelState.FAILED;
                }
                else if(extension === 'CESIUM_binary_glTF') {
                    deprecationWarning('CESIUM_binary_glTF extension', 'Use of the CESIUM_binary_glTF extension has been deprecated. Use the KHR_binary_glTF extension instead.');
=======
                if (extension !== 'CESIUM_RTC' && extension !== 'KHR_binary_glTF' &&
                    extension !== 'KHR_materials_common') {
                    throw new RuntimeError('Unsupported glTF Extension: ' + extension);
>>>>>>> fedfbe38
                }
            }
        }
    }

    ///////////////////////////////////////////////////////////////////////////

    function CachedRendererResources(context, cacheKey) {
        this.buffers = undefined;
        this.vertexArrays = undefined;
        this.programs = undefined;
        this.pickPrograms = undefined;
        this.textures = undefined;
        this.samplers = undefined;
        this.renderStates = undefined;
        this.ready = false;

        this.context = context;
        this.cacheKey = cacheKey;
        this.count = 0;
    }

    function destroy(property) {
        for (var name in property) {
            if (property.hasOwnProperty(name)) {
                property[name].destroy();
            }
        }
    }

    function destroyCachedRendererResources(resources) {
        destroy(resources.buffers);
        destroy(resources.vertexArrays);
        destroy(resources.programs);
        destroy(resources.pickPrograms);
        destroy(resources.textures);
    }

    CachedRendererResources.prototype.release = function() {
        if (--this.count === 0) {
            if (defined(this.cacheKey)) {
                // Remove if this was cached
                delete this.context.cache.modelRendererResourceCache[this.cacheKey];
            }
            destroyCachedRendererResources(this);
            return destroyObject(this);
        }

        return undefined;
    };

    ///////////////////////////////////////////////////////////////////////////

    /**
     * Called when {@link Viewer} or {@link CesiumWidget} render the scene to
     * get the draw commands needed to render this primitive.
     * <p>
     * Do not call this function directly.  This is documented just to
     * list the exceptions that may be propagated when the scene is rendered:
     * </p>
     *
     * @exception {RuntimeError} Failed to load external reference.
     */
    Model.prototype.update = function(frameState) {
        if (frameState.mode !== SceneMode.SCENE3D) {
            return;
        }

        var context = frameState.context;
        this._defaultTexture = context.defaultTexture;

        if ((this._state === ModelState.NEEDS_LOAD) && defined(this.gltf)) {
            // Use renderer resources from cache instead of loading/creating them?
            var cachedRendererResources;
            var cacheKey = this.cacheKey;
            if (defined(cacheKey)) {
                context.cache.modelRendererResourceCache = defaultValue(context.cache.modelRendererResourceCache, {});
                var modelCaches = context.cache.modelRendererResourceCache;

                cachedRendererResources = modelCaches[this.cacheKey];
                if (defined(cachedRendererResources)) {
                    if (!cachedRendererResources.ready) {
                        // Cached resources for the model are not loaded yet.  We'll
                        // try again every frame until they are.
                        return;
                    }

                    ++cachedRendererResources.count;
                    this._loadRendererResourcesFromCache = true;
                } else {
                    cachedRendererResources = new CachedRendererResources(context, cacheKey);
                    cachedRendererResources.count = 1;
                    modelCaches[this.cacheKey] = cachedRendererResources;
                }
                this._cachedRendererResources = cachedRendererResources;
            } else {
                cachedRendererResources = new CachedRendererResources(context);
                cachedRendererResources.count = 1;
                this._cachedRendererResources = cachedRendererResources;
            }

            this._state = ModelState.LOADING;

            this._boundingSphere = computeBoundingSphere(this.gltf);
            this._initialRadius = this._boundingSphere.radius;

            checkSupportedExtensions(this);
            if (this._state !== ModelState.FAILED) {
                var extensions = this.gltf.extensions;
                if (defined(extensions) && defined(extensions.CESIUM_RTC)) {
                    this._rtcCenter = Cartesian3.fromArray(extensions.CESIUM_RTC.center);
                    this._rtcCenterEye = new Cartesian3();
                }

                this._loadResources = new LoadResources();
                parse(this);
            }
        }

        var loadResources = this._loadResources;
        var incrementallyLoadTextures = this._incrementallyLoadTextures;
        var justLoaded = false;

        if (this._state === ModelState.LOADING) {
            // Create WebGL resources as buffers/shaders/textures are downloaded
            createResources(this, frameState);

            // Transition from LOADING -> LOADED once resources are downloaded and created.
            // Textures may continue to stream in while in the LOADED state.
            if (loadResources.finished() ||
                    (incrementallyLoadTextures && loadResources.finishedEverythingButTextureCreation())) {
                this._state = ModelState.LOADED;
                justLoaded = true;
            }
        }

        // Incrementally stream textures.
        if (defined(loadResources) && (this._state === ModelState.LOADED)) {
            // Also check justLoaded so we don't process twice during the transition frame
            if (incrementallyLoadTextures && !justLoaded) {
                createResources(this, frameState);
            }

            if (loadResources.finished()) {
                this._loadResources = undefined;  // Clear CPU memory since WebGL resources were created.

                var resources = this._rendererResources;
                var cachedResources = this._cachedRendererResources;

                cachedResources.buffers = resources.buffers;
                cachedResources.vertexArrays = resources.vertexArrays;
                cachedResources.programs = resources.programs;
                cachedResources.pickPrograms = resources.pickPrograms;
                cachedResources.textures = resources.textures;
                cachedResources.samplers = resources.samplers;
                cachedResources.renderStates = resources.renderStates;
                cachedResources.ready = true;

                // Vertex arrays are unique to this model, do not store in cache.
                if (defined(this._precreatedAttributes)) {
                    cachedResources.vertexArrays = {};
                }

                if (this.releaseGltfJson) {
                    releaseCachedGltf(this);
                }
            }
        }

        var show = this.show && (this.scale !== 0.0);

        if ((show && this._state === ModelState.LOADED) || justLoaded) {
            var animated = this.activeAnimations.update(frameState) || this._cesiumAnimationsDirty;
            this._cesiumAnimationsDirty = false;
            this._dirty = false;

            // Model's model matrix needs to be updated
            var modelTransformChanged = !Matrix4.equals(this._modelMatrix, this.modelMatrix) ||
                (this._scale !== this.scale) ||
                (this._minimumPixelSize !== this.minimumPixelSize) || (this.minimumPixelSize !== 0.0) || // Minimum pixel size changed or is enabled
                (this._maximumScale !== this.maximumScale);

            if (modelTransformChanged || justLoaded) {
                Matrix4.clone(this.modelMatrix, this._modelMatrix);
                this._scale = this.scale;
                this._minimumPixelSize = this.minimumPixelSize;
                this._maximumScale = this.maximumScale;

                var scale = getScale(this, frameState);
                var computedModelMatrix = this._computedModelMatrix;
                Matrix4.multiplyByUniformScale(this.modelMatrix, scale, computedModelMatrix);
                Matrix4.multiplyTransformation(computedModelMatrix, yUpToZUp, computedModelMatrix);
            }

            // Update modelMatrix throughout the graph as needed
            if (animated || modelTransformChanged || justLoaded) {
                updateNodeHierarchyModelMatrix(this, modelTransformChanged, justLoaded);
                this._dirty = true;

                if (animated || justLoaded) {
                    // Apply skins if animation changed any node transforms
                    applySkins(this);
                }
            }

            if (this._perNodeShowDirty) {
                this._perNodeShowDirty = false;
                updatePerNodeShow(this);
            }
            updatePickIds(this, context);
            updateWireframe(this);
            updateShowBoundingVolume(this);
        }

        if (justLoaded) {
            // Called after modelMatrix update.
            var model = this;
            frameState.afterRender.push(function() {
                model._ready = true;
                model._readyPromise.resolve(model);
            });
            return;
        }

        // We don't check show at the top of the function since we
        // want to be able to progressively load models when they are not shown,
        // and then have them visible immediately when show is set to true.
        if (show && !this._ignoreCommands) {
            // PERFORMANCE_IDEA: This is terrible
            var commandList = frameState.commandList;
            var passes = frameState.passes;
            var nodeCommands = this._nodeCommands;
            var length = nodeCommands.length;
            var i;
            var nc;

            if (passes.render) {
                for (i = 0; i < length; ++i) {
                    nc = nodeCommands[i];
                    if (nc.show) {
                        commandList.push(nc.command);
                    }
                }
            }

            if (passes.pick && this.allowPicking) {
                for (i = 0; i < length; ++i) {
                    nc = nodeCommands[i];
                    if (nc.show) {
                        commandList.push(nc.pickCommand);
                    }
                }
            }
        }
    };

    /**
     * Returns true if this object was destroyed; otherwise, false.
     * <br /><br />
     * If this object was destroyed, it should not be used; calling any function other than
     * <code>isDestroyed</code> will result in a {@link DeveloperError} exception.
     *
     * @returns {Boolean} <code>true</code> if this object was destroyed; otherwise, <code>false</code>.
     *
     * @see Model#destroy
     */
    Model.prototype.isDestroyed = function() {
        return false;
    };

    /**
     * Destroys the WebGL resources held by this object.  Destroying an object allows for deterministic
     * release of WebGL resources, instead of relying on the garbage collector to destroy this object.
     * <br /><br />
     * Once an object is destroyed, it should not be used; calling any function other than
     * <code>isDestroyed</code> will result in a {@link DeveloperError} exception.  Therefore,
     * assign the return value (<code>undefined</code>) to the object as done in the example.
     *
     * @returns {undefined}
     *
     * @exception {DeveloperError} This object was destroyed, i.e., destroy() was called.
     *
     *
     * @example
     * model = model && model.destroy();
     * 
     * @see Model#isDestroyed
     */
    Model.prototype.destroy = function() {
        // Vertex arrays are unique to this model, destroy here.
        if (defined(this._precreatedAttributes)) {
            destroy(this._rendererResources.vertexArrays);
        }

        this._rendererResources = undefined;
        this._cachedRendererResources = this._cachedRendererResources && this._cachedRendererResources.release();

        var pickIds = this._pickIds;
        var length = pickIds.length;
        for (var i = 0; i < length; ++i) {
            pickIds[i].destroy();
        }

        releaseCachedGltf(this);

        return destroyObject(this);
    };

    return Model;
});<|MERGE_RESOLUTION|>--- conflicted
+++ resolved
@@ -10,7 +10,6 @@
         '../Core/defaultValue',
         '../Core/defined',
         '../Core/defineProperties',
-        '../Core/deprecationWarning',
         '../Core/destroyObject',
         '../Core/DeveloperError',
         '../Core/FeatureDetection',
@@ -49,7 +48,6 @@
         './getModelAccessor',
         './ModelAnimationCache',
         './ModelAnimationCollection',
-        './modelMaterialsCommon',
         './ModelMaterial',
         './modelMaterialsCommon',
         './ModelMesh',
@@ -67,7 +65,6 @@
         defaultValue,
         defined,
         defineProperties,
-        deprecationWarning,
         destroyObject,
         DeveloperError,
         FeatureDetection,
@@ -106,7 +103,6 @@
         getModelAccessor,
         ModelAnimationCache,
         ModelAnimationCollection,
-        modelMaterialsCommon,
         ModelMaterial,
         modelMaterialsCommon,
         ModelMesh,
@@ -214,11 +210,7 @@
     //
     // Note that this is a global cache, compared to renderer resources, which
     // are cached per context.
-<<<<<<< HEAD
-    var CachedGltf = function(options) {
-=======
     function CachedGltf(options) {
->>>>>>> fedfbe38
         this._gltf = modelMaterialsCommon(gltfDefaults(options.gltf));
         this._bgltf = options.bgltf;
         this.ready = options.ready;
@@ -350,16 +342,9 @@
                     // Binary glTF
                     var result = parseBinaryGltfHeader(gltf);
 
-<<<<<<< HEAD
-                    // CESIUM_binary_glTF is from the beginning of the file but
-                    //  KHR_binary_glTF is from the beginning of the binary section
-                    if (result.binaryOffset !== 0) {
-                        gltf = new Uint8Array(gltf.buffer, result.binaryOffset);
-=======
                     // KHR_binary_glTF is from the beginning of the binary section
                     if (result.binaryOffset !== 0) {
                         gltf = gltf.subarray(result.binaryOffset);
->>>>>>> fedfbe38
                     }
 
                     cachedGltf = new CachedGltf({
@@ -860,32 +845,12 @@
         byteOffset += sizeOfUint32; // Skip length
 
         var sceneLength = view.getUint32(byteOffset, true);
-<<<<<<< HEAD
-        byteOffset += sizeOfUint32;
-
-        var sceneFormat = view.getUint32(byteOffset, true);
-        byteOffset += sizeOfUint32;
+        byteOffset += sizeOfUint32 + sizeOfUint32; // Skip sceneFormat
 
         var sceneOffset = byteOffset;
         var binOffset = sceneOffset + sceneLength;
 
-        // If sceneFormat isn't 0 (JSON) then we are using the CESIUM_binary_glTF extension
-        // This means the last 2 integers of the header are jsonOffset & jsonLength
-        if (sceneFormat !== 0) {
-            sceneOffset = sceneLength;
-            sceneLength = sceneFormat;
-            binOffset = 0;
-        }
-
-        var json = getStringFromTypedArray(getSubarray(uint8Array, sceneOffset, sceneLength));
-=======
-        byteOffset += sizeOfUint32 + sizeOfUint32; // Skip sceneFormat
-
-        var sceneOffset = byteOffset;
-        var binOffset = sceneOffset + sceneLength;
-
         var json = getStringFromTypedArray(uint8Array, sceneOffset, sceneLength);
->>>>>>> fedfbe38
         return {
             glTF: JSON.parse(json),
             binaryOffset: binOffset
@@ -991,16 +956,9 @@
                 if (containsGltfMagic(array)) {
                     // Load binary glTF
                     var result = parseBinaryGltfHeader(array);
-<<<<<<< HEAD
-                    // CESIUM_binary_glTF is from the beginning of the file but
-                    //  KHR_binary_glTF is from the beginning of the binary section
-                    if (result.binaryOffset !== 0) {
-                        array = new Uint8Array(arrayBuffer, result.binaryOffset);
-=======
                     // KHR_binary_glTF is from the beginning of the binary section
                     if (result.binaryOffset !== 0) {
                         array = array.subarray(result.binaryOffset);
->>>>>>> fedfbe38
                     }
                     cachedGltf.makeReady(result.glTF, array);
                 } else {
@@ -1089,7 +1047,6 @@
     var aMaxScratch = new Cartesian3();
 
     function computeBoundingSphere(gltf) {
-        var version = gltf.asset.version;
         var gltfNodes = gltf.nodes;
         var gltfMeshes = gltf.meshes;
         var gltfAccessors = gltf.accessors;
@@ -1103,7 +1060,7 @@
 
         for (var i = 0; i < rootNodesLength; ++i) {
             var n = gltfNodes[rootNodes[i]];
-            n._transformToRoot = getTransform(n, version);
+            n._transformToRoot = getTransform(n);
             nodeStack.push(n);
 
             while (nodeStack.length > 0) {
@@ -1137,7 +1094,7 @@
                 var childrenLength = children.length;
                 for (var k = 0; k < childrenLength; ++k) {
                     var child = gltfNodes[children[k]];
-                    child._transformToRoot = getTransform(child, version);
+                    child._transformToRoot = getTransform(child);
                     Matrix4.multiplyTransformation(transformToRoot, child._transformToRoot, child._transformToRoot);
                     nodeStack.push(child);
                 }
@@ -1168,13 +1125,6 @@
 
     function parseBuffers(model) {
         var buffers = model.gltf.buffers;
-<<<<<<< HEAD
-        for (var name in buffers) {
-            if (buffers.hasOwnProperty(name)) {
-                var buffer = buffers[name];
-
-                if (name === 'CESIUM_binary_glTF' || name === 'KHR_binary_glTF') {
-=======
         for (var id in buffers) {
             if (buffers.hasOwnProperty(id)) {
                 var buffer = buffers[id];
@@ -1183,7 +1133,6 @@
                 // The 'KHR_binary_glTF' check is for backwards compatibility for the Cesium model converter
                 // circa Cesium 1.15-1.17 when the converter incorrectly used the buffer name 'KHR_binary_glTF'.
                 if ((id === 'binary_glTF') || (id === 'KHR_binary_glTF')) {
->>>>>>> fedfbe38
                     // Buffer is the binary glTF file itself that is already loaded
                     var loadResources = model._loadResources;
                     loadResources.buffers[id] = model._cachedGltf.bgltf;
@@ -1228,32 +1177,14 @@
 
                 // Shader references either uri (external or base64-encoded) or bufferView
                 if (defined(shader.extras) && defined(shader.extras.source)) {
-<<<<<<< HEAD
-                    model._loadResources.shaders[name] = {
-=======
                     model._loadResources.shaders[id] = {
->>>>>>> fedfbe38
                         source : shader.extras.source,
                         bufferView : undefined
                     };
                 }
-<<<<<<< HEAD
-                else if (defined(shader.extensions) &&
-                    (defined(shader.extensions.CESIUM_binary_glTF) || defined(shader.extensions.KHR_binary_glTF))) {
-                    var binary;
-                    if (defined(shader.extensions.CESIUM_binary_glTF)) {
-                        binary = shader.extensions.CESIUM_binary_glTF;
-                    }
-                    else { // defined(shader.extensions.KHR_binary_glTF)
-                        binary = shader.extensions.KHR_binary_glTF;
-                    }
-
-                    model._loadResources.shaders[name] = {
-=======
                 else if (defined(shader.extensions) && defined(shader.extensions.KHR_binary_glTF)) {
                     var binary = shader.extensions.KHR_binary_glTF;
                     model._loadResources.shaders[id] = {
->>>>>>> fedfbe38
                         source : undefined,
                         bufferView : binary.bufferView
                     };
@@ -1296,20 +1227,8 @@
                 var gltfImage = images[textures[id].source];
 
                 // Image references either uri (external or base64-encoded) or bufferView
-<<<<<<< HEAD
-                if (defined(gltfImage.extensions) &&
-                    (defined(gltfImage.extensions.CESIUM_binary_glTF) || defined(gltfImage.extensions.KHR_binary_glTF))) {
-                    var binary;
-                    if (defined(gltfImage.extensions.CESIUM_binary_glTF)) {
-                        binary = gltfImage.extensions.CESIUM_binary_glTF;
-                    }
-                    else { // defined(gltfImage.extensions.KHR_binary_glTF)
-                        binary = gltfImage.extensions.KHR_binary_glTF;
-                    }
-=======
                 if (defined(gltfImage.extensions) && defined(gltfImage.extensions.KHR_binary_glTF)) {
                     var binary = gltfImage.extensions.KHR_binary_glTF;
->>>>>>> fedfbe38
                     model._loadResources.texturesToCreateFromBufferView.enqueue({
                         id : id,
                         image : undefined,
@@ -1330,7 +1249,7 @@
     var nodeQuaternionScratch = new Quaternion();
     var nodeScaleScratch = new Cartesian3();
 
-    function getTransform(node, version) {
+    function getTransform(node) {
         if (defined(node.matrix)) {
             return Matrix4.fromArray(node.matrix);
         }
@@ -1346,15 +1265,8 @@
         var runtimeNodesByName = {};
         var skinnedNodes = [];
 
-<<<<<<< HEAD
-        var skinnedNodesNames = model._loadResources.skinnedNodesNames;
-        var gltf = model.gltf;
-        var version = gltf.asset.version;
-        var nodes = gltf.nodes;
-=======
         var skinnedNodesIds = model._loadResources.skinnedNodesIds;
         var nodes = model.gltf.nodes;
->>>>>>> fedfbe38
 
         for (var id in nodes) {
             if (nodes.hasOwnProperty(id)) {
@@ -1394,21 +1306,13 @@
                     // Publicly-accessible ModelNode instance to modify animation targets
                     publicNode : undefined
                 };
-<<<<<<< HEAD
-                runtimeNode.publicNode = new ModelNode(model, node, runtimeNode, name, getTransform(node, version));
-=======
                 runtimeNode.publicNode = new ModelNode(model, node, runtimeNode, id, getTransform(node));
->>>>>>> fedfbe38
 
                 runtimeNodes[id] = runtimeNode;
                 runtimeNodesByName[node.name] = runtimeNode;
 
                 if (defined(node.skin)) {
-<<<<<<< HEAD
-                    skinnedNodesNames.push(name);
-=======
                     skinnedNodesIds.push(id);
->>>>>>> fedfbe38
                     skinnedNodes.push(runtimeNode);
                 }
             }
@@ -1827,15 +1731,9 @@
         var skinnedNodesIds = model._loadResources.skinnedNodesIds;
         var length = skinnedNodesIds.length;
         for (var j = 0; j < length; ++j) {
-<<<<<<< HEAD
-            var name = skinnedNodesNames[j];
-            var skinnedNode = runtimeNodes[name];
-            var node = nodes[name];
-=======
             var id = skinnedNodesIds[j];
             var skinnedNode = runtimeNodes[id];
             var node = nodes[id];
->>>>>>> fedfbe38
 
             var runtimeSkin = runtimeSkins[node.skin];
             skinnedNode.inverseBindMatrices = runtimeSkin.inverseBindMatrices;
@@ -2032,8 +1930,6 @@
                         }
                     }
 
-<<<<<<< HEAD
-=======
                     // Add pre-created attributes
                     var precreatedAttributes = model._precreatedAttributes;
                     if (defined(precreatedAttributes)) {
@@ -2049,17 +1945,12 @@
                         }
                     }
 
->>>>>>> fedfbe38
                     var indexBuffer;
                     if (defined(primitive.indices)) {
                         var accessor = accessors[primitive.indices];
                         indexBuffer = rendererBuffers[accessor.bufferView];
                     }
-<<<<<<< HEAD
-                    rendererVertexArrays[meshName + '.primitive.' + i] = new VertexArray({
-=======
                     rendererVertexArrays[meshId + '.primitive.' + i] = new VertexArray({
->>>>>>> fedfbe38
                         context : context,
                         attributes : attributes,
                         indexBuffer : indexBuffer
@@ -2095,15 +1986,9 @@
             loadResources.createRenderStates = false;
             var rendererRenderStates = model._rendererResources.renderStates;
             var techniques = model.gltf.techniques;
-<<<<<<< HEAD
-            for (var name in techniques) {
-                if (techniques.hasOwnProperty(name)) {
-                    var technique = techniques[name];
-=======
             for (var id in techniques) {
                 if (techniques.hasOwnProperty(id)) {
                     var technique = techniques[id];
->>>>>>> fedfbe38
                     var states = technique.states;
 
                     var booleanStates = getBooleanStates(states);
@@ -2504,127 +2389,6 @@
         }
     };
 
-<<<<<<< HEAD
-    // this check must use typeof, not defined, because defined doesn't work with undeclared variables.
-    if (typeof WebGLRenderingContext !== 'undefined') {
-        gltfUniformFunctions[WebGLConstants.FLOAT] = getScalarUniformFunction;
-        gltfUniformFunctions[WebGLConstants.FLOAT_VEC2] = getVec2UniformFunction;
-        gltfUniformFunctions[WebGLConstants.FLOAT_VEC3] = getVec3UniformFunction;
-        gltfUniformFunctions[WebGLConstants.FLOAT_VEC4] = getVec4UniformFunction;
-        gltfUniformFunctions[WebGLConstants.INT] = getScalarUniformFunction;
-        gltfUniformFunctions[WebGLConstants.INT_VEC2] = getVec2UniformFunction;
-        gltfUniformFunctions[WebGLConstants.INT_VEC3] = getVec3UniformFunction;
-        gltfUniformFunctions[WebGLConstants.INT_VEC4] = getVec4UniformFunction;
-        gltfUniformFunctions[WebGLConstants.BOOL] = getScalarUniformFunction;
-        gltfUniformFunctions[WebGLConstants.BOOL_VEC2] = getVec2UniformFunction;
-        gltfUniformFunctions[WebGLConstants.BOOL_VEC3] = getVec3UniformFunction;
-        gltfUniformFunctions[WebGLConstants.BOOL_VEC4] = getVec4UniformFunction;
-        gltfUniformFunctions[WebGLConstants.FLOAT_MAT2] = getMat2UniformFunction;
-        gltfUniformFunctions[WebGLConstants.FLOAT_MAT3] = getMat3UniformFunction;
-        gltfUniformFunctions[WebGLConstants.FLOAT_MAT4] = getMat4UniformFunction;
-        gltfUniformFunctions[WebGLConstants.SAMPLER_2D] = getTextureUniformFunction;
-        // GLTF_SPEC: Support SAMPLER_CUBE. https://github.com/KhronosGroup/glTF/issues/40
-    }
-
-    var gltfUniformsFromNode = {
-        MODEL : function(uniformState, model, runtimeNode) {
-            return function() {
-                return runtimeNode.computedMatrix;
-            };
-        },
-        VIEW : function(uniformState, model, runtimeNode) {
-            return function() {
-                return uniformState.view;
-            };
-        },
-        PROJECTION : function(uniformState, model, runtimeNode) {
-            return function() {
-                return uniformState.projection;
-            };
-        },
-        MODELVIEW : function(uniformState, model, runtimeNode) {
-            var mv = new Matrix4();
-            return function() {
-                return Matrix4.multiplyTransformation(uniformState.view, runtimeNode.computedMatrix, mv);
-            };
-        },
-        CESIUM_RTC_MODELVIEW : function(uniformState, model, runtimeNode) {
-            // CESIUM_RTC extension
-            var mvRtc = new Matrix4();
-            return function() {
-                Matrix4.multiplyTransformation(uniformState.view, runtimeNode.computedMatrix, mvRtc);
-                return Matrix4.setTranslation(mvRtc, model._rtcCenterEye, mvRtc);
-            };
-        },
-        MODELVIEWPROJECTION : function(uniformState, model, runtimeNode) {
-            var mvp = new Matrix4();
-            return function() {
-                Matrix4.multiplyTransformation(uniformState.view, runtimeNode.computedMatrix, mvp);
-                return Matrix4.multiply(uniformState._projection, mvp, mvp);
-            };
-        },
-        MODELINVERSE : function(uniformState, model, runtimeNode) {
-            var mInverse = new Matrix4();
-            return function() {
-                return Matrix4.inverse(runtimeNode.computedMatrix, mInverse);
-            };
-        },
-        VIEWINVERSE : function(uniformState, model) {
-            return function() {
-                return uniformState.inverseView;
-            };
-        },
-        PROJECTIONINVERSE : function(uniformState, model, runtimeNode) {
-            return function() {
-                return uniformState.inverseProjection;
-            };
-        },
-        MODELVIEWINVERSE : function(uniformState, model, runtimeNode) {
-            var mv = new Matrix4();
-            var mvInverse = new Matrix4();
-            return function() {
-                Matrix4.multiplyTransformation(uniformState.view, runtimeNode.computedMatrix, mv);
-                return Matrix4.inverse(mv, mvInverse);
-            };
-        },
-        MODELVIEWPROJECTIONINVERSE : function(uniformState, model, runtimeNode) {
-            var mvp = new Matrix4();
-            var mvpInverse = new Matrix4();
-            return function() {
-                Matrix4.multiplyTransformation(uniformState.view, runtimeNode.computedMatrix, mvp);
-                Matrix4.multiply(uniformState._projection, mvp, mvp);
-                return Matrix4.inverse(mvp, mvpInverse);
-            };
-        },
-        MODELINVERSETRANSPOSE : function(uniformState, model, runtimeNode) {
-            var mInverse = new Matrix4();
-            var mInverseTranspose = new Matrix3();
-            return function() {
-                Matrix4.inverse(runtimeNode.computedMatrix, mInverse);
-                Matrix4.getRotation(mInverse, mInverseTranspose);
-                return Matrix3.transpose(mInverseTranspose, mInverseTranspose);
-            };
-        },
-        MODELVIEWINVERSETRANSPOSE : function(uniformState, model, runtimeNode) {
-            var mv = new Matrix4();
-            var mvInverse = new Matrix4();
-            var mvInverseTranspose = new Matrix3();
-            return function() {
-                Matrix4.multiplyTransformation(uniformState.view, runtimeNode.computedMatrix, mv);
-                Matrix4.inverse(mv, mvInverse);
-                Matrix4.getRotation(mvInverse, mvInverseTranspose);
-                return Matrix3.transpose(mvInverseTranspose, mvInverseTranspose);
-            };
-        },
-        VIEWPORT : function(uniformState, model, runtimeNode) {
-            return function() {
-                return uniformState.viewportCartesian4;
-            };
-        }
-    };
-
-=======
->>>>>>> fedfbe38
     function getUniformFunctionFromSource(source, model, semantic, uniformState) {
         var runtimeNode = model._runtime.nodes[source];
         return gltfUniformsFromNode[semantic](uniformState, model, runtimeNode);
@@ -2647,15 +2411,9 @@
         var techniques = gltf.techniques;
         var uniformMaps = model._uniformMaps;
 
-<<<<<<< HEAD
-        for (var materialName in materials) {
-            if (materials.hasOwnProperty(materialName)) {
-                var material = materials[materialName];
-=======
         for (var materialId in materials) {
             if (materials.hasOwnProperty(materialId)) {
                 var material = materials[materialId];
->>>>>>> fedfbe38
                 var instanceParameters = material.values;
                 var technique = techniques[material.technique];
                 var parameters = technique.parameters;
@@ -2762,10 +2520,7 @@
                 var ix = accessors[primitive.indices];
                 var material = materials[primitive.material];
                 var technique = techniques[material.technique];
-<<<<<<< HEAD
-=======
                 var programId = technique.program;
->>>>>>> fedfbe38
 
                 var boundingSphere;
                 var positionAttribute = primitive.attributes.POSITION;
@@ -2774,11 +2529,7 @@
                     boundingSphere = BoundingSphere.fromCornerPoints(Cartesian3.fromArray(a.min), Cartesian3.fromArray(a.max));
                 }
 
-<<<<<<< HEAD
-                var vertexArray = rendererVertexArrays[name + '.primitive.' + i];
-=======
                 var vertexArray = rendererVertexArrays[id + '.primitive.' + i];
->>>>>>> fedfbe38
                 var offset;
                 var count;
                 if (defined(ix)) {
@@ -2801,9 +2552,6 @@
                     uniformMap = combine(uniformMap, jointUniformMap);
                 }
 
-<<<<<<< HEAD
-                var rs = rendererRenderStates[material.technique];
-=======
                 // Allow callback to modify the uniformMap
                 if (defined(model._uniformMapLoaded)) {
                     uniformMap = model._uniformMapLoaded(uniformMap, programId, runtimeNode);
@@ -2811,7 +2559,6 @@
 
                 var rs = rendererRenderStates[material.technique];
 
->>>>>>> fedfbe38
                 // GLTF_SPEC: Offical means to determine translucency. https://github.com/KhronosGroup/glTF/issues/105
                 var isTranslucent = rs.blending.enabled;
                 var owner = {
@@ -2904,7 +2651,6 @@
         var runtimeNodes = model._runtime.nodes;
 
         var gltf = model.gltf;
-        var version = gltf.asset.version;
         var nodes = gltf.nodes;
 
         var scene = gltf.scenes[gltf.scene];
@@ -2934,17 +2680,7 @@
                         // TRS converted to Cesium types
                         var rotation = gltfNode.rotation;
                         runtimeNode.translation = Cartesian3.fromArray(gltfNode.translation);
-<<<<<<< HEAD
-                        if (version < 1.0) {
-                            axis = Cartesian3.fromArray(rotation, 0, axis);
-                            runtimeNode.rotation = Quaternion.fromAxisAngle(axis, rotation[3]);
-                        }
-                        else {
-                            runtimeNode.rotation = Quaternion.unpack(rotation);
-                        }
-=======
                         runtimeNode.rotation = Quaternion.unpack(rotation);
->>>>>>> fedfbe38
                         runtimeNode.scale = Cartesian3.fromArray(gltfNode.scale);
                     }
                 }
@@ -3285,19 +3021,9 @@
             for (var index=0;index<extensionsUsedCount;++index) {
                 var extension = extensionsUsed[index];
 
-<<<<<<< HEAD
-                if (extension !== 'CESIUM_RTC' && extension !== 'CESIUM_binary_glTF' &&
-                    extension !== 'KHR_binary_glTF' && extension !== 'KHR_materials_common') {
-                    model._loadError = new RuntimeError('Unsupported glTF Extension: ' + extension);
-                    model._state = ModelState.FAILED;
-                }
-                else if(extension === 'CESIUM_binary_glTF') {
-                    deprecationWarning('CESIUM_binary_glTF extension', 'Use of the CESIUM_binary_glTF extension has been deprecated. Use the KHR_binary_glTF extension instead.');
-=======
                 if (extension !== 'CESIUM_RTC' && extension !== 'KHR_binary_glTF' &&
                     extension !== 'KHR_materials_common') {
                     throw new RuntimeError('Unsupported glTF Extension: ' + extension);
->>>>>>> fedfbe38
                 }
             }
         }
