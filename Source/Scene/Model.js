/*global define*/
define([
        '../Core/BoundingSphere',
        '../Core/Cartesian2',
        '../Core/Cartesian3',
        '../Core/Cartesian4',
        '../Core/clone',
        '../Core/combine',
        '../Core/defaultValue',
        '../Core/defined',
        '../Core/defineProperties',
        '../Core/destroyObject',
        '../Core/DeveloperError',
        '../Core/FeatureDetection',
        '../Core/getBasePath',
        '../Core/getStringFromTypedArray',
        '../Core/IndexDatatype',
        '../Core/loadArrayBuffer',
        '../Core/loadImage',
        '../Core/loadImageFromTypedArray',
        '../Core/loadText',
        '../Core/Math',
        '../Core/Matrix2',
        '../Core/Matrix3',
        '../Core/Matrix4',
        '../Core/PrimitiveType',
        '../Core/Quaternion',
        '../Core/Queue',
        '../Core/RuntimeError',
<<<<<<< HEAD
        '../Core/TaskProcessor',
=======
        '../Renderer/Buffer',
>>>>>>> 351b13df
        '../Renderer/BufferUsage',
        '../Renderer/DrawCommand',
        '../Renderer/RenderState',
        '../Renderer/Sampler',
        '../Renderer/ShaderProgram',
        '../Renderer/ShaderSource',
        '../Renderer/Texture',
        '../Renderer/TextureMinificationFilter',
        '../Renderer/TextureWrap',
        '../Renderer/VertexArray',
        '../Renderer/WebGLConstants',
        '../ThirdParty/gltfDefaults',
        '../ThirdParty/Uri',
        '../ThirdParty/when',
        './decompressOpen3DGC',
        './getModelAccessor',
        './JobType',
        './ModelAnimationCache',
        './ModelAnimationCollection',
        './ModelMaterial',
        './ModelMesh',
        './ModelNode',
        './Pass',
        './SceneMode'
    ], function(
        BoundingSphere,
        Cartesian2,
        Cartesian3,
        Cartesian4,
        clone,
        combine,
        defaultValue,
        defined,
        defineProperties,
        destroyObject,
        DeveloperError,
        FeatureDetection,
        getBasePath,
        getStringFromTypedArray,
        IndexDatatype,
        loadArrayBuffer,
        loadImage,
        loadImageFromTypedArray,
        loadText,
        CesiumMath,
        Matrix2,
        Matrix3,
        Matrix4,
        PrimitiveType,
        Quaternion,
        Queue,
        RuntimeError,
<<<<<<< HEAD
        TaskProcessor,
=======
        Buffer,
>>>>>>> 351b13df
        BufferUsage,
        DrawCommand,
        RenderState,
        Sampler,
        ShaderProgram,
        ShaderSource,
        Texture,
        TextureMinificationFilter,
        TextureWrap,
        VertexArray,
        WebGLConstants,
        gltfDefaults,
        Uri,
        when,
        decompressOpen3DGC,
        getModelAccessor,
        JobType,
        ModelAnimationCache,
        ModelAnimationCollection,
        ModelMaterial,
        ModelMesh,
        ModelNode,
        Pass,
        SceneMode) {
    "use strict";
    /*global WebGLRenderingContext*/

    // Bail out if the browser doesn't support typed arrays, to prevent the setup function
    // from failing, since we won't be able to create a WebGL context anyway.
    if (!FeatureDetection.supportsTypedArrays()) {
        return {};
    }

    var yUpToZUp = Matrix4.fromRotationTranslation(Matrix3.fromRotationX(CesiumMath.PI_OVER_TWO));
    var boundingSphereCartesian3Scratch = new Cartesian3();

    var ModelState = {
        NEEDS_LOAD : 0,
        LOADING : 1,
        LOADED : 2,  // Renderable, but textures can still be pending when incrementallyLoadTextures is true.
        FAILED : 3
    };

    var defaultModelAccept = 'model/vnd.gltf.binary,model/vnd.gltf+json;q=0.8,application/json;q=0.2,*/*;q=0.01';

    function LoadResources() {
        this.vertexBuffersToCreate = new Queue();
        this.indexBuffersToCreate = new Queue();
        this.buffers = {};
        this.pendingBufferLoads = 0;

        this.decompressedViewsToCreate = new Queue();
        this.decompressedViews = {};
        this.decompressionInFlight = false;

        this.programsToCreate = new Queue();
        this.shaders = {};
        this.pendingShaderLoads = 0;

        this.texturesToCreate = new Queue();
        this.pendingTextureLoads = 0;

        this.texturesToCreateFromBufferView = new Queue();
        this.pendingBufferViewToImage = 0;

        this.createSamplers = true;
        this.createSkins = true;
        this.createRuntimeAnimations = true;
        this.createVertexArrays = true;
        this.createRenderStates = true;
        this.createUniformMaps = true;
        this.createRuntimeNodes = true;

        this.skinnedNodesIds = [];
    }

    LoadResources.prototype.getBuffer = function(bufferView) {
        if (defined(bufferView.extensions) && defined(bufferView.extensions.mesh_compression_open3dgc)) {
            var decompBuffer = bufferView.extensions.mesh_compression_open3dgc.decompressedView;
            return getSubarray(this.decompressedViews[decompBuffer], bufferView.byteOffset, bufferView.byteLength);
        } else {
            return getSubarray(this.buffers[bufferView.buffer], bufferView.byteOffset, bufferView.byteLength);
        }
    };

    LoadResources.prototype.finishedPendingBufferLoads = function() {
        return (this.pendingBufferLoads === 0);
    };

    LoadResources.prototype.finishedBuffersCreation = function() {
        return ((this.pendingBufferLoads === 0) &&
                (this.decompressedViewsToCreate.length === 0) &&
                (!this.decompressionInFlight) &&
                (this.vertexBuffersToCreate.length === 0) &&
                (this.indexBuffersToCreate.length === 0));
    };

    LoadResources.prototype.finishedProgramCreation = function() {
        return ((this.pendingShaderLoads === 0) && (this.programsToCreate.length === 0));
    };

    LoadResources.prototype.finishedTextureCreation = function() {
        var finishedPendingLoads = (this.pendingTextureLoads === 0);
        var finishedResourceCreation =
            (this.texturesToCreate.length === 0) &&
            (this.texturesToCreateFromBufferView.length === 0);

        return finishedPendingLoads && finishedResourceCreation;
    };

    LoadResources.prototype.finishedEverythingButTextureCreation = function() {
        var finishedPendingLoads =
            (this.pendingBufferLoads === 0) &&
            (this.pendingShaderLoads === 0);
        var finishedResourceCreation =
            (this.vertexBuffersToCreate.length === 0) &&
            (this.indexBuffersToCreate.length === 0) &&
            (this.programsToCreate.length === 0) &&
            (this.pendingBufferViewToImage === 0);

        return finishedPendingLoads && finishedResourceCreation;
    };

    LoadResources.prototype.finished = function() {
        return this.finishedTextureCreation() && this.finishedEverythingButTextureCreation();
    };

    ///////////////////////////////////////////////////////////////////////////

    function setCachedGltf(model, cachedGltf) {
        model._cachedGltf = cachedGltf;
        model._animationIds = getAnimationIds(cachedGltf);
    }

    // glTF JSON can be big given embedded geometry, textures, and animations, so we
    // cache it across all models using the same url/cache-key.  This also reduces the
    // slight overhead in assigning defaults to missing values.
    //
    // Note that this is a global cache, compared to renderer resources, which
    // are cached per context.
    var CachedGltf = function(options) {
        this._gltf = gltfDefaults(options.gltf);
        this._bgltf = options.bgltf;
        this.ready = options.ready;
        this.modelsToLoad = [];
        this.count = 0;
    };

    defineProperties(CachedGltf.prototype, {
        gltf : {
            set : function(value) {
                this._gltf = gltfDefaults(value);
            },

            get : function() {
                return this._gltf;
            }
        },

        bgltf : {
            get : function() {
                return this._bgltf;
            }
        }
    });

    CachedGltf.prototype.makeReady = function(gltfJson, bgltf) {
        this.gltf = gltfJson;
        this._bgltf = bgltf;

        var models = this.modelsToLoad;
        var length = models.length;
        for (var i = 0; i < length; ++i) {
            var m = models[i];
            if (!m.isDestroyed()) {
                setCachedGltf(m, this);
            }
        }
        this.modelsToLoad = undefined;
        this.ready = true;
    };

    function getAnimationIds(cachedGltf) {
        var animationIds = [];
        if (defined(cachedGltf) && defined(cachedGltf.gltf)) {
            var animations = cachedGltf.gltf.animations;
            for (var id in animations) {
                if (animations.hasOwnProperty(id)) {
                    animationIds.push(id);
                }
            }
        }

        return animationIds;
    }

    var gltfCache = {};

    ///////////////////////////////////////////////////////////////////////////

    /**
     * A 3D model based on glTF, the runtime asset format for WebGL, OpenGL ES, and OpenGL.
     * <p>
     * Cesium includes support for geometry and materials, glTF animations, and glTF skinning.
     * In addition, individual glTF nodes are pickable with {@link Scene#pick} and animatable
     * with {@link Model#getNode}.  glTF cameras and lights are not currently supported.
     * </p>
     * <p>
     * An external glTF asset is created with {@link Model.fromGltf}.  glTF JSON can also be
     * created at runtime and passed to this constructor function.  In either case, the
     * {@link Model#readyPromise} is resolved when the model is ready to render, i.e.,
     * when the external binary, image, and shader files are downloaded and the WebGL
     * resources are created.
     * </p>
     * <p>
     * For high-precision rendering, Cesium supports the CESIUM_RTC extension, which introduces the
     * CESIUM_RTC_MODELVIEW parameter semantic that says the node is in WGS84 coordinates translated
     * relative to a local origin.
     * </p>
     *
     * @alias Model
     * @constructor
     *
     * @param {Object} [options] Object with the following properties:
     * @param {Object|ArrayBuffer|Uint8Array} [options.gltf] The object for the glTF JSON or an arraybuffer of Binary glTF defined by the CESIUM_binary_glTF extension.
     * @param {String} [options.basePath=''] The base path that paths in the glTF JSON are relative to.
     * @param {Boolean} [options.show=true] Determines if the model primitive will be shown.
     * @param {DisplayCondition} [options.displayCondition] DOC_TBA
     * @param {Boolean} [options.loadOnlyIfDisplayCondition] DOC_TBA
     * @param {Matrix4} [options.modelMatrix=Matrix4.IDENTITY] The 4x4 transformation matrix that transforms the model from model to world coordinates.
     * @param {Number} [options.scale=1.0] A uniform scale applied to this model.
     * @param {Number} [options.minimumPixelSize=0.0] The approximate minimum pixel size of the model regardless of zoom.
     * @param {Object} [options.id] A user-defined object to return when the model is picked with {@link Scene#pick}.
     * @param {DOC_TBA} [options.vertexShaderLoaded] DOC_TBA.
     * @param {DOC_TBA} [options.fragmentShaderLoaded] DOC_TBA.
     * @param {DOC_TBA} [options.uniformMapLoaded] DOC_TBA.
     * @param {DOC_TBA} [options.pickVertexShaderLoaded] DOC_TBA.
     * @param {DOC_TBA} [options.pickFragmentShaderLoaded] DOC_TBA.
     * @param {DOC_TBA} [options.pickUniformMapLoaded] DOC_TBA.
     * @param {Boolean} [options.allowPicking=true] When <code>true</code>, each glTF mesh and primitive is pickable with {@link Scene#pick}.
     * @param {DOC_TBA} [options.incrementallyLoadTextures=true] DOC_TBA.
     * @param {Boolean} [options.asynchronous=true] Determines if model WebGL resource creation will be spread out over several frames or block until completion once all glTF files are loaded.
     * @param {Boolean} [options.debugShowBoundingVolume=false] For debugging only. Draws the bounding sphere for each draw command in the model.
     * @param {Boolean} [options.debugWireframe=false] For debugging only. Draws the model in wireframe.
     *
     * @exception {DeveloperError} bgltf is not a valid Binary glTF file.
     * @exception {DeveloperError} Only glTF Binary version 1 is supported.
     *
     * @see Model.fromGltf
     *
     * @demo {@link http://cesiumjs.org/Cesium/Apps/Sandcastle/index.html?src=3D%20Models.html|Cesium Sandcastle Models Demo}
     */
    var Model = function(options) {
        options = defaultValue(options, defaultValue.EMPTY_OBJECT);

        var cacheKey = options.cacheKey;
        this._cacheKey = cacheKey;
        this._cachedGltf = undefined;
        this._releaseGltfJson = defaultValue(options.releaseGltfJson, false);
        this._animationIds = undefined;

        var cachedGltf;
        if (defined(cacheKey) && defined(gltfCache[cacheKey]) && gltfCache[cacheKey].ready) {
            // glTF JSON is in cache and ready
            cachedGltf = gltfCache[cacheKey];
            ++cachedGltf.count;
        } else {
            // glTF was explicitly provided, e.g., when a user uses the Model constructor directly
            var gltf = options.gltf;

            if (defined(gltf)) {
                if (gltf instanceof ArrayBuffer) {
                    gltf = new Uint8Array(gltf);
                }

                if (gltf instanceof Uint8Array) {
                    // Binary glTF
                    cachedGltf = new CachedGltf({
                        gltf : parseBinaryGltfHeader(gltf),
                        bgltf : gltf,
                        ready : true
                    });
                } else {
                    // Normal glTF (JSON)
                    cachedGltf = new CachedGltf({
                        gltf : options.gltf,
                        ready : true
                    });
                }

                cachedGltf.count = 1;

                if (defined(cacheKey)) {
                    gltfCache[cacheKey] = cachedGltf;
                }
            }
        }
        setCachedGltf(this, cachedGltf);

        this._basePath = defaultValue(options.basePath, '');

        var docUri = new Uri(document.location.href);
        var modelUri = new Uri(this._basePath);
        this._baseUri = modelUri.resolve(docUri);

        /**
         * Determines if the model primitive will be shown.
         *
         * @type {Boolean}
         *
         * @default true
         */
        this.show = defaultValue(options.show, true);

        /**
         * DOC_TBA
         */
        this.displayCondition = options.displayCondition;

        /**
         * DOC_TBA
         */
        this.loadOnlyIfDisplayCondition = defaultValue(options.loadOnlyIfDisplayCondition, false);

        /**
         * The 4x4 transformation matrix that transforms the model from model to world coordinates.
         * When this is the identity matrix, the model is drawn in world coordinates, i.e., Earth's WGS84 coordinates.
         * Local reference frames can be used by providing a different transformation matrix, like that returned
         * by {@link Transforms.eastNorthUpToFixedFrame}.
         *
         * @type {Matrix4}
         *
         * @default {@link Matrix4.IDENTITY}
         *
         * @example
         * var origin = Cesium.Cartesian3.fromDegrees(-95.0, 40.0, 200000.0);
         * m.modelMatrix = Cesium.Transforms.eastNorthUpToFixedFrame(origin);
         */
        this.modelMatrix = Matrix4.clone(defaultValue(options.modelMatrix, Matrix4.IDENTITY));
        this._modelMatrix = Matrix4.clone(this.modelMatrix);

        /**
         * A uniform scale applied to this model before the {@link Model#modelMatrix}.
         * Values greater than <code>1.0</code> increase the size of the model; values
         * less than <code>1.0</code> decrease.
         *
         * @type {Number}
         *
         * @default 1.0
         */
        this.scale = defaultValue(options.scale, 1.0);
        this._scale = this.scale;

        /**
         * The approximate minimum pixel size of the model regardless of zoom.
         * This can be used to ensure that a model is visible even when the viewer
         * zooms out.  When <code>0.0</code>, no minimum size is enforced.
         *
         * @type {Number}
         *
         * @default 0.0
         */
        this.minimumPixelSize = defaultValue(options.minimumPixelSize, 0.0);
        this._minimumPixelSize = this.minimumPixelSize;

        /**
         * User-defined object returned when the model is picked.
         *
         * @type Object
         *
         * @default undefined
         *
         * @see Scene#pick
         */
        this.id = options.id;
        this._id = options.id;

        /**
         * DOC_TBA
         */
        this.vertexShaderLoaded = options.vertexShaderLoaded;

        /**
         * DOC_TBA
         */
        this.fragmentShaderLoaded = options.fragmentShaderLoaded;

        /**
         * DOC_TBA
         */
// TODO: what all do we pass to this?
        this.uniformMapLoaded = options.uniformMapLoaded;

        /**
         * DOC_TBA
         */
        this.pickVertexShaderLoaded = options.pickVertexShaderLoaded;

        /**
         * DOC_TBA
         */
        this.pickFragmentShaderLoaded = options.pickFragmentShaderLoaded;

        /**
         * DOC_TBA
         */
// TODO: what all do we pass to this?
        this.pickUniformMapLoaded = options.pickUniformMapLoaded;

        /**
         * Used for picking primitives that wrap a model.
         *
         * @private
         */
        this.pickPrimitive = options.pickPrimitive;

        this._allowPicking = defaultValue(options.allowPicking, true);

        this._ready = false;
        this._readyPromise = when.defer();

        /**
         * The currently playing glTF animations.
         *
         * @type {ModelAnimationCollection}
         */
        this.activeAnimations = new ModelAnimationCollection(this);

        this._defaultTexture = undefined;
        this._incrementallyLoadTextures = defaultValue(options.incrementallyLoadTextures, true);
        this._asynchronous = true;//defaultValue(options.asynchronous, true); // TODO

        /**
         * This property is for debugging only; it is not for production use nor is it optimized.
         * <p>
         * Draws the bounding sphere for each draw command in the model.  A glTF primitive corresponds
         * to one draw command.  A glTF mesh has an array of primitives, often of length one.
         * </p>
         *
         * @type {Boolean}
         *
         * @default false
         */
        this.debugShowBoundingVolume = defaultValue(options.debugShowBoundingVolume, false);
        this._debugShowBoundingVolume = false;

        /**
         * This property is for debugging only; it is not for production use nor is it optimized.
         * <p>
         * Draws the model in wireframe.
         * </p>
         *
         * @type {Boolean}
         *
         * @default false
         */
        this.debugWireframe = defaultValue(options.debugWireframe, false);
        this._debugWireframe = false;

        /**
         * @private
         * @readonly
         */
        this.cull = defaultValue(options.cull, true);

        this._computedModelMatrix = new Matrix4(); // Derived from modelMatrix and scale
        this._initialRadius = undefined;           // Radius without model's scale property, model-matrix scale, animations, or skins
        this._boundingSphere = undefined;
        this._scaledBoundingSphere = new BoundingSphere();
        this._state = ModelState.NEEDS_LOAD;
        this._loadError = undefined;
        this._loadResources = undefined;

        this._perNodeShowDirty = false;             // true when the Cesium API was used to change a node's show property
        this._cesiumAnimationsDirty = false;       // true when the Cesium API, not a glTF animation, changed a node transform
        this._maxDirtyNumber = 0;                  // Used in place of a dirty boolean flag to avoid an extra graph traversal

        this._runtime = {
            animations : undefined,
            rootNodes : undefined,
            nodes : undefined,            // Indexed with the node property's name, i.e., glTF id
            nodesByName : undefined,      // Indexed with name property in the node
            skinnedNodes : undefined,
            meshesByName : undefined,     // Indexed with the name property in the mesh
            materialsByName : undefined,  // Indexed with the name property in the material
            materialsById : undefined     // Indexed with the material's property name
        };

        this._uniformMaps = {};       // Not cached since it can be targeted by glTF animation
        this._rendererResources = {   // Cached between models with the same url/cache-key
            buffers : {},
            vertexArrays : {},
            programs : {},
            pickPrograms : {},
            textures : {},

            samplers : {},
            renderStates : {}
        };
        this._cachedRendererResources = undefined;
        this._loadRendererResourcesFromCache = false;

        this._nodeCommands = [];
        this._pickIds = [];

        // CESIUM_RTC extension
        this._rtcCenter = undefined;    // in world coordinates
    };

    defineProperties(Model.prototype, {
        /**
         * The object for the glTF JSON, including properties with default values omitted
         * from the JSON provided to this model.
         *
         * @memberof Model.prototype
         *
         * @type {Object}
         * @readonly
         *
         * @default undefined
         */
        gltf : {
            get : function() {
                return defined(this._cachedGltf) ? this._cachedGltf.gltf : undefined;
            }
        },

        /**
         * When <code>true</code>, the glTF JSON is not stored with the model once the model is
         * loaded (when {@link Model#ready} is <code>true</code>).  This saves memory when
         * geometry, textures, and animations are embedded in the .gltf file, which is the
         * default for the {@link http://cesiumjs.org/convertmodel.html|Cesium model converter}.
         * This is especially useful for cases like 3D buildings, where each .gltf model is unique
         * and caching the glTF JSON is not effective.
         *
         * @memberof Model.prototype
         *
         * @type {Boolean}
         * @readonly
         *
         * @default false
         *
         * @private
         */
        releaseGltfJson : {
            get : function() {
                return this._releaseGltfJson;
            }
        },

        /**
         * The key identifying this model in the model cache for glTF JSON, renderer resources, and animations.
         * Caching saves memory and improves loading speed when several models with the same url are created.
         * <p>
         * This key is automatically generated when the model is created with {@link Model.fromGltf}.  If the model
         * is created directly from glTF JSON using the {@link Model} constructor, this key can be manually
         * provided; otherwise, the model will not be changed.
         * </p>
         *
         * @memberof Model.prototype
         *
         * @type {String}
         * @readonly
         *
         * @private
         */
        cacheKey : {
            get : function() {
                return this._cacheKey;
            }
        },

        /**
         * The base path that paths in the glTF JSON are relative to.  The base
         * path is the same path as the path containing the .gltf file
         * minus the .gltf file, when binary, image, and shader files are
         * in the same directory as the .gltf.  When this is <code>''</code>,
         * the app's base path is used.
         *
         * @memberof Model.prototype
         *
         * @type {String}
         * @readonly
         *
         * @default ''
         */
        basePath : {
            get : function() {
                return this._basePath;
            }
        },

        /**
         * The model's bounding sphere in its local coordinate system.  This does not take into
         * account glTF animations and skins.
         *
         * @memberof Model.prototype
         *
         * @type {BoundingSphere}
         * @readonly
         *
         * @default undefined
         *
         * @exception {DeveloperError} The model is not loaded.  Use Model.readyPromise or wait for Model.ready to be true.
         *
         * @example
         * // Center in WGS84 coordinates
         * var center = Cesium.Matrix4.multiplyByPoint(model.modelMatrix, model.boundingSphere.center, new Cesium.Cartesian3());
         */
        boundingSphere : {
            get : function() {
                //>>includeStart('debug', pragmas.debug);
                if (this._state !== ModelState.LOADED) {
                    throw new DeveloperError('The model is not loaded.  Use Model.readyPromise or wait for Model.ready to be true.');
                }
                //>>includeEnd('debug');

                var nonUniformScale = Matrix4.getScale(this.modelMatrix, boundingSphereCartesian3Scratch);
                Cartesian3.multiplyByScalar(nonUniformScale, this.scale, nonUniformScale);

                var scaledBoundingSphere = this._scaledBoundingSphere;
                scaledBoundingSphere.center = Cartesian3.multiplyComponents(this._boundingSphere.center, nonUniformScale, scaledBoundingSphere.center);
                scaledBoundingSphere.radius = Cartesian3.maximumComponent(nonUniformScale) * this._initialRadius;

                if (defined(this._rtcCenter)) {
                    Cartesian3.add(this._rtcCenter, scaledBoundingSphere.center, scaledBoundingSphere.center);
                }

                return scaledBoundingSphere;
            }
        },

        /**
         * When <code>true</code>, this model is ready to render, i.e., the external binary, image,
         * and shader files were downloaded and the WebGL resources were created.  This is set to
         * <code>true</code> right before {@link Model#readyPromise} is resolved.
         *
         * @memberof Model.prototype
         *
         * @type {Boolean}
         * @readonly
         *
         * @default false
         */
        ready : {
            get : function() {
                return this._ready;
            }
        },

        /**
         * Gets the promise that will be resolved when this model is ready to render, i.e., when the external binary, image,
         * and shader files were downloaded and the WebGL resources were created.
         * <p>
         * This promise is resolved at the end of the frame before the first frame the model is rendered in.
         * </p>
         *
         * @memberof Model.prototype
         * @type {Promise.<Model>}
         * @readonly
         *
         * @example
         * // Play all animations at half-speed when the model is ready to render
         * Cesium.when(model.readyPromise).then(function(model) {
         *   model.activeAnimations.addAll({
         *     speedup : 0.5
         *   });
         * }).otherwise(function(error){
         *   window.alert(error);
         * });
         *
         * @see Model#ready
         */
        readyPromise : {
            get : function() {
                return this._readyPromise;
            }
        },

        /**
         * Determines if model WebGL resource creation will be spread out over several frames or
         * block until completion once all glTF files are loaded.
         *
         * @memberof Model.prototype
         *
         * @type {Boolean}
         * @readonly
         *
         * @default true
         */
        asynchronous : {
            get : function() {
                return this._asynchronous;
            }
        },

        /**
         * When <code>true</code>, each glTF mesh and primitive is pickable with {@link Scene#pick}.  When <code>false</code>, GPU memory is saved.
         *
         * @memberof Model.prototype
         *
         * @type {Boolean}
         * @readonly
         *
         * @default true
         */
        allowPicking : {
            get : function() {
                return this._allowPicking;
            }
        },

        /**
         * DOC_TBA
         *
         * @memberof Model.prototype
         *
         * @type {Boolean}
         * @readonly
         *
         * @default true
         */
        incrementallyLoadTextures : {
            get : function() {
                return this._incrementallyLoadTextures;
            }
        }
    });

    function getAbsoluteURL(url) {
        var docUri = new Uri(document.location.href);
        var modelUri = new Uri(url);
        return modelUri.resolve(docUri).toString();
    }

    var sizeOfUint32 = Uint32Array.BYTES_PER_ELEMENT;

    /**
     * This function differs from the normal subarray function
     * because it takes offset and length, rather than begin and end.
     */
    function getSubarray(array, offset, length) {
        return array.subarray(offset, offset + length);
    }

    function copySubarray(array, offset, length) {
        offset += array.byteOffset / array.BYTES_PER_ELEMENT;
        var buffer = array.buffer.slice(offset, offset + length);
        return new array.constructor(buffer);
    }

    function containsGltfMagic(uint8Array) {
        if (uint8Array.byteLength < 4) {
            return false;
        }
        return getStringFromTypedArray(uint8Array.subarray(0, 4)) === 'glTF';
    }

    function parseBinaryGltfHeader(uint8Array) {
        if (!containsGltfMagic(uint8Array)) {
            throw new DeveloperError('bgltf is not a valid Binary glTF file.');
        }

        var view = new DataView(uint8Array.buffer, uint8Array.byteOffset, uint8Array.byteLength);
        var byteOffset = 0;

        byteOffset += sizeOfUint32; // Skip magic number

        //>>includeStart('debug', pragmas.debug);
        var version = view.getUint32(byteOffset, true);
        if (version !== 1) {
            throw new DeveloperError('Only Binary glTF version 1 is supported.  Version ' + version + ' is not.');
        }
        //>>includeEnd('debug');
        byteOffset += sizeOfUint32;

        byteOffset += sizeOfUint32; // Skip length

        var jsonOffset = view.getUint32(byteOffset, true);
        byteOffset += sizeOfUint32;

        var jsonLength = view.getUint32(byteOffset, true);
        byteOffset += sizeOfUint32;

        var json = getStringFromTypedArray(getSubarray(uint8Array, jsonOffset, jsonLength));
        return JSON.parse(json);
    }

    /**
     * <p>
     * Creates a model from a glTF asset.  When the model is ready to render, i.e., when the external binary, image,
     * and shader files are downloaded and the WebGL resources are created, the {@link Model#readyPromise} is resolved.
     * </p>
     * <p>
     * The model can be a traditional glTF asset with a .gltf extension or a Binary glTF using the
     * CESIUM_binary_glTF extension with a .bgltf extension.
     * </p>
     * <p>
     * For high-precision rendering, Cesium supports the CESIUM_RTC extension, which introduces the
     * CESIUM_RTC_MODELVIEW parameter semantic that says the node is in WGS84 coordinates translated
     * relative to a local origin.
     * </p>
     *
     * @param {Object} options Object with the following properties:
     * @param {String} options.url The url to the .gltf file.
     * @param {Object} [options.headers] HTTP headers to send with the request.
     * @param {Boolean} [options.show=true] Determines if the model primitive will be shown.
     * @param {DisplayCondition} [options.displayCondition] DOC_TBA
     * @param {Boolean} [options.loadOnlyIfDisplayCondition] DOC_TBA
     * @param {Matrix4} [options.modelMatrix=Matrix4.IDENTITY] The 4x4 transformation matrix that transforms the model from model to world coordinates.
     * @param {Number} [options.scale=1.0] A uniform scale applied to this model.
     * @param {Number} [options.minimumPixelSize=0.0] The approximate minimum pixel size of the model regardless of zoom.
     * @param {Object} [options.id] A user-defined object to return when the model is picked with {@link Scene#pick}.
     * @param {DOC_TBA} [options.vertexShaderLoaded] DOC_TBA.
     * @param {DOC_TBA} [options.fragmentShaderLoaded] DOC_TBA.
     * @param {DOC_TBA} [options.uniformMapLoaded] DOC_TBA.
     * @param {DOC_TBA} [options.pickVertexShaderLoaded] DOC_TBA.
     * @param {DOC_TBA} [options.pickFragmentShaderLoaded] DOC_TBA.
     * @param {DOC_TBA} [options.pickUniformMapLoaded] DOC_TBA.
     * @param {Boolean} [options.allowPicking=true] When <code>true</code>, each glTF mesh and primitive is pickable with {@link Scene#pick}.
     * @param {DOC_TBA} [options.incrementallyLoadTextures=true] DOC_TBA.
     * @param {Boolean} [options.asynchronous=true] Determines if model WebGL resource creation will be spread out over several frames or block until completion once all glTF files are loaded.
     * @param {Boolean} [options.debugShowBoundingVolume=false] For debugging only. Draws the bounding sphere for each {@link DrawCommand} in the model.
     * @param {Boolean} [options.debugWireframe=false] For debugging only. Draws the model in wireframe.
     * @returns {Model} The newly created model.
     *
     * @exception {DeveloperError} bgltf is not a valid Binary glTF file.
     * @exception {DeveloperError} Only glTF Binary version 1 is supported.
     *
     * @example
     * // Example 1. Create a model from a glTF asset
     * var model = scene.primitives.add(Cesium.Model.fromGltf({
     *   url : './duck/duck.gltf'
     * }));
     *
     * @example
     * // Example 2. Create model and provide all properties and events
     * var origin = Cesium.Cartesian3.fromDegrees(-95.0, 40.0, 200000.0);
     * var modelMatrix = Cesium.Transforms.eastNorthUpToFixedFrame(origin);
     *
     * var model = scene.primitives.add(Cesium.Model.fromGltf({
     *   url : './duck/duck.gltf',
     *   show : true,                     // default
     *   modelMatrix : modelMatrix,
     *   scale : 2.0,                     // double size
     *   minimumPixelSize : 128,          // never smaller than 128 pixels
     *   allowPicking : false,            // not pickable
     *   debugShowBoundingVolume : false, // default
     *   debugWireframe : false
     * }));
     *
     * model.readyPromise.then(function(model) {
     *   // Play all animations when the model is ready to render
     *   model.activeAnimations.addAll();
     * });
     */
    Model.fromGltf = function(options) {
        //>>includeStart('debug', pragmas.debug);
        if (!defined(options) || !defined(options.url)) {
            throw new DeveloperError('options.url is required');
        }
        //>>includeEnd('debug');

        var url = options.url;
        // If no cache key is provided, use the absolute URL, since two URLs with
        // different relative paths could point to the same model.
        var cacheKey = defaultValue(options.cacheKey, getAbsoluteURL(url));

        options = clone(options);
        options.basePath = getBasePath(url);
        options.cacheKey = cacheKey;
        var model = new Model(options);

        options.headers = defined(options.headers) ? clone(options.headers) : {};
        if (!defined(options.headers.Accept)) {
            options.headers.Accept = defaultModelAccept;
        }

        var cachedGltf = gltfCache[cacheKey];
        if (!defined(cachedGltf)) {
            cachedGltf = new CachedGltf({
                ready : false
            });
            cachedGltf.count = 1;
            cachedGltf.modelsToLoad.push(model);
            setCachedGltf(model, cachedGltf);
            gltfCache[cacheKey] = cachedGltf;

            loadArrayBuffer(url, options.headers).then(function(arrayBuffer) {
                var array = new Uint8Array(arrayBuffer);
                if (containsGltfMagic(array)) {
                    // Load binary glTF
                    cachedGltf.makeReady(parseBinaryGltfHeader(array), array);
                } else {
                    // Load text (JSON) glTF
                    var json = getStringFromTypedArray(array);
                    cachedGltf.makeReady(JSON.parse(json));
                }
            }).otherwise(getFailedLoadFunction(model, 'model', url));
        } else if (!cachedGltf.ready) {
            // Cache hit but the loadArrayBuffer() or loadText() request is still pending
            ++cachedGltf.count;
            cachedGltf.modelsToLoad.push(model);
        }
        // else if the cached glTF is defined and ready, the
        // model constructor will pick it up using the cache key.

        return model;
    };

    /**
     * For the unit tests to verify model caching.
     *
     * @private
     */
    Model._gltfCache = gltfCache;

    function getRuntime(model, runtimeName, name) {
        //>>includeStart('debug', pragmas.debug);
        if (model._state !== ModelState.LOADED) {
            throw new DeveloperError('The model is not loaded.  Use Model.readyPromise or wait for Model.ready to be true.');
        }

        if (!defined(name)) {
            throw new DeveloperError('name is required.');
        }
        //>>includeEnd('debug');

        return (model._runtime[runtimeName])[name];
    }

    /**
     * Returns the glTF node with the given <code>name</code> property.  This is used to
     * modify a node's transform for animation outside of glTF animations.
     *
     * @param {String} name The glTF name of the node.
     * @returns {ModelNode} The node or <code>undefined</code> if no node with <code>name</code> exists.
     *
     * @exception {DeveloperError} The model is not loaded.  Use Model.readyPromise or wait for Model.ready to be true.
     *
     * @example
     * // Apply non-uniform scale to node LOD3sp
     * var node = model.getNode('LOD3sp');
     * node.matrix =Cesium. Matrix4.fromScale(new Cesium.Cartesian3(5.0, 1.0, 1.0), node.matrix);
     */
    Model.prototype.getNode = function(name) {
        var node = getRuntime(this, 'nodesByName', name);
        return defined(node) ? node.publicNode : undefined;
    };

    /**
     * Returns the glTF mesh with the given <code>name</code> property.
     *
     * @param {String} name The glTF name of the mesh.
     *
     * @returns {ModelMesh} The mesh or <code>undefined</code> if no mesh with <code>name</code> exists.
     *
     * @exception {DeveloperError} The model is not loaded.  Use Model.readyPromise or wait for Model.ready to be true.
     */
    Model.prototype.getMesh = function(name) {
        return getRuntime(this, 'meshesByName', name);
    };

    /**
     * Returns the glTF material with the given <code>name</code> property.
     *
     * @param {String} name The glTF name of the material.
     * @returns {ModelMaterial} The material or <code>undefined</code> if no material with <code>name</code> exists.
     *
     * @exception {DeveloperError} The model is not loaded.  Use Model.readyPromise or wait for Model.ready to be true.
     */
    Model.prototype.getMaterial = function(name) {
        return getRuntime(this, 'materialsByName', name);
    };

    var aMinScratch = new Cartesian3();
    var aMaxScratch = new Cartesian3();

    function computeBoundingSphere(gltf) {
        var gltfNodes = gltf.nodes;
        var gltfMeshes = gltf.meshes;
        var gltfAccessors = gltf.accessors;
        var rootNodes = gltf.scenes[gltf.scene].nodes;
        var rootNodesLength = rootNodes.length;

        var nodeStack = [];

        var min = new Cartesian3(Number.MAX_VALUE, Number.MAX_VALUE, Number.MAX_VALUE);
        var max = new Cartesian3(Number.MIN_VALUE, Number.MIN_VALUE, Number.MIN_VALUE);

        for (var i = 0; i < rootNodesLength; ++i) {
            var n = gltfNodes[rootNodes[i]];
            n._transformToRoot = getTransform(n);
            nodeStack.push(n);

            while (nodeStack.length > 0) {
                n = nodeStack.pop();
                var transformToRoot = n._transformToRoot;

                var meshes = defaultValue(n.meshes, defined(n.instanceSkin) ? n.instanceSkin.meshes : undefined);
                if (defined(meshes)) {
                    var meshesLength = meshes.length;
                    for (var j = 0; j < meshesLength; ++j) {
                        var primitives = gltfMeshes[meshes[j]].primitives;
                        var primitivesLength = primitives.length;
                        for (var m = 0; m < primitivesLength; ++m) {
                            var position = primitives[m].attributes.POSITION;
                            if (defined(position)) {
                                var accessor = gltfAccessors[position];
                                var aMin = Cartesian3.fromArray(accessor.min, 0, aMinScratch);
                                var aMax = Cartesian3.fromArray(accessor.max, 0, aMaxScratch);
                                if (defined(min) && defined(max)) {
                                    Matrix4.multiplyByPoint(transformToRoot, aMin, aMin);
                                    Matrix4.multiplyByPoint(transformToRoot, aMax, aMax);
                                    Cartesian3.minimumByComponent(min, aMin, min);
                                    Cartesian3.maximumByComponent(max, aMax, max);
                                }
                            }
                        }
                    }
                }

                var children = n.children;
                var childrenLength = children.length;
                for (var k = 0; k < childrenLength; ++k) {
                    var child = gltfNodes[children[k]];
                    child._transformToRoot = getTransform(child);
                    Matrix4.multiplyTransformation(transformToRoot, child._transformToRoot, child._transformToRoot);
                    nodeStack.push(child);
                }
                delete n._transformToRoot;
            }
        }

        var boundingSphere = BoundingSphere.fromCornerPoints(min, max);
        return BoundingSphere.transformWithoutScale(boundingSphere, yUpToZUp, boundingSphere);
    }

    ///////////////////////////////////////////////////////////////////////////

    function getFailedLoadFunction(model, type, path) {
        return function() {
            model._loadError = new RuntimeError('Failed to load ' + type + ': ' + path);
            model._state = ModelState.FAILED;
        };
    }

    function bufferLoad(model, id) {
        return function(arrayBuffer) {
            var loadResources = model._loadResources;
            loadResources.buffers[id] = new Uint8Array(arrayBuffer);
            --loadResources.pendingBufferLoads;
         };
    }

    function parseBuffers(model) {
        var buffers = model.gltf.buffers;
        for (var id in buffers) {
            if (buffers.hasOwnProperty(id)) {
                var buffer = buffers[id];

                if (id === 'CESIUM_binary_glTF') {
                    // Buffer is the binary glTF file itself that is already loaded
                    var loadResources = model._loadResources;
                    loadResources.buffers[id] = model._cachedGltf.bgltf;
                }
                else if (buffer.type === 'arraybuffer') {
                    ++model._loadResources.pendingBufferLoads;
                    var uri = new Uri(buffer.uri);
                    var bufferPath = uri.resolve(model._baseUri).toString();
                    loadArrayBuffer(bufferPath).then(bufferLoad(model, id)).otherwise(getFailedLoadFunction(model, 'buffer', bufferPath));
                }
            }
        }
    }

    function parseDecompressedViews(model) {
        var extensions = model.gltf.extensions;
        if (!defined(extensions) || !defined(extensions.mesh_compression_open3dgc)) {
            return;
        }
        var decompressedViews = extensions.mesh_compression_open3dgc.decompressedViews;
        for (var name in decompressedViews) {
            if (decompressedViews.hasOwnProperty(name)) {
                model._loadResources.decompressedViewsToCreate.enqueue(name);
            }
        }
    }

    function parseBufferViews(model) {
        var bufferViews = model.gltf.bufferViews;
<<<<<<< HEAD
        var id;

        var vertexBuffersToCreate = model._loadResources.vertexBuffersToCreate;

        // Only ARRAY_BUFFER here.  ELEMENT_ARRAY_BUFFER created below.
        for (id in bufferViews) {
            if (bufferViews.hasOwnProperty(id)) {
                if (bufferViews[id].target === WebGLRenderingContext.ARRAY_BUFFER) {
                    vertexBuffersToCreate.enqueue(id);
                }
            }
        }

        var indexBuffersToCreate = model._loadResources.indexBuffersToCreate;
        var indexBufferIds = {};

        // The Cesium Renderer requires knowing the datatype for an index buffer
        // at creation type, which is not part of the glTF bufferview so loop
        // through glTF accessors to create the bufferview's index buffer.
        var accessors = model.gltf.accessors;
        for (id in accessors) {
            if (accessors.hasOwnProperty(id)) {
                var accessor = accessors[id];
                var bufferViewId = accessor.bufferView;
                var bufferView = bufferViews[bufferViewId];

                if ((bufferView.target === WebGLRenderingContext.ELEMENT_ARRAY_BUFFER) && !defined(indexBufferIds[bufferViewId])) {
                    indexBufferIds[bufferViewId] = true;
                    indexBuffersToCreate.enqueue({
                        id : bufferViewId,
                        // In theory, several glTF accessors with different componentTypes could
                        // point to the same glTF bufferView, which would break this.
                        // In practice, it is unlikely as it will be UNSIGNED_SHORT.
                        componentType : accessor.componentType
                    });
=======
        for (var name in bufferViews) {
            if (bufferViews.hasOwnProperty(name)) {
                if (bufferViews[name].target === WebGLConstants.ARRAY_BUFFER) {
                    model._loadResources.buffersToCreate.enqueue(name);
>>>>>>> 351b13df
                }
            }
        }
    }

    function shaderLoad(model, type, id) {
        return function(source) {
            var loadResources = model._loadResources;
            loadResources.shaders[id] = {
                source : source,
                type : type,
                bufferView : undefined
            };
            --loadResources.pendingShaderLoads;
         };
    }

    function parseShaders(model) {
        var shaders = model.gltf.shaders;
        for (var id in shaders) {
            if (shaders.hasOwnProperty(id)) {
                var shader = shaders[id];

                // Shader references either uri (external or base64-encoded) or bufferView
                if (defined(shader.extensions) && defined(shader.extensions.CESIUM_binary_glTF)) {
                    model._loadResources.shaders[id] = {
                        source : undefined,
                        type : shader.type,
                        bufferView : shader.extensions.CESIUM_binary_glTF.bufferView
                    };
                } else {
                    ++model._loadResources.pendingShaderLoads;
                    var uri = new Uri(shader.uri);
                    var shaderPath = uri.resolve(model._baseUri).toString();
                    loadText(shaderPath).then(shaderLoad(model, shader.type, id)).otherwise(getFailedLoadFunction(model, 'shader', shaderPath));
                }
            }
        }
    }

    function parsePrograms(model) {
        var programs = model.gltf.programs;
        for (var id in programs) {
            if (programs.hasOwnProperty(id)) {
                model._loadResources.programsToCreate.enqueue(id);
            }
        }
    }

    function imageLoad(model, id) {
        return function(image) {
            var loadResources = model._loadResources;
            --loadResources.pendingTextureLoads;
            loadResources.texturesToCreate.enqueue({
                id : id,
                image : image,
                bufferView : undefined
            });
        };
    }

    function parseTextures(model) {
        var images = model.gltf.images;
        var textures = model.gltf.textures;
        for (var id in textures) {
            if (textures.hasOwnProperty(id)) {
                var gltfImage = images[textures[id].source];

                // Image references either uri (external or base64-encoded) or bufferView
                if (defined(gltfImage.extensions) && defined(gltfImage.extensions.CESIUM_binary_glTF)) {
                    var binary = gltfImage.extensions.CESIUM_binary_glTF;
                    model._loadResources.texturesToCreateFromBufferView.enqueue({
                        id : id,
                        image : undefined,
                        bufferView : binary.bufferView,
                        mimeType : binary.mimeType
                    });
                } else {
                    ++model._loadResources.pendingTextureLoads;
                    var uri = new Uri(gltfImage.uri);
                    var imagePath = uri.resolve(model._baseUri).toString();
                    loadImage(imagePath).then(imageLoad(model, id)).otherwise(getFailedLoadFunction(model, 'image', imagePath));
                }
            }
        }
    }

    var nodeAxisScratch = new Cartesian3();
    var nodeTranslationScratch = new Cartesian3();
    var nodeQuaternionScratch = new Quaternion();
    var nodeScaleScratch = new Cartesian3();

    function getTransform(node) {
        if (defined(node.matrix)) {
            return Matrix4.fromArray(node.matrix);
        }

        var axis = Cartesian3.fromArray(node.rotation, 0, nodeAxisScratch);

        return Matrix4.fromTranslationQuaternionRotationScale(
            Cartesian3.fromArray(node.translation, 0, nodeTranslationScratch),
            Quaternion.fromAxisAngle(axis, node.rotation[3], nodeQuaternionScratch),
            Cartesian3.fromArray(node.scale, 0 , nodeScaleScratch));
    }

    function parseNodes(model) {
        var runtimeNodes = {};
        var runtimeNodesByName = {};
        var skinnedNodes = [];

        var skinnedNodesIds = model._loadResources.skinnedNodesIds;
        var nodes = model.gltf.nodes;

        for (var id in nodes) {
            if (nodes.hasOwnProperty(id)) {
                var node = nodes[id];

                var runtimeNode = {
                    // Animation targets
                    matrix : undefined,
                    translation : undefined,
                    rotation : undefined,
                    scale : undefined,

                    // Per-node show inherited from parent
                    computedShow : true,

                    // Computed transforms
                    transformToRoot : new Matrix4(),
                    computedMatrix : new Matrix4(),
                    dirtyNumber : 0,                    // The frame this node was made dirty by an animation; for graph traversal

                    // Rendering
                    commands : [],                      // empty for transform, light, and camera nodes

                    // Skinned node
                    inverseBindMatrices : undefined,    // undefined when node is not skinned
                    bindShapeMatrix : undefined,        // undefined when node is not skinned or identity
                    joints : [],                        // empty when node is not skinned
                    computedJointMatrices : [],         // empty when node is not skinned

                    // Joint node
                    jointName : node.jointName,         // undefined when node is not a joint

                    // Graph pointers
                    children : [],                      // empty for leaf nodes
                    parents : [],                       // empty for root nodes

                    // Publicly-accessible ModelNode instance to modify animation targets
                    publicNode : undefined
                };
                runtimeNode.publicNode = new ModelNode(model, node, runtimeNode, id, getTransform(node));

                runtimeNodes[id] = runtimeNode;
                runtimeNodesByName[node.name] = runtimeNode;

                if (defined(node.instanceSkin)) {
                    skinnedNodesIds.push(id);
                    skinnedNodes.push(runtimeNode);
                }
            }
        }

        model._runtime.nodes = runtimeNodes;
        model._runtime.nodesByName = runtimeNodesByName;
        model._runtime.skinnedNodes = skinnedNodes;
    }

    function parseMaterials(model) {
        var runtimeMaterialsNyName = {};
        var runtimeMaterialsById = {};
        var materials = model.gltf.materials;
        var uniformMaps = model._uniformMaps;

        for (var id in materials) {
            if (materials.hasOwnProperty(id)) {
                // Allocated now so ModelMaterial can keep a reference to it.
                uniformMaps[id] = {
                    uniformMap : undefined,
                    values : undefined,
                    jointMatrixUniformName : undefined
                };

                var material = materials[id];
                var modelMaterial = new ModelMaterial(model, material, id);
                runtimeMaterialsNyName[material.name] = modelMaterial;
                runtimeMaterialsById[id] = modelMaterial;
            }
        }

        model._runtime.materialsByName = runtimeMaterialsNyName;
        model._runtime.materialsById = runtimeMaterialsById;
    }

    function parseMeshes(model) {
        var runtimeMeshesByName = {};
        var runtimeMaterialsById = model._runtime.materialsById;
        var meshes = model.gltf.meshes;

        for (var id in meshes) {
            if (meshes.hasOwnProperty(id)) {
                var mesh = meshes[id];
                runtimeMeshesByName[mesh.name] = new ModelMesh(mesh, runtimeMaterialsById, id);
            }
        }

        model._runtime.meshesByName = runtimeMeshesByName;
    }

    function parse(model) {
        if (!model._loadRendererResourcesFromCache) {
            parseBuffers(model);
            parseDecompressedViews(model);
            parseBufferViews(model);
            parseShaders(model);
            parsePrograms(model);
            parseTextures(model);
        }

        parseMaterials(model);
        parseMeshes(model);
        parseNodes(model);
    }

    ///////////////////////////////////////////////////////////////////////////

    var CreateVertexBufferJob = function() {
        this.id = undefined;
        this.model = undefined;
        this.context = undefined;
    };

    CreateVertexBufferJob.prototype.set = function(id, model, context) {
        this.id = id;
        this.model = model;
        this.context = context;
    };

    CreateVertexBufferJob.prototype.execute = function() {
        createVertexBuffer(this.id, this.model, this.context);
    };

    ///////////////////////////////////////////////////////////////////////////

    var decompressOpen3DGCTaskProcessors;
    var concurrency;
    var counter = 0;

    function decompressOpen3dgcSync(buffer, decompressedView) {
        var compressedBuffer = getSubarray(buffer, decompressedView.byteOffset, decompressedView.byteLength);

        var decompressedArrayBuffer = decompressOpen3DGC(decompressedView.decompressedByteLength, compressedBuffer);

        return when(decompressedArrayBuffer);
    }

    function decompressOpen3dgcAsync(buffer, decompressedView) {
        var compressedBuffer = copySubarray(buffer, decompressedView.byteOffset, decompressedView.byteLength);

        if (!defined(decompressOpen3DGCTaskProcessors)) {
            concurrency = FeatureDetection.hardwareConcurrency;
            decompressOpen3DGCTaskProcessors = new Array(concurrency);
            for (var i = 0; i < decompressOpen3DGCTaskProcessors.length; i++) {
                decompressOpen3DGCTaskProcessors[i] = new TaskProcessor('decompressOpen3DGC', Number.POSITIVE_INFINITY);
            }
        }

        var result = decompressOpen3DGCTaskProcessors[counter++].scheduleTask({
            decompressedByteLength : decompressedView.decompressedByteLength,
            compressedBuffer : compressedBuffer
        }, [compressedBuffer.buffer]);

        if (counter === concurrency) {
            counter = 0;
        }

        return result;
    }

    function decompressOpen3dgc(model, name) {
        var decompressedViews = model.gltf.extensions.mesh_compression_open3dgc.decompressedViews;

        var loadResources = model._loadResources;
        var decompressedView = decompressedViews[name];
        var buffer = loadResources.buffers[decompressedView.buffer];

        var forceSynchronous = false;

        if (forceSynchronous) {
            return decompressOpen3dgcSync(buffer, decompressedView);
        }

        var decompressPromise = decompressOpen3dgcAsync(buffer, decompressedView);
        return when(decompressPromise).then(function(result) {
            return result.decompressedArrayBuffer;
        });
    }

    function createDecompressClosure(loadResources, name){
        return function(decompressedArrayBuffer) {
            loadResources.decompressedViews[name] = new Uint8Array(decompressedArrayBuffer);
        };
    }

    function createDecompressedView(model) {
        var promises = [];
        var loadResources = model._loadResources;
        while (loadResources.decompressedViewsToCreate.length > 0) {
            var name = loadResources.decompressedViewsToCreate.dequeue();
            var decompressPromise = decompressOpen3dgc(model, name);
            promises.push(decompressPromise.then(createDecompressClosure(loadResources, name)));
        }
        when.all(promises, function() {
            loadResources.decompressionInFlight = false;
        });
    }

    function createDecompressedViews(model, context) {
        var loadResources = model._loadResources;

        if (loadResources.pendingBufferLoads !== 0) {
            return;
        }

        var extensions = model.gltf.extensions;
        if (!defined(extensions) || !defined(extensions.mesh_compression_open3dgc)) {
            return;
        }

        model._loadResources.decompressionInFlight = true;
        createDecompressedView(model);
    }

    ///////////////////////////////////////////////////////////////////////////

    function createVertexBuffer(bufferViewId, model, context) {
        var loadResources = model._loadResources;
        var bufferViews = model.gltf.bufferViews;
        var bufferView = bufferViews[bufferViewId];

        var vertexBuffer = context.createVertexBuffer(loadResources.getBuffer(bufferView), BufferUsage.STATIC_DRAW);
        vertexBuffer.vertexArrayDestroyable = false;
        model._rendererResources.buffers[bufferViewId] = vertexBuffer;
    }

    ///////////////////////////////////////////////////////////////////////////

    var CreateIndexBufferJob = function() {
        this.id = undefined;
        this.componentType = undefined;
        this.model = undefined;
        this.context = undefined;
    };

    CreateIndexBufferJob.prototype.set = function(id, componentType, model, context) {
        this.id = id;
        this.componentType = componentType;
        this.model = model;
        this.context = context;
    };

    CreateIndexBufferJob.prototype.execute = function() {
        createIndexBuffer(this.id, this.componentType, this.model, this.context);
    };

    ///////////////////////////////////////////////////////////////////////////

    function createIndexBuffer(bufferViewId, componentType, model, context) {
        var loadResources = model._loadResources;
        var bufferViews = model.gltf.bufferViews;
        var bufferView = bufferViews[bufferViewId];

        var indexBuffer = context.createIndexBuffer(loadResources.getBuffer(bufferView), BufferUsage.STATIC_DRAW, componentType);
        indexBuffer.vertexArrayDestroyable = false;
        model._rendererResources.buffers[bufferViewId] = indexBuffer;
    }

    var scratchVertexBufferJob = new CreateVertexBufferJob();
    var scratchIndexBufferJob = new CreateIndexBufferJob();

    function createBuffers(model, context, frameState) {
        var loadResources = model._loadResources;

<<<<<<< HEAD
        if (loadResources.pendingBufferLoads !== 0 || loadResources.decompressedViewsToCreate.length !== 0 || loadResources.decompressionInFlight) {
            return;
        }

        var vertexBuffersToCreate = loadResources.vertexBuffersToCreate;
        var indexBuffersToCreate = loadResources.indexBuffersToCreate;
        var i;

        if (model.asynchronous) {
            while (vertexBuffersToCreate.length > 0) {
                scratchVertexBufferJob.set(vertexBuffersToCreate.peek(), model, context);
                if (!frameState.jobScheduler.execute(scratchVertexBufferJob, JobType.BUFFER)) {
                    break;
=======
            // Only ARRAY_BUFFER here.  ELEMENT_ARRAY_BUFFER created below.
            var vertexBuffer = Buffer.createVertexBuffer({
                context : context,
                typedArray : loadResources.getBuffer(bufferView),
                usage : BufferUsage.STATIC_DRAW
            });
            vertexBuffer.vertexArrayDestroyable = false;
            rendererBuffers[bufferViewName] = vertexBuffer;
        }

        // The Cesium Renderer requires knowing the datatype for an index buffer
        // at creation type, which is not part of the glTF bufferview so loop
        // through glTF accessors to create the bufferview's index buffer.
        var accessors = model.gltf.accessors;
        for (var name in accessors) {
            if (accessors.hasOwnProperty(name)) {
                var accessor = accessors[name];
                bufferView = bufferViews[accessor.bufferView];

                if ((bufferView.target === WebGLConstants.ELEMENT_ARRAY_BUFFER) && !defined(rendererBuffers[accessor.bufferView])) {
                    var indexBuffer = Buffer.createIndexBuffer({
                        context : context,
                        typedArray : loadResources.getBuffer(bufferView),
                        usage : BufferUsage.STATIC_DRAW,
                        indexDatatype : accessor.componentType
                    });
                    indexBuffer.vertexArrayDestroyable = false;
                    rendererBuffers[accessor.bufferView] = indexBuffer;
                    // In theory, several glTF accessors with different componentTypes could
                    // point to the same glTF bufferView, which would break this.
                    // In practice, it is unlikely as it will be UNSIGNED_SHORT.
>>>>>>> 351b13df
                }
                vertexBuffersToCreate.dequeue();
            }

            while (indexBuffersToCreate.length > 0) {
                i = indexBuffersToCreate.peek();
                scratchIndexBufferJob.set(i.id, i.componentType, model, context);
                if (!frameState.jobScheduler.execute(scratchIndexBufferJob, JobType.BUFFER)) {
                    break;
                }
                indexBuffersToCreate.dequeue();
            }
        } else {
            while (vertexBuffersToCreate.length > 0) {
                createVertexBuffer(vertexBuffersToCreate.dequeue(), model, context);
            }

            while (indexBuffersToCreate.length > 0) {
                i = indexBuffersToCreate.dequeue();
                createIndexBuffer(i.id, i.componentType, model, context);
            }
        }
    }

    function createAttributeLocations(attributes) {
        var attributeLocations = {};
        var length = attributes.length;

        for (var i = 0; i < length; ++i) {
            attributeLocations[attributes[i]] = i;
        }

        return attributeLocations;
    }

    function getShaderSource(model, shader, callback) {
        var source;

        if (defined(shader.source)) {
            source = shader.source;
        } else {
            var loadResources = model._loadResources;
            var gltf = model.gltf;
            var bufferView = gltf.bufferViews[shader.bufferView];
            source = getStringFromTypedArray(loadResources.getBuffer(bufferView));
        }

        // Allow callback to modify the shader source
        if (defined(callback)) {
            source = callback(source);
        }

        return source;
    }

    ///////////////////////////////////////////////////////////////////////////

    var CreateProgramJob = function() {
        this.id = undefined;
        this.model = undefined;
        this.context = undefined;
    };

    CreateProgramJob.prototype.set = function(id, model, context) {
        this.id = id;
        this.model = model;
        this.context = context;
    };

    CreateProgramJob.prototype.execute = function() {
        createProgram(this.id, this.model, this.context);
    };

    ///////////////////////////////////////////////////////////////////////////

    function createProgram(id, model, context) {
        var programs = model.gltf.programs;
        var shaders = model._loadResources.shaders;
        var program = programs[id];

        var attributeLocations = createAttributeLocations(program.attributes);
        var vs = getShaderSource(model, shaders[program.vertexShader], model.vertexShaderLoaded);
        var fs = getShaderSource(model, shaders[program.fragmentShader], model.fragmentShaderLoaded);

<<<<<<< HEAD
        model._rendererResources.programs[id] = context.createShaderProgram(vs, fs, attributeLocations);

        if (model.allowPicking) {
            // PERFORMANCE_IDEA: Can optimize the fragment shader with a glTF hint. https://github.com/KhronosGroup/glTF/issues/181
            var pickVS;
            var pickFS;

            if (defined(model.pickFragmentShaderLoaded)) {
                // If a pick fragment shader callback is defined, it overrides model picking
                pickVS = getShaderSource(model, shaders[program.vertexShader], model.pickVertexShaderLoaded);
                pickFS = getShaderSource(model, shaders[program.fragmentShader], model.pickFragmentShaderLoaded);
            } else {
                pickVS = vs;
                pickFS = new ShaderSource({
                    sources : [fs],
                    pickColorQualifier : 'uniform'
                });
            }

            model._rendererResources.pickPrograms[id] = context.createShaderProgram(pickVS, pickFS, attributeLocations);
=======
        model._rendererResources.programs[name] = ShaderProgram.fromCache({
            context : context,
            vertexShaderSource : vs,
            fragmentShaderSource : fs,
            attributeLocations : attributeLocations
        });

        if (model.allowPicking) {
            // PERFORMANCE_IDEA: Can optimize this shader with a glTF hint. https://github.com/KhronosGroup/glTF/issues/181
            var pickFS = new ShaderSource({
                sources : [fs],
                pickColorQualifier : 'uniform'
            });

            model._rendererResources.pickPrograms[name] = ShaderProgram.fromCache({
                context : context,
                vertexShaderSource : vs,
                fragmentShaderSource : pickFS,
                attributeLocations : attributeLocations
            });
>>>>>>> 351b13df
        }
    }

    var scratchCreateProgramJob = new CreateProgramJob();

    function createPrograms(model, context, frameState) {
        var loadResources = model._loadResources;
        var programsToCreate = loadResources.programsToCreate;
        var id;

        if (loadResources.pendingShaderLoads !== 0) {
            return;
        }

        // PERFORMANCE_IDEA: this could be more fine-grained by looking
        // at the shader's bufferView's to determine the buffer dependencies.
        if (loadResources.pendingBufferLoads !== 0) {
            return;
        }

        if (model.asynchronous) {
            while (programsToCreate.length > 0) {
                scratchCreateProgramJob.set(programsToCreate.peek(), model, context);
                if (!frameState.jobScheduler.execute(scratchCreateProgramJob, JobType.PROGRAM)) {
                    break;
                }
                programsToCreate.dequeue();
            }
        } else {
            // Create all loaded programs this frame
            while (programsToCreate.length > 0) {
                createProgram(programsToCreate.dequeue(), model, context);
            }
        }
    }

    function getOnImageCreatedFromTypedArray(loadResources, gltfTexture) {
        return function(image) {
            loadResources.texturesToCreate.enqueue({
                id : gltfTexture.id,
                image : image,
                bufferView : undefined
            });

            --loadResources.pendingBufferViewToImage;
        };
    }

    function loadTexturesFromBufferViews(model) {
        var loadResources = model._loadResources;

        if (loadResources.pendingBufferLoads !== 0) {
            return;
        }

        while (loadResources.texturesToCreateFromBufferView.length > 0) {
            var gltfTexture = loadResources.texturesToCreateFromBufferView.dequeue();

            var gltf = model.gltf;
            var bufferView = gltf.bufferViews[gltfTexture.bufferView];

            var onload = getOnImageCreatedFromTypedArray(loadResources, gltfTexture);
            var onerror = getFailedLoadFunction(model, 'image', 'id: ' + gltfTexture.id + ', bufferView: ' + gltfTexture.bufferView);
            loadImageFromTypedArray(loadResources.getBuffer(bufferView), gltfTexture.mimeType).
                then(onload).otherwise(onerror);

            ++loadResources.pendingBufferViewToImage;
        }
    }

    function createSamplers(model, context) {
        var loadResources = model._loadResources;

        if (loadResources.createSamplers) {
            loadResources.createSamplers = false;

            var rendererSamplers = model._rendererResources.samplers;
            var samplers = model.gltf.samplers;
            for (var id in samplers) {
                if (samplers.hasOwnProperty(id)) {
                    var sampler = samplers[id];

<<<<<<< HEAD
                    rendererSamplers[id] = context.createSampler({
=======
                    rendererSamplers[name] = new Sampler({
>>>>>>> 351b13df
                        wrapS : sampler.wrapS,
                        wrapT : sampler.wrapT,
                        minificationFilter : sampler.minFilter,
                        magnificationFilter : sampler.magFilter
                    });
                }
            }
        }
    }

    ///////////////////////////////////////////////////////////////////////////

    var CreateTextureJob = function() {
        this.gltfTexture = undefined;
        this.model = undefined;
        this.context = undefined;
    };

    CreateTextureJob.prototype.set = function(gltfTexture, model, context) {
        this.gltfTexture = gltfTexture;
        this.model = model;
        this.context = context;
    };

    CreateTextureJob.prototype.execute = function() {
        createTexture(this.gltfTexture, this.model, this.context);
    };

    ///////////////////////////////////////////////////////////////////////////

    function createTexture(gltfTexture, model, context) {
        var textures = model.gltf.textures;
        var texture = textures[gltfTexture.id];

        var rendererSamplers = model._rendererResources.samplers;
        var sampler = rendererSamplers[texture.sampler];

        var mipmap =
            (sampler.minificationFilter === TextureMinificationFilter.NEAREST_MIPMAP_NEAREST) ||
            (sampler.minificationFilter === TextureMinificationFilter.NEAREST_MIPMAP_LINEAR) ||
            (sampler.minificationFilter === TextureMinificationFilter.LINEAR_MIPMAP_NEAREST) ||
            (sampler.minificationFilter === TextureMinificationFilter.LINEAR_MIPMAP_LINEAR);
        var requiresNpot = mipmap ||
            (sampler.wrapS === TextureWrap.REPEAT) ||
            (sampler.wrapS === TextureWrap.MIRRORED_REPEAT) ||
            (sampler.wrapT === TextureWrap.REPEAT) ||
            (sampler.wrapT === TextureWrap.MIRRORED_REPEAT);

        var source = gltfTexture.image;
        var npot = !CesiumMath.isPowerOfTwo(source.width) || !CesiumMath.isPowerOfTwo(source.height);

        if (requiresNpot && npot) {
            // WebGL requires power-of-two texture dimensions for mipmapping and REPEAT/MIRRORED_REPEAT wrap modes.
            var canvas = document.createElement('canvas');
            canvas.width = CesiumMath.nextPowerOfTwo(source.width);
            canvas.height = CesiumMath.nextPowerOfTwo(source.height);
            var canvasContext = canvas.getContext('2d');
            canvasContext.drawImage(source, 0, 0, source.width, source.height, 0, 0, canvas.width, canvas.height);
            source = canvas;
        }

        var tx;

        if (texture.target === WebGLConstants.TEXTURE_2D) {
            tx = new Texture({
                context : context,
                source : source,
                pixelFormat : texture.internalFormat,
                pixelDatatype : texture.type,
                sampler : sampler,
                flipY : false
            });
        }
        // GLTF_SPEC: Support TEXTURE_CUBE_MAP.  https://github.com/KhronosGroup/glTF/issues/40

        if (mipmap) {
            tx.generateMipmap();
        }

        model._rendererResources.textures[gltfTexture.id] = tx;
    }

    var scratchCreateTextureJob = new CreateTextureJob();

    function createTextures(model, context, frameState) {
        var texturesToCreate = model._loadResources.texturesToCreate;

        if (model.asynchronous) {
            while (texturesToCreate.length > 0) {
                scratchCreateTextureJob.set(texturesToCreate.peek(), model, context);
                if (!frameState.jobScheduler.execute(scratchCreateTextureJob, JobType.TEXTURE)) {
                    break;
                }
                texturesToCreate.dequeue();
            }
        } else {
            // Create all loaded textures this frame
            while (texturesToCreate.length > 0) {
                createTexture(texturesToCreate.dequeue(), model, context);
            }
        }
    }

    function getAttributeLocations(model, primitive) {
        var gltf = model.gltf;
        var programs = gltf.programs;
        var techniques = gltf.techniques;
        var materials = gltf.materials;

        // Retrieve the compiled shader program to assign index values to attributes
        var attributeLocations = {};

        var technique = techniques[materials[primitive.material].instanceTechnique.technique];
        var parameters = technique.parameters;
        var pass = technique.passes[technique.pass];
        var instanceProgram = pass.instanceProgram;
        var attributes = instanceProgram.attributes;
        var programAttributeLocations = model._rendererResources.programs[instanceProgram.program].vertexAttributes;

        // Note: WebGL shader compiler may have optimized and removed some attributes from programAttributeLocations
        for (var location in programAttributeLocations){
            if (programAttributeLocations.hasOwnProperty(location)) {
                var parameter = parameters[attributes[location]];
                attributeLocations[parameter.semantic] = programAttributeLocations[location].index;
            }
        }

        return attributeLocations;
    }

    function searchForest(forest, jointName) {
        var length = forest.length;
        for (var i = 0; i < length; ++i) {
            var stack = [forest[i]]; // Push root node of tree

            while (stack.length > 0) {
                var n = stack.pop();

                if (n.jointName === jointName) {
                    return n;
                }

                var children = n.children;
                var childrenLength = children.length;
                for (var k = 0; k < childrenLength; ++k) {
                    stack.push(children[k]);
                }
            }
        }

        // This should never happen; the skeleton should have a node for all joints in the skin.
        return undefined;
    }

    function createJoints(model, runtimeSkins) {
        var gltf = model.gltf;
        var skins = gltf.skins;
        var nodes = gltf.nodes;
        var runtimeNodes = model._runtime.nodes;

        var skinnedNodesIds = model._loadResources.skinnedNodesIds;
        var length = skinnedNodesIds.length;
        for (var j = 0; j < length; ++j) {
            var id = skinnedNodesIds[j];
            var skinnedNode = runtimeNodes[id];
            var instanceSkin = nodes[id].instanceSkin;

            var runtimeSkin = runtimeSkins[instanceSkin.skin];
            skinnedNode.inverseBindMatrices = runtimeSkin.inverseBindMatrices;
            skinnedNode.bindShapeMatrix = runtimeSkin.bindShapeMatrix;

            // 1. Find nodes with the names in instanceSkin.skeletons (the node's skeletons)
            // 2. These nodes form the root nodes of the forest to search for each joint in skin.jointNames.  This search uses jointName, not the node's name.

            var forest = [];
            var gltfSkeletons = instanceSkin.skeletons;
            var skeletonsLength = gltfSkeletons.length;
            for (var k = 0; k < skeletonsLength; ++k) {
                forest.push(runtimeNodes[gltfSkeletons[k]]);
            }

            var gltfJointNames = skins[instanceSkin.skin].jointNames;
            var jointNamesLength = gltfJointNames.length;
            for (var i = 0; i < jointNamesLength; ++i) {
                var jointName = gltfJointNames[i];
                skinnedNode.joints.push(searchForest(forest, jointName));
            }
        }
    }

    function createSkins(model) {
        var loadResources = model._loadResources;

        if (loadResources.pendingBufferLoads !== 0) {
            return;
        }

        if (!loadResources.createSkins) {
            return;
        }
        loadResources.createSkins = false;

        var gltf = model.gltf;
        var accessors = gltf.accessors;
        var skins = gltf.skins;
        var runtimeSkins = {};

        for (var id in skins) {
            if (skins.hasOwnProperty(id)) {
                var skin = skins[id];
                var accessor = accessors[skin.inverseBindMatrices];

                var bindShapeMatrix;
                if (!Matrix4.equals(skin.bindShapeMatrix, Matrix4.IDENTITY)) {
                    bindShapeMatrix = Matrix4.clone(skin.bindShapeMatrix);
                }

                runtimeSkins[id] = {
                    inverseBindMatrices : ModelAnimationCache.getSkinInverseBindMatrices(model, accessor),
                    bindShapeMatrix : bindShapeMatrix // not used when undefined
                };
            }
        }

        createJoints(model, runtimeSkins);
    }

    function getChannelEvaluator(model, runtimeNode, targetPath, spline) {
        return function(localAnimationTime) {
//  Workaround for https://github.com/KhronosGroup/glTF/issues/219
/*
            if (targetPath === 'translation') {
                return;
            }
*/
            runtimeNode[targetPath] = spline.evaluate(localAnimationTime, runtimeNode[targetPath]);
            runtimeNode.dirtyNumber = model._maxDirtyNumber;
        };
    }

    function createRuntimeAnimations(model) {
        var loadResources = model._loadResources;

        if (!loadResources.finishedPendingBufferLoads()) {
            return;
        }

        if (!loadResources.createRuntimeAnimations) {
            return;
        }
        loadResources.createRuntimeAnimations = false;

        model._runtime.animations = {
        };

        var runtimeNodes = model._runtime.nodes;
        var animations = model.gltf.animations;
        var accessors = model.gltf.accessors;

         for (var animationId in animations) {
             if (animations.hasOwnProperty(animationId)) {
                 var animation = animations[animationId];
                 var channels = animation.channels;
                 var parameters = animation.parameters;
                 var samplers = animation.samplers;

                 var parameterValues = {};

                 for (var name in parameters) {
                     if (parameters.hasOwnProperty(name)) {
                         parameterValues[name] = ModelAnimationCache.getAnimationParameterValues(model, accessors[parameters[name]]);
                     }
                 }

                 // Find start and stop time for the entire animation
                 var startTime = Number.MAX_VALUE;
                 var stopTime = -Number.MAX_VALUE;

                 var length = channels.length;
                 var channelEvaluators = new Array(length);

                 for (var i = 0; i < length; ++i) {
                     var channel = channels[i];
                     var target = channel.target;
                     var sampler = samplers[channel.sampler];
                     var times = parameterValues[sampler.input];

                     startTime = Math.min(startTime, times[0]);
                     stopTime = Math.max(stopTime, times[times.length - 1]);

                     var spline = ModelAnimationCache.getAnimationSpline(model, animationId, animation, channel.sampler, sampler, parameterValues);
                     // GLTF_SPEC: Support more targets like materials. https://github.com/KhronosGroup/glTF/issues/142
                     channelEvaluators[i] = getChannelEvaluator(model, runtimeNodes[target.id], target.path, spline);
                 }

                 model._runtime.animations[animationId] = {
                     startTime : startTime,
                     stopTime : stopTime,
                     channelEvaluators : channelEvaluators
                 };
             }
         }
    }

    function createVertexArrays(model, context) {
        var loadResources = model._loadResources;

        if (!loadResources.finishedBuffersCreation() || !loadResources.finishedProgramCreation()) {
            return;
        }

        if (!loadResources.createVertexArrays) {
            return;
        }
        loadResources.createVertexArrays = false;

        var rendererBuffers = model._rendererResources.buffers;
        var rendererVertexArrays = model._rendererResources.vertexArrays;
        var gltf = model.gltf;
        var accessors = gltf.accessors;
        var meshes = gltf.meshes;

        for (var meshId in meshes) {
            if (meshes.hasOwnProperty(meshId)) {
                var primitives = meshes[meshId].primitives;
                var primitivesLength = primitives.length;

                for (var i = 0; i < primitivesLength; ++i) {
                    var primitive = primitives[i];

                    // GLTF_SPEC: This does not take into account attribute arrays,
                    // indicated by when an attribute points to a parameter with a
                    // count property.
                    //
                    // https://github.com/KhronosGroup/glTF/issues/258

                    var attributeLocations = getAttributeLocations(model, primitive);
                    var attrs = [];
                    var primitiveAttributes = primitive.attributes;
                    for (var attrName in primitiveAttributes) {
                        if (primitiveAttributes.hasOwnProperty(attrName)) {
                            var attributeLocation = attributeLocations[attrName];
                            // Skip if the attribute is not used by the material, e.g., because the asset was exported
                            // with an attribute that wasn't used and the asset wasn't optimized.
                            if (defined(attributeLocation)) {
                                var a = accessors[primitiveAttributes[attrName]];

                                var componentType = a.componentType;
                                // XXX: if uint32, pretend it's really uint16.
                                componentType = componentType === 5125 ? 5123 : componentType;

                                attrs.push({
                                    index                  : attributeLocation,
                                    vertexBuffer           : rendererBuffers[a.bufferView],
                                    componentsPerAttribute : getModelAccessor(a).componentsPerAttribute,
                                    componentDatatype      : componentType,
                                    normalize              : false,
                                    offsetInBytes          : a.byteOffset,
                                    strideInBytes          : a.byteStride
                                });
                            }
                        }
                    }

                    var accessor = accessors[primitive.indices];
                    var indexBuffer = rendererBuffers[accessor.bufferView];
                    rendererVertexArrays[meshId + '.primitive.' + i] = new VertexArray({
                        context : context,
                        attributes : attrs,
                        indexBuffer : indexBuffer
                    });
                }
            }
        }
    }

    function getBooleanStates(states) {
        // GLTF_SPEC: SAMPLE_ALPHA_TO_COVERAGE not used by Cesium
        var booleanStates = {};
        booleanStates[WebGLConstants.BLEND] = false;
        booleanStates[WebGLConstants.CULL_FACE] = false;
        booleanStates[WebGLConstants.DEPTH_TEST] = false;
        booleanStates[WebGLConstants.POLYGON_OFFSET_FILL] = false;
        booleanStates[WebGLConstants.SCISSOR_TEST] = false;

        var enable = states.enable;
        var length = enable.length;
        var i;
        for (i = 0; i < length; ++i) {
            booleanStates[enable[i]] = true;
        }

        return booleanStates;
    }

    function createRenderStates(model, context) {
        var loadResources = model._loadResources;

        if (loadResources.createRenderStates) {
            loadResources.createRenderStates = false;
            var rendererRenderStates = model._rendererResources.renderStates;
            var techniques = model.gltf.techniques;
            for (var id in techniques) {
                if (techniques.hasOwnProperty(id)) {
                    var technique = techniques[id];
                    var pass = technique.passes[technique.pass];
                    var states = pass.states;

                    var booleanStates = getBooleanStates(states);
                    var statesFunctions = defaultValue(states.functions, defaultValue.EMPTY_OBJECT);
                    var blendColor = defaultValue(statesFunctions.blendColor, [0.0, 0.0, 0.0, 0.0]);
                    var blendEquationSeparate = defaultValue(statesFunctions.blendEquationSeparate, [
                        WebGLConstants.FUNC_ADD,
                        WebGLConstants.FUNC_ADD]);
                    var blendFuncSeparate = defaultValue(statesFunctions.blendFuncSeparate, [
                        WebGLConstants.ONE,
                        WebGLConstants.ONE,
                        WebGLConstants.ZERO,
                        WebGLConstants.ZERO]);
                    var colorMask = defaultValue(statesFunctions.colorMask, [true, true, true, true]);
                    var depthRange = defaultValue(statesFunctions.depthRange, [0.0, 1.0]);
                    var polygonOffset = defaultValue(statesFunctions.polygonOffset, [0.0, 0.0]);
                    var scissor = defaultValue(statesFunctions.scissor, [0.0, 0.0, 0.0, 0.0]);

<<<<<<< HEAD
                    rendererRenderStates[id] = context.createRenderState({
                        frontFace : defined(statesFunctions.frontFace) ? statesFunctions.frontFace[0] : WebGLRenderingContext.CCW,
=======
                    rendererRenderStates[name] = RenderState.fromCache({
                        frontFace : defined(statesFunctions.frontFace) ? statesFunctions.frontFace[0] : WebGLConstants.CCW,
>>>>>>> 351b13df
                        cull : {
                            enabled : booleanStates[WebGLConstants.CULL_FACE],
                            face : defined(statesFunctions.cullFace) ? statesFunctions.cullFace[0] : WebGLConstants.BACK
                        },
                        lineWidth : defined(statesFunctions.lineWidth) ? statesFunctions.lineWidth[0] : 1.0,
                        polygonOffset : {
                            enabled : booleanStates[WebGLConstants.POLYGON_OFFSET_FILL],
                            factor : polygonOffset[0],
                            units : polygonOffset[1]
                        },
                        scissorTest : {
                            enabled : booleanStates[WebGLConstants.SCISSOR_TEST],
                            rectangle : {
                                x : scissor[0],
                                y : scissor[1],
                                width : scissor[2],
                                height : scissor[3]
                            }
                        },
                        depthRange : {
                            near : depthRange[0],
                            far : depthRange[1]
                        },
                        depthTest : {
                            enabled : booleanStates[WebGLConstants.DEPTH_TEST],
                            func : defined(statesFunctions.depthFunc) ? statesFunctions.depthFunc[0] : WebGLConstants.LESS
                        },
                        colorMask : {
                            red : colorMask[0],
                            green : colorMask[1],
                            blue : colorMask[2],
                            alpha : colorMask[3]
                        },
                        depthMask : defined(statesFunctions.depthMask) ? statesFunctions.depthMask[0] : true,
                        blending : {
                            enabled : booleanStates[WebGLConstants.BLEND],
                            color : {
                                red : blendColor[0],
                                green : blendColor[1],
                                blue : blendColor[2],
                                alpha : blendColor[3]
                            },
                            equationRgb : blendEquationSeparate[0],
                            equationAlpha : blendEquationSeparate[1],
                            functionSourceRgb : blendFuncSeparate[0],
                            functionSourceAlpha : blendFuncSeparate[1],
                            functionDestinationRgb : blendFuncSeparate[2],
                            functionDestinationAlpha : blendFuncSeparate[3]
                        }
                    });
                }
            }
        }
    }

    // This doesn't support LOCAL, which we could add if it is ever used.
    var scratchTranslationRtc = new Cartesian3();
    var gltfSemanticUniforms = {
        MODEL : function(uniformState, model) {
            return function() {
                return uniformState.model;
            };
        },
        VIEW : function(uniformState, model) {
            return function() {
                return uniformState.view;
            };
        },
        PROJECTION : function(uniformState, model) {
            return function() {
                return uniformState.projection;
            };
        },
        MODELVIEW : function(uniformState, model) {
            return function() {
                return uniformState.modelView;
            };
        },
        CESIUM_RTC_MODELVIEW : function(uniformState, model) {
            // CESIUM_RTC extension
            var mvRtc = new Matrix4();
            return function() {
                Matrix4.getTranslation(uniformState.model, scratchTranslationRtc);
                Cartesian3.add(scratchTranslationRtc, model._rtcCenter, scratchTranslationRtc);
                Matrix4.multiplyByPoint(uniformState.view, scratchTranslationRtc, scratchTranslationRtc);
                return Matrix4.setTranslation(uniformState.modelView, scratchTranslationRtc, mvRtc);
            };
        },
        MODELVIEWPROJECTION : function(uniformState, model) {
            return function() {
                return uniformState.modelViewProjection;
            };
        },
        MODELINVERSE : function(uniformState, model) {
            return function() {
                return uniformState.inverseModel;
            };
        },
        VIEWINVERSE : function(uniformState, model) {
            return function() {
                return uniformState.inverseView;
            };
        },
        PROJECTIONINVERSE : function(uniformState, model) {
            return function() {
                return uniformState.inverseProjection;
            };
        },
        MODELVIEWINVERSE : function(uniformState, model) {
            return function() {
                return uniformState.inverseModelView;
            };
        },
        MODELVIEWPROJECTIONINVERSE : function(uniformState, model) {
            return function() {
                return uniformState.inverseModelViewProjection;
            };
        },
        MODELINVERSETRANSPOSE : function(uniformState, model) {
            return function() {
                return uniformState.inverseTranposeModel;
            };
        },
        MODELVIEWINVERSETRANSPOSE : function(uniformState, model) {
            return function() {
                return uniformState.normal;
            };
        },
        VIEWPORT : function(uniformState, model) {
            return function() {
                return uniformState.viewportCartesian4;
            };
        }
        // JOINTMATRIX created in createCommands()
    };

    ///////////////////////////////////////////////////////////////////////////

    function getScalarUniformFunction(value, model) {
        var that = {
            value : value,
            clone : function(source, result) {
                return source;
            },
            func : function() {
                return that.value;
            }
        };
        return that;
    }

    function getVec2UniformFunction(value, model) {
        var that = {
            value : Cartesian2.fromArray(value),
            clone : Cartesian2.clone,
            func : function() {
                return that.value;
            }
        };
        return that;
    }

    function getVec3UniformFunction(value, model) {
        var that = {
            value : Cartesian3.fromArray(value),
            clone : Cartesian3.clone,
            func : function() {
                return that.value;
            }
        };
        return that;
    }

    function getVec4UniformFunction(value, model) {
        var that = {
            value : Cartesian4.fromArray(value),
            clone : Cartesian4.clone,
            func : function() {
                return that.value;
            }
        };
        return that;
    }

    function getMat2UniformFunction(value, model) {
        var that = {
            value : Matrix2.fromColumnMajorArray(value),
            clone : Matrix2.clone,
            func : function() {
                return that.value;
            }
        };
        return that;
    }

    function getMat3UniformFunction(value, model) {
        var that = {
            value : Matrix3.fromColumnMajorArray(value),
            clone : Matrix3.clone,
            func : function() {
                return that.value;
            }
        };
        return that;
    }

    function getMat4UniformFunction(value, model) {
        var that = {
            value : Matrix4.fromColumnMajorArray(value),
            clone : Matrix4.clone,
            func : function() {
                return that.value;
            }
        };
        return that;
    }

    ///////////////////////////////////////////////////////////////////////////

    var DelayLoadedTextureUniform = function(value, model) {
        this._value = undefined;
        this._textureId = value;
        this._model = model;
    };

    defineProperties(DelayLoadedTextureUniform.prototype, {
        value : {
            get : function() {
                // Use the default texture (1x1 white) until the model's texture is loaded
                if (!defined(this._value)) {
                    var texture = this._model._rendererResources.textures[this._textureId];
                    if (defined(texture)) {
                        this._value = texture;
                    } else {
                        return this._model._defaultTexture;
                    }
                }

                return this._value;
            },
            set : function(value) {
                this._value = value;
            }
        }
    });

    DelayLoadedTextureUniform.prototype.clone = function(source, result) {
        return source;
    };

    DelayLoadedTextureUniform.prototype.func = undefined;

    ///////////////////////////////////////////////////////////////////////////

    function getTextureUniformFunction(value, model) {
        var uniform = new DelayLoadedTextureUniform(value, model);
        // Define function here to access closure since 'this' can't be
        // used when the Renderer sets uniforms.
        uniform.func = function() {
            return uniform.value;
        };
        return uniform;
    }

    var gltfUniformFunctions = {};

    // this check must use typeof, not defined, because defined doesn't work with undeclared variables.
    if (typeof WebGLRenderingContext !== 'undefined') {
        gltfUniformFunctions[WebGLConstants.FLOAT] = getScalarUniformFunction;
        gltfUniformFunctions[WebGLConstants.FLOAT_VEC2] = getVec2UniformFunction;
        gltfUniformFunctions[WebGLConstants.FLOAT_VEC3] = getVec3UniformFunction;
        gltfUniformFunctions[WebGLConstants.FLOAT_VEC4] = getVec4UniformFunction;
        gltfUniformFunctions[WebGLConstants.INT] = getScalarUniformFunction;
        gltfUniformFunctions[WebGLConstants.INT_VEC2] = getVec2UniformFunction;
        gltfUniformFunctions[WebGLConstants.INT_VEC3] = getVec3UniformFunction;
        gltfUniformFunctions[WebGLConstants.INT_VEC4] = getVec4UniformFunction;
        gltfUniformFunctions[WebGLConstants.BOOL] = getScalarUniformFunction;
        gltfUniformFunctions[WebGLConstants.BOOL_VEC2] = getVec2UniformFunction;
        gltfUniformFunctions[WebGLConstants.BOOL_VEC3] = getVec3UniformFunction;
        gltfUniformFunctions[WebGLConstants.BOOL_VEC4] = getVec4UniformFunction;
        gltfUniformFunctions[WebGLConstants.FLOAT_MAT2] = getMat2UniformFunction;
        gltfUniformFunctions[WebGLConstants.FLOAT_MAT3] = getMat3UniformFunction;
        gltfUniformFunctions[WebGLConstants.FLOAT_MAT4] = getMat4UniformFunction;
        gltfUniformFunctions[WebGLConstants.SAMPLER_2D] = getTextureUniformFunction;
        // GLTF_SPEC: Support SAMPLER_CUBE. https://github.com/KhronosGroup/glTF/issues/40
    }

    function getUniformFunctionFromSource(source, model) {
        var runtimeNode = model._runtime.nodes[source];
        return function() {
            return runtimeNode.computedMatrix;
        };
    }

    function createUniformMaps(model, context) {
        var loadResources = model._loadResources;

        if (!loadResources.finishedProgramCreation()) {
            return;
        }

        if (!loadResources.createUniformMaps) {
            return;
        }
        loadResources.createUniformMaps = false;

        var gltf = model.gltf;
        var materials = gltf.materials;
        var techniques = gltf.techniques;
        var programs = gltf.programs;
        var uniformMaps = model._uniformMaps;

        for (var materialId in materials) {
            if (materials.hasOwnProperty(materialId)) {
                var material = materials[materialId];
                var instanceTechnique = material.instanceTechnique;
                var instanceParameters = instanceTechnique.values;
                var technique = techniques[instanceTechnique.technique];
                var parameters = technique.parameters;
                var pass = technique.passes[technique.pass];
                var instanceProgram = pass.instanceProgram;
                var uniforms = instanceProgram.uniforms;

                var uniformMap = {};
                var uniformValues = {};
                var jointMatrixUniformName;

                // Uniform parameters for this pass
                for (var name in uniforms) {
                    if (uniforms.hasOwnProperty(name)) {
                        var parameterName = uniforms[name];
                        var parameter = parameters[parameterName];

                        // GLTF_SPEC: This does not take into account uniform arrays,
                        // indicated by parameters with a count property.
                        //
                        // https://github.com/KhronosGroup/glTF/issues/258

                        // GLTF_SPEC: In this implementation, material parameters with a
                        // semantic or targeted via a source (for animation) are not
                        // targetable for material animations.  Is this too strict?
                        //
                        // https://github.com/KhronosGroup/glTF/issues/142

                        if (defined(instanceParameters[parameterName])) {
                            // Parameter overrides by the instance technique
                            var uv = gltfUniformFunctions[parameter.type](instanceParameters[parameterName], model);
                            uniformMap[name] = uv.func;
                            uniformValues[parameterName] = uv;
                        } else if (defined(parameter.semantic)) {
                            if (parameter.semantic !== 'JOINTMATRIX') {
                                // Map glTF semantic to Cesium automatic uniform
                                uniformMap[name] = gltfSemanticUniforms[parameter.semantic](context.uniformState, model);
                            } else {
                                jointMatrixUniformName = name;
                            }
                        } else if (defined(parameter.source)) {
                            // GLTF_SPEC: Use semantic to know which matrix to use from the node, e.g., model vs. model-view
                            // https://github.com/KhronosGroup/glTF/issues/93
                            uniformMap[name] = getUniformFunctionFromSource(parameter.source, model);
                        } else if (defined(parameter.value)) {
                            // Technique value that isn't overridden by a material
                            var uv2 = gltfUniformFunctions[parameter.type](parameter.value, model);
                            uniformMap[name] = uv2.func;
                            uniformValues[parameterName] = uv2;
                        }
                    }
                }

                // Allow callback to add new uniforms
                if (defined(model.uniformMapLoaded)) {
                    uniformMap = model.uniformMapLoaded(uniformMap);
                }

                var u = uniformMaps[materialId];
                u.uniformMap = uniformMap;                          // uniform name -> function for the renderer
                u.values = uniformValues;                           // material parameter name -> ModelMaterial for modifying the parameter at runtime
                u.jointMatrixUniformName = jointMatrixUniformName;
            }
        }
    }

    function createPickColorFunction(color) {
        return function() {
            return color;
        };
    }

    function createJointMatricesFunction(runtimeNode) {
        return function() {
            return runtimeNode.computedJointMatrices;
        };
    }

    function createCommand(model, gltfNode, runtimeNode, context) {
        var nodeCommands = model._nodeCommands;
        var pickIds = model._pickIds;
        var allowPicking = model.allowPicking;
        var runtimeMeshesNyName = model._runtime.meshesByName;

        var debugShowBoundingVolume = model.debugShowBoundingVolume;

        var resources = model._rendererResources;
        var rendererVertexArrays = resources.vertexArrays;
        var rendererPrograms = resources.programs;
        var rendererPickPrograms = resources.pickPrograms;
        var rendererRenderStates = resources.renderStates;
        var uniformMaps = model._uniformMaps;

        var gltf = model.gltf;
        var accessors = gltf.accessors;
        var gltfMeshes = gltf.meshes;
        var techniques = gltf.techniques;
        var materials = gltf.materials;

        var meshes = defined(gltfNode.meshes) ? gltfNode.meshes : gltfNode.instanceSkin.meshes;
        var meshesLength = meshes.length;

        for (var j = 0; j < meshesLength; ++j) {
            var id = meshes[j];
            var mesh = gltfMeshes[id];
            var primitives = mesh.primitives;
            var length = primitives.length;

            // The glTF node hierarchy is a DAG so a node can have more than one
            // parent, so a node may already have commands.  If so, append more
            // since they will have a different model matrix.

            for (var i = 0; i < length; ++i) {
                var primitive = primitives[i];
                var ix = accessors[primitive.indices];
                var instanceTechnique = materials[primitive.material].instanceTechnique;
                var technique = techniques[instanceTechnique.technique];
                var pass = technique.passes[technique.pass];
                var instanceProgram = pass.instanceProgram;

                var boundingSphere;
                var positionAttribute = primitive.attributes.POSITION;
                if (defined(positionAttribute)) {
                    var a = accessors[positionAttribute];
                    boundingSphere = BoundingSphere.fromCornerPoints(Cartesian3.fromArray(a.min), Cartesian3.fromArray(a.max));
                }

                var vertexArray = rendererVertexArrays[id + '.primitive.' + i];
                var count = ix.count;
                var offset = (ix.byteOffset / IndexDatatype.getSizeInBytes(ix.componentType));  // glTF has offset in bytes.  Cesium has offsets in indices

                var um = uniformMaps[primitive.material];
                var uniformMap = um.uniformMap;
                if (defined(um.jointMatrixUniformName)) {
                    var jointUniformMap = {};
                    jointUniformMap[um.jointMatrixUniformName] = createJointMatricesFunction(runtimeNode);

                    uniformMap = combine(uniformMap, jointUniformMap);
                }

                var rs = rendererRenderStates[instanceTechnique.technique];
                // GLTF_SPEC: Offical means to determine translucency. https://github.com/KhronosGroup/glTF/issues/105
                var isTranslucent = rs.blending.enabled;
                var owner = {
                    primitive : defaultValue(model.pickPrimitive, model),
                    id : model.id,
                    node : runtimeNode.publicNode,
                    mesh : runtimeMeshesNyName[mesh.name]
                };

                var command = new DrawCommand({
                    boundingVolume : new BoundingSphere(), // updated in update()
                    cull : model.cull,
                    modelMatrix : new Matrix4(),           // computed in update()
                    primitiveType : primitive.mode,
                    vertexArray : vertexArray,
                    count : count,
                    offset : offset,
                    shaderProgram : rendererPrograms[instanceProgram.program],
                    uniformMap : uniformMap,
                    renderState : rs,
                    owner : owner,
                    pass : isTranslucent ? Pass.TRANSLUCENT : Pass.OPAQUE
                });

                var pickCommand;

                if (allowPicking) {
                    var pickUniformMap;

                    // Callback to override default model picking
                    if (defined(model.pickFragmentShaderLoaded)) {
                        if (defined(model.pickUniformMapLoaded)) {
                            pickUniformMap = model.pickUniformMapLoaded(uniformMap);
                        } else {
                            // This is unlikely, but could happen if the override shader does not
                            // need new uniforms since, for example, its pick ids are coming from
                            // a vertex attribute or are baked into the shader source.
                            pickUniformMap = combine(uniformMap);
                        }
                    } else {
                        var pickId = context.createPickId(owner);
                        pickIds.push(pickId);
                        var pickUniforms = {
                            czm_pickColor : createPickColorFunction(pickId.color)
                        };
                        pickUniformMap = combine(uniformMap, pickUniforms);
                    }

                    pickCommand = new DrawCommand({
                        boundingVolume : new BoundingSphere(), // updated in update()
                        cull : model.cull,
                        modelMatrix : new Matrix4(),           // computed in update()
                        primitiveType : primitive.mode,
                        vertexArray : vertexArray,
                        count : count,
                        offset : offset,
                        shaderProgram : rendererPickPrograms[instanceProgram.program],
                        uniformMap : pickUniformMap,
                        renderState : rs,
                        owner : owner,
                        pass : isTranslucent ? Pass.TRANSLUCENT : Pass.OPAQUE
                    });
                }

                var nodeCommand = {
                    show : true,
                    boundingSphere : boundingSphere,
                    command : command,
                    pickCommand : pickCommand
                };
                runtimeNode.commands.push(nodeCommand);
                nodeCommands.push(nodeCommand);
            }
        }
    }

    function createRuntimeNodes(model, context) {
        var loadResources = model._loadResources;

        if (!loadResources.finishedEverythingButTextureCreation()) {
            return;
        }

        if (!loadResources.createRuntimeNodes) {
            return;
        }
        loadResources.createRuntimeNodes = false;

        var rootNodes = [];
        var runtimeNodes = model._runtime.nodes;

        var gltf = model.gltf;
        var nodes = gltf.nodes;

        var scene = gltf.scenes[gltf.scene];
        var sceneNodes = scene.nodes;
        var length = sceneNodes.length;

        var stack = [];
        var axis = new Cartesian3();

        for (var i = 0; i < length; ++i) {
            stack.push({
                parentRuntimeNode : undefined,
                gltfNode : nodes[sceneNodes[i]],
                id : sceneNodes[i]
            });

            while (stack.length > 0) {
                var n = stack.pop();
                var parentRuntimeNode = n.parentRuntimeNode;
                var gltfNode = n.gltfNode;

                // Node hierarchy is a DAG so a node can have more than one parent so it may already exist
                var runtimeNode = runtimeNodes[n.id];
                if (runtimeNode.parents.length === 0) {
                    if (defined(gltfNode.matrix)) {
                        runtimeNode.matrix = Matrix4.fromColumnMajorArray(gltfNode.matrix);
                    } else {
                        // TRS converted to Cesium types
                        axis = Cartesian3.fromArray(gltfNode.rotation, 0, axis);
                        runtimeNode.translation = Cartesian3.fromArray(gltfNode.translation);
                        runtimeNode.rotation = Quaternion.fromAxisAngle(axis, gltfNode.rotation[3]);
                        runtimeNode.scale = Cartesian3.fromArray(gltfNode.scale);
                    }
                }

                if (defined(parentRuntimeNode)) {
                    parentRuntimeNode.children.push(runtimeNode);
                    runtimeNode.parents.push(parentRuntimeNode);
                } else {
                    rootNodes.push(runtimeNode);
                }

                if (defined(gltfNode.meshes) || defined(gltfNode.instanceSkin)) {
                    createCommand(model, gltfNode, runtimeNode, context);
                }

                var children = gltfNode.children;
                var childrenLength = children.length;
                for (var k = 0; k < childrenLength; ++k) {
                    stack.push({
                        parentRuntimeNode : runtimeNode,
                        gltfNode : nodes[children[k]],
                        id : children[k]
                    });
                }
            }
        }

        model._runtime.rootNodes = rootNodes;
        model._runtime.nodes = runtimeNodes;
    }

    function createResources(model, context, frameState) {
        if (model._loadRendererResourcesFromCache) {
            var resources = model._rendererResources;
            var cachedResources = model._cachedRendererResources;

            resources.buffers = cachedResources.buffers;
            resources.vertexArrays = cachedResources.vertexArrays;
            resources.programs = cachedResources.programs;
            resources.pickPrograms = cachedResources.pickPrograms;
            resources.textures = cachedResources.textures;
            resources.samplers = cachedResources.samplers;
            resources.renderStates = cachedResources.renderStates;
        } else {
            createDecompressedViews(model, context);
            createBuffers(model, context, frameState); // using glTF bufferViews
            createPrograms(model, context, frameState);
            createSamplers(model, context);
            loadTexturesFromBufferViews(model);
            createTextures(model, context, frameState);
        }

        createSkins(model);
        createRuntimeAnimations(model);

        if (!model._loadRendererResourcesFromCache) {
            createVertexArrays(model, context); // using glTF meshes
            createRenderStates(model, context); // using glTF materials/techniques/passes/states

            // Long-term, we might not cache render states if they could change
            // due to an animation, e.g., a uniform going from opaque to transparent.
            // Could use copy-on-write if it is worth it.  Probably overkill.
        }

        createUniformMaps(model, context);  // using glTF materials/techniques/passes/instanceProgram
        createRuntimeNodes(model, context); // using glTF scene
    }

    ///////////////////////////////////////////////////////////////////////////

    function getNodeMatrix(node, result) {
        var publicNode = node.publicNode;
        var publicMatrix = publicNode.matrix;

        if (publicNode.useMatrix && defined(publicMatrix)) {
            // Public matrix overrides orginial glTF matrix and glTF animations
            Matrix4.clone(publicMatrix, result);
        } else if (defined(node.matrix)) {
            Matrix4.clone(node.matrix, result);
        } else {
            Matrix4.fromTranslationQuaternionRotationScale(node.translation, node.rotation, node.scale, result);
            // Keep matrix returned by the node in-sync if the node is targeted by an animation.  Only TRS nodes can be targeted.
            publicNode.setMatrix(result);
        }
    }

    var scratchNodeStack = [];

    function updateNodeHierarchyModelMatrix(model, modelTransformChanged, justLoaded) {
        var maxDirtyNumber = model._maxDirtyNumber;
        var allowPicking = model.allowPicking;

        var rootNodes = model._runtime.rootNodes;
        var length = rootNodes.length;

        var nodeStack = scratchNodeStack;
        var computedModelMatrix = model._computedModelMatrix;

        for (var i = 0; i < length; ++i) {
            var n = rootNodes[i];

            getNodeMatrix(n, n.transformToRoot);
            nodeStack.push(n);

            while (nodeStack.length > 0) {
                n = nodeStack.pop();
                var transformToRoot = n.transformToRoot;
                var commands = n.commands;

                if ((n.dirtyNumber === maxDirtyNumber) || modelTransformChanged || justLoaded) {
                    var commandsLength = commands.length;
                    if (commandsLength > 0) {
                        // Node has meshes, which has primitives.  Update their commands.
                        for (var j = 0 ; j < commandsLength; ++j) {
                            var primitiveCommand = commands[j];
                            var command = primitiveCommand.command;
                            Matrix4.multiplyTransformation(computedModelMatrix, transformToRoot, command.modelMatrix);

                            // PERFORMANCE_IDEA: Can use transformWithoutScale if no node up to the root has scale (inclug animation)
                            BoundingSphere.transform(primitiveCommand.boundingSphere, command.modelMatrix, command.boundingVolume);

                            if (defined(model._rtcCenter)) {
                                Cartesian3.add(model._rtcCenter, command.boundingVolume.center, command.boundingVolume.center);
                            }

                            if (allowPicking) {
                                var pickCommand = primitiveCommand.pickCommand;
                                Matrix4.clone(command.modelMatrix, pickCommand.modelMatrix);
                                BoundingSphere.clone(command.boundingVolume, pickCommand.boundingVolume);
                            }
                        }
                    } else {
                        // Node has a light or camera
                        n.computedMatrix = Matrix4.multiplyTransformation(computedModelMatrix, transformToRoot, n.computedMatrix);
                    }
                }

                var children = n.children;
                var childrenLength = children.length;
                for (var k = 0; k < childrenLength; ++k) {
                    var child = children[k];

                    // A node's transform needs to be updated if
                    // - It was targeted for animation this frame, or
                    // - Any of its ancestors were targeted for animation this frame

                    // PERFORMANCE_IDEA: if a child has multiple parents and only one of the parents
                    // is dirty, all the subtrees for each child instance will be dirty; we probably
                    // won't see this in the wild often.
                    child.dirtyNumber = Math.max(child.dirtyNumber, n.dirtyNumber);

                    if ((child.dirtyNumber === maxDirtyNumber) || justLoaded) {
                        // Don't check for modelTransformChanged since if only the model's model matrix changed,
                        // we do not need to rebuild the local transform-to-root, only the final
                        // [model's-model-matrix][transform-to-root] above.
                        getNodeMatrix(child, child.transformToRoot);
                        Matrix4.multiplyTransformation(transformToRoot, child.transformToRoot, child.transformToRoot);
                    }

                    nodeStack.push(child);
                }
            }
        }

        ++model._maxDirtyNumber;
    }

    var scratchObjectSpace = new Matrix4();

    function applySkins(model) {
        var skinnedNodes = model._runtime.skinnedNodes;
        var length = skinnedNodes.length;

        for (var i = 0; i < length; ++i) {
            var node = skinnedNodes[i];

            scratchObjectSpace = Matrix4.inverseTransformation(node.transformToRoot, scratchObjectSpace);

            var computedJointMatrices = node.computedJointMatrices;
            var joints = node.joints;
            var bindShapeMatrix = node.bindShapeMatrix;
            var inverseBindMatrices = node.inverseBindMatrices;
            var inverseBindMatricesLength = inverseBindMatrices.length;

            for (var m = 0; m < inverseBindMatricesLength; ++m) {
                // [joint-matrix] = [node-to-root^-1][joint-to-root][inverse-bind][bind-shape]
                if (!defined(computedJointMatrices[m])) {
                    computedJointMatrices[m] = new Matrix4();
                }
                computedJointMatrices[m] = Matrix4.multiplyTransformation(scratchObjectSpace, joints[m].transformToRoot, computedJointMatrices[m]);
                computedJointMatrices[m] = Matrix4.multiplyTransformation(computedJointMatrices[m], inverseBindMatrices[m], computedJointMatrices[m]);
                if (defined(bindShapeMatrix)) {
                    // Optimization for when bind shape matrix is the identity.
                    computedJointMatrices[m] = Matrix4.multiplyTransformation(computedJointMatrices[m], bindShapeMatrix, computedJointMatrices[m]);
                }
            }
        }
    }


    function updatePerNodeShow(model) {
        // Totally not worth it, but we could optimize this:
        // http://blogs.agi.com/insight3d/index.php/2008/02/13/deletion-in-bounding-volume-hierarchies/

        var rootNodes = model._runtime.rootNodes;
        var length = rootNodes.length;

        var nodeStack = scratchNodeStack;

        for (var i = 0; i < length; ++i) {
            var n = rootNodes[i];
            n.computedShow = n.publicNode.show;
            nodeStack.push(n);

            while (nodeStack.length > 0) {
                n = nodeStack.pop();
                var show = n.computedShow;

                var nodeCommands = n.commands;
                var nodeCommandsLength = nodeCommands.length;
                for (var j = 0 ; j < nodeCommandsLength; ++j) {
                    nodeCommands[j].show = show;
                }
                // if commandsLength is zero, the node has a light or camera

                var children = n.children;
                var childrenLength = children.length;
                for (var k = 0; k < childrenLength; ++k) {
                    var child = children[k];
                    // Parent needs to be shown for child to be shown.
                    child.computedShow = show && child.publicNode.show;
                    nodeStack.push(child);
                }
            }
        }
    }

    function updatePickIds(model, context) {
        var id = model.id;
        if (model._id !== id) {
            model._id = id;

            var pickIds = model._pickIds;
            var length = pickIds.length;
            for (var i = 0; i < length; ++i) {
                pickIds[i].object.id = id;
            }
        }
    }

    function updateWireframe(model) {
        if (model._debugWireframe !== model.debugWireframe) {
            model._debugWireframe = model.debugWireframe;

            // This assumes the original primitive was TRIANGLES and that the triangles
            // are connected for the wireframe to look perfect.
            var primitiveType = model.debugWireframe ? PrimitiveType.LINES : PrimitiveType.TRIANGLES;
            var nodeCommands = model._nodeCommands;
            var length = nodeCommands.length;

            for (var i = 0; i < length; ++i) {
                nodeCommands[i].command.primitiveType = primitiveType;
            }
        }
    }

    function updateShowBoundingVolume(model) {
        if (model.debugShowBoundingVolume !== model._debugShowBoundingVolume) {
            model._debugShowBoundingVolume = model.debugShowBoundingVolume;

            var debugShowBoundingVolume = model.debugShowBoundingVolume;
            var nodeCommands = model._nodeCommands;
            var length = nodeCommands.length;

            for (var i = 0; i < length; i++) {
                nodeCommands[i].command.debugShowBoundingVolume = debugShowBoundingVolume;
            }
        }
    }

    var scratchDrawingBufferDimensions = new Cartesian2();
    var scratchPixelSize = new Cartesian2();
    var scratchBoundingSphere = new BoundingSphere();

    function scaleInPixels(positionWC, radius, context, frameState) {
        scratchBoundingSphere.center = positionWC;
        scratchBoundingSphere.radius = radius;
        var camera = frameState.camera;
        var distance = camera.distanceToBoundingSphere(scratchBoundingSphere);

        scratchDrawingBufferDimensions.x = context.drawingBufferWidth;
        scratchDrawingBufferDimensions.y = context.drawingBufferHeight;
        var pixelSize = camera.frustum.getPixelSize(scratchDrawingBufferDimensions, distance, scratchPixelSize);
        var pixelScale = Math.max(pixelSize.x, pixelSize.y);

        return pixelScale;
    }

    var scratchPosition = new Cartesian3();

    function getScale(model, context, frameState) {
        var scale = model.scale;

        if (model.minimumPixelSize !== 0.0) {
            // Compute size of bounding sphere in pixels
            var maxPixelSize = Math.max(context.drawingBufferWidth, context.drawingBufferHeight);
            var m = model.modelMatrix;
            scratchPosition.x = m[12];
            scratchPosition.y = m[13];
            scratchPosition.z = m[14];

            if (defined(model._rtcCenter)) {
                Cartesian3.add(model._rtcCenter, scratchPosition, scratchPosition);
            }

            var radius = model.boundingSphere.radius;
            var metersPerPixel = scaleInPixels(scratchPosition, radius, context, frameState);

            // metersPerPixel is always > 0.0
            var pixelsPerMeter = 1.0 / metersPerPixel;
            var diameterInPixels = Math.min(pixelsPerMeter * (2.0 * radius), maxPixelSize);

            // Maintain model's minimum pixel size
            if (diameterInPixels < model.minimumPixelSize) {
                scale = (model.minimumPixelSize * metersPerPixel) / (2.0 * model._initialRadius);
            }
        }

        return scale;
    }

    function releaseCachedGltf(model) {
        if (defined(model._cacheKey) && defined(model._cachedGltf) && (--model._cachedGltf.count === 0)) {
            delete gltfCache[model._cacheKey];
        }
        model._cachedGltf = undefined;
    }

    ///////////////////////////////////////////////////////////////////////////

    var CachedRendererResources = function(context, cacheKey) {
        this.buffers = undefined;
        this.vertexArrays = undefined;
        this.programs = undefined;
        this.pickPrograms = undefined;
        this.textures = undefined;
        this.samplers = undefined;
        this.renderStates = undefined;
        this.ready = false;

        this.context = context;
        this.cacheKey = cacheKey;
        this.count = 0;
    };

    function destroy(property) {
        for (var name in property) {
            if (property.hasOwnProperty(name)) {
                property[name].destroy();
            }
        }
    }

    function destroyCachedRendererResources(resources) {
        destroy(resources.buffers);
        destroy(resources.vertexArrays);
        destroy(resources.programs);
        destroy(resources.pickPrograms);
        destroy(resources.textures);
    }

    CachedRendererResources.prototype.release = function() {
        if (--this.count === 0) {
            if (defined(this.cacheKey)) {
                // Remove if this was cached
                delete this.context.cache.modelRendererResourceCache[this.cacheKey];
            }
            destroyCachedRendererResources(this);
            return destroyObject(this);
        }

        return undefined;
    };

    ///////////////////////////////////////////////////////////////////////////

    /**
     * Called when {@link Viewer} or {@link CesiumWidget} render the scene to
     * get the draw commands needed to render this primitive.
     * <p>
     * Do not call this function directly.  This is documented just to
     * list the exceptions that may be propagated when the scene is rendered:
     * </p>
     *
     * @exception {RuntimeError} Failed to load external reference.
     */
    Model.prototype.update = function(context, frameState, commandList) {
        if (frameState.mode !== SceneMode.SCENE3D) {
            return;
        }

        var displayConditionPassed = defined(this.displayCondition) ? this.displayCondition.isVisible(this, frameState) : true;
        if (this.loadOnlyIfDisplayCondition && !displayConditionPassed) {
            // Don't even try to load until the display condition is true
            return;
        }

        this._defaultTexture = context.defaultTexture;

        if ((this._state === ModelState.NEEDS_LOAD) && defined(this.gltf)) {
            // Use renderer resources from cache instead of loading/creating them?
            var cachedRendererResources;
            var cacheKey = this.cacheKey;
            if (defined(cacheKey)) {
                context.cache.modelRendererResourceCache = defaultValue(context.cache.modelRendererResourceCache, {});
                var modelCaches = context.cache.modelRendererResourceCache;

                cachedRendererResources = modelCaches[this.cacheKey];
                if (defined(cachedRendererResources)) {
                    if (!cachedRendererResources.ready) {
                        // Cached resources for the model are not loaded yet.  We'll
                        // try again every frame until they are.
                        return;
                    }

                    ++cachedRendererResources.count;
                    this._loadRendererResourcesFromCache = true;
                } else {
                    cachedRendererResources = new CachedRendererResources(context, cacheKey);
                    cachedRendererResources.count = 1;
                    modelCaches[this.cacheKey] = cachedRendererResources;
                }
                this._cachedRendererResources = cachedRendererResources;
            } else {
                cachedRendererResources = new CachedRendererResources(context);
                cachedRendererResources.count = 1;
                this._cachedRendererResources = cachedRendererResources;
            }

            this._state = ModelState.LOADING;

            this._boundingSphere = computeBoundingSphere(this.gltf);
            this._initialRadius = this._boundingSphere.radius;

            var extensions = this.gltf.extensions;
            if (defined(extensions) && defined(extensions.CESIUM_RTC)) {
                this._rtcCenter = Cartesian3.fromArray(extensions.CESIUM_RTC.center);
            }

            this._loadResources = new LoadResources();
            parse(this);
        }

        if (this._state === ModelState.FAILED) {
            throw this._loadError;
        }

        var loadResources = this._loadResources;
        var incrementallyLoadTextures = this._incrementallyLoadTextures;
        var justLoaded = false;

        if (this._state === ModelState.LOADING) {
            if(loadResources.decompressionInFlight){
                return;
            }
            // Create WebGL resources as buffers/shaders/textures are downloaded
            createResources(this, context, frameState);

            // Transition from LOADING -> LOADED once resources are downloaded and created.
            // Textures may continue to stream in while in the LOADED state.
            if (loadResources.finished() ||
                    (incrementallyLoadTextures && loadResources.finishedEverythingButTextureCreation())) {
                this._state = ModelState.LOADED;
                justLoaded = true;
            }
        }

        // Incrementally stream textures.
        if (defined(loadResources) && (this._state === ModelState.LOADED)) {
            // Also check justLoaded so we don't process twice during the transition frame
            if (incrementallyLoadTextures && !justLoaded) {
                createResources(this, context, frameState);
            }

            if (loadResources.finished()) {
                this._loadResources = undefined;  // Clear CPU memory since WebGL resources were created.

                var resources = this._rendererResources;
                var cachedResources = this._cachedRendererResources;

                cachedResources.buffers = resources.buffers;
                cachedResources.vertexArrays = resources.vertexArrays;
                cachedResources.programs = resources.programs;
                cachedResources.pickPrograms = resources.pickPrograms;
                cachedResources.textures = resources.textures;
                cachedResources.samplers = resources.samplers;
                cachedResources.renderStates = resources.renderStates;
                cachedResources.ready = true;

                if (this.releaseGltfJson) {
                    releaseCachedGltf(this);
                }
            }
        }

        var show = this.show && (this.scale !== 0.0) && displayConditionPassed && (!defined(loadResources) || !loadResources.decompressionInFlight);

        if ((show && this._state === ModelState.LOADED) || justLoaded) {
            var animated = this.activeAnimations.update(frameState) || this._cesiumAnimationsDirty;
            this._cesiumAnimationsDirty = false;

            // Model's model matrix needs to be updated
            var modelTransformChanged = !Matrix4.equals(this._modelMatrix, this.modelMatrix) ||
                (this._scale !== this.scale) ||
                (this._minimumPixelSize !== this.minimumPixelSize) || (this.minimumPixelSize !== 0.0); // Minimum pixel size changed or is enabled

            if (modelTransformChanged || justLoaded) {
                Matrix4.clone(this.modelMatrix, this._modelMatrix);
                this._scale = this.scale;
                this._minimumPixelSize = this.minimumPixelSize;

                var scale = getScale(this, context, frameState);
                var computedModelMatrix = this._computedModelMatrix;
                Matrix4.multiplyByUniformScale(this.modelMatrix, scale, computedModelMatrix);
                Matrix4.multiplyTransformation(computedModelMatrix, yUpToZUp, computedModelMatrix);
            }

            // Update modelMatrix throughout the graph as needed
            if (animated || modelTransformChanged || justLoaded) {
                updateNodeHierarchyModelMatrix(this, modelTransformChanged, justLoaded);

                if (animated || justLoaded) {
                    // Apply skins if animation changed any node transforms
                    applySkins(this);
                }
            }

            if (this._perNodeShowDirty) {
                this._perNodeShowDirty = false;
                updatePerNodeShow(this);
            }
            updatePickIds(this, context);
            updateWireframe(this);
            updateShowBoundingVolume(this);
        }

        if (justLoaded) {
            // Called after modelMatrix update.
            var model = this;
            frameState.afterRender.push(function() {
                model._ready = true;
                model.readyPromise.resolve(model);
            });
            return;
        }

        // We don't check show at the top of the function since we
        // want to be able to progressively load models when they are not shown,
        // and then have them visible immediately when show is set to true.
        if (show) {
// PERFORMANCE_IDEA: This is terrible
            var passes = frameState.passes;
            var nodeCommands = this._nodeCommands;
            var length = nodeCommands.length;
            var i;
            var nc;

            if (passes.render) {
                for (i = 0; i < length; ++i) {
                    nc = nodeCommands[i];
                    if (nc.show) {
                        commandList.push(nc.command);
                    }
                }
            }

            if (passes.pick) {
                for (i = 0; i < length; ++i) {
                    nc = nodeCommands[i];
                    if (nc.show) {
                        commandList.push(nc.pickCommand);
                    }
                }
            }
        }
    };

    /**
     * Returns true if this object was destroyed; otherwise, false.
     * <br /><br />
     * If this object was destroyed, it should not be used; calling any function other than
     * <code>isDestroyed</code> will result in a {@link DeveloperError} exception.
     *
     * @returns {Boolean} <code>true</code> if this object was destroyed; otherwise, <code>false</code>.
     *
     * @see Model#destroy
     */
    Model.prototype.isDestroyed = function() {
        return false;
    };

    /**
     * Destroys the WebGL resources held by this object.  Destroying an object allows for deterministic
     * release of WebGL resources, instead of relying on the garbage collector to destroy this object.
     * <br /><br />
     * Once an object is destroyed, it should not be used; calling any function other than
     * <code>isDestroyed</code> will result in a {@link DeveloperError} exception.  Therefore,
     * assign the return value (<code>undefined</code>) to the object as done in the example.
     *
     * @returns {undefined}
     *
     * @exception {DeveloperError} This object was destroyed, i.e., destroy() was called.
     *
     * @see Model#isDestroyed
     *
     * @example
     * model = model && model.destroy();
     */
    Model.prototype.destroy = function() {
        this._rendererResources = undefined;
        this._cachedRendererResources = this._cachedRendererResources && this._cachedRendererResources.release();

        var pickIds = this._pickIds;
        var length = pickIds.length;
        for (var i = 0; i < length; ++i) {
            pickIds[i].destroy();
        }

        releaseCachedGltf(this);

        return destroyObject(this);
    };

    return Model;
});<|MERGE_RESOLUTION|>--- conflicted
+++ resolved
@@ -27,11 +27,8 @@
         '../Core/Quaternion',
         '../Core/Queue',
         '../Core/RuntimeError',
-<<<<<<< HEAD
         '../Core/TaskProcessor',
-=======
         '../Renderer/Buffer',
->>>>>>> 351b13df
         '../Renderer/BufferUsage',
         '../Renderer/DrawCommand',
         '../Renderer/RenderState',
@@ -84,11 +81,8 @@
         Quaternion,
         Queue,
         RuntimeError,
-<<<<<<< HEAD
         TaskProcessor,
-=======
         Buffer,
->>>>>>> 351b13df
         BufferUsage,
         DrawCommand,
         RenderState,
@@ -114,7 +108,6 @@
         Pass,
         SceneMode) {
     "use strict";
-    /*global WebGLRenderingContext*/
 
     // Bail out if the browser doesn't support typed arrays, to prevent the setup function
     // from failing, since we won't be able to create a WebGL context anyway.
@@ -1180,7 +1173,6 @@
 
     function parseBufferViews(model) {
         var bufferViews = model.gltf.bufferViews;
-<<<<<<< HEAD
         var id;
 
         var vertexBuffersToCreate = model._loadResources.vertexBuffersToCreate;
@@ -1188,7 +1180,7 @@
         // Only ARRAY_BUFFER here.  ELEMENT_ARRAY_BUFFER created below.
         for (id in bufferViews) {
             if (bufferViews.hasOwnProperty(id)) {
-                if (bufferViews[id].target === WebGLRenderingContext.ARRAY_BUFFER) {
+                if (bufferViews[id].target === WebGLConstants.ARRAY_BUFFER) {
                     vertexBuffersToCreate.enqueue(id);
                 }
             }
@@ -1207,7 +1199,7 @@
                 var bufferViewId = accessor.bufferView;
                 var bufferView = bufferViews[bufferViewId];
 
-                if ((bufferView.target === WebGLRenderingContext.ELEMENT_ARRAY_BUFFER) && !defined(indexBufferIds[bufferViewId])) {
+                if ((bufferView.target === WebGLConstants.ELEMENT_ARRAY_BUFFER) && !defined(indexBufferIds[bufferViewId])) {
                     indexBufferIds[bufferViewId] = true;
                     indexBuffersToCreate.enqueue({
                         id : bufferViewId,
@@ -1216,12 +1208,6 @@
                         // In practice, it is unlikely as it will be UNSIGNED_SHORT.
                         componentType : accessor.componentType
                     });
-=======
-        for (var name in bufferViews) {
-            if (bufferViews.hasOwnProperty(name)) {
-                if (bufferViews[name].target === WebGLConstants.ARRAY_BUFFER) {
-                    model._loadResources.buffersToCreate.enqueue(name);
->>>>>>> 351b13df
                 }
             }
         }
@@ -1562,7 +1548,11 @@
         var bufferViews = model.gltf.bufferViews;
         var bufferView = bufferViews[bufferViewId];
 
-        var vertexBuffer = context.createVertexBuffer(loadResources.getBuffer(bufferView), BufferUsage.STATIC_DRAW);
+        var vertexBuffer = Buffer.createVertexBuffer({
+            context : context,
+            typedArray : loadResources.getBuffer(bufferView),
+            usage : BufferUsage.STATIC_DRAW
+        });
         vertexBuffer.vertexArrayDestroyable = false;
         model._rendererResources.buffers[bufferViewId] = vertexBuffer;
     }
@@ -1594,7 +1584,12 @@
         var bufferViews = model.gltf.bufferViews;
         var bufferView = bufferViews[bufferViewId];
 
-        var indexBuffer = context.createIndexBuffer(loadResources.getBuffer(bufferView), BufferUsage.STATIC_DRAW, componentType);
+        var indexBuffer = Buffer.createIndexBuffer({
+            context : context,
+            typedArray : loadResources.getBuffer(bufferView),
+            usage : BufferUsage.STATIC_DRAW,
+            indexDatatype : componentType
+        });
         indexBuffer.vertexArrayDestroyable = false;
         model._rendererResources.buffers[bufferViewId] = indexBuffer;
     }
@@ -1605,7 +1600,6 @@
     function createBuffers(model, context, frameState) {
         var loadResources = model._loadResources;
 
-<<<<<<< HEAD
         if (loadResources.pendingBufferLoads !== 0 || loadResources.decompressedViewsToCreate.length !== 0 || loadResources.decompressionInFlight) {
             return;
         }
@@ -1619,39 +1613,6 @@
                 scratchVertexBufferJob.set(vertexBuffersToCreate.peek(), model, context);
                 if (!frameState.jobScheduler.execute(scratchVertexBufferJob, JobType.BUFFER)) {
                     break;
-=======
-            // Only ARRAY_BUFFER here.  ELEMENT_ARRAY_BUFFER created below.
-            var vertexBuffer = Buffer.createVertexBuffer({
-                context : context,
-                typedArray : loadResources.getBuffer(bufferView),
-                usage : BufferUsage.STATIC_DRAW
-            });
-            vertexBuffer.vertexArrayDestroyable = false;
-            rendererBuffers[bufferViewName] = vertexBuffer;
-        }
-
-        // The Cesium Renderer requires knowing the datatype for an index buffer
-        // at creation type, which is not part of the glTF bufferview so loop
-        // through glTF accessors to create the bufferview's index buffer.
-        var accessors = model.gltf.accessors;
-        for (var name in accessors) {
-            if (accessors.hasOwnProperty(name)) {
-                var accessor = accessors[name];
-                bufferView = bufferViews[accessor.bufferView];
-
-                if ((bufferView.target === WebGLConstants.ELEMENT_ARRAY_BUFFER) && !defined(rendererBuffers[accessor.bufferView])) {
-                    var indexBuffer = Buffer.createIndexBuffer({
-                        context : context,
-                        typedArray : loadResources.getBuffer(bufferView),
-                        usage : BufferUsage.STATIC_DRAW,
-                        indexDatatype : accessor.componentType
-                    });
-                    indexBuffer.vertexArrayDestroyable = false;
-                    rendererBuffers[accessor.bufferView] = indexBuffer;
-                    // In theory, several glTF accessors with different componentTypes could
-                    // point to the same glTF bufferView, which would break this.
-                    // In practice, it is unlikely as it will be UNSIGNED_SHORT.
->>>>>>> 351b13df
                 }
                 vertexBuffersToCreate.dequeue();
             }
@@ -1736,8 +1697,12 @@
         var vs = getShaderSource(model, shaders[program.vertexShader], model.vertexShaderLoaded);
         var fs = getShaderSource(model, shaders[program.fragmentShader], model.fragmentShaderLoaded);
 
-<<<<<<< HEAD
-        model._rendererResources.programs[id] = context.createShaderProgram(vs, fs, attributeLocations);
+        model._rendererResources.programs[id] = ShaderProgram.fromCache({
+            context : context,
+            vertexShaderSource : vs,
+            fragmentShaderSource : fs,
+            attributeLocations : attributeLocations
+        });
 
         if (model.allowPicking) {
             // PERFORMANCE_IDEA: Can optimize the fragment shader with a glTF hint. https://github.com/KhronosGroup/glTF/issues/181
@@ -1756,29 +1721,12 @@
                 });
             }
 
-            model._rendererResources.pickPrograms[id] = context.createShaderProgram(pickVS, pickFS, attributeLocations);
-=======
-        model._rendererResources.programs[name] = ShaderProgram.fromCache({
-            context : context,
-            vertexShaderSource : vs,
-            fragmentShaderSource : fs,
-            attributeLocations : attributeLocations
-        });
-
-        if (model.allowPicking) {
-            // PERFORMANCE_IDEA: Can optimize this shader with a glTF hint. https://github.com/KhronosGroup/glTF/issues/181
-            var pickFS = new ShaderSource({
-                sources : [fs],
-                pickColorQualifier : 'uniform'
-            });
-
-            model._rendererResources.pickPrograms[name] = ShaderProgram.fromCache({
+            model._rendererResources.pickPrograms[id] = ShaderProgram.fromCache({
                 context : context,
-                vertexShaderSource : vs,
+                vertexShaderSource : pickVS,
                 fragmentShaderSource : pickFS,
                 attributeLocations : attributeLocations
             });
->>>>>>> 351b13df
         }
     }
 
@@ -1861,11 +1809,7 @@
                 if (samplers.hasOwnProperty(id)) {
                     var sampler = samplers[id];
 
-<<<<<<< HEAD
-                    rendererSamplers[id] = context.createSampler({
-=======
-                    rendererSamplers[name] = new Sampler({
->>>>>>> 351b13df
+                    rendererSamplers[id] = new Sampler({
                         wrapS : sampler.wrapS,
                         wrapT : sampler.wrapT,
                         minificationFilter : sampler.minFilter,
@@ -2290,13 +2234,8 @@
                     var polygonOffset = defaultValue(statesFunctions.polygonOffset, [0.0, 0.0]);
                     var scissor = defaultValue(statesFunctions.scissor, [0.0, 0.0, 0.0, 0.0]);
 
-<<<<<<< HEAD
-                    rendererRenderStates[id] = context.createRenderState({
-                        frontFace : defined(statesFunctions.frontFace) ? statesFunctions.frontFace[0] : WebGLRenderingContext.CCW,
-=======
-                    rendererRenderStates[name] = RenderState.fromCache({
+                    rendererRenderStates[id] = RenderState.fromCache({
                         frontFace : defined(statesFunctions.frontFace) ? statesFunctions.frontFace[0] : WebGLConstants.CCW,
->>>>>>> 351b13df
                         cull : {
                             enabled : booleanStates[WebGLConstants.CULL_FACE],
                             face : defined(statesFunctions.cullFace) ? statesFunctions.cullFace[0] : WebGLConstants.BACK
@@ -2562,27 +2501,23 @@
     }
 
     var gltfUniformFunctions = {};
-
-    // this check must use typeof, not defined, because defined doesn't work with undeclared variables.
-    if (typeof WebGLRenderingContext !== 'undefined') {
-        gltfUniformFunctions[WebGLConstants.FLOAT] = getScalarUniformFunction;
-        gltfUniformFunctions[WebGLConstants.FLOAT_VEC2] = getVec2UniformFunction;
-        gltfUniformFunctions[WebGLConstants.FLOAT_VEC3] = getVec3UniformFunction;
-        gltfUniformFunctions[WebGLConstants.FLOAT_VEC4] = getVec4UniformFunction;
-        gltfUniformFunctions[WebGLConstants.INT] = getScalarUniformFunction;
-        gltfUniformFunctions[WebGLConstants.INT_VEC2] = getVec2UniformFunction;
-        gltfUniformFunctions[WebGLConstants.INT_VEC3] = getVec3UniformFunction;
-        gltfUniformFunctions[WebGLConstants.INT_VEC4] = getVec4UniformFunction;
-        gltfUniformFunctions[WebGLConstants.BOOL] = getScalarUniformFunction;
-        gltfUniformFunctions[WebGLConstants.BOOL_VEC2] = getVec2UniformFunction;
-        gltfUniformFunctions[WebGLConstants.BOOL_VEC3] = getVec3UniformFunction;
-        gltfUniformFunctions[WebGLConstants.BOOL_VEC4] = getVec4UniformFunction;
-        gltfUniformFunctions[WebGLConstants.FLOAT_MAT2] = getMat2UniformFunction;
-        gltfUniformFunctions[WebGLConstants.FLOAT_MAT3] = getMat3UniformFunction;
-        gltfUniformFunctions[WebGLConstants.FLOAT_MAT4] = getMat4UniformFunction;
-        gltfUniformFunctions[WebGLConstants.SAMPLER_2D] = getTextureUniformFunction;
-        // GLTF_SPEC: Support SAMPLER_CUBE. https://github.com/KhronosGroup/glTF/issues/40
-    }
+    gltfUniformFunctions[WebGLConstants.FLOAT] = getScalarUniformFunction;
+    gltfUniformFunctions[WebGLConstants.FLOAT_VEC2] = getVec2UniformFunction;
+    gltfUniformFunctions[WebGLConstants.FLOAT_VEC3] = getVec3UniformFunction;
+    gltfUniformFunctions[WebGLConstants.FLOAT_VEC4] = getVec4UniformFunction;
+    gltfUniformFunctions[WebGLConstants.INT] = getScalarUniformFunction;
+    gltfUniformFunctions[WebGLConstants.INT_VEC2] = getVec2UniformFunction;
+    gltfUniformFunctions[WebGLConstants.INT_VEC3] = getVec3UniformFunction;
+    gltfUniformFunctions[WebGLConstants.INT_VEC4] = getVec4UniformFunction;
+    gltfUniformFunctions[WebGLConstants.BOOL] = getScalarUniformFunction;
+    gltfUniformFunctions[WebGLConstants.BOOL_VEC2] = getVec2UniformFunction;
+    gltfUniformFunctions[WebGLConstants.BOOL_VEC3] = getVec3UniformFunction;
+    gltfUniformFunctions[WebGLConstants.BOOL_VEC4] = getVec4UniformFunction;
+    gltfUniformFunctions[WebGLConstants.FLOAT_MAT2] = getMat2UniformFunction;
+    gltfUniformFunctions[WebGLConstants.FLOAT_MAT3] = getMat3UniformFunction;
+    gltfUniformFunctions[WebGLConstants.FLOAT_MAT4] = getMat4UniformFunction;
+    gltfUniformFunctions[WebGLConstants.SAMPLER_2D] = getTextureUniformFunction;
+    // GLTF_SPEC: Support SAMPLER_CUBE. https://github.com/KhronosGroup/glTF/issues/40
 
     function getUniformFunctionFromSource(source, model) {
         var runtimeNode = model._runtime.nodes[source];
