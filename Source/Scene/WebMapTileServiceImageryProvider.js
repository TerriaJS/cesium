import Cartesian3 from "../Core/Cartesian3.js";
import Cartographic from "../Core/Cartographic.js";
import combine from "../Core/combine.js";
import Credit from "../Core/Credit.js";
import defaultValue from "../Core/defaultValue.js";
import defined from "../Core/defined.js";
import DeveloperError from "../Core/DeveloperError.js";
import Event from "../Core/Event.js";
import GeographicTilingScheme from "../Core/GeographicTilingScheme.js";
import GetFeatureInfoFormat from "./GetFeatureInfoFormat.js";
import CesiumMath from "../Core/Math.js";
import Rectangle from "../Core/Rectangle.js";
import Resource from "../Core/Resource.js";
import WebMercatorTilingScheme from "../Core/WebMercatorTilingScheme.js";
import ImageryProvider from "./ImageryProvider.js";
import TimeDynamicImagery from "./TimeDynamicImagery.js";
import objectToQuery from "../Core/objectToQuery.js";
import queryToObject from "../Core/queryToObject.js";
import Uri from "../ThirdParty/Uri.js";

const defaultParameters = Object.freeze({
  service: "WMTS",
  version: "1.0.0",
  request: "GetTile",
});

/**
 * @typedef {Object} WebMapTileServiceImageryProvider.ConstructorOptions
 *
 * Initialization options for the WebMapTileServiceImageryProvider constructor
 *
 * @property {Resource|String} url The base URL for the WMTS GetTile operation (for KVP-encoded requests) or the tile-URL template (for RESTful requests). The tile-URL template should contain the following variables: &#123;style&#125;, &#123;TileMatrixSet&#125;, &#123;TileMatrix&#125;, &#123;TileRow&#125;, &#123;TileCol&#125;. The first two are optional if actual values are hardcoded or not required by the server. The &#123;s&#125; keyword may be used to specify subdomains.
 * @property {String} [format='image/jpeg'] The MIME type for images to retrieve from the server.
 * @property {String} layer The layer name for WMTS requests.
 * @property {String} style The style name for WMTS requests.
 * @property {String} tileMatrixSetID The identifier of the TileMatrixSet to use for WMTS requests.
 * @property {Array} [tileMatrixLabels] A list of identifiers in the TileMatrix to use for WMTS requests, one per TileMatrix level.
 * @property {Clock} [clock] A Clock instance that is used when determining the value for the time dimension. Required when `times` is specified.
 * @property {TimeIntervalCollection} [times] TimeIntervalCollection with its <code>data</code> property being an object containing time dynamic dimension and their values.
 * @property {Object} [dimensions] A object containing static dimensions and their values.
 * @property {Number} [tileWidth=256] The tile width in pixels.
 * @property {Number} [tileHeight=256] The tile height in pixels.
 * @property {TilingScheme} [tilingScheme] The tiling scheme corresponding to the organization of the tiles in the TileMatrixSet.
 * @property {Rectangle} [rectangle=Rectangle.MAX_VALUE] The rectangle covered by the layer.
 * @property {Number} [minimumLevel=0] The minimum level-of-detail supported by the imagery provider.
 * @property {Number} [maximumLevel] The maximum level-of-detail supported by the imagery provider, or undefined if there is no limit.
 * @property {Ellipsoid} [ellipsoid] The ellipsoid.  If not specified, the WGS84 ellipsoid is used.
 * @property {Credit|String} [credit] A credit for the data source, which is displayed on the canvas.
 * @property {String|String[]} [subdomains='abc'] The subdomains to use for the <code>{s}</code> placeholder in the URL template.
 *                          If this parameter is a single string, each character in the string is a subdomain.  If it is
 *                          an array, each element in the array is a subdomain.
 * @property {Boolean} [enablePickFeatures=true] If true, {@link WebMapTileServiceImageryProvider#pickFeatures} will invoke
 *           the GetFeatureInfo operation on the WMTS server and return the features included in the response.  If false,
 *           {@link WebMapTileServiceImageryProvider#pickFeatures} will immediately return undefined (indicating no pickable features)
 *           without communicating with the server.  Set this property to false if you know your WMTS server does not support
 *           GetFeatureInfo or if you don't want this provider's features to be pickable.
 * @property {GetFeatureInfoFormat[]} [getFeatureInfoFormats=WebMapTileServiceImageryProvider.DefaultGetFeatureInfoFormats] The formats
 *           in which to try WMTS GetFeatureInfo requests.
 */

/**
 * Provides tiled imagery served by {@link http://www.opengeospatial.org/standards/wmts|WMTS 1.0.0} compliant servers.
 * This provider supports HTTP KVP-encoded and RESTful GetTile requests, but does not yet support the SOAP encoding.
 *
 * @alias WebMapTileServiceImageryProvider
 * @constructor
 *
 * @param {WebMapTileServiceImageryProvider.ConstructorOptions} options Object describing initialization options
 *
 * @demo {@link https://sandcastle.cesium.com/index.html?src=Web%20Map%20Tile%20Service%20with%20Time.html|Cesium Sandcastle Web Map Tile Service with Time Demo}
 *
 * @example
 * // Example 1. USGS shaded relief tiles (KVP)
 * const shadedRelief1 = new Cesium.WebMapTileServiceImageryProvider({
 *     url : 'http://basemap.nationalmap.gov/arcgis/rest/services/USGSShadedReliefOnly/MapServer/WMTS',
 *     layer : 'USGSShadedReliefOnly',
 *     style : 'default',
 *     format : 'image/jpeg',
 *     tileMatrixSetID : 'default028mm',
 *     // tileMatrixLabels : ['default028mm:0', 'default028mm:1', 'default028mm:2' ...],
 *     maximumLevel: 19,
 *     credit : new Cesium.Credit('U. S. Geological Survey')
 * });
 * viewer.imageryLayers.addImageryProvider(shadedRelief1);
 *
 * @example
 * // Example 2. USGS shaded relief tiles (RESTful)
 * const shadedRelief2 = new Cesium.WebMapTileServiceImageryProvider({
 *     url : 'http://basemap.nationalmap.gov/arcgis/rest/services/USGSShadedReliefOnly/MapServer/WMTS/tile/1.0.0/USGSShadedReliefOnly/{Style}/{TileMatrixSet}/{TileMatrix}/{TileRow}/{TileCol}.jpg',
 *     layer : 'USGSShadedReliefOnly',
 *     style : 'default',
 *     format : 'image/jpeg',
 *     tileMatrixSetID : 'default028mm',
 *     maximumLevel: 19,
 *     credit : new Cesium.Credit('U. S. Geological Survey')
 * });
 * viewer.imageryLayers.addImageryProvider(shadedRelief2);
 *
 * @example
 * // Example 3. NASA time dynamic weather data (RESTful)
 * const times = Cesium.TimeIntervalCollection.fromIso8601({
 *     iso8601: '2015-07-30/2017-06-16/P1D',
 *     dataCallback: function dataCallback(interval, index) {
 *         return {
 *             Time: Cesium.JulianDate.toIso8601(interval.start)
 *         };
 *     }
 * });
 * const weather = new Cesium.WebMapTileServiceImageryProvider({
 *     url : 'https://gibs.earthdata.nasa.gov/wmts/epsg4326/best/AMSR2_Snow_Water_Equivalent/default/{Time}/{TileMatrixSet}/{TileMatrix}/{TileRow}/{TileCol}.png',
 *     layer : 'AMSR2_Snow_Water_Equivalent',
 *     style : 'default',
 *     tileMatrixSetID : '2km',
 *     maximumLevel : 5,
 *     format : 'image/png',
 *     clock: clock,
 *     times: times,
 *     credit : new Cesium.Credit('NASA Global Imagery Browse Services for EOSDIS')
 * });
 * viewer.imageryLayers.addImageryProvider(weather);
 *
 * @see ArcGisMapServerImageryProvider
 * @see BingMapsImageryProvider
 * @see GoogleEarthEnterpriseMapsProvider
 * @see OpenStreetMapImageryProvider
 * @see SingleTileImageryProvider
 * @see TileMapServiceImageryProvider
 * @see WebMapServiceImageryProvider
 * @see UrlTemplateImageryProvider
 */
function WebMapTileServiceImageryProvider(options) {
  options = defaultValue(options, defaultValue.EMPTY_OBJECT);

  //>>includeStart('debug', pragmas.debug);
  if (!defined(options.url)) {
    throw new DeveloperError("options.url is required.");
  }
  if (!defined(options.layer)) {
    throw new DeveloperError("options.layer is required.");
  }
  if (!defined(options.style)) {
    throw new DeveloperError("options.style is required.");
  }
  if (!defined(options.tileMatrixSetID)) {
    throw new DeveloperError("options.tileMatrixSetID is required.");
  }
  if (defined(options.times) && !defined(options.clock)) {
    throw new DeveloperError(
      "options.times was specified, so options.clock is required."
    );
  }
  //>>includeEnd('debug');

  /**
   * The default alpha blending value of this provider, with 0.0 representing fully transparent and
   * 1.0 representing fully opaque.
   *
   * @type {Number|undefined}
   * @default undefined
   */
  this.defaultAlpha = undefined;

  /**
   * The default alpha blending value on the night side of the globe of this provider, with 0.0 representing fully transparent and
   * 1.0 representing fully opaque.
   *
   * @type {Number|undefined}
   * @default undefined
   */
  this.defaultNightAlpha = undefined;

  /**
   * The default alpha blending value on the day side of the globe of this provider, with 0.0 representing fully transparent and
   * 1.0 representing fully opaque.
   *
   * @type {Number|undefined}
   * @default undefined
   */
  this.defaultDayAlpha = undefined;

  /**
   * The default brightness of this provider.  1.0 uses the unmodified imagery color.  Less than 1.0
   * makes the imagery darker while greater than 1.0 makes it brighter.
   *
   * @type {Number|undefined}
   * @default undefined
   */
  this.defaultBrightness = undefined;

  /**
   * The default contrast of this provider.  1.0 uses the unmodified imagery color.  Less than 1.0 reduces
   * the contrast while greater than 1.0 increases it.
   *
   * @type {Number|undefined}
   * @default undefined
   */
  this.defaultContrast = undefined;

  /**
   * The default hue of this provider in radians. 0.0 uses the unmodified imagery color.
   *
   * @type {Number|undefined}
   * @default undefined
   */
  this.defaultHue = undefined;

  /**
   * The default saturation of this provider. 1.0 uses the unmodified imagery color. Less than 1.0 reduces the
   * saturation while greater than 1.0 increases it.
   *
   * @type {Number|undefined}
   * @default undefined
   */
  this.defaultSaturation = undefined;

  /**
   * The default gamma correction to apply to this provider.  1.0 uses the unmodified imagery color.
   *
   * @type {Number|undefined}
   * @default undefined
   */
  this.defaultGamma = undefined;

  /**
   * The default texture minification filter to apply to this provider.
   *
   * @type {TextureMinificationFilter}
   * @default undefined
   */
  this.defaultMinificationFilter = undefined;

  /**
   * The default texture magnification filter to apply to this provider.
   *
   * @type {TextureMagnificationFilter}
   * @default undefined
   */
  this.defaultMagnificationFilter = undefined;

  const resource = Resource.createIfNeeded(options.url);

  const style = options.style;
  const tileMatrixSetID = options.tileMatrixSetID;
  const url = resource.url;

  const bracketMatch = url.match(/{/g);
  if (
    !defined(bracketMatch) ||
    (bracketMatch.length === 1 && /{s}/.test(url))
  ) {
    resource.setQueryParameters(defaultParameters);
    this._useKvp = true;
  } else {
    const templateValues = {
      style: style,
      Style: style,
      TileMatrixSet: tileMatrixSetID,
    };

    resource.setTemplateValues(templateValues);
    this._useKvp = false;
  }

  this._resource = resource;
  this._layer = options.layer;
  this._style = style;
  this._tileMatrixSetID = tileMatrixSetID;
  this._tileMatrixLabels = options.tileMatrixLabels;
  this._format = defaultValue(options.format, "image/jpeg");
  this._tileDiscardPolicy = options.tileDiscardPolicy;

  this._tilingScheme = defined(options.tilingScheme)
    ? options.tilingScheme
    : new WebMercatorTilingScheme({ ellipsoid: options.ellipsoid });
  this._tileWidth = defaultValue(options.tileWidth, 256);
  this._tileHeight = defaultValue(options.tileHeight, 256);

  this._minimumLevel = defaultValue(options.minimumLevel, 0);
  this._maximumLevel = options.maximumLevel;

  this._rectangle = defaultValue(
    options.rectangle,
    this._tilingScheme.rectangle
  );
  this._dimensions = options.dimensions;

  const that = this;
  this._reload = undefined;
  if (defined(options.times)) {
    this._timeDynamicImagery = new TimeDynamicImagery({
      clock: options.clock,
      times: options.times,
      requestImageFunction: function (x, y, level, request, interval) {
        return requestImage(that, x, y, level, request, interval);
      },
      reloadFunction: function () {
        if (defined(that._reload)) {
          that._reload();
        }
      },
    });
  }

  this._enablePickFeatures = defaultValue(options.enablePickFeatures, true);
  this._getFeatureInfoFormats = defaultValue(
    options.getFeatureInfoFormats,
    WebMapTileServiceImageryProvider.DefaultGetFeatureInfoFormats
  );

  this._readyPromise = Promise.resolve(true);

  // Check the number of tiles at the minimum level.  If it's more than four,
  // throw an exception, because starting at the higher minimum
  // level will cause too many tiles to be downloaded and rendered.
  const swTile = this._tilingScheme.positionToTileXY(
    Rectangle.southwest(this._rectangle),
    this._minimumLevel
  );
  const neTile = this._tilingScheme.positionToTileXY(
    Rectangle.northeast(this._rectangle),
    this._minimumLevel
  );

  if (!defined(swTile) || !defined(neTile)) {
    throw new DeveloperError(
      "Failed to check tiles at the minimum level. This may be due to using an incompatible tile matrix set: " +
        tileMatrixSetID
    );
  }

  const tileCount =
    (Math.abs(neTile.x - swTile.x) + 1) * (Math.abs(neTile.y - swTile.y) + 1);

  //>>includeStart('debug', pragmas.debug);
  if (tileCount > 4) {
    throw new DeveloperError(
      `The imagery provider's rectangle and minimumLevel indicate that there are ${tileCount} tiles at the minimum level. Imagery providers with more than four tiles at the minimum level are not supported.`
    );
  }
  //>>includeEnd('debug');

  this._errorEvent = new Event();

  const credit = options.credit;
  this._credit = typeof credit === "string" ? new Credit(credit) : credit;

  this._subdomains = options.subdomains;
  if (Array.isArray(this._subdomains)) {
    this._subdomains = this._subdomains.slice();
  } else if (defined(this._subdomains) && this._subdomains.length > 0) {
    this._subdomains = this._subdomains.split("");
  } else {
    this._subdomains = ["a", "b", "c"];
  }
}

function requestImage(imageryProvider, col, row, level, request, interval) {
  const labels = imageryProvider._tileMatrixLabels;
  const tileMatrix = defined(labels) ? labels[level] : level.toString();
  const subdomains = imageryProvider._subdomains;
  const staticDimensions = imageryProvider._dimensions;
  const dynamicIntervalData = defined(interval) ? interval.data : undefined;

  let resource;
  let templateValues;
  if (!imageryProvider._useKvp) {
    templateValues = {
      TileMatrix: tileMatrix,
      TileRow: row.toString(),
      TileCol: col.toString(),
      s: subdomains[(col + row + level) % subdomains.length],
    };

    resource = imageryProvider._resource.getDerivedResource({
      request: request,
    });
    resource.setTemplateValues(templateValues);

    if (defined(staticDimensions)) {
      resource.setTemplateValues(staticDimensions);
    }

    if (defined(dynamicIntervalData)) {
      resource.setTemplateValues(dynamicIntervalData);
    }
  } else {
    // build KVP request
    let query = {};
    query.tilematrix = tileMatrix;
    query.layer = imageryProvider._layer;
    query.style = imageryProvider._style;
    query.tilerow = row;
    query.tilecol = col;
    query.tilematrixset = imageryProvider._tileMatrixSetID;
    query.format = imageryProvider._format;

    if (defined(staticDimensions)) {
      query = combine(query, staticDimensions);
    }

    if (defined(dynamicIntervalData)) {
      query = combine(query, dynamicIntervalData);
    }

    templateValues = {
      s: subdomains[(col + row + level) % subdomains.length],
    };

    resource = imageryProvider._resource.getDerivedResource({
      queryParameters: query,
      request: request,
    });
    resource.setTemplateValues(templateValues);
  }

  return ImageryProvider.loadImage(imageryProvider, resource);
}

Object.defineProperties(WebMapTileServiceImageryProvider.prototype, {
  /**
   * Gets the URL of the service hosting the imagery.
   * @memberof WebMapTileServiceImageryProvider.prototype
   * @type {String}
   * @readonly
   */
  url: {
    get: function () {
      return this._resource.url;
    },
  },

  /**
   * Gets the proxy used by this provider.
   * @memberof WebMapTileServiceImageryProvider.prototype
   * @type {Proxy}
   * @readonly
   */
  proxy: {
    get: function () {
      return this._resource.proxy;
    },
  },

  /**
   * Gets the width of each tile, in pixels. This function should
   * not be called before {@link WebMapTileServiceImageryProvider#ready} returns true.
   * @memberof WebMapTileServiceImageryProvider.prototype
   * @type {Number}
   * @readonly
   */
  tileWidth: {
    get: function () {
      return this._tileWidth;
    },
  },

  /**
   * Gets the height of each tile, in pixels.  This function should
   * not be called before {@link WebMapTileServiceImageryProvider#ready} returns true.
   * @memberof WebMapTileServiceImageryProvider.prototype
   * @type {Number}
   * @readonly
   */
  tileHeight: {
    get: function () {
      return this._tileHeight;
    },
  },

  /**
   * Gets the maximum level-of-detail that can be requested.  This function should
   * not be called before {@link WebMapTileServiceImageryProvider#ready} returns true.
   * @memberof WebMapTileServiceImageryProvider.prototype
   * @type {Number|undefined}
   * @readonly
   */
  maximumLevel: {
    get: function () {
      return this._maximumLevel;
    },
  },

  /**
   * Gets the minimum level-of-detail that can be requested.  This function should
   * not be called before {@link WebMapTileServiceImageryProvider#ready} returns true.
   * @memberof WebMapTileServiceImageryProvider.prototype
   * @type {Number}
   * @readonly
   */
  minimumLevel: {
    get: function () {
      return this._minimumLevel;
    },
  },

  /**
   * Gets the tiling scheme used by this provider.  This function should
   * not be called before {@link WebMapTileServiceImageryProvider#ready} returns true.
   * @memberof WebMapTileServiceImageryProvider.prototype
   * @type {TilingScheme}
   * @readonly
   */
  tilingScheme: {
    get: function () {
      return this._tilingScheme;
    },
  },

  /**
   * Gets the rectangle, in radians, of the imagery provided by this instance.  This function should
   * not be called before {@link WebMapTileServiceImageryProvider#ready} returns true.
   * @memberof WebMapTileServiceImageryProvider.prototype
   * @type {Rectangle}
   * @readonly
   */
  rectangle: {
    get: function () {
      return this._rectangle;
    },
  },

  /**
   * Gets the tile discard policy.  If not undefined, the discard policy is responsible
   * for filtering out "missing" tiles via its shouldDiscardImage function.  If this function
   * returns undefined, no tiles are filtered.  This function should
   * not be called before {@link WebMapTileServiceImageryProvider#ready} returns true.
   * @memberof WebMapTileServiceImageryProvider.prototype
   * @type {TileDiscardPolicy}
   * @readonly
   */
  tileDiscardPolicy: {
    get: function () {
      return this._tileDiscardPolicy;
    },
  },

  /**
   * Gets an event that is raised when the imagery provider encounters an asynchronous error.  By subscribing
   * to the event, you will be notified of the error and can potentially recover from it.  Event listeners
   * are passed an instance of {@link TileProviderError}.
   * @memberof WebMapTileServiceImageryProvider.prototype
   * @type {Event}
   * @readonly
   */
  errorEvent: {
    get: function () {
      return this._errorEvent;
    },
  },

  /**
   * Gets the mime type of images returned by this imagery provider.
   * @memberof WebMapTileServiceImageryProvider.prototype
   * @type {String}
   * @readonly
   */
  format: {
    get: function () {
      return this._format;
    },
  },

  /**
   * Gets a value indicating whether or not the provider is ready for use.
   * @memberof WebMapTileServiceImageryProvider.prototype
   * @type {Boolean}
   * @readonly
   */
  ready: {
    value: true,
  },

  /**
   * Gets a promise that resolves to true when the provider is ready for use.
   * @memberof WebMapTileServiceImageryProvider.prototype
   * @type {Promise.<Boolean>}
   * @readonly
   */
  readyPromise: {
    get: function () {
      return this._readyPromise;
    },
  },

  /**
   * Gets the credit to display when this imagery provider is active.  Typically this is used to credit
   * the source of the imagery.  This function should not be called before {@link WebMapTileServiceImageryProvider#ready} returns true.
   * @memberof WebMapTileServiceImageryProvider.prototype
   * @type {Credit}
   * @readonly
   */
  credit: {
    get: function () {
      return this._credit;
    },
  },

  /**
   * Gets a value indicating whether or not the images provided by this imagery provider
   * include an alpha channel.  If this property is false, an alpha channel, if present, will
   * be ignored.  If this property is true, any images without an alpha channel will be treated
   * as if their alpha is 1.0 everywhere.  When this property is false, memory usage
   * and texture upload time are reduced.
   * @memberof WebMapTileServiceImageryProvider.prototype
   * @type {Boolean}
   * @readonly
   */
  hasAlphaChannel: {
    get: function () {
      return true;
    },
  },
  /**
   * Gets or sets a clock that is used to get keep the time used for time dynamic parameters.
   * @memberof WebMapTileServiceImageryProvider.prototype
   * @type {Clock}
   */
  clock: {
    get: function () {
      return this._timeDynamicImagery.clock;
    },
    set: function (value) {
      this._timeDynamicImagery.clock = value;
    },
  },
  /**
   * Gets or sets a time interval collection that is used to get time dynamic parameters. The data of each
   * TimeInterval is an object containing the keys and values of the properties that are used during
   * tile requests.
   * @memberof WebMapTileServiceImageryProvider.prototype
   * @type {TimeIntervalCollection}
   */
  times: {
    get: function () {
      return this._timeDynamicImagery.times;
    },
    set: function (value) {
      this._timeDynamicImagery.times = value;
    },
  },
  /**
   * Gets or sets an object that contains static dimensions and their values.
   * @memberof WebMapTileServiceImageryProvider.prototype
   * @type {Object}
   */
  dimensions: {
    get: function () {
      return this._dimensions;
    },
    set: function (value) {
      if (this._dimensions !== value) {
        this._dimensions = value;
        if (defined(this._reload)) {
          this._reload();
        }
      }
    },
  },
});

/**
 * Gets the credits to be displayed when a given tile is displayed.
 *
 * @param {Number} x The tile X coordinate.
 * @param {Number} y The tile Y coordinate.
 * @param {Number} level The tile level;
 * @returns {Credit[]} The credits to be displayed when the tile is displayed.
 *
 * @exception {DeveloperError} <code>getTileCredits</code> must not be called before the imagery provider is ready.
 */
WebMapTileServiceImageryProvider.prototype.getTileCredits = function (
  x,
  y,
  level
) {
  return undefined;
};

/**
 * Requests the image for a given tile.  This function should
 * not be called before {@link WebMapTileServiceImageryProvider#ready} returns true.
 *
 * @param {Number} x The tile X coordinate.
 * @param {Number} y The tile Y coordinate.
 * @param {Number} level The tile level.
 * @param {Request} [request] The request object. Intended for internal use only.
 * @returns {Promise.<ImageryTypes>|undefined} A promise for the image that will resolve when the image is available, or
 *          undefined if there are too many active requests to the server, and the request should be retried later.
 *
 * @exception {DeveloperError} <code>requestImage</code> must not be called before the imagery provider is ready.
 */
WebMapTileServiceImageryProvider.prototype.requestImage = function (
  x,
  y,
  level,
  request
) {
  let result;
  const timeDynamicImagery = this._timeDynamicImagery;
  let currentInterval;

  // Try and load from cache
  if (defined(timeDynamicImagery)) {
    currentInterval = timeDynamicImagery.currentInterval;
    result = timeDynamicImagery.getFromCache(x, y, level, request);
  }

  // Couldn't load from cache
  if (!defined(result)) {
    result = requestImage(this, x, y, level, request, currentInterval);
  }

  // If we are approaching an interval, preload this tile in the next interval
  if (defined(result) && defined(timeDynamicImagery)) {
    timeDynamicImagery.checkApproachingInterval(x, y, level, request);
  }

  return result;
};

var cartographicScratch = new Cartographic();
var cartesian3Scratch = new Cartesian3();

/**
 * Asynchronously determines what features, if any, are located at a given longitude and latitude within
 * a tile.  This function should not be called before {@link ImageryProvider#ready} returns true.
 *
 * @param {Number} x The tile X coordinate.
 * @param {Number} y The tile Y coordinate.
 * @param {Number} level The tile level.
 * @param {Number} longitude The longitude at which to pick features.
 * @param {Number} latitude  The latitude at which to pick features.
<<<<<<< HEAD
 * @return {Promise.<ImageryLayerFeatureInfo[]>|undefined} A promise for the picked features that will resolve when the asynchronous
 *                   picking completes.  The resolved value is an array of {@link ImageryLayerFeatureInfo}
 *                   instances.  The array may be empty if no features are found at the given location.
 *
 * @exception {DeveloperError} <code>pickFeatures</code> must not be called before the imagery provider is ready.
=======
 * @return {undefined} Undefined since picking is not supported.
>>>>>>> c03046a9
 */
WebMapTileServiceImageryProvider.prototype.pickFeatures = function (
  x,
  y,
  level,
  longitude,
  latitude
) {
  if (!this._enablePickFeatures || this._getFeatureInfoFormats.length === 0) {
    return undefined;
  }

  var rectangle = this._tilingScheme.tileXYToNativeRectangle(x, y, level);

  var projected;
  if (this._tilingScheme instanceof GeographicTilingScheme) {
    projected = cartesian3Scratch;
    projected.x = CesiumMath.toDegrees(longitude);
    projected.y = CesiumMath.toDegrees(latitude);
  } else {
    var cartographic = cartographicScratch;
    cartographic.longitude = longitude;
    cartographic.latitude = latitude;

    projected = this._tilingScheme.projection.project(
      cartographic,
      cartesian3Scratch
    );
  }

  var i =
    ((this._tileWidth * (projected.x - rectangle.west)) / rectangle.width) | 0;
  var j =
    ((this._tileHeight * (rectangle.north - projected.y)) / rectangle.height) |
    0;

  var formatIndex = 0;

  var that = this;

  function handleResponse(format, data) {
    return format.callback(data);
  }

  function doRequest() {
    if (formatIndex >= that._getFeatureInfoFormats.length) {
      // No valid formats, so no features picked.
      return when([]);
    }

    var format = that._getFeatureInfoFormats[formatIndex];
    var url = buildGetFeatureInfoUrl(that, format.format, x, y, level, i, j);

    ++formatIndex;

    if (format.type === "json") {
      return Resource.fetchJson(url).then(format.callback).otherwise(doRequest);
    } else if (format.type === "xml") {
      return Resource.fetchXML(url).then(format.callback).otherwise(doRequest);
    } else if (format.type === "text" || format.type === "html") {
      return Resource.fetchText(url).then(format.callback).otherwise(doRequest);
    }

    return Resource.fetch({
      url: url,
      responseType: format.format,
    })
      .then(handleResponse.bind(undefined, format))
      .otherwise(doRequest);
  }

  return doRequest();
};

/**
 * The default parameters to include in the WMS URL to get feature information.  The values are as follows:
 *     service=WMS
 *     version=1.1.1
 *     request=GetFeatureInfo
 *
 * @constant
 */
WebMapTileServiceImageryProvider.GetFeatureInfoDefaultParameters = Object.freeze(
  {
    service: "WMTS",
    version: "1.0.0",
    request: "GetFeatureInfo",
  }
);

WebMapTileServiceImageryProvider.DefaultGetFeatureInfoFormats = Object.freeze([
  Object.freeze(new GetFeatureInfoFormat("json", "application/json")),
  Object.freeze(new GetFeatureInfoFormat("xml", "text/xml")),
  Object.freeze(new GetFeatureInfoFormat("text", "text/html")),
]);

function buildGetFeatureInfoUrl(
  imageryProvider,
  infoFormat,
  col,
  row,
  level,
  i,
  j
) {
  var uri = new Uri(imageryProvider.url);
  var queryOptions = queryToObject(defaultValue(uri.query, ""));

  queryOptions = combine(
    WebMapTileServiceImageryProvider.GetFeatureInfoDefaultParameters,
    queryOptions
  );

  var labels = imageryProvider._tileMatrixLabels;
  var tileMatrix = defined(labels) ? labels[level] : level.toString();

  queryOptions.tilematrix = tileMatrix;
  queryOptions.layer = imageryProvider._layer;
  queryOptions.style = imageryProvider._style;
  queryOptions.tilerow = row;
  queryOptions.tilecol = col;
  queryOptions.tilematrixset = imageryProvider._tileMatrixSetID;
  queryOptions.format = imageryProvider._format;
  queryOptions.i = i;
  queryOptions.j = j;

  if (!defined(queryOptions.infoFormat)) {
    queryOptions.infoFormat = infoFormat;
  }

  uri.query = objectToQuery(queryOptions);

  var url = uri.toString();

  var proxy = imageryProvider._proxy;
  if (defined(proxy)) {
    url = proxy.getURL(url);
  }

  return url;
}

export default WebMapTileServiceImageryProvider;<|MERGE_RESOLUTION|>--- conflicted
+++ resolved
@@ -730,15 +730,11 @@
  * @param {Number} level The tile level.
  * @param {Number} longitude The longitude at which to pick features.
  * @param {Number} latitude  The latitude at which to pick features.
-<<<<<<< HEAD
  * @return {Promise.<ImageryLayerFeatureInfo[]>|undefined} A promise for the picked features that will resolve when the asynchronous
  *                   picking completes.  The resolved value is an array of {@link ImageryLayerFeatureInfo}
  *                   instances.  The array may be empty if no features are found at the given location.
  *
  * @exception {DeveloperError} <code>pickFeatures</code> must not be called before the imagery provider is ready.
-=======
- * @return {undefined} Undefined since picking is not supported.
->>>>>>> c03046a9
  */
 WebMapTileServiceImageryProvider.prototype.pickFeatures = function (
   x,
