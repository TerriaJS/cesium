--- conflicted
+++ resolved
@@ -301,17 +301,13 @@
     });
   }
 
-<<<<<<< HEAD
   this._enablePickFeatures = defaultValue(options.enablePickFeatures, true);
   this._getFeatureInfoFormats = defaultValue(
     options.getFeatureInfoFormats,
     WebMapTileServiceImageryProvider.DefaultGetFeatureInfoFormats
   );
 
-  this._readyPromise = when.resolve(true);
-=======
   this._readyPromise = Promise.resolve(true);
->>>>>>> a02b1a07
 
   // Check the number of tiles at the minimum level.  If it's more than four,
   // throw an exception, because starting at the higher minimum
