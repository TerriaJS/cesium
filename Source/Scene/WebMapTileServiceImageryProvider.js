--- conflicted
+++ resolved
@@ -74,7 +74,9 @@
      * @param {Number} [options.maximumLevel] The maximum level-of-detail supported by the imagery provider, or undefined if there is no limit.
      * @param {Ellipsoid} [options.ellipsoid] The ellipsoid.  If not specified, the WGS84 ellipsoid is used.
      * @param {Credit|String} [options.credit] A credit for the data source, which is displayed on the canvas.
-<<<<<<< HEAD
+     * @param {String|String[]} [options.subdomains='abc'] The subdomains to use for the <code>{s}</code> placeholder in the URL template.
+     *                          If this parameter is a single string, each character in the string is a subdomain.  If it is
+     *                          an array, each element in the array is a subdomain.
      * @param {Boolean} [options.enablePickFeatures=true] If true, {@link WebMapTileServiceImageryProvider#pickFeatures} will invoke
      *        the GetFeatureInfo operation on the WMTS server and return the features included in the response.  If false,
      *        {@link WebMapTileServiceImageryProvider#pickFeatures} will immediately return undefined (indicating no pickable features)
@@ -82,11 +84,6 @@
      *        GetFeatureInfo or if you don't want this provider's features to be pickable.
      * @param {GetFeatureInfoFormat[]} [options.getFeatureInfoFormats=WebMapTileServiceImageryProvider.DefaultGetFeatureInfoFormats] The formats
      *        in which to try WMTS GetFeatureInfo requests.
-=======
-     * @param {String|String[]} [options.subdomains='abc'] The subdomains to use for the <code>{s}</code> placeholder in the URL template.
-     *                          If this parameter is a single string, each character in the string is a subdomain.  If it is
-     *                          an array, each element in the array is a subdomain.
->>>>>>> f42a8c08
      *
      * @see ArcGisMapServerImageryProvider
      * @see BingMapsImageryProvider
