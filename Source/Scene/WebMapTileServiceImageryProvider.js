import Cartesian3 from "../Core/Cartesian3.js";
import Cartographic from "../Core/Cartographic.js";
import combine from "../Core/combine.js";
import Credit from "../Core/Credit.js";
import defaultValue from "../Core/defaultValue.js";
import defined from "../Core/defined.js";
import DeveloperError from "../Core/DeveloperError.js";
import Event from "../Core/Event.js";
import GeographicTilingScheme from "../Core/GeographicTilingScheme.js";
import GetFeatureInfoFormat from "./GetFeatureInfoFormat.js";
import CesiumMath from "../Core/Math.js";
import Rectangle from "../Core/Rectangle.js";
import Resource from "../Core/Resource.js";
import WebMercatorTilingScheme from "../Core/WebMercatorTilingScheme.js";
import when from "../ThirdParty/when.js";
import ImageryProvider from "./ImageryProvider.js";
import TimeDynamicImagery from "./TimeDynamicImagery.js";
import objectToQuery from "../Core/objectToQuery.js";
import queryToObject from "../Core/queryToObject.js";
import Uri from "../ThirdParty/Uri.js";

var defaultParameters = Object.freeze({
  service: "WMTS",
  version: "1.0.0",
  request: "GetTile",
});

/**
 * @typedef {Object} WebMapTileServiceImageryProvider.ConstructorOptions
 *
 * Initialization options for the WebMapTileServiceImageryProvider constructor
 *
 * @property {Resource|String} url The base URL for the WMTS GetTile operation (for KVP-encoded requests) or the tile-URL template (for RESTful requests). The tile-URL template should contain the following variables: &#123;style&#125;, &#123;TileMatrixSet&#125;, &#123;TileMatrix&#125;, &#123;TileRow&#125;, &#123;TileCol&#125;. The first two are optional if actual values are hardcoded or not required by the server. The &#123;s&#125; keyword may be used to specify subdomains.
 * @property {String} [format='image/jpeg'] The MIME type for images to retrieve from the server.
 * @property {String} layer The layer name for WMTS requests.
 * @property {String} style The style name for WMTS requests.
 * @property {String} tileMatrixSetID The identifier of the TileMatrixSet to use for WMTS requests.
 * @property {Array} [tileMatrixLabels] A list of identifiers in the TileMatrix to use for WMTS requests, one per TileMatrix level.
 * @property {Clock} [clock] A Clock instance that is used when determining the value for the time dimension. Required when `times` is specified.
 * @property {TimeIntervalCollection} [times] TimeIntervalCollection with its <code>data</code> property being an object containing time dynamic dimension and their values.
 * @property {Object} [dimensions] A object containing static dimensions and their values.
 * @property {Number} [tileWidth=256] The tile width in pixels.
 * @property {Number} [tileHeight=256] The tile height in pixels.
 * @property {TilingScheme} [tilingScheme] The tiling scheme corresponding to the organization of the tiles in the TileMatrixSet.
 * @property {Rectangle} [rectangle=Rectangle.MAX_VALUE] The rectangle covered by the layer.
 * @property {Number} [minimumLevel=0] The minimum level-of-detail supported by the imagery provider.
 * @property {Number} [maximumLevel] The maximum level-of-detail supported by the imagery provider, or undefined if there is no limit.
 * @property {Ellipsoid} [ellipsoid] The ellipsoid.  If not specified, the WGS84 ellipsoid is used.
 * @property {Credit|String} [credit] A credit for the data source, which is displayed on the canvas.
 * @property {String|String[]} [subdomains='abc'] The subdomains to use for the <code>{s}</code> placeholder in the URL template.
 *                          If this parameter is a single string, each character in the string is a subdomain.  If it is
 *                          an array, each element in the array is a subdomain.
 */

/**
 * Provides tiled imagery served by {@link http://www.opengeospatial.org/standards/wmts|WMTS 1.0.0} compliant servers.
 * This provider supports HTTP KVP-encoded and RESTful GetTile requests, but does not yet support the SOAP encoding.
 *
 * @alias WebMapTileServiceImageryProvider
 * @constructor
 *
<<<<<<< HEAD
 * @param {Object} options Object with the following properties:
 * @param {Resource|String} options.url The base URL for the WMTS GetTile operation (for KVP-encoded requests) or the tile-URL template (for RESTful requests). The tile-URL template should contain the following variables: &#123;style&#125;, &#123;TileMatrixSet&#125;, &#123;TileMatrix&#125;, &#123;TileRow&#125;, &#123;TileCol&#125;. The first two are optional if actual values are hardcoded or not required by the server. The &#123;s&#125; keyword may be used to specify subdomains.
 * @param {String} [options.format='image/jpeg'] The MIME type for images to retrieve from the server.
 * @param {String} options.layer The layer name for WMTS requests.
 * @param {String} options.style The style name for WMTS requests.
 * @param {String} options.tileMatrixSetID The identifier of the TileMatrixSet to use for WMTS requests.
 * @param {Array} [options.tileMatrixLabels] A list of identifiers in the TileMatrix to use for WMTS requests, one per TileMatrix level.
 * @param {Clock} [options.clock] A Clock instance that is used when determining the value for the time dimension. Required when options.times is specified.
 * @param {TimeIntervalCollection} [options.times] TimeIntervalCollection with its <code>data</code> property being an object containing time dynamic dimension and their values.
 * @param {Object} [options.dimensions] A object containing static dimensions and their values.
 * @param {Number} [options.tileWidth=256] The tile width in pixels.
 * @param {Number} [options.tileHeight=256] The tile height in pixels.
 * @param {TilingScheme} [options.tilingScheme] The tiling scheme corresponding to the organization of the tiles in the TileMatrixSet.
 * @param {Rectangle} [options.rectangle=Rectangle.MAX_VALUE] The rectangle covered by the layer.
 * @param {Number} [options.minimumLevel=0] The minimum level-of-detail supported by the imagery provider.
 * @param {Number} [options.maximumLevel] The maximum level-of-detail supported by the imagery provider, or undefined if there is no limit.
 * @param {Ellipsoid} [options.ellipsoid] The ellipsoid.  If not specified, the WGS84 ellipsoid is used.
 * @param {Credit|String} [options.credit] A credit for the data source, which is displayed on the canvas.
 * @param {String|String[]} [options.subdomains='abc'] The subdomains to use for the <code>{s}</code> placeholder in the URL template.
 *                          If this parameter is a single string, each character in the string is a subdomain.  If it is
 *                          an array, each element in the array is a subdomain.
 * @param {Boolean} [options.enablePickFeatures=true] If true, {@link WebMapTileServiceImageryProvider#pickFeatures} will invoke
 *        the GetFeatureInfo operation on the WMTS server and return the features included in the response.  If false,
 *        {@link WebMapTileServiceImageryProvider#pickFeatures} will immediately return undefined (indicating no pickable features)
 *        without communicating with the server.  Set this property to false if you know your WMTS server does not support
 *        GetFeatureInfo or if you don't want this provider's features to be pickable.
 * @param {GetFeatureInfoFormat[]} [options.getFeatureInfoFormats=WebMapTileServiceImageryProvider.DefaultGetFeatureInfoFormats] The formats
 *        in which to try WMTS GetFeatureInfo requests.
=======
 * @param {WebMapTileServiceImageryProvider.ConstructorOptions} options Object describing initialization options
>>>>>>> 31571eb2
 *
 * @demo {@link https://sandcastle.cesium.com/index.html?src=Web%20Map%20Tile%20Service%20with%20Time.html|Cesium Sandcastle Web Map Tile Service with Time Demo}
 *
 * @example
 * // Example 1. USGS shaded relief tiles (KVP)
 * var shadedRelief1 = new Cesium.WebMapTileServiceImageryProvider({
 *     url : 'http://basemap.nationalmap.gov/arcgis/rest/services/USGSShadedReliefOnly/MapServer/WMTS',
 *     layer : 'USGSShadedReliefOnly',
 *     style : 'default',
 *     format : 'image/jpeg',
 *     tileMatrixSetID : 'default028mm',
 *     // tileMatrixLabels : ['default028mm:0', 'default028mm:1', 'default028mm:2' ...],
 *     maximumLevel: 19,
 *     credit : new Cesium.Credit('U. S. Geological Survey')
 * });
 * viewer.imageryLayers.addImageryProvider(shadedRelief1);
 *
 * @example
 * // Example 2. USGS shaded relief tiles (RESTful)
 * var shadedRelief2 = new Cesium.WebMapTileServiceImageryProvider({
 *     url : 'http://basemap.nationalmap.gov/arcgis/rest/services/USGSShadedReliefOnly/MapServer/WMTS/tile/1.0.0/USGSShadedReliefOnly/{Style}/{TileMatrixSet}/{TileMatrix}/{TileRow}/{TileCol}.jpg',
 *     layer : 'USGSShadedReliefOnly',
 *     style : 'default',
 *     format : 'image/jpeg',
 *     tileMatrixSetID : 'default028mm',
 *     maximumLevel: 19,
 *     credit : new Cesium.Credit('U. S. Geological Survey')
 * });
 * viewer.imageryLayers.addImageryProvider(shadedRelief2);
 *
 * @example
 * // Example 3. NASA time dynamic weather data (RESTful)
 * var times = Cesium.TimeIntervalCollection.fromIso8601({
 *     iso8601: '2015-07-30/2017-06-16/P1D',
 *     dataCallback: function dataCallback(interval, index) {
 *         return {
 *             Time: Cesium.JulianDate.toIso8601(interval.start)
 *         };
 *     }
 * });
 * var weather = new Cesium.WebMapTileServiceImageryProvider({
 *     url : 'https://gibs.earthdata.nasa.gov/wmts/epsg4326/best/AMSR2_Snow_Water_Equivalent/default/{Time}/{TileMatrixSet}/{TileMatrix}/{TileRow}/{TileCol}.png',
 *     layer : 'AMSR2_Snow_Water_Equivalent',
 *     style : 'default',
 *     tileMatrixSetID : '2km',
 *     maximumLevel : 5,
 *     format : 'image/png',
 *     clock: clock,
 *     times: times,
 *     credit : new Cesium.Credit('NASA Global Imagery Browse Services for EOSDIS')
 * });
 * viewer.imageryLayers.addImageryProvider(weather);
 *
 * @see ArcGisMapServerImageryProvider
 * @see BingMapsImageryProvider
 * @see GoogleEarthEnterpriseMapsProvider
 * @see OpenStreetMapImageryProvider
 * @see SingleTileImageryProvider
 * @see TileMapServiceImageryProvider
 * @see WebMapServiceImageryProvider
 * @see UrlTemplateImageryProvider
 */
function WebMapTileServiceImageryProvider(options) {
  options = defaultValue(options, defaultValue.EMPTY_OBJECT);

  //>>includeStart('debug', pragmas.debug);
  if (!defined(options.url)) {
    throw new DeveloperError("options.url is required.");
  }
  if (!defined(options.layer)) {
    throw new DeveloperError("options.layer is required.");
  }
  if (!defined(options.style)) {
    throw new DeveloperError("options.style is required.");
  }
  if (!defined(options.tileMatrixSetID)) {
    throw new DeveloperError("options.tileMatrixSetID is required.");
  }
  if (defined(options.times) && !defined(options.clock)) {
    throw new DeveloperError(
      "options.times was specified, so options.clock is required."
    );
  }
  //>>includeEnd('debug');

  /**
   * The default alpha blending value of this provider, with 0.0 representing fully transparent and
   * 1.0 representing fully opaque.
   *
   * @type {Number}
   * @default undefined
   */
  this.defaultAlpha = undefined;

  /**
   * The default brightness of this provider.  1.0 uses the unmodified imagery color.  Less than 1.0
   * makes the imagery darker while greater than 1.0 makes it brighter.
   *
   * @type {Number}
   * @default undefined
   */
  this.defaultBrightness = undefined;

  /**
   * The default contrast of this provider.  1.0 uses the unmodified imagery color.  Less than 1.0 reduces
   * the contrast while greater than 1.0 increases it.
   *
   * @type {Number}
   * @default undefined
   */
  this.defaultContrast = undefined;

  /**
   * The default hue of this provider in radians. 0.0 uses the unmodified imagery color.
   *
   * @type {Number}
   * @default undefined
   */
  this.defaultHue = undefined;

  /**
   * The default saturation of this provider. 1.0 uses the unmodified imagery color. Less than 1.0 reduces the
   * saturation while greater than 1.0 increases it.
   *
   * @type {Number}
   * @default undefined
   */
  this.defaultSaturation = undefined;

  /**
   * The default gamma correction to apply to this provider.  1.0 uses the unmodified imagery color.
   *
   * @type {Number}
   * @default undefined
   */
  this.defaultGamma = undefined;

  /**
   * The default texture minification filter to apply to this provider.
   *
   * @type {TextureMinificationFilter}
   * @default undefined
   */
  this.defaultMinificationFilter = undefined;

  /**
   * The default texture magnification filter to apply to this provider.
   *
   * @type {TextureMagnificationFilter}
   * @default undefined
   */
  this.defaultMagnificationFilter = undefined;

  var resource = Resource.createIfNeeded(options.url);

  var style = options.style;
  var tileMatrixSetID = options.tileMatrixSetID;
  var url = resource.url;
  if (url.indexOf("{") >= 0) {
    var templateValues = {
      style: style,
      Style: style,
      TileMatrixSet: tileMatrixSetID,
    };

    resource.setTemplateValues(templateValues);
    this._useKvp = false;
  } else {
    resource.setQueryParameters(defaultParameters);
    this._useKvp = true;
  }

  this._resource = resource;
  this._layer = options.layer;
  this._style = style;
  this._tileMatrixSetID = tileMatrixSetID;
  this._tileMatrixLabels = options.tileMatrixLabels;
  this._format = defaultValue(options.format, "image/jpeg");
  this._tileDiscardPolicy = options.tileDiscardPolicy;

  this._tilingScheme = defined(options.tilingScheme)
    ? options.tilingScheme
    : new WebMercatorTilingScheme({ ellipsoid: options.ellipsoid });
  this._tileWidth = defaultValue(options.tileWidth, 256);
  this._tileHeight = defaultValue(options.tileHeight, 256);

  this._minimumLevel = defaultValue(options.minimumLevel, 0);
  this._maximumLevel = options.maximumLevel;

  this._rectangle = defaultValue(
    options.rectangle,
    this._tilingScheme.rectangle
  );
  this._dimensions = options.dimensions;

  var that = this;
  this._reload = undefined;
  if (defined(options.times)) {
    this._timeDynamicImagery = new TimeDynamicImagery({
      clock: options.clock,
      times: options.times,
      requestImageFunction: function (x, y, level, request, interval) {
        return requestImage(that, x, y, level, request, interval);
      },
      reloadFunction: function () {
        if (defined(that._reload)) {
          that._reload();
        }
      },
    });
  }

  this._enablePickFeatures = defaultValue(options.enablePickFeatures, true);
  this._getFeatureInfoFormats = defaultValue(
    options.getFeatureInfoFormats,
    WebMapTileServiceImageryProvider.DefaultGetFeatureInfoFormats
  );

  this._readyPromise = when.resolve(true);

  // Check the number of tiles at the minimum level.  If it's more than four,
  // throw an exception, because starting at the higher minimum
  // level will cause too many tiles to be downloaded and rendered.
  var swTile = this._tilingScheme.positionToTileXY(
    Rectangle.southwest(this._rectangle),
    this._minimumLevel
  );
  var neTile = this._tilingScheme.positionToTileXY(
    Rectangle.northeast(this._rectangle),
    this._minimumLevel
  );
  var tileCount =
    (Math.abs(neTile.x - swTile.x) + 1) * (Math.abs(neTile.y - swTile.y) + 1);
  //>>includeStart('debug', pragmas.debug);
  if (tileCount > 4) {
    throw new DeveloperError(
      "The imagery provider's rectangle and minimumLevel indicate that there are " +
        tileCount +
        " tiles at the minimum level. Imagery providers with more than four tiles at the minimum level are not supported."
    );
  }
  //>>includeEnd('debug');

  this._errorEvent = new Event();

  var credit = options.credit;
  this._credit = typeof credit === "string" ? new Credit(credit) : credit;

  this._subdomains = options.subdomains;
  if (Array.isArray(this._subdomains)) {
    this._subdomains = this._subdomains.slice();
  } else if (defined(this._subdomains) && this._subdomains.length > 0) {
    this._subdomains = this._subdomains.split("");
  } else {
    this._subdomains = ["a", "b", "c"];
  }
}

function requestImage(imageryProvider, col, row, level, request, interval) {
  var labels = imageryProvider._tileMatrixLabels;
  var tileMatrix = defined(labels) ? labels[level] : level.toString();
  var subdomains = imageryProvider._subdomains;
  var staticDimensions = imageryProvider._dimensions;
  var dynamicIntervalData = defined(interval) ? interval.data : undefined;

  var resource;
  if (!imageryProvider._useKvp) {
    var templateValues = {
      TileMatrix: tileMatrix,
      TileRow: row.toString(),
      TileCol: col.toString(),
      s: subdomains[(col + row + level) % subdomains.length],
    };

    resource = imageryProvider._resource.getDerivedResource({
      request: request,
    });
    resource.setTemplateValues(templateValues);

    if (defined(staticDimensions)) {
      resource.setTemplateValues(staticDimensions);
    }

    if (defined(dynamicIntervalData)) {
      resource.setTemplateValues(dynamicIntervalData);
    }
  } else {
    // build KVP request
    var query = {};
    query.tilematrix = tileMatrix;
    query.layer = imageryProvider._layer;
    query.style = imageryProvider._style;
    query.tilerow = row;
    query.tilecol = col;
    query.tilematrixset = imageryProvider._tileMatrixSetID;
    query.format = imageryProvider._format;

    if (defined(staticDimensions)) {
      query = combine(query, staticDimensions);
    }

    if (defined(dynamicIntervalData)) {
      query = combine(query, dynamicIntervalData);
    }
    resource = imageryProvider._resource.getDerivedResource({
      queryParameters: query,
      request: request,
    });
  }

  return ImageryProvider.loadImage(imageryProvider, resource);
}

Object.defineProperties(WebMapTileServiceImageryProvider.prototype, {
  /**
   * Gets the URL of the service hosting the imagery.
   * @memberof WebMapTileServiceImageryProvider.prototype
   * @type {String}
   * @readonly
   */
  url: {
    get: function () {
      return this._resource.url;
    },
  },

  /**
   * Gets the proxy used by this provider.
   * @memberof WebMapTileServiceImageryProvider.prototype
   * @type {Proxy}
   * @readonly
   */
  proxy: {
    get: function () {
      return this._resource.proxy;
    },
  },

  /**
   * Gets the width of each tile, in pixels. This function should
   * not be called before {@link WebMapTileServiceImageryProvider#ready} returns true.
   * @memberof WebMapTileServiceImageryProvider.prototype
   * @type {Number}
   * @readonly
   */
  tileWidth: {
    get: function () {
      return this._tileWidth;
    },
  },

  /**
   * Gets the height of each tile, in pixels.  This function should
   * not be called before {@link WebMapTileServiceImageryProvider#ready} returns true.
   * @memberof WebMapTileServiceImageryProvider.prototype
   * @type {Number}
   * @readonly
   */
  tileHeight: {
    get: function () {
      return this._tileHeight;
    },
  },

  /**
   * Gets the maximum level-of-detail that can be requested.  This function should
   * not be called before {@link WebMapTileServiceImageryProvider#ready} returns true.
   * @memberof WebMapTileServiceImageryProvider.prototype
   * @type {Number}
   * @readonly
   */
  maximumLevel: {
    get: function () {
      return this._maximumLevel;
    },
  },

  /**
   * Gets the minimum level-of-detail that can be requested.  This function should
   * not be called before {@link WebMapTileServiceImageryProvider#ready} returns true.
   * @memberof WebMapTileServiceImageryProvider.prototype
   * @type {Number}
   * @readonly
   */
  minimumLevel: {
    get: function () {
      return this._minimumLevel;
    },
  },

  /**
   * Gets the tiling scheme used by this provider.  This function should
   * not be called before {@link WebMapTileServiceImageryProvider#ready} returns true.
   * @memberof WebMapTileServiceImageryProvider.prototype
   * @type {TilingScheme}
   * @readonly
   */
  tilingScheme: {
    get: function () {
      return this._tilingScheme;
    },
  },

  /**
   * Gets the rectangle, in radians, of the imagery provided by this instance.  This function should
   * not be called before {@link WebMapTileServiceImageryProvider#ready} returns true.
   * @memberof WebMapTileServiceImageryProvider.prototype
   * @type {Rectangle}
   * @readonly
   */
  rectangle: {
    get: function () {
      return this._rectangle;
    },
  },

  /**
   * Gets the tile discard policy.  If not undefined, the discard policy is responsible
   * for filtering out "missing" tiles via its shouldDiscardImage function.  If this function
   * returns undefined, no tiles are filtered.  This function should
   * not be called before {@link WebMapTileServiceImageryProvider#ready} returns true.
   * @memberof WebMapTileServiceImageryProvider.prototype
   * @type {TileDiscardPolicy}
   * @readonly
   */
  tileDiscardPolicy: {
    get: function () {
      return this._tileDiscardPolicy;
    },
  },

  /**
   * Gets an event that is raised when the imagery provider encounters an asynchronous error.  By subscribing
   * to the event, you will be notified of the error and can potentially recover from it.  Event listeners
   * are passed an instance of {@link TileProviderError}.
   * @memberof WebMapTileServiceImageryProvider.prototype
   * @type {Event}
   * @readonly
   */
  errorEvent: {
    get: function () {
      return this._errorEvent;
    },
  },

  /**
   * Gets the mime type of images returned by this imagery provider.
   * @memberof WebMapTileServiceImageryProvider.prototype
   * @type {String}
   * @readonly
   */
  format: {
    get: function () {
      return this._format;
    },
  },

  /**
   * Gets a value indicating whether or not the provider is ready for use.
   * @memberof WebMapTileServiceImageryProvider.prototype
   * @type {Boolean}
   * @readonly
   */
  ready: {
    value: true,
  },

  /**
   * Gets a promise that resolves to true when the provider is ready for use.
   * @memberof WebMapTileServiceImageryProvider.prototype
   * @type {Promise.<Boolean>}
   * @readonly
   */
  readyPromise: {
    get: function () {
      return this._readyPromise;
    },
  },

  /**
   * Gets the credit to display when this imagery provider is active.  Typically this is used to credit
   * the source of the imagery.  This function should not be called before {@link WebMapTileServiceImageryProvider#ready} returns true.
   * @memberof WebMapTileServiceImageryProvider.prototype
   * @type {Credit}
   * @readonly
   */
  credit: {
    get: function () {
      return this._credit;
    },
  },

  /**
   * Gets a value indicating whether or not the images provided by this imagery provider
   * include an alpha channel.  If this property is false, an alpha channel, if present, will
   * be ignored.  If this property is true, any images without an alpha channel will be treated
   * as if their alpha is 1.0 everywhere.  When this property is false, memory usage
   * and texture upload time are reduced.
   * @memberof WebMapTileServiceImageryProvider.prototype
   * @type {Boolean}
   * @readonly
   */
  hasAlphaChannel: {
    get: function () {
      return true;
    },
  },
  /**
   * Gets or sets a clock that is used to get keep the time used for time dynamic parameters.
   * @memberof WebMapTileServiceImageryProvider.prototype
   * @type {Clock}
   */
  clock: {
    get: function () {
      return this._timeDynamicImagery.clock;
    },
    set: function (value) {
      this._timeDynamicImagery.clock = value;
    },
  },
  /**
   * Gets or sets a time interval collection that is used to get time dynamic parameters. The data of each
   * TimeInterval is an object containing the keys and values of the properties that are used during
   * tile requests.
   * @memberof WebMapTileServiceImageryProvider.prototype
   * @type {TimeIntervalCollection}
   */
  times: {
    get: function () {
      return this._timeDynamicImagery.times;
    },
    set: function (value) {
      this._timeDynamicImagery.times = value;
    },
  },
  /**
   * Gets or sets an object that contains static dimensions and their values.
   * @memberof WebMapTileServiceImageryProvider.prototype
   * @type {Object}
   */
  dimensions: {
    get: function () {
      return this._dimensions;
    },
    set: function (value) {
      if (this._dimensions !== value) {
        this._dimensions = value;
        if (defined(this._reload)) {
          this._reload();
        }
      }
    },
  },
});

/**
 * Gets the credits to be displayed when a given tile is displayed.
 *
 * @param {Number} x The tile X coordinate.
 * @param {Number} y The tile Y coordinate.
 * @param {Number} level The tile level;
 * @returns {Credit[]} The credits to be displayed when the tile is displayed.
 *
 * @exception {DeveloperError} <code>getTileCredits</code> must not be called before the imagery provider is ready.
 */
WebMapTileServiceImageryProvider.prototype.getTileCredits = function (
  x,
  y,
  level
) {
  return undefined;
};

/**
 * Requests the image for a given tile.  This function should
 * not be called before {@link WebMapTileServiceImageryProvider#ready} returns true.
 *
 * @param {Number} x The tile X coordinate.
 * @param {Number} y The tile Y coordinate.
 * @param {Number} level The tile level.
 * @param {Request} [request] The request object. Intended for internal use only.
 * @returns {Promise.<HTMLImageElement|HTMLCanvasElement>|undefined} A promise for the image that will resolve when the image is available, or
 *          undefined if there are too many active requests to the server, and the request
 *          should be retried later.  The resolved image may be either an
 *          Image or a Canvas DOM object.
 *
 * @exception {DeveloperError} <code>requestImage</code> must not be called before the imagery provider is ready.
 */
WebMapTileServiceImageryProvider.prototype.requestImage = function (
  x,
  y,
  level,
  request
) {
  var result;
  var timeDynamicImagery = this._timeDynamicImagery;
  var currentInterval;

  // Try and load from cache
  if (defined(timeDynamicImagery)) {
    currentInterval = timeDynamicImagery.currentInterval;
    result = timeDynamicImagery.getFromCache(x, y, level, request);
  }

  // Couldn't load from cache
  if (!defined(result)) {
    result = requestImage(this, x, y, level, request, currentInterval);
  }

  // If we are approaching an interval, preload this tile in the next interval
  if (defined(result) && defined(timeDynamicImagery)) {
    timeDynamicImagery.checkApproachingInterval(x, y, level, request);
  }

  return result;
};

var cartographicScratch = new Cartographic();
var cartesian3Scratch = new Cartesian3();

/**
 * Asynchronously determines what features, if any, are located at a given longitude and latitude within
 * a tile.  This function should not be called before {@link ImageryProvider#ready} returns true.
 *
 * @param {Number} x The tile X coordinate.
 * @param {Number} y The tile Y coordinate.
 * @param {Number} level The tile level.
 * @param {Number} longitude The longitude at which to pick features.
 * @param {Number} latitude  The latitude at which to pick features.
 * @return {Promise.<ImageryLayerFeatureInfo[]>|undefined} A promise for the picked features that will resolve when the asynchronous
 *                   picking completes.  The resolved value is an array of {@link ImageryLayerFeatureInfo}
 *                   instances.  The array may be empty if no features are found at the given location.
 *
 * @exception {DeveloperError} <code>pickFeatures</code> must not be called before the imagery provider is ready.
 */
WebMapTileServiceImageryProvider.prototype.pickFeatures = function (
  x,
  y,
  level,
  longitude,
  latitude
) {
  if (!this._enablePickFeatures || this._getFeatureInfoFormats.length === 0) {
    return undefined;
  }

  var rectangle = this._tilingScheme.tileXYToNativeRectangle(x, y, level);

  var projected;
  if (this._tilingScheme instanceof GeographicTilingScheme) {
    projected = cartesian3Scratch;
    projected.x = CesiumMath.toDegrees(longitude);
    projected.y = CesiumMath.toDegrees(latitude);
  } else {
    var cartographic = cartographicScratch;
    cartographic.longitude = longitude;
    cartographic.latitude = latitude;

    projected = this._tilingScheme.projection.project(
      cartographic,
      cartesian3Scratch
    );
  }

  var i =
    ((this._tileWidth * (projected.x - rectangle.west)) / rectangle.width) | 0;
  var j =
    ((this._tileHeight * (rectangle.north - projected.y)) / rectangle.height) |
    0;

  var formatIndex = 0;

  var that = this;

  function handleResponse(format, data) {
    return format.callback(data);
  }

  function doRequest() {
    if (formatIndex >= that._getFeatureInfoFormats.length) {
      // No valid formats, so no features picked.
      return when([]);
    }

    var format = that._getFeatureInfoFormats[formatIndex];
    var url = buildGetFeatureInfoUrl(that, format.format, x, y, level, i, j);

    ++formatIndex;

    if (format.type === "json") {
      return Resource.fetchJson(url).then(format.callback).otherwise(doRequest);
    } else if (format.type === "xml") {
      return Resource.fetchXML(url).then(format.callback).otherwise(doRequest);
    } else if (format.type === "text" || format.type === "html") {
      return Resource.fetchText(url).then(format.callback).otherwise(doRequest);
    }

    return Resource.fetch({
      url: url,
      responseType: format.format,
    })
      .then(handleResponse.bind(undefined, format))
      .otherwise(doRequest);
  }

  return doRequest();
};

/**
 * The default parameters to include in the WMS URL to get feature information.  The values are as follows:
 *     service=WMS
 *     version=1.1.1
 *     request=GetFeatureInfo
 *
 * @constant
 */
WebMapTileServiceImageryProvider.GetFeatureInfoDefaultParameters = Object.freeze(
  {
    service: "WMTS",
    version: "1.0.0",
    request: "GetFeatureInfo",
  }
);

WebMapTileServiceImageryProvider.DefaultGetFeatureInfoFormats = Object.freeze([
  Object.freeze(new GetFeatureInfoFormat("json", "application/json")),
  Object.freeze(new GetFeatureInfoFormat("xml", "text/xml")),
  Object.freeze(new GetFeatureInfoFormat("text", "text/html")),
]);

function buildGetFeatureInfoUrl(
  imageryProvider,
  infoFormat,
  col,
  row,
  level,
  i,
  j
) {
  var uri = new Uri(imageryProvider._url);
  var queryOptions = queryToObject(defaultValue(uri.query, ""));

  queryOptions = combine(
    WebMapTileServiceImageryProvider.GetFeatureInfoDefaultParameters,
    queryOptions
  );

  var labels = imageryProvider._tileMatrixLabels;
  var tileMatrix = defined(labels) ? labels[level] : level.toString();

  queryOptions.tilematrix = tileMatrix;
  queryOptions.layer = imageryProvider._layer;
  queryOptions.style = imageryProvider._style;
  queryOptions.tilerow = row;
  queryOptions.tilecol = col;
  queryOptions.tilematrixset = imageryProvider._tileMatrixSetID;
  queryOptions.format = imageryProvider._format;
  queryOptions.i = i;
  queryOptions.j = j;

  if (!defined(queryOptions.infoFormat)) {
    queryOptions.infoFormat = infoFormat;
  }

  uri.query = objectToQuery(queryOptions);

  var url = uri.toString();

  var proxy = imageryProvider._proxy;
  if (defined(proxy)) {
    url = proxy.getURL(url);
  }

  return url;
}

export default WebMapTileServiceImageryProvider;<|MERGE_RESOLUTION|>--- conflicted
+++ resolved
@@ -50,47 +50,23 @@
  * @property {String|String[]} [subdomains='abc'] The subdomains to use for the <code>{s}</code> placeholder in the URL template.
  *                          If this parameter is a single string, each character in the string is a subdomain.  If it is
  *                          an array, each element in the array is a subdomain.
- */
-
-/**
- * Provides tiled imagery served by {@link http://www.opengeospatial.org/standards/wmts|WMTS 1.0.0} compliant servers.
- * This provider supports HTTP KVP-encoded and RESTful GetTile requests, but does not yet support the SOAP encoding.
- *
- * @alias WebMapTileServiceImageryProvider
- * @constructor
- *
-<<<<<<< HEAD
- * @param {Object} options Object with the following properties:
- * @param {Resource|String} options.url The base URL for the WMTS GetTile operation (for KVP-encoded requests) or the tile-URL template (for RESTful requests). The tile-URL template should contain the following variables: &#123;style&#125;, &#123;TileMatrixSet&#125;, &#123;TileMatrix&#125;, &#123;TileRow&#125;, &#123;TileCol&#125;. The first two are optional if actual values are hardcoded or not required by the server. The &#123;s&#125; keyword may be used to specify subdomains.
- * @param {String} [options.format='image/jpeg'] The MIME type for images to retrieve from the server.
- * @param {String} options.layer The layer name for WMTS requests.
- * @param {String} options.style The style name for WMTS requests.
- * @param {String} options.tileMatrixSetID The identifier of the TileMatrixSet to use for WMTS requests.
- * @param {Array} [options.tileMatrixLabels] A list of identifiers in the TileMatrix to use for WMTS requests, one per TileMatrix level.
- * @param {Clock} [options.clock] A Clock instance that is used when determining the value for the time dimension. Required when options.times is specified.
- * @param {TimeIntervalCollection} [options.times] TimeIntervalCollection with its <code>data</code> property being an object containing time dynamic dimension and their values.
- * @param {Object} [options.dimensions] A object containing static dimensions and their values.
- * @param {Number} [options.tileWidth=256] The tile width in pixels.
- * @param {Number} [options.tileHeight=256] The tile height in pixels.
- * @param {TilingScheme} [options.tilingScheme] The tiling scheme corresponding to the organization of the tiles in the TileMatrixSet.
- * @param {Rectangle} [options.rectangle=Rectangle.MAX_VALUE] The rectangle covered by the layer.
- * @param {Number} [options.minimumLevel=0] The minimum level-of-detail supported by the imagery provider.
- * @param {Number} [options.maximumLevel] The maximum level-of-detail supported by the imagery provider, or undefined if there is no limit.
- * @param {Ellipsoid} [options.ellipsoid] The ellipsoid.  If not specified, the WGS84 ellipsoid is used.
- * @param {Credit|String} [options.credit] A credit for the data source, which is displayed on the canvas.
- * @param {String|String[]} [options.subdomains='abc'] The subdomains to use for the <code>{s}</code> placeholder in the URL template.
- *                          If this parameter is a single string, each character in the string is a subdomain.  If it is
- *                          an array, each element in the array is a subdomain.
- * @param {Boolean} [options.enablePickFeatures=true] If true, {@link WebMapTileServiceImageryProvider#pickFeatures} will invoke
+ * @param {Boolean} [enablePickFeatures=true] If true, {@link WebMapTileServiceImageryProvider#pickFeatures} will invoke
  *        the GetFeatureInfo operation on the WMTS server and return the features included in the response.  If false,
  *        {@link WebMapTileServiceImageryProvider#pickFeatures} will immediately return undefined (indicating no pickable features)
  *        without communicating with the server.  Set this property to false if you know your WMTS server does not support
  *        GetFeatureInfo or if you don't want this provider's features to be pickable.
- * @param {GetFeatureInfoFormat[]} [options.getFeatureInfoFormats=WebMapTileServiceImageryProvider.DefaultGetFeatureInfoFormats] The formats
+ * @param {GetFeatureInfoFormat[]} [getFeatureInfoFormats=WebMapTileServiceImageryProvider.DefaultGetFeatureInfoFormats] The formats
  *        in which to try WMTS GetFeatureInfo requests.
-=======
+ */
+
+/**
+ * Provides tiled imagery served by {@link http://www.opengeospatial.org/standards/wmts|WMTS 1.0.0} compliant servers.
+ * This provider supports HTTP KVP-encoded and RESTful GetTile requests, but does not yet support the SOAP encoding.
+ *
+ * @alias WebMapTileServiceImageryProvider
+ * @constructor
+ *
  * @param {WebMapTileServiceImageryProvider.ConstructorOptions} options Object describing initialization options
->>>>>>> 31571eb2
  *
  * @demo {@link https://sandcastle.cesium.com/index.html?src=Web%20Map%20Tile%20Service%20with%20Time.html|Cesium Sandcastle Web Map Tile Service with Time Demo}
  *
