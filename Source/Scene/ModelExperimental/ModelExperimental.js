--- conflicted
+++ resolved
@@ -2226,15 +2226,10 @@
  * @param {Number} [options.scale=1.0] A uniform scale applied to this model.
  * @param {Number} [options.minimumPixelSize=0.0] The approximate minimum pixel size of the model regardless of zoom.
  * @param {Number} [options.maximumScale] The maximum scale size of a model. An upper limit for minimumPixelSize.
-<<<<<<< HEAD
+ * @param {Object} [options.id] A user-defined object to return when the model is picked with {@link Scene#pick}.
  * @param {Boolean} [options.allowPicking=true] When <code>true</code>, each primitive is pickable with {@link Scene#pick}.
  * @param {Boolean} [options.incrementallyLoadTextures=true] Determine if textures may continue to stream in after the model is loaded.
  * @param {Boolean} [options.asynchronous=true] Determines if model WebGL resource creation will be spread out over several frames or block until completion once all glTF files are loaded.
-=======
- * @param {Object} [options.id] A user-defined object to return when the model is picked with {@link Scene#pick}.
- * @param {Boolean} [options.allowPicking=true] When <code>true</code>, each primitive is pickable with {@link Scene#pick}.
- * @param {Boolean} [options.incrementallyLoadTextures=true] Determine if textures may continue to stream in after the model is loaded.
->>>>>>> 00282449
  * @param {Boolean} [options.clampAnimations=true] Determines if the model's animations should hold a pose over frames where no keyframes are specified.
  * @param {ShadowMode} [options.shadows=ShadowMode.ENABLED] Determines whether the model casts or receives shadows from light sources.
  * @param {Boolean} [options.releaseGltfJson=false] When true, the glTF JSON is released once the glTF is loaded. This is is especially useful for cases like 3D Tiles, where each .gltf model is unique and caching the glTF JSON is not effective.
