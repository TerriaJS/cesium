import Check from "../../Core/Check.js";
import defaultValue from "../../Core/defaultValue.js";
import defined from "../../Core/defined.js";
import CustomShaderStage from "./CustomShaderStage.js";
import CustomShaderMode from "./CustomShaderMode.js";
import GeometryPipelineStage from "./GeometryPipelineStage.js";
import LightingPipelineStage from "./LightingPipelineStage.js";
import MaterialPipelineStage from "./MaterialPipelineStage.js";
import PickingPipelineStage from "./PickingPipelineStage.js";

/**
 * In memory representation of a single primitive, that is, a primitive
 * and its corresponding mesh.
 *
 * @param {Object} options An object containing the following options:
 * @param {ModelComponents.Primitive} options.primitive The primitive component.
 * @param {Boolean} options.allowPicking Whether or not the model this primitive belongs to allows picking of primitives. See {@link ModelExperimental#allowPicking}.
 *
 * @alias ModelExperimentalPrimitive
 * @constructor
 *
 * @private
 */
export default function ModelExperimentalPrimitive(options) {
  options = defaultValue(options, defaultValue.EMPTY_OBJECT);
  //>>includeStart('debug', pragmas.debug);
  Check.typeOf.object("options.primitive", options.primitive);
<<<<<<< HEAD
  Check.typeOf.object("options.model", options.model);
=======
  Check.typeOf.bool("options.allowPicking", options.allowPicking);
>>>>>>> 689579e1
  //>>includeEnd('debug');

  /**
   * The primitive component associated with this primitive.
   *
   * @type {ModelComponents.Primitive}
   *
   * @private
   */
  this.primitive = options.primitive;

  /**
<<<<<<< HEAD
   * A reference to the model
   *
   * @type {ModelExperimental}
   *
   * @private
   */
  this.model = options.model;
=======
   * Whether or not the model this primitive belongs to allows picking of primitives. See {@link ModelExperimental#allowPicking}.
   *
   * @type {Boolean}
   *
   * @private
   */
  this.allowPicking = options.allowPicking;
>>>>>>> 689579e1

  /**
   * Pipeline stages to apply to this primitive. This
   * is an array of classes, each with a static method called
   * <code>process()</code>
   *
   * @type {Object[]}
   * @readonly
   *
   * @private
   */
  this.pipelineStages = [];

  initialize(this);
}

function initialize(runtimePrimitive) {
  var pipelineStages = runtimePrimitive.pipelineStages;
  pipelineStages.push(GeometryPipelineStage);

  var customShader = runtimePrimitive.model.customShader;
  var hasCustomShader = defined(customShader);
  var hasCustomFragmentShader =
    hasCustomShader && defined(customShader.fragmentShaderText);
  var materialsEnabled =
    !hasCustomFragmentShader ||
    customShader.mode !== CustomShaderMode.REPLACE_MATERIAL;

  if (materialsEnabled) {
    pipelineStages.push(MaterialPipelineStage);
  }

  if (hasCustomShader) {
    pipelineStages.push(CustomShaderStage);
  }

  pipelineStages.push(LightingPipelineStage);

  if (runtimePrimitive.allowPicking) {
    pipelineStages.push(PickingPipelineStage);
  }

  return;
}<|MERGE_RESOLUTION|>--- conflicted
+++ resolved
@@ -25,11 +25,8 @@
   options = defaultValue(options, defaultValue.EMPTY_OBJECT);
   //>>includeStart('debug', pragmas.debug);
   Check.typeOf.object("options.primitive", options.primitive);
-<<<<<<< HEAD
   Check.typeOf.object("options.model", options.model);
-=======
   Check.typeOf.bool("options.allowPicking", options.allowPicking);
->>>>>>> 689579e1
   //>>includeEnd('debug');
 
   /**
@@ -42,7 +39,6 @@
   this.primitive = options.primitive;
 
   /**
-<<<<<<< HEAD
    * A reference to the model
    *
    * @type {ModelExperimental}
@@ -50,7 +46,8 @@
    * @private
    */
   this.model = options.model;
-=======
+
+  /**
    * Whether or not the model this primitive belongs to allows picking of primitives. See {@link ModelExperimental#allowPicking}.
    *
    * @type {Boolean}
@@ -58,7 +55,6 @@
    * @private
    */
   this.allowPicking = options.allowPicking;
->>>>>>> 689579e1
 
   /**
    * Pipeline stages to apply to this primitive. This
