--- conflicted
+++ resolved
@@ -119,17 +119,9 @@
 
   var rootNodes = scene.nodes;
   for (var i = 0; i < rootNodes.length; i++) {
-<<<<<<< HEAD
-    var rootNode = sceneGraph._modelComponents.scene.nodes[i];
+    var rootNode = scene.nodes[i];
     var rootNodeModelMatrix = ModelExperimentalUtility.getNodeTransform(
       rootNode
-=======
-    var rootNode = scene.nodes[i];
-    var rootNodeModelMatrix = Matrix4.multiply(
-      modelMatrix,
-      ModelExperimentalUtility.getNodeTransform(rootNode),
-      new Matrix4()
->>>>>>> e85009da
     );
 
     if (
@@ -140,8 +132,8 @@
       // the node's transform within the model and correct it, if needed.
       ModelExperimentalUtility.correctModelMatrix(
         rootNodeModelMatrix,
-        scene.upAxis,
-        scene.forwardAxis
+        upAxis,
+        forwardAxis
       );
     } else {
       rootNodeModelMatrix = Matrix4.multiply(
