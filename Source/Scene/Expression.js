/*global define*/
define([
       '../Core/Color',
       '../Core/defined',
       '../Core/defineProperties',
       '../ThirdParty/jsep'
    ], function(
        Color,
        defined,
        defineProperties,
        jsep) {
    "use strict";

    /**
     * DOC_TBA
     */
    function Expression(styleEngine, expression) {
        this._styleEngine = styleEngine;

        // remove any operators we do not support
        jsep.removeUnaryOp("~");
        jsep.removeUnaryOp("+");

        var ast = jsep(expression);
        console.log(ast);

        this._runtimeAst = createRuntimeAst(this, ast);
        console.log(this._runtimeAst);
    }

    defineProperties(Expression.prototype, {
    });

<<<<<<< HEAD
    function Node(type, value, evaluate, left, right) {
        this._type = type;
        this._value = value;
        this.evaluate = evaluate;
        this._left = left;
        this._right = right;
=======
    Expression.prototype.evaluate = function(feature) {
        return this._runtimeAst.evaluate(feature);
    };

    function Node(value) {
        this._value = value;
        this.evaluate = undefined;

        setEvaluateFunction(this);
>>>>>>> 6521e11d
    }

    function createRuntimeAst(expression, ast) {
        var node;

        if (ast.type === 'Literal') {
            node = new Node(ast.value);
        } else if (ast.type === 'CallExpression') {
            var call = ast.callee.name;
            var args = ast.arguments;
            var val;
            if (call === 'color') {
                val = Color.fromCssColorString(args[0].value);
                if (defined(val)) {
                    node = new Node(val);
                }
            } else if (call === 'rgb') {
                val = Color.fromBytes(args[0].value, args[1].value, args[2].value);
                if (defined(val)) {
                    node = new Node(val);
                }
            } else if (call === 'hsl') {
                val = Color.fromHsl(args[0].value, args[1].value, args[2].value);
                if (defined(val)) {
                    node = new Node(val);
                }
            }
        } else if (ast.type === 'UnaryExpression') {
            var op = ast.operator;
            var child = createRuntimeAst(expression, ast.argument);
            if (op === '!') {
                node = new Node(ExpressionType.UNARY, op, expression._evaluateNot, child);
            } else if (op === '-') {
                node = new Node(ExpressionType.UNARY, op, expression._evaluateNegative, child);
            }
        }

        return node;
    }

    function setEvaluateFunction(node) {
        node.evaluate = node._evaluateLiteral;
    }

    Node.prototype._evaluateLiteral = function(feature) {
        return this._value;
    };

    Expression.prototype._evaluateNot = function(feature) {
        return !(this._left.evaluate(feature));
    };

    Expression.prototype._evaluateNegative = function(feature) {
        return -(this._left.evaluate(feature));
    };

    return Expression;
});<|MERGE_RESOLUTION|>--- conflicted
+++ resolved
@@ -31,24 +31,17 @@
     defineProperties(Expression.prototype, {
     });
 
-<<<<<<< HEAD
-    function Node(type, value, evaluate, left, right) {
-        this._type = type;
-        this._value = value;
-        this.evaluate = evaluate;
-        this._left = left;
-        this._right = right;
-=======
     Expression.prototype.evaluate = function(feature) {
         return this._runtimeAst.evaluate(feature);
     };
 
-    function Node(value) {
+    function Node(value, left, right) {
         this._value = value;
+        this._left = left;
+        this._right = right;
         this.evaluate = undefined;
 
         setEvaluateFunction(this);
->>>>>>> 6521e11d
     }
 
     function createRuntimeAst(expression, ast) {
@@ -80,9 +73,9 @@
             var op = ast.operator;
             var child = createRuntimeAst(expression, ast.argument);
             if (op === '!') {
-                node = new Node(ExpressionType.UNARY, op, expression._evaluateNot, child);
+                node = new Node(op, child);
             } else if (op === '-') {
-                node = new Node(ExpressionType.UNARY, op, expression._evaluateNegative, child);
+                node = new Node(op, child);
             }
         }
 
@@ -97,11 +90,11 @@
         return this._value;
     };
 
-    Expression.prototype._evaluateNot = function(feature) {
+    Node.prototype._evaluateNot = function(feature) {
         return !(this._left.evaluate(feature));
     };
 
-    Expression.prototype._evaluateNegative = function(feature) {
+    Node.prototype._evaluateNegative = function(feature) {
         return -(this._left.evaluate(feature));
     };
 
