import AttributeCompression from "../Core/AttributeCompression.js";
import Cartesian3 from "../Core/Cartesian3.js";
import Color from "../Core/Color.js";
import ComponentDatatype from "../Core/ComponentDatatype.js";
import defaultValue from "../Core/defaultValue.js";
import defined from "../Core/defined.js";
import deprecationWarning from "../Core/deprecationWarning.js";
import destroyObject from "../Core/destroyObject.js";
import DeveloperError from "../Core/DeveloperError.js";
import Ellipsoid from "../Core/Ellipsoid.js";
import getStringFromTypedArray from "../Core/getStringFromTypedArray.js";
import Matrix3 from "../Core/Matrix3.js";
import Matrix4 from "../Core/Matrix4.js";
import Quaternion from "../Core/Quaternion.js";
import RequestType from "../Core/RequestType.js";
import RuntimeError from "../Core/RuntimeError.js";
import Transforms from "../Core/Transforms.js";
import TranslationRotationScale from "../Core/TranslationRotationScale.js";
import Pass from "../Renderer/Pass.js";
import Axis from "./Axis.js";
import Cesium3DTileBatchTable from "./Cesium3DTileBatchTable.js";
import Cesium3DTileFeature from "./Cesium3DTileFeature.js";
import Cesium3DTileFeatureTable from "./Cesium3DTileFeatureTable.js";
import ModelInstanceCollection from "./ModelInstanceCollection.js";

/**
 * Represents the contents of a
 * {@link https://github.com/CesiumGS/3d-tiles/tree/master/specification/TileFormats/Instanced3DModel|Instanced 3D Model}
 * tile in a {@link https://github.com/CesiumGS/3d-tiles/tree/master/specification|3D Tiles} tileset.
 * <p>
 * Implements the {@link Cesium3DTileContent} interface.
 * </p>
 *
 * @alias Instanced3DModel3DTileContent
 * @constructor
 *
 * @private
 */
function Instanced3DModel3DTileContent(
  tileset,
  tile,
  resource,
  arrayBuffer,
  byteOffset
) {
  this._tileset = tileset;
  this._tile = tile;
  this._resource = resource;
  this._modelInstanceCollection = undefined;
  this._batchTable = undefined;
  this._features = undefined;

  this.featurePropertiesDirty = false;

  initialize(this, arrayBuffer, byteOffset);
}

// This can be overridden for testing purposes
Instanced3DModel3DTileContent._deprecationWarning = deprecationWarning;

Object.defineProperties(Instanced3DModel3DTileContent.prototype, {
  featuresLength: {
    get: function () {
      return this._batchTable.featuresLength;
    },
  },

  pointsLength: {
    get: function () {
      return 0;
    },
  },

  trianglesLength: {
    get: function () {
      var model = this._modelInstanceCollection._model;
      if (defined(model)) {
        return model.trianglesLength;
      }
      return 0;
    },
  },

  geometryByteLength: {
    get: function () {
      var model = this._modelInstanceCollection._model;
      if (defined(model)) {
        return model.geometryByteLength;
      }
      return 0;
    },
  },

  texturesByteLength: {
    get: function () {
      var model = this._modelInstanceCollection._model;
      if (defined(model)) {
        return model.texturesByteLength;
      }
      return 0;
    },
  },

  batchTableByteLength: {
    get: function () {
      return this._batchTable.memorySizeInBytes;
    },
  },

  innerContents: {
    get: function () {
      return undefined;
    },
  },

  readyPromise: {
    get: function () {
      return this._modelInstanceCollection.readyPromise;
    },
  },

  tileset: {
    get: function () {
      return this._tileset;
    },
  },

  tile: {
    get: function () {
      return this._tile;
    },
  },

  url: {
    get: function () {
      return this._resource.getUrlComponent(true);
    },
  },

  batchTable: {
    get: function () {
      return this._batchTable;
    },
  },
});

function getPickIdCallback(content) {
  return function () {
    return content._batchTable.getPickId();
  };
}

var sizeOfUint32 = Uint32Array.BYTES_PER_ELEMENT;
var propertyScratch1 = new Array(4);
var propertyScratch2 = new Array(4);

function initialize(content, arrayBuffer, byteOffset) {
  var byteStart = defaultValue(byteOffset, 0);
  byteOffset = byteStart;

  var uint8Array = new Uint8Array(arrayBuffer);
  var view = new DataView(arrayBuffer);
  byteOffset += sizeOfUint32; // Skip magic

  var version = view.getUint32(byteOffset, true);
  if (version !== 1) {
    throw new RuntimeError(
      "Only Instanced 3D Model version 1 is supported. Version " +
        version +
        " is not."
    );
  }
  byteOffset += sizeOfUint32;

  var byteLength = view.getUint32(byteOffset, true);
  byteOffset += sizeOfUint32;

  var featureTableJsonByteLength = view.getUint32(byteOffset, true);
  if (featureTableJsonByteLength === 0) {
    throw new RuntimeError(
      "featureTableJsonByteLength is zero, the feature table must be defined."
    );
  }
  byteOffset += sizeOfUint32;

  var featureTableBinaryByteLength = view.getUint32(byteOffset, true);
  byteOffset += sizeOfUint32;

  var batchTableJsonByteLength = view.getUint32(byteOffset, true);
  byteOffset += sizeOfUint32;

  var batchTableBinaryByteLength = view.getUint32(byteOffset, true);
  byteOffset += sizeOfUint32;

  var gltfFormat = view.getUint32(byteOffset, true);
  if (gltfFormat !== 1 && gltfFormat !== 0) {
    throw new RuntimeError(
      "Only glTF format 0 (uri) or 1 (embedded) are supported. Format " +
        gltfFormat +
        " is not."
    );
  }
  byteOffset += sizeOfUint32;

  var featureTableString = getStringFromTypedArray(
    uint8Array,
    byteOffset,
    featureTableJsonByteLength
  );
  var featureTableJson = JSON.parse(featureTableString);
  byteOffset += featureTableJsonByteLength;

  var featureTableBinary = new Uint8Array(
    arrayBuffer,
    byteOffset,
    featureTableBinaryByteLength
  );
  byteOffset += featureTableBinaryByteLength;

  var featureTable = new Cesium3DTileFeatureTable(
    featureTableJson,
    featureTableBinary
  );
  var instancesLength = featureTable.getGlobalProperty("INSTANCES_LENGTH");
  featureTable.featuresLength = instancesLength;

  if (!defined(instancesLength)) {
    throw new RuntimeError(
      "Feature table global property: INSTANCES_LENGTH must be defined"
    );
  }

  var batchTableJson;
  var batchTableBinary;
  if (batchTableJsonByteLength > 0) {
    var batchTableString = getStringFromTypedArray(
      uint8Array,
      byteOffset,
      batchTableJsonByteLength
    );
    batchTableJson = JSON.parse(batchTableString);
    byteOffset += batchTableJsonByteLength;

    if (batchTableBinaryByteLength > 0) {
      // Has a batch table binary
      batchTableBinary = new Uint8Array(
        arrayBuffer,
        byteOffset,
        batchTableBinaryByteLength
      );
      // Copy the batchTableBinary section and let the underlying ArrayBuffer be freed
      batchTableBinary = new Uint8Array(batchTableBinary);
      byteOffset += batchTableBinaryByteLength;
    }
  }

  content._batchTable = new Cesium3DTileBatchTable(
    content,
    instancesLength,
    batchTableJson,
    batchTableBinary
  );

  var gltfByteLength = byteStart + byteLength - byteOffset;
  if (gltfByteLength === 0) {
    throw new RuntimeError(
      "glTF byte length is zero, i3dm must have a glTF to instance."
    );
  }

  var gltfView;
  if (byteOffset % 4 === 0) {
    gltfView = new Uint8Array(arrayBuffer, byteOffset, gltfByteLength);
  } else {
    // Create a copy of the glb so that it is 4-byte aligned
    Instanced3DModel3DTileContent._deprecationWarning(
      "i3dm-glb-unaligned",
      "The embedded glb is not aligned to a 4-byte boundary."
    );
    gltfView = new Uint8Array(
      uint8Array.subarray(byteOffset, byteOffset + gltfByteLength)
    );
  }

  var tileset = content._tileset;

  // Create model instance collection
  var collectionOptions = {
    instances: new Array(instancesLength),
    batchTable: content._batchTable,
    cull: false, // Already culled by 3D Tiles
    url: undefined,
    requestType: RequestType.TILES3D,
    gltf: undefined,
    basePath: undefined,
    incrementallyLoadTextures: false,
    upAxis: tileset._gltfUpAxis,
    forwardAxis: Axis.X,
    opaquePass: Pass.CESIUM_3D_TILE, // Draw opaque portions during the 3D Tiles pass
    pickIdLoaded: getPickIdCallback(content),
    imageBasedLightingFactor: tileset.imageBasedLightingFactor,
    lightColor: tileset.lightColor,
    luminanceAtZenith: tileset.luminanceAtZenith,
    sphericalHarmonicCoefficients: tileset.sphericalHarmonicCoefficients,
    specularEnvironmentMaps: tileset.specularEnvironmentMaps,
  };

  if (gltfFormat === 0) {
    var gltfUrl = getStringFromTypedArray(gltfView);

    // We need to remove padding from the end of the model URL in case this tile was part of a composite tile.
    // This removes all white space and null characters from the end of the string.
    gltfUrl = gltfUrl.replace(/[\s\0]+$/, "");
    collectionOptions.url = content._resource.getDerivedResource({
      url: gltfUrl,
    });
  } else {
    collectionOptions.gltf = gltfView;
    collectionOptions.basePath = content._resource.clone();
  }

  var eastNorthUp = featureTable.getGlobalProperty("EAST_NORTH_UP");

  var rtcCenter;
  var rtcCenterArray = featureTable.getGlobalProperty(
    "RTC_CENTER",
    ComponentDatatype.FLOAT,
    3
  );
  if (defined(rtcCenterArray)) {
    rtcCenter = Cartesian3.unpack(rtcCenterArray);
  }

  var instances = collectionOptions.instances;
  var instancePosition = new Cartesian3();
  var instancePositionArray = new Array(3);
  var instanceNormalRight = new Cartesian3();
  var instanceNormalUp = new Cartesian3();
  var instanceNormalForward = new Cartesian3();
  var instanceRotation = new Matrix3();
  var instanceQuaternion = new Quaternion();
  var instanceScale = new Cartesian3();
  var instanceTranslationRotationScale = new TranslationRotationScale();
  var instanceTransform = new Matrix4();
  for (var i = 0; i < instancesLength; i++) {
    // Get the instance position
    var position = featureTable.getProperty(
      "POSITION",
      ComponentDatatype.FLOAT,
      3,
      i,
      propertyScratch1
    );
    if (!defined(position)) {
      position = instancePositionArray;
      var positionQuantized = featureTable.getProperty(
        "POSITION_QUANTIZED",
        ComponentDatatype.UNSIGNED_SHORT,
        3,
        i,
        propertyScratch1
      );
      if (!defined(positionQuantized)) {
        throw new RuntimeError(
          "Either POSITION or POSITION_QUANTIZED must be defined for each instance."
        );
      }
      var quantizedVolumeOffset = featureTable.getGlobalProperty(
        "QUANTIZED_VOLUME_OFFSET",
        ComponentDatatype.FLOAT,
        3
      );
      if (!defined(quantizedVolumeOffset)) {
        throw new RuntimeError(
          "Global property: QUANTIZED_VOLUME_OFFSET must be defined for quantized positions."
        );
      }
      var quantizedVolumeScale = featureTable.getGlobalProperty(
        "QUANTIZED_VOLUME_SCALE",
        ComponentDatatype.FLOAT,
        3
      );
      if (!defined(quantizedVolumeScale)) {
        throw new RuntimeError(
          "Global property: QUANTIZED_VOLUME_SCALE must be defined for quantized positions."
        );
      }
      for (var j = 0; j < 3; j++) {
        position[j] =
          (positionQuantized[j] / 65535.0) * quantizedVolumeScale[j] +
          quantizedVolumeOffset[j];
      }
    }
<<<<<<< HEAD

    var sizeOfUint32 = Uint32Array.BYTES_PER_ELEMENT;
    var propertyScratch1 = new Array(4);
    var propertyScratch2 = new Array(4);

    function initialize(content, arrayBuffer, byteOffset) {
        var byteStart = defaultValue(byteOffset, 0);
        byteOffset = byteStart;

        var uint8Array = new Uint8Array(arrayBuffer);
        var view = new DataView(arrayBuffer);
        byteOffset += sizeOfUint32;  // Skip magic

        var version = view.getUint32(byteOffset, true);
        if (version !== 1) {
            throw new RuntimeError('Only Instanced 3D Model version 1 is supported. Version ' + version + ' is not.');
        }
        byteOffset += sizeOfUint32;

        var byteLength = view.getUint32(byteOffset, true);
        byteOffset += sizeOfUint32;

        var featureTableJsonByteLength = view.getUint32(byteOffset, true);
        if (featureTableJsonByteLength === 0) {
            throw new RuntimeError('featureTableJsonByteLength is zero, the feature table must be defined.');
        }
        byteOffset += sizeOfUint32;

        var featureTableBinaryByteLength = view.getUint32(byteOffset, true);
        byteOffset += sizeOfUint32;

        var batchTableJsonByteLength = view.getUint32(byteOffset, true);
        byteOffset += sizeOfUint32;

        var batchTableBinaryByteLength = view.getUint32(byteOffset, true);
        byteOffset += sizeOfUint32;

        var gltfFormat = view.getUint32(byteOffset, true);
        if (gltfFormat !== 1 && gltfFormat !== 0) {
            throw new RuntimeError('Only glTF format 0 (uri) or 1 (embedded) are supported. Format ' + gltfFormat + ' is not.');
        }
        byteOffset += sizeOfUint32;

        var featureTableString = getStringFromTypedArray(uint8Array, byteOffset, featureTableJsonByteLength);
        var featureTableJson = JSON.parse(featureTableString);
        byteOffset += featureTableJsonByteLength;

        var featureTableBinary = new Uint8Array(arrayBuffer, byteOffset, featureTableBinaryByteLength);
        byteOffset += featureTableBinaryByteLength;

        var featureTable = new Cesium3DTileFeatureTable(featureTableJson, featureTableBinary);
        var instancesLength = featureTable.getGlobalProperty('INSTANCES_LENGTH');
        featureTable.featuresLength = instancesLength;

        if (!defined(instancesLength)) {
            throw new RuntimeError('Feature table global property: INSTANCES_LENGTH must be defined');
        }

        var batchTableJson;
        var batchTableBinary;
        if (batchTableJsonByteLength > 0) {
            var batchTableString = getStringFromTypedArray(uint8Array, byteOffset, batchTableJsonByteLength);
            batchTableJson = JSON.parse(batchTableString);
            byteOffset += batchTableJsonByteLength;

            if (batchTableBinaryByteLength > 0) {
                // Has a batch table binary
                batchTableBinary = new Uint8Array(arrayBuffer, byteOffset, batchTableBinaryByteLength);
                // Copy the batchTableBinary section and let the underlying ArrayBuffer be freed
                batchTableBinary = new Uint8Array(batchTableBinary);
                byteOffset += batchTableBinaryByteLength;
            }
        }

        content._batchTable = new Cesium3DTileBatchTable(content, instancesLength, batchTableJson, batchTableBinary);

        var gltfByteLength = byteStart + byteLength - byteOffset;
        if (gltfByteLength === 0) {
            throw new RuntimeError('glTF byte length is zero, i3dm must have a glTF to instance.');
        }

        var gltfView;
        if (byteOffset % 4 === 0) {
            gltfView = new Uint8Array(arrayBuffer, byteOffset, gltfByteLength);
        } else {
            // Create a copy of the glb so that it is 4-byte aligned
            Instanced3DModel3DTileContent._deprecationWarning('i3dm-glb-unaligned', 'The embedded glb is not aligned to a 4-byte boundary.');
            gltfView = new Uint8Array(uint8Array.subarray(byteOffset, byteOffset + gltfByteLength));
        }

        var tileset = content._tileset;

        // Create model instance collection
        var collectionOptions = {
            instances : new Array(instancesLength),
            batchTable : content._batchTable,
            cull : false, // Already culled by 3D Tiles
            url : undefined,
            requestType : RequestType.TILES3D,
            gltf : undefined,
            basePath : undefined,
            incrementallyLoadTextures : false,
            upAxis : tileset._gltfUpAxis,
            forwardAxis : Axis.X,
            opaquePass : Pass.CESIUM_3D_TILE, // Draw opaque portions during the 3D Tiles pass
            pickIdLoaded : getPickIdCallback(content),
            imageBasedLightingFactor : tileset.imageBasedLightingFactor,
            lightColor : tileset.lightColor,
            luminanceAtZenith : tileset.luminanceAtZenith,
            sphericalHarmonicCoefficients : tileset.sphericalHarmonicCoefficients,
            specularEnvironmentMaps : tileset.specularEnvironmentMaps,
            shadows : tileset.shadows
        };

        if (gltfFormat === 0) {
            var gltfUrl = getStringFromTypedArray(gltfView);

            // We need to remove padding from the end of the model URL in case this tile was part of a composite tile.
            // This removes all white space and null characters from the end of the string.
            gltfUrl = gltfUrl.replace(/[\s\0]+$/, '');
            collectionOptions.url = content._resource.getDerivedResource({
                url: gltfUrl
            });
        } else {
            collectionOptions.gltf = gltfView;
            collectionOptions.basePath = content._resource.clone();
        }

        var eastNorthUp = featureTable.getGlobalProperty('EAST_NORTH_UP');

        var rtcCenter;
        var rtcCenterArray = featureTable.getGlobalProperty('RTC_CENTER', ComponentDatatype.FLOAT, 3);
        if (defined(rtcCenterArray)) {
            rtcCenter = Cartesian3.unpack(rtcCenterArray);
        }

        var instances = collectionOptions.instances;
        var instancePosition = new Cartesian3();
        var instancePositionArray = new Array(3);
        var instanceNormalRight = new Cartesian3();
        var instanceNormalUp = new Cartesian3();
        var instanceNormalForward = new Cartesian3();
        var instanceRotation = new Matrix3();
        var instanceQuaternion = new Quaternion();
        var instanceScale = new Cartesian3();
        var instanceTranslationRotationScale = new TranslationRotationScale();
        var instanceTransform = new Matrix4();
        for (var i = 0; i < instancesLength; i++) {
            // Get the instance position
            var position = featureTable.getProperty('POSITION', ComponentDatatype.FLOAT, 3, i, propertyScratch1);
            if (!defined(position)) {
                position = instancePositionArray;
                var positionQuantized = featureTable.getProperty('POSITION_QUANTIZED', ComponentDatatype.UNSIGNED_SHORT, 3, i, propertyScratch1);
                if (!defined(positionQuantized)) {
                    throw new RuntimeError('Either POSITION or POSITION_QUANTIZED must be defined for each instance.');
                }
                var quantizedVolumeOffset = featureTable.getGlobalProperty('QUANTIZED_VOLUME_OFFSET', ComponentDatatype.FLOAT, 3);
                if (!defined(quantizedVolumeOffset)) {
                    throw new RuntimeError('Global property: QUANTIZED_VOLUME_OFFSET must be defined for quantized positions.');
                }
                var quantizedVolumeScale = featureTable.getGlobalProperty('QUANTIZED_VOLUME_SCALE', ComponentDatatype.FLOAT, 3);
                if (!defined(quantizedVolumeScale)) {
                    throw new RuntimeError('Global property: QUANTIZED_VOLUME_SCALE must be defined for quantized positions.');
                }
                for (var j = 0; j < 3; j++) {
                    position[j] = (positionQuantized[j] / 65535.0 * quantizedVolumeScale[j]) + quantizedVolumeOffset[j];
                }
            }
            Cartesian3.unpack(position, 0, instancePosition);
            if (defined(rtcCenter)) {
                Cartesian3.add(instancePosition, rtcCenter, instancePosition);
            }
            instanceTranslationRotationScale.translation = instancePosition;

            // Get the instance rotation
            var normalUp = featureTable.getProperty('NORMAL_UP', ComponentDatatype.FLOAT, 3, i, propertyScratch1);
            var normalRight = featureTable.getProperty('NORMAL_RIGHT', ComponentDatatype.FLOAT, 3, i, propertyScratch2);
            var hasCustomOrientation = false;
            if (defined(normalUp)) {
                if (!defined(normalRight)) {
                    throw new RuntimeError('To define a custom orientation, both NORMAL_UP and NORMAL_RIGHT must be defined.');
                }
                Cartesian3.unpack(normalUp, 0, instanceNormalUp);
                Cartesian3.unpack(normalRight, 0, instanceNormalRight);
                hasCustomOrientation = true;
            } else {
                var octNormalUp = featureTable.getProperty('NORMAL_UP_OCT32P', ComponentDatatype.UNSIGNED_SHORT, 2, i, propertyScratch1);
                var octNormalRight = featureTable.getProperty('NORMAL_RIGHT_OCT32P', ComponentDatatype.UNSIGNED_SHORT, 2, i, propertyScratch2);
                if (defined(octNormalUp)) {
                    if (!defined(octNormalRight)) {
                        throw new RuntimeError('To define a custom orientation with oct-encoded vectors, both NORMAL_UP_OCT32P and NORMAL_RIGHT_OCT32P must be defined.');
                    }
                    AttributeCompression.octDecodeInRange(octNormalUp[0], octNormalUp[1], 65535, instanceNormalUp);
                    AttributeCompression.octDecodeInRange(octNormalRight[0], octNormalRight[1], 65535, instanceNormalRight);
                    hasCustomOrientation = true;
                } else if (eastNorthUp) {
                    Transforms.eastNorthUpToFixedFrame(instancePosition, Ellipsoid.WGS84, instanceTransform);
                    Matrix4.getMatrix3(instanceTransform, instanceRotation);
                } else {
                    Matrix3.clone(Matrix3.IDENTITY, instanceRotation);
                }
            }
            if (hasCustomOrientation) {
                Cartesian3.cross(instanceNormalRight, instanceNormalUp, instanceNormalForward);
                Cartesian3.normalize(instanceNormalForward, instanceNormalForward);
                Matrix3.setColumn(instanceRotation, 0, instanceNormalRight, instanceRotation);
                Matrix3.setColumn(instanceRotation, 1, instanceNormalUp, instanceRotation);
                Matrix3.setColumn(instanceRotation, 2, instanceNormalForward, instanceRotation);
            }
            Quaternion.fromRotationMatrix(instanceRotation, instanceQuaternion);
            instanceTranslationRotationScale.rotation = instanceQuaternion;

            // Get the instance scale
            instanceScale = Cartesian3.fromElements(1.0, 1.0, 1.0, instanceScale);
            var scale = featureTable.getProperty('SCALE', ComponentDatatype.FLOAT, 1, i);
            if (defined(scale)) {
                Cartesian3.multiplyByScalar(instanceScale, scale, instanceScale);
            }
            var nonUniformScale = featureTable.getProperty('SCALE_NON_UNIFORM', ComponentDatatype.FLOAT, 3, i, propertyScratch1);
            if (defined(nonUniformScale)) {
                instanceScale.x *= nonUniformScale[0];
                instanceScale.y *= nonUniformScale[1];
                instanceScale.z *= nonUniformScale[2];
            }
            instanceTranslationRotationScale.scale = instanceScale;

            // Get the batchId
            var batchId = featureTable.getProperty('BATCH_ID', ComponentDatatype.UNSIGNED_SHORT, 1, i);
            if (!defined(batchId)) {
                // If BATCH_ID semantic is undefined, batchId is just the instance number
                batchId = i;
            }

            // Create the model matrix and the instance
            Matrix4.fromTranslationRotationScale(instanceTranslationRotationScale, instanceTransform);
            var modelMatrix = instanceTransform.clone();
            instances[i] = {
                modelMatrix : modelMatrix,
                batchId : batchId
            };
        }

        content._modelInstanceCollection = new ModelInstanceCollection(collectionOptions);
=======
    Cartesian3.unpack(position, 0, instancePosition);
    if (defined(rtcCenter)) {
      Cartesian3.add(instancePosition, rtcCenter, instancePosition);
>>>>>>> 2fd0e8f7
    }
    instanceTranslationRotationScale.translation = instancePosition;

    // Get the instance rotation
    var normalUp = featureTable.getProperty(
      "NORMAL_UP",
      ComponentDatatype.FLOAT,
      3,
      i,
      propertyScratch1
    );
    var normalRight = featureTable.getProperty(
      "NORMAL_RIGHT",
      ComponentDatatype.FLOAT,
      3,
      i,
      propertyScratch2
    );
    var hasCustomOrientation = false;
    if (defined(normalUp)) {
      if (!defined(normalRight)) {
        throw new RuntimeError(
          "To define a custom orientation, both NORMAL_UP and NORMAL_RIGHT must be defined."
        );
      }
      Cartesian3.unpack(normalUp, 0, instanceNormalUp);
      Cartesian3.unpack(normalRight, 0, instanceNormalRight);
      hasCustomOrientation = true;
    } else {
      var octNormalUp = featureTable.getProperty(
        "NORMAL_UP_OCT32P",
        ComponentDatatype.UNSIGNED_SHORT,
        2,
        i,
        propertyScratch1
      );
      var octNormalRight = featureTable.getProperty(
        "NORMAL_RIGHT_OCT32P",
        ComponentDatatype.UNSIGNED_SHORT,
        2,
        i,
        propertyScratch2
      );
      if (defined(octNormalUp)) {
        if (!defined(octNormalRight)) {
          throw new RuntimeError(
            "To define a custom orientation with oct-encoded vectors, both NORMAL_UP_OCT32P and NORMAL_RIGHT_OCT32P must be defined."
          );
        }
        AttributeCompression.octDecodeInRange(
          octNormalUp[0],
          octNormalUp[1],
          65535,
          instanceNormalUp
        );
        AttributeCompression.octDecodeInRange(
          octNormalRight[0],
          octNormalRight[1],
          65535,
          instanceNormalRight
        );
        hasCustomOrientation = true;
      } else if (eastNorthUp) {
        Transforms.eastNorthUpToFixedFrame(
          instancePosition,
          Ellipsoid.WGS84,
          instanceTransform
        );
        Matrix4.getMatrix3(instanceTransform, instanceRotation);
      } else {
        Matrix3.clone(Matrix3.IDENTITY, instanceRotation);
      }
    }
    if (hasCustomOrientation) {
      Cartesian3.cross(
        instanceNormalRight,
        instanceNormalUp,
        instanceNormalForward
      );
      Cartesian3.normalize(instanceNormalForward, instanceNormalForward);
      Matrix3.setColumn(
        instanceRotation,
        0,
        instanceNormalRight,
        instanceRotation
      );
      Matrix3.setColumn(
        instanceRotation,
        1,
        instanceNormalUp,
        instanceRotation
      );
      Matrix3.setColumn(
        instanceRotation,
        2,
        instanceNormalForward,
        instanceRotation
      );
    }
    Quaternion.fromRotationMatrix(instanceRotation, instanceQuaternion);
    instanceTranslationRotationScale.rotation = instanceQuaternion;

    // Get the instance scale
    instanceScale = Cartesian3.fromElements(1.0, 1.0, 1.0, instanceScale);
    var scale = featureTable.getProperty(
      "SCALE",
      ComponentDatatype.FLOAT,
      1,
      i
    );
    if (defined(scale)) {
      Cartesian3.multiplyByScalar(instanceScale, scale, instanceScale);
    }
    var nonUniformScale = featureTable.getProperty(
      "SCALE_NON_UNIFORM",
      ComponentDatatype.FLOAT,
      3,
      i,
      propertyScratch1
    );
    if (defined(nonUniformScale)) {
      instanceScale.x *= nonUniformScale[0];
      instanceScale.y *= nonUniformScale[1];
      instanceScale.z *= nonUniformScale[2];
    }
    instanceTranslationRotationScale.scale = instanceScale;

    // Get the batchId
    var batchId = featureTable.getProperty(
      "BATCH_ID",
      ComponentDatatype.UNSIGNED_SHORT,
      1,
      i
    );
    if (!defined(batchId)) {
      // If BATCH_ID semantic is undefined, batchId is just the instance number
      batchId = i;
    }

    // Create the model matrix and the instance
    Matrix4.fromTranslationRotationScale(
      instanceTranslationRotationScale,
      instanceTransform
    );
    var modelMatrix = instanceTransform.clone();
    instances[i] = {
      modelMatrix: modelMatrix,
      batchId: batchId,
    };
  }

  content._modelInstanceCollection = new ModelInstanceCollection(
    collectionOptions
  );
}

function createFeatures(content) {
  var featuresLength = content.featuresLength;
  if (!defined(content._features) && featuresLength > 0) {
    var features = new Array(featuresLength);
    for (var i = 0; i < featuresLength; ++i) {
      features[i] = new Cesium3DTileFeature(content, i);
    }
    content._features = features;
  }
}

Instanced3DModel3DTileContent.prototype.hasProperty = function (batchId, name) {
  return this._batchTable.hasProperty(batchId, name);
};

Instanced3DModel3DTileContent.prototype.getFeature = function (batchId) {
  var featuresLength = this.featuresLength;
  //>>includeStart('debug', pragmas.debug);
  if (!defined(batchId) || batchId < 0 || batchId >= featuresLength) {
    throw new DeveloperError(
      "batchId is required and between zero and featuresLength - 1 (" +
        (featuresLength - 1) +
        ")."
    );
  }
  //>>includeEnd('debug');

  createFeatures(this);
  return this._features[batchId];
};

Instanced3DModel3DTileContent.prototype.applyDebugSettings = function (
  enabled,
  color
) {
  color = enabled ? color : Color.WHITE;
  this._batchTable.setAllColor(color);
};

Instanced3DModel3DTileContent.prototype.applyStyle = function (style) {
  this._batchTable.applyStyle(style);
};

Instanced3DModel3DTileContent.prototype.update = function (
  tileset,
  frameState
) {
  var commandStart = frameState.commandList.length;

  // In the PROCESSING state we may be calling update() to move forward
  // the content's resource loading.  In the READY state, it will
  // actually generate commands.
  this._batchTable.update(tileset, frameState);
  this._modelInstanceCollection.modelMatrix = this._tile.computedTransform;
  this._modelInstanceCollection.shadows = this._tileset.shadows;
  this._modelInstanceCollection.lightColor = this._tileset.lightColor;
  this._modelInstanceCollection.luminanceAtZenith = this._tileset.luminanceAtZenith;
  this._modelInstanceCollection.sphericalHarmonicCoefficients = this._tileset.sphericalHarmonicCoefficients;
  this._modelInstanceCollection.specularEnvironmentMaps = this._tileset.specularEnvironmentMaps;
  this._modelInstanceCollection.debugWireframe = this._tileset.debugWireframe;

  var model = this._modelInstanceCollection._model;

  if (defined(model)) {
    // Update for clipping planes
    var tilesetClippingPlanes = this._tileset.clippingPlanes;
    model.clippingPlanesOriginMatrix = this._tileset.clippingPlanesOriginMatrix;
    if (defined(tilesetClippingPlanes) && this._tile.clippingPlanesDirty) {
      // Dereference the clipping planes from the model if they are irrelevant - saves on shading
      // Link/Dereference directly to avoid ownership checks.
      model._clippingPlanes =
        tilesetClippingPlanes.enabled && this._tile._isClipped
          ? tilesetClippingPlanes
          : undefined;
    }

    // If the model references a different ClippingPlaneCollection due to the tileset's collection being replaced with a
    // ClippingPlaneCollection that gives this tile the same clipping status, update the model to use the new ClippingPlaneCollection.
    if (
      defined(tilesetClippingPlanes) &&
      defined(model._clippingPlanes) &&
      model._clippingPlanes !== tilesetClippingPlanes
    ) {
      model._clippingPlanes = tilesetClippingPlanes;
    }
  }

  this._modelInstanceCollection.update(frameState);

  // If any commands were pushed, add derived commands
  var commandEnd = frameState.commandList.length;
  if (
    commandStart < commandEnd &&
    (frameState.passes.render || frameState.passes.pick)
  ) {
    this._batchTable.addDerivedCommands(frameState, commandStart, false);
  }
};

Instanced3DModel3DTileContent.prototype.isDestroyed = function () {
  return false;
};

Instanced3DModel3DTileContent.prototype.destroy = function () {
  this._modelInstanceCollection =
    this._modelInstanceCollection && this._modelInstanceCollection.destroy();
  this._batchTable = this._batchTable && this._batchTable.destroy();

  return destroyObject(this);
};
export default Instanced3DModel3DTileContent;<|MERGE_RESOLUTION|>--- conflicted
+++ resolved
@@ -303,6 +303,7 @@
     luminanceAtZenith: tileset.luminanceAtZenith,
     sphericalHarmonicCoefficients: tileset.sphericalHarmonicCoefficients,
     specularEnvironmentMaps: tileset.specularEnvironmentMaps,
+    shadows: tileset.shadows,
   };
 
   if (gltfFormat === 0) {
@@ -391,255 +392,9 @@
           quantizedVolumeOffset[j];
       }
     }
-<<<<<<< HEAD
-
-    var sizeOfUint32 = Uint32Array.BYTES_PER_ELEMENT;
-    var propertyScratch1 = new Array(4);
-    var propertyScratch2 = new Array(4);
-
-    function initialize(content, arrayBuffer, byteOffset) {
-        var byteStart = defaultValue(byteOffset, 0);
-        byteOffset = byteStart;
-
-        var uint8Array = new Uint8Array(arrayBuffer);
-        var view = new DataView(arrayBuffer);
-        byteOffset += sizeOfUint32;  // Skip magic
-
-        var version = view.getUint32(byteOffset, true);
-        if (version !== 1) {
-            throw new RuntimeError('Only Instanced 3D Model version 1 is supported. Version ' + version + ' is not.');
-        }
-        byteOffset += sizeOfUint32;
-
-        var byteLength = view.getUint32(byteOffset, true);
-        byteOffset += sizeOfUint32;
-
-        var featureTableJsonByteLength = view.getUint32(byteOffset, true);
-        if (featureTableJsonByteLength === 0) {
-            throw new RuntimeError('featureTableJsonByteLength is zero, the feature table must be defined.');
-        }
-        byteOffset += sizeOfUint32;
-
-        var featureTableBinaryByteLength = view.getUint32(byteOffset, true);
-        byteOffset += sizeOfUint32;
-
-        var batchTableJsonByteLength = view.getUint32(byteOffset, true);
-        byteOffset += sizeOfUint32;
-
-        var batchTableBinaryByteLength = view.getUint32(byteOffset, true);
-        byteOffset += sizeOfUint32;
-
-        var gltfFormat = view.getUint32(byteOffset, true);
-        if (gltfFormat !== 1 && gltfFormat !== 0) {
-            throw new RuntimeError('Only glTF format 0 (uri) or 1 (embedded) are supported. Format ' + gltfFormat + ' is not.');
-        }
-        byteOffset += sizeOfUint32;
-
-        var featureTableString = getStringFromTypedArray(uint8Array, byteOffset, featureTableJsonByteLength);
-        var featureTableJson = JSON.parse(featureTableString);
-        byteOffset += featureTableJsonByteLength;
-
-        var featureTableBinary = new Uint8Array(arrayBuffer, byteOffset, featureTableBinaryByteLength);
-        byteOffset += featureTableBinaryByteLength;
-
-        var featureTable = new Cesium3DTileFeatureTable(featureTableJson, featureTableBinary);
-        var instancesLength = featureTable.getGlobalProperty('INSTANCES_LENGTH');
-        featureTable.featuresLength = instancesLength;
-
-        if (!defined(instancesLength)) {
-            throw new RuntimeError('Feature table global property: INSTANCES_LENGTH must be defined');
-        }
-
-        var batchTableJson;
-        var batchTableBinary;
-        if (batchTableJsonByteLength > 0) {
-            var batchTableString = getStringFromTypedArray(uint8Array, byteOffset, batchTableJsonByteLength);
-            batchTableJson = JSON.parse(batchTableString);
-            byteOffset += batchTableJsonByteLength;
-
-            if (batchTableBinaryByteLength > 0) {
-                // Has a batch table binary
-                batchTableBinary = new Uint8Array(arrayBuffer, byteOffset, batchTableBinaryByteLength);
-                // Copy the batchTableBinary section and let the underlying ArrayBuffer be freed
-                batchTableBinary = new Uint8Array(batchTableBinary);
-                byteOffset += batchTableBinaryByteLength;
-            }
-        }
-
-        content._batchTable = new Cesium3DTileBatchTable(content, instancesLength, batchTableJson, batchTableBinary);
-
-        var gltfByteLength = byteStart + byteLength - byteOffset;
-        if (gltfByteLength === 0) {
-            throw new RuntimeError('glTF byte length is zero, i3dm must have a glTF to instance.');
-        }
-
-        var gltfView;
-        if (byteOffset % 4 === 0) {
-            gltfView = new Uint8Array(arrayBuffer, byteOffset, gltfByteLength);
-        } else {
-            // Create a copy of the glb so that it is 4-byte aligned
-            Instanced3DModel3DTileContent._deprecationWarning('i3dm-glb-unaligned', 'The embedded glb is not aligned to a 4-byte boundary.');
-            gltfView = new Uint8Array(uint8Array.subarray(byteOffset, byteOffset + gltfByteLength));
-        }
-
-        var tileset = content._tileset;
-
-        // Create model instance collection
-        var collectionOptions = {
-            instances : new Array(instancesLength),
-            batchTable : content._batchTable,
-            cull : false, // Already culled by 3D Tiles
-            url : undefined,
-            requestType : RequestType.TILES3D,
-            gltf : undefined,
-            basePath : undefined,
-            incrementallyLoadTextures : false,
-            upAxis : tileset._gltfUpAxis,
-            forwardAxis : Axis.X,
-            opaquePass : Pass.CESIUM_3D_TILE, // Draw opaque portions during the 3D Tiles pass
-            pickIdLoaded : getPickIdCallback(content),
-            imageBasedLightingFactor : tileset.imageBasedLightingFactor,
-            lightColor : tileset.lightColor,
-            luminanceAtZenith : tileset.luminanceAtZenith,
-            sphericalHarmonicCoefficients : tileset.sphericalHarmonicCoefficients,
-            specularEnvironmentMaps : tileset.specularEnvironmentMaps,
-            shadows : tileset.shadows
-        };
-
-        if (gltfFormat === 0) {
-            var gltfUrl = getStringFromTypedArray(gltfView);
-
-            // We need to remove padding from the end of the model URL in case this tile was part of a composite tile.
-            // This removes all white space and null characters from the end of the string.
-            gltfUrl = gltfUrl.replace(/[\s\0]+$/, '');
-            collectionOptions.url = content._resource.getDerivedResource({
-                url: gltfUrl
-            });
-        } else {
-            collectionOptions.gltf = gltfView;
-            collectionOptions.basePath = content._resource.clone();
-        }
-
-        var eastNorthUp = featureTable.getGlobalProperty('EAST_NORTH_UP');
-
-        var rtcCenter;
-        var rtcCenterArray = featureTable.getGlobalProperty('RTC_CENTER', ComponentDatatype.FLOAT, 3);
-        if (defined(rtcCenterArray)) {
-            rtcCenter = Cartesian3.unpack(rtcCenterArray);
-        }
-
-        var instances = collectionOptions.instances;
-        var instancePosition = new Cartesian3();
-        var instancePositionArray = new Array(3);
-        var instanceNormalRight = new Cartesian3();
-        var instanceNormalUp = new Cartesian3();
-        var instanceNormalForward = new Cartesian3();
-        var instanceRotation = new Matrix3();
-        var instanceQuaternion = new Quaternion();
-        var instanceScale = new Cartesian3();
-        var instanceTranslationRotationScale = new TranslationRotationScale();
-        var instanceTransform = new Matrix4();
-        for (var i = 0; i < instancesLength; i++) {
-            // Get the instance position
-            var position = featureTable.getProperty('POSITION', ComponentDatatype.FLOAT, 3, i, propertyScratch1);
-            if (!defined(position)) {
-                position = instancePositionArray;
-                var positionQuantized = featureTable.getProperty('POSITION_QUANTIZED', ComponentDatatype.UNSIGNED_SHORT, 3, i, propertyScratch1);
-                if (!defined(positionQuantized)) {
-                    throw new RuntimeError('Either POSITION or POSITION_QUANTIZED must be defined for each instance.');
-                }
-                var quantizedVolumeOffset = featureTable.getGlobalProperty('QUANTIZED_VOLUME_OFFSET', ComponentDatatype.FLOAT, 3);
-                if (!defined(quantizedVolumeOffset)) {
-                    throw new RuntimeError('Global property: QUANTIZED_VOLUME_OFFSET must be defined for quantized positions.');
-                }
-                var quantizedVolumeScale = featureTable.getGlobalProperty('QUANTIZED_VOLUME_SCALE', ComponentDatatype.FLOAT, 3);
-                if (!defined(quantizedVolumeScale)) {
-                    throw new RuntimeError('Global property: QUANTIZED_VOLUME_SCALE must be defined for quantized positions.');
-                }
-                for (var j = 0; j < 3; j++) {
-                    position[j] = (positionQuantized[j] / 65535.0 * quantizedVolumeScale[j]) + quantizedVolumeOffset[j];
-                }
-            }
-            Cartesian3.unpack(position, 0, instancePosition);
-            if (defined(rtcCenter)) {
-                Cartesian3.add(instancePosition, rtcCenter, instancePosition);
-            }
-            instanceTranslationRotationScale.translation = instancePosition;
-
-            // Get the instance rotation
-            var normalUp = featureTable.getProperty('NORMAL_UP', ComponentDatatype.FLOAT, 3, i, propertyScratch1);
-            var normalRight = featureTable.getProperty('NORMAL_RIGHT', ComponentDatatype.FLOAT, 3, i, propertyScratch2);
-            var hasCustomOrientation = false;
-            if (defined(normalUp)) {
-                if (!defined(normalRight)) {
-                    throw new RuntimeError('To define a custom orientation, both NORMAL_UP and NORMAL_RIGHT must be defined.');
-                }
-                Cartesian3.unpack(normalUp, 0, instanceNormalUp);
-                Cartesian3.unpack(normalRight, 0, instanceNormalRight);
-                hasCustomOrientation = true;
-            } else {
-                var octNormalUp = featureTable.getProperty('NORMAL_UP_OCT32P', ComponentDatatype.UNSIGNED_SHORT, 2, i, propertyScratch1);
-                var octNormalRight = featureTable.getProperty('NORMAL_RIGHT_OCT32P', ComponentDatatype.UNSIGNED_SHORT, 2, i, propertyScratch2);
-                if (defined(octNormalUp)) {
-                    if (!defined(octNormalRight)) {
-                        throw new RuntimeError('To define a custom orientation with oct-encoded vectors, both NORMAL_UP_OCT32P and NORMAL_RIGHT_OCT32P must be defined.');
-                    }
-                    AttributeCompression.octDecodeInRange(octNormalUp[0], octNormalUp[1], 65535, instanceNormalUp);
-                    AttributeCompression.octDecodeInRange(octNormalRight[0], octNormalRight[1], 65535, instanceNormalRight);
-                    hasCustomOrientation = true;
-                } else if (eastNorthUp) {
-                    Transforms.eastNorthUpToFixedFrame(instancePosition, Ellipsoid.WGS84, instanceTransform);
-                    Matrix4.getMatrix3(instanceTransform, instanceRotation);
-                } else {
-                    Matrix3.clone(Matrix3.IDENTITY, instanceRotation);
-                }
-            }
-            if (hasCustomOrientation) {
-                Cartesian3.cross(instanceNormalRight, instanceNormalUp, instanceNormalForward);
-                Cartesian3.normalize(instanceNormalForward, instanceNormalForward);
-                Matrix3.setColumn(instanceRotation, 0, instanceNormalRight, instanceRotation);
-                Matrix3.setColumn(instanceRotation, 1, instanceNormalUp, instanceRotation);
-                Matrix3.setColumn(instanceRotation, 2, instanceNormalForward, instanceRotation);
-            }
-            Quaternion.fromRotationMatrix(instanceRotation, instanceQuaternion);
-            instanceTranslationRotationScale.rotation = instanceQuaternion;
-
-            // Get the instance scale
-            instanceScale = Cartesian3.fromElements(1.0, 1.0, 1.0, instanceScale);
-            var scale = featureTable.getProperty('SCALE', ComponentDatatype.FLOAT, 1, i);
-            if (defined(scale)) {
-                Cartesian3.multiplyByScalar(instanceScale, scale, instanceScale);
-            }
-            var nonUniformScale = featureTable.getProperty('SCALE_NON_UNIFORM', ComponentDatatype.FLOAT, 3, i, propertyScratch1);
-            if (defined(nonUniformScale)) {
-                instanceScale.x *= nonUniformScale[0];
-                instanceScale.y *= nonUniformScale[1];
-                instanceScale.z *= nonUniformScale[2];
-            }
-            instanceTranslationRotationScale.scale = instanceScale;
-
-            // Get the batchId
-            var batchId = featureTable.getProperty('BATCH_ID', ComponentDatatype.UNSIGNED_SHORT, 1, i);
-            if (!defined(batchId)) {
-                // If BATCH_ID semantic is undefined, batchId is just the instance number
-                batchId = i;
-            }
-
-            // Create the model matrix and the instance
-            Matrix4.fromTranslationRotationScale(instanceTranslationRotationScale, instanceTransform);
-            var modelMatrix = instanceTransform.clone();
-            instances[i] = {
-                modelMatrix : modelMatrix,
-                batchId : batchId
-            };
-        }
-
-        content._modelInstanceCollection = new ModelInstanceCollection(collectionOptions);
-=======
     Cartesian3.unpack(position, 0, instancePosition);
     if (defined(rtcCenter)) {
       Cartesian3.add(instancePosition, rtcCenter, instancePosition);
->>>>>>> 2fd0e8f7
     }
     instanceTranslationRotationScale.translation = instancePosition;
 
