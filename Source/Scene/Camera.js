--- conflicted
+++ resolved
@@ -1667,11 +1667,7 @@
     var viewRectangle3DNorthCenter = new Cartesian3();
     var viewRectangle3DSouthCenter = new Cartesian3();
     var viewRectangle3DCenter = new Cartesian3();
-<<<<<<< HEAD
-    var viewRectangle3DCenter2 = new Cartesian3();
-=======
     var viewRectangle3DEquator = new Cartesian3();
->>>>>>> b5ace237
     var defaultRF = {direction: new Cartesian3(), right: new Cartesian3(), up: new Cartesian3()};
     var viewRectangle3DEllipsoidGeodesic;
 
@@ -1750,27 +1746,6 @@
         var southEast = ellipsoid.cartographicToCartesian(cart, viewRectangle3DSouthEast);
         cart.longitude = west;
         var southWest = ellipsoid.cartographicToCartesian(cart, viewRectangle3DSouthWest);
-<<<<<<< HEAD
-        cart.latitude = north;
-        var northWest = ellipsoid.cartographicToCartesian(cart, viewRectangle3DNorthWest);
-
-        var center1 = Cartesian3.add(northEast, southWest, viewRectangle3DCenter);
-        Cartesian3.multiplyByScalar(center1, 0.5, center1);
-
-        var center2 = Cartesian3.add(northWest, southEast, viewRectangle3DCenter2);
-        Cartesian3.multiplyByScalar(center2, 0.5, center2);
-
-        var center = Cartesian3.add(center1, center2, viewRectangle3DCenter);
-        Cartesian3.multiplyByScalar(center, 0.5, center);
-
-        var mag = Cartesian3.magnitude(center);
-        if (mag < CesiumMath.EPSILON6) {
-            cart.longitude = (east + west) * 0.5;
-            cart.latitude = (north + south) * 0.5;
-            ellipsoid.cartographicToCartesian(cart, center);
-        }
-=======
->>>>>>> b5ace237
 
         Cartesian3.subtract(northWest, center, northWest);
         Cartesian3.subtract(southEast, center, southEast);
