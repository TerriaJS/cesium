--- conflicted
+++ resolved
@@ -827,46 +827,6 @@
         } else {
           fragmentShader += "    vec3 specular = vec3(1.0);\n";
         }
-<<<<<<< HEAD
-
-        fragmentShader += '}\n';
-
-        // Add shaders
-        var vertexShaderId = addToArray(shaders, {
-            type : WebGLConstants.VERTEX_SHADER,
-            extras : {
-                _pipeline : {
-                    source : vertexShader,
-                    extension : '.glsl'
-                }
-            }
-        });
-
-        var fragmentShaderId = addToArray(shaders, {
-            type : WebGLConstants.FRAGMENT_SHADER,
-            extras : {
-                _pipeline : {
-                    source : fragmentShader,
-                    extension : '.glsl'
-                }
-            }
-        });
-
-        // Add program
-        var programId = addToArray(programs, {
-            isOutline : defined(material.extensions) ? defined(material.extensions.TERRIA_solid_outlines) : false,
-            fragmentShader : fragmentShaderId,
-            vertexShader : vertexShaderId
-        });
-
-        var techniqueId = addToArray(techniques, {
-            attributes : techniqueAttributes,
-            program : programId,
-            uniforms : techniqueUniforms
-        });
-
-        return techniqueId;
-=======
         if (defined(generatedMaterialValues.u_glossinessFactor)) {
           fragmentShader +=
             "    float glossiness = clamp(u_glossinessFactor, 0.0, 1.0);\n";
@@ -916,7 +876,6 @@
       } else {
         fragmentShader += "    float roughness = 1.0;\n";
       }
->>>>>>> 2fd0e8f7
     }
 
     fragmentShader += "    vec3 v = -normalize(v_positionEC);\n";
@@ -1184,6 +1143,9 @@
 
   // Add program
   var programId = addToArray(programs, {
+    isOutline: defined(material.extensions)
+      ? defined(material.extensions.TERRIA_solid_outlines)
+      : false,
     fragmentShader: fragmentShaderId,
     vertexShader: vertexShaderId,
   });
