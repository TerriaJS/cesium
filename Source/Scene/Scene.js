/*global define*/
define([
        '../Core/BoundingRectangle',
        '../Core/BoundingSphere',
        '../Core/BoxGeometry',
        '../Core/Cartesian2',
        '../Core/Cartesian3',
        '../Core/Cartesian4',
        '../Core/Color',
        '../Core/ColorGeometryInstanceAttribute',
        '../Core/createGuid',
        '../Core/defaultValue',
        '../Core/defined',
        '../Core/defineProperties',
        '../Core/destroyObject',
        '../Core/DeveloperError',
        '../Core/EllipsoidGeometry',
        '../Core/Event',
        '../Core/GeographicProjection',
        '../Core/GeometryInstance',
        '../Core/GeometryPipeline',
        '../Core/getTimestamp',
        '../Core/Intersect',
        '../Core/Interval',
        '../Core/JulianDate',
        '../Core/Math',
        '../Core/Matrix4',
        '../Core/mergeSort',
        '../Core/Occluder',
        '../Core/ShowGeometryInstanceAttribute',
        '../Renderer/ClearCommand',
        '../Renderer/ComputeEngine',
        '../Renderer/Context',
        '../Renderer/ContextLimits',
        '../Renderer/PassState',
        '../Renderer/ShaderProgram',
        './Camera',
        './CreditDisplay',
        './CullingVolume',
        './DepthPlane',
        './FrameState',
        './FrustumCommands',
        './FXAA',
        './GlobeDepth',
        './OIT',
        './OrthographicFrustum',
        './Pass',
        './PerformanceDisplay',
        './PerInstanceColorAppearance',
        './PerspectiveFrustum',
        './PerspectiveOffCenterFrustum',
        './PickDepth',
        './Primitive',
        './PrimitiveCollection',
        './SceneMode',
        './SceneTransforms',
        './SceneTransitioner',
        './ScreenSpaceCameraController',
        './SunPostProcess',
        './TweenCollection'
    ], function(
        BoundingRectangle,
        BoundingSphere,
        BoxGeometry,
        Cartesian2,
        Cartesian3,
        Cartesian4,
        Color,
        ColorGeometryInstanceAttribute,
        createGuid,
        defaultValue,
        defined,
        defineProperties,
        destroyObject,
        DeveloperError,
        EllipsoidGeometry,
        Event,
        GeographicProjection,
        GeometryInstance,
        GeometryPipeline,
        getTimestamp,
        Intersect,
        Interval,
        JulianDate,
        CesiumMath,
        Matrix4,
        mergeSort,
        Occluder,
        ShowGeometryInstanceAttribute,
        ClearCommand,
        ComputeEngine,
        Context,
        ContextLimits,
        PassState,
        ShaderProgram,
        Camera,
        CreditDisplay,
        CullingVolume,
        DepthPlane,
        FrameState,
        FrustumCommands,
        FXAA,
        GlobeDepth,
        OIT,
        OrthographicFrustum,
        Pass,
        PerformanceDisplay,
        PerInstanceColorAppearance,
        PerspectiveFrustum,
        PerspectiveOffCenterFrustum,
        PickDepth,
        Primitive,
        PrimitiveCollection,
        SceneMode,
        SceneTransforms,
        SceneTransitioner,
        ScreenSpaceCameraController,
        SunPostProcess,
        TweenCollection) {
    "use strict";

    /**
     * The container for all 3D graphical objects and state in a Cesium virtual scene.  Generally,
     * a scene is not created directly; instead, it is implicitly created by {@link CesiumWidget}.
     * <p>
     * <em><code>contextOptions</code> parameter details:</em>
     * </p>
     * <p>
     * The default values are:
     * <code>
     * {
     *   webgl : {
     *     alpha : false,
     *     depth : true,
     *     stencil : false,
     *     antialias : true,
     *     premultipliedAlpha : true,
     *     preserveDrawingBuffer : false
     *     failIfMajorPerformanceCaveat : true
     *   },
     *   allowTextureFilterAnisotropic : true
     * }
     * </code>
     * </p>
     * <p>
     * The <code>webgl</code> property corresponds to the {@link http://www.khronos.org/registry/webgl/specs/latest/#5.2|WebGLContextAttributes}
     * object used to create the WebGL context.
     * </p>
     * <p>
     * <code>webgl.alpha</code> defaults to false, which can improve performance compared to the standard WebGL default
     * of true.  If an application needs to composite Cesium above other HTML elements using alpha-blending, set
     * <code>webgl.alpha</code> to true.
     * </p>
     * <p>
     * <code>webgl.failIfMajorPerformanceCaveat</code> defaults to true, which ensures a context is not successfully created
     * if the system has a major performance issue such as only supporting software rendering.  The standard WebGL default is false,
     * which is not appropriate for almost any Cesium app.
     * </p>
     * <p>
     * The other <code>webgl</code> properties match the WebGL defaults for {@link http://www.khronos.org/registry/webgl/specs/latest/#5.2|WebGLContextAttributes}.
     * </p>
     * <p>
     * <code>allowTextureFilterAnisotropic</code> defaults to true, which enables anisotropic texture filtering when the
     * WebGL extension is supported.  Setting this to false will improve performance, but hurt visual quality, especially for horizon views.
     * </p>
     *
     * @alias Scene
     * @constructor
     *
     * @param {Object} [options] Object with the following properties:
     * @param {Canvas} options.canvas The HTML canvas element to create the scene for.
     * @param {Object} [options.contextOptions] Context and WebGL creation properties.  See details above.
     * @param {Element} [options.creditContainer] The HTML element in which the credits will be displayed.
     * @param {MapProjection} [options.mapProjection=new GeographicProjection()] The map projection to use in 2D and Columbus View modes.
     * @param {Boolean} [options.orderIndependentTranslucency=true] If true and the configuration supports it, use order independent translucency.
     * @param {Boolean} [options.scene3DOnly=false] If true, optimizes memory use and performance for 3D mode but disables the ability to use 2D or Columbus View.     *
     * @see CesiumWidget
     * @see {@link http://www.khronos.org/registry/webgl/specs/latest/#5.2|WebGLContextAttributes}
     *
     * @exception {DeveloperError} options and options.canvas are required.
     *
     * @example
     * // Create scene without anisotropic texture filtering
     * var scene = new Cesium.Scene({
     *   canvas : canvas,
     *   contextOptions : {
     *     allowTextureFilterAnisotropic : false
     *   }
     * });
     */
    var Scene = function(options) {
        options = defaultValue(options, defaultValue.EMPTY_OBJECT);
        var canvas = options.canvas;
        var contextOptions = options.contextOptions;
        var creditContainer = options.creditContainer;

        //>>includeStart('debug', pragmas.debug);
        if (!defined(canvas)) {
            throw new DeveloperError('options and options.canvas are required.');
        }
        //>>includeEnd('debug');

        var context = new Context(canvas, contextOptions);
        if (!defined(creditContainer)) {
            creditContainer = document.createElement('div');
            creditContainer.style.position = 'absolute';
            creditContainer.style.bottom = '0';
            creditContainer.style['text-shadow'] = '0px 0px 2px #000000';
            creditContainer.style.color = '#ffffff';
            creditContainer.style['font-size'] = '10px';
            creditContainer.style['padding-right'] = '5px';
            canvas.parentNode.appendChild(creditContainer);
        }

        this._id = createGuid();
        this._frameState = new FrameState(new CreditDisplay(creditContainer));
        this._frameState.scene3DOnly = defaultValue(options.scene3DOnly, false);

        this._passState = new PassState(context);
        this._canvas = canvas;
        this._context = context;
        this._computeEngine = new ComputeEngine(context);
        this._globe = undefined;
        this._primitives = new PrimitiveCollection();
        this._groundPrimitives = new PrimitiveCollection();

        this._tweens = new TweenCollection();

        this._shaderFrameCount = 0;

        this._sunPostProcess = undefined;

        this._computeCommandList = [];
        this._commandList = [];
        this._frustumCommandsList = [];
        this._overlayCommandList = [];

        this._pickFramebuffer = undefined;

        this._useOIT = defaultValue(options.orderIndependentTranslucency, true);
        this._executeOITFunction = undefined;

        var globeDepth;
        if (context.depthTexture) {
            globeDepth = new GlobeDepth();
        }

        var oit;
        if (this._useOIT && defined(globeDepth)) {
            oit = new OIT(context);
        }

        this._globeDepth = globeDepth;
        this._depthPlane = new DepthPlane();
        this._oit = oit;
        this._fxaa = new FXAA();

        this._clearColorCommand = new ClearCommand({
            color : new Color(),
            stencil : 0,
            owner : this
        });
        this._depthClearCommand = new ClearCommand({
            depth : 1.0,
            owner : this
        });

        this._pickDepths = [];
        this._debugGlobeDepths = [];

        this._transitioner = new SceneTransitioner(this);

        this._renderError = new Event();
        this._preRender = new Event();
        this._postRender = new Event();

        this._cameraStartFired = false;
        this._cameraMovedTime = undefined;

        /**
         * Exceptions occurring in <code>render</code> are always caught in order to raise the
         * <code>renderError</code> event.  If this property is true, the error is rethrown
         * after the event is raised.  If this property is false, the <code>render</code> function
         * returns normally after raising the event.
         *
         * @type {Boolean}
         * @default false
         */
        this.rethrowRenderErrors = false;

        /**
         * Determines whether or not to instantly complete the
         * scene transition animation on user input.
         *
         * @type {Boolean}
         * @default true
         */
        this.completeMorphOnUserInput = true;

        /**
         * The event fired at the beginning of a scene transition.
         * @type {Event}
         * @default Event()
         */
        this.morphStart = new Event();

        /**
         * The event fired at the completion of a scene transition.
         * @type {Event}
         * @default Event()
         */
        this.morphComplete = new Event();

        /**
         * The {@link SkyBox} used to draw the stars.
         *
         * @type {SkyBox}
         * @default undefined
         *
         * @see Scene#backgroundColor
         */
        this.skyBox = undefined;

        /**
         * The sky atmosphere drawn around the globe.
         *
         * @type {SkyAtmosphere}
         * @default undefined
         */
        this.skyAtmosphere = undefined;

        /**
         * The {@link Sun}.
         *
         * @type {Sun}
         * @default undefined
         */
        this.sun = undefined;

        /**
         * Uses a bloom filter on the sun when enabled.
         *
         * @type {Boolean}
         * @default true
         */
        this.sunBloom = true;
        this._sunBloom = undefined;

        /**
         * The {@link Moon}
         *
         * @type Moon
         * @default undefined
         */
        this.moon = undefined;

        /**
         * The background color, which is only visible if there is no sky box, i.e., {@link Scene#skyBox} is undefined.
         *
         * @type {Color}
         * @default {@link Color.BLACK}
         *
         * @see Scene#skyBox
         */
        this.backgroundColor = Color.clone(Color.BLACK);

        this._mode = SceneMode.SCENE3D;

        this._mapProjection = defined(options.mapProjection) ? options.mapProjection : new GeographicProjection();

        this._transitioner = new SceneTransitioner(this, this._mapProjection.ellipsoid);

        /**
         * The current morph transition time between 2D/Columbus View and 3D,
         * with 0.0 being 2D or Columbus View and 1.0 being 3D.
         *
         * @type {Number}
         * @default 1.0
         */
        this.morphTime = 1.0;
        /**
         * The far-to-near ratio of the multi-frustum. The default is 1,000.0.
         *
         * @type {Number}
         * @default 1000.0
         */
        this.farToNearRatio = 1000.0;

        /**
         * This property is for debugging only; it is not for production use.
         * <p>
         * A function that determines what commands are executed.  As shown in the examples below,
         * the function receives the command's <code>owner</code> as an argument, and returns a boolean indicating if the
         * command should be executed.
         * </p>
         * <p>
         * The default is <code>undefined</code>, indicating that all commands are executed.
         * </p>
         *
         * @type Function
         *
         * @default undefined
         *
         * @example
         * // Do not execute any commands.
         * scene.debugCommandFilter = function(command) {
         *     return false;
         * };
         *
         * // Execute only the billboard's commands.  That is, only draw the billboard.
         * var billboards = new Cesium.BillboardCollection();
         * scene.debugCommandFilter = function(command) {
         *     return command.owner === billboards;
         * };
         */
        this.debugCommandFilter = undefined;

        /**
         * This property is for debugging only; it is not for production use.
         * <p>
         * When <code>true</code>, commands are randomly shaded.  This is useful
         * for performance analysis to see what parts of a scene or model are
         * command-dense and could benefit from batching.
         * </p>
         *
         * @type Boolean
         *
         * @default false
         */
        this.debugShowCommands = false;

        /**
         * This property is for debugging only; it is not for production use.
         * <p>
         * When <code>true</code>, commands are shaded based on the frustums they
         * overlap.  Commands in the closest frustum are tinted red, commands in
         * the next closest are green, and commands in the farthest frustum are
         * blue.  If a command overlaps more than one frustum, the color components
         * are combined, e.g., a command overlapping the first two frustums is tinted
         * yellow.
         * </p>
         *
         * @type Boolean
         *
         * @default false
         */
        this.debugShowFrustums = false;

        this._debugFrustumStatistics = undefined;

        /**
         * This property is for debugging only; it is not for production use.
         * <p>
         * Displays frames per second and time between frames.
         * </p>
         *
         * @type Boolean
         *
         * @default false
         */
        this.debugShowFramesPerSecond = false;

        /**
         * This property is for debugging only; it is not for production use.
         * <p>
         * Displays depth information for the indicated frustum.
         * </p>
         *
         * @type Boolean
         *
         * @default false
         */
        this.debugShowGlobeDepth = false;

        /**
         * This property is for debugging only; it is not for production use.
         * <p>
         * Indicates which frustum will have depth information displayed.
         * </p>
         *
         * @type Number
         *
         * @default 1
         */
        this.debugShowDepthFrustum = 1;

        /**
         * When <code>true</code>, enables Fast Approximate Anti-aliasing even when order independent translucency
         * is unsupported.
         *
         * @type Boolean
         * @default true
         */
        this.fxaa = true;

        /**
         * The time in milliseconds to wait before checking if the camera has not moved and fire the cameraMoveEnd event.
         * @type {Number}
         * @default 500.0
         * @private
         */
        this.cameraEventWaitTime = 500.0;

        /**
         * Set to true to copy the depth texture after rendering the globe. Makes czm_globeDepthTexture valid.
         * @type {Boolean}
         * @default false
         * @private
         */
        this.copyGlobeDepth = false;

        this._performanceDisplay = undefined;
        this._debugVolume = undefined;

        var camera = new Camera(this);
        this._camera = camera;
        this._cameraClone = Camera.clone(camera);
        this._screenSpaceCameraController = new ScreenSpaceCameraController(this);

        // initial guess at frustums.
        var near = camera.frustum.near;
        var far = camera.frustum.far;
        var numFrustums = Math.ceil(Math.log(far / near) / Math.log(this.farToNearRatio));
        updateFrustums(near, far, this.farToNearRatio, numFrustums, this._frustumCommandsList);

        // give frameState, camera, and screen space camera controller initial state before rendering
        updateFrameState(this, 0.0, JulianDate.now());
        this.initializeFrame();
    };

    var OPAQUE_FRUSTUM_NEAR_OFFSET = 0.99;

    defineProperties(Scene.prototype, {
        /**
         * Gets the canvas element to which this scene is bound.
         * @memberof Scene.prototype
         *
         * @type {Canvas}
         * @readonly
         */
        canvas : {
            get : function() {
                return this._canvas;
            }
        },

        /**
         * The drawingBufferWidth of the underlying GL context.
         * @memberof Scene.prototype
         *
         * @type {Number}
         * @readonly
         *
         * @see {@link https://www.khronos.org/registry/webgl/specs/1.0/#DOM-WebGLRenderingContext-drawingBufferWidth|drawingBufferWidth}
         */
        drawingBufferHeight : {
            get : function() {
                return this._context.drawingBufferHeight;
            }
        },

        /**
         * The drawingBufferHeight of the underlying GL context.
         * @memberof Scene.prototype
         *
         * @type {Number}
         * @readonly
         *
         * @see {@link https://www.khronos.org/registry/webgl/specs/1.0/#DOM-WebGLRenderingContext-drawingBufferHeight|drawingBufferHeight}
         */
        drawingBufferWidth : {
            get : function() {
                return this._context.drawingBufferWidth;
            }
        },

        /**
         * The maximum aliased line width, in pixels, supported by this WebGL implementation.  It will be at least one.
         * @memberof Scene.prototype
         *
         * @type {Number}
         * @readonly
         *
         * @see {@link https://www.khronos.org/opengles/sdk/docs/man/xhtml/glGet.xml|glGet} with <code>ALIASED_LINE_WIDTH_RANGE</code>.
         */
        maximumAliasedLineWidth : {
            get : function() {
                return ContextLimits.maximumAliasedLineWidth;
            }
        },

        /**
         * The maximum length in pixels of one edge of a cube map, supported by this WebGL implementation.  It will be at least 16.
         * @memberof Scene.prototype
         *
         * @type {Number}
         * @readonly
         *
         * @see {@link https://www.khronos.org/opengles/sdk/docs/man/xhtml/glGet.xml|glGet} with <code>GL_MAX_CUBE_MAP_TEXTURE_SIZE</code>.
         */
        maximumCubeMapSize : {
            get : function() {
                return ContextLimits.maximumCubeMapSize;
            }
        },

        /**
         * Returns true if the pickPosition function is supported.
         *
         * @type {Boolean}
         * @readonly
         */
        pickPositionSupported : {
            get : function() {
                return this._context.depthTexture;
            }
        },

        /**
         * Gets or sets the depth-test ellipsoid.
         * @memberof Scene.prototype
         *
         * @type {Globe}
         */
        globe : {
            get: function() {
                return this._globe;
            },

            set: function(globe) {
                this._globe = this._globe && this._globe.destroy();
                this._globe = globe;
            }
        },

        /**
         * Gets the collection of primitives.
         * @memberof Scene.prototype
         *
         * @type {PrimitiveCollection}
         * @readonly
         */
        primitives : {
            get : function() {
                return this._primitives;
            }
        },

        /**
         * Gets the collection of ground primitives.
         * @memberof Scene.prototype
         *
         * @type {PrimitiveCollection}
         * @readonly
         */
        groundPrimitives : {
            get : function() {
                return this._groundPrimitives;
            }
        },

        /**
         * Gets the camera.
         * @memberof Scene.prototype
         *
         * @type {Camera}
         * @readonly
         */
        camera : {
            get : function() {
                return this._camera;
            }
        },
        // TODO: setCamera

        /**
         * Gets the controller for camera input handling.
         * @memberof Scene.prototype
         *
         * @type {ScreenSpaceCameraController}
         * @readonly
         */
        screenSpaceCameraController : {
            get : function() {
                return this._screenSpaceCameraController;
            }
        },

        /**
         * Get the map projection to use in 2D and Columbus View modes.
         * @memberof Scene.prototype
         *
         * @type {MapProjection}
         * @readonly
         *
         * @default new GeographicProjection()
         */
        mapProjection : {
            get: function() {
                return this._mapProjection;
            }
        },

        /**
         * Gets state information about the current scene. If called outside of a primitive's <code>update</code>
         * function, the previous frame's state is returned.
         * @memberof Scene.prototype
         *
         * @type {FrameState}
         * @readonly
         *
         * @private
         */
        frameState : {
            get: function() {
                return this._frameState;
            }
        },

        /**
         * Gets the collection of tweens taking place in the scene.
         * @memberof Scene.prototype
         *
         * @type {TweenCollection}
         * @readonly
         *
         * @private
         */
        tweens : {
            get : function() {
                return this._tweens;
            }
        },

        /**
         * Gets the collection of image layers that will be rendered on the globe.
         * @memberof Scene.prototype
         *
         * @type {ImageryLayerCollection}
         * @readonly
         */
        imageryLayers : {
            get : function() {
                return this.globe.imageryLayers;
            }
        },

        /**
         * The terrain provider providing surface geometry for the globe.
         * @memberof Scene.prototype
         *
         * @type {TerrainProvider}
         */
        terrainProvider : {
            get : function() {
                return this.globe.terrainProvider;
            },
            set : function(terrainProvider) {
                this.globe.terrainProvider = terrainProvider;
            }
        },

        /**
         * Gets the event that will be raised when an error is thrown inside the <code>render</code> function.
         * The Scene instance and the thrown error are the only two parameters passed to the event handler.
         * By default, errors are not rethrown after this event is raised, but that can be changed by setting
         * the <code>rethrowRenderErrors</code> property.
         * @memberof Scene.prototype
         *
         * @type {Event}
         * @readonly
         */
        renderError : {
            get : function() {
                return this._renderError;
            }
        },

        /**
         * Gets the event that will be raised at the start of each call to <code>render</code>.  Subscribers to the event
         * receive the Scene instance as the first parameter and the current time as the second parameter.
         * @memberof Scene.prototype
         *
         * @type {Event}
         * @readonly
         */
        preRender : {
            get : function() {
                return this._preRender;
            }
        },

        /**
         * Gets the event that will be raised at the end of each call to <code>render</code>.  Subscribers to the event
         * receive the Scene instance as the first parameter and the current time as the second parameter.
         * @memberof Scene.prototype
         *
         * @type {Event}
         * @readonly
         */
        postRender : {
            get : function() {
                return this._postRender;
            }
        },

        /**
         * @memberof Scene.prototype
         * @private
         * @readonly
         */
        context : {
            get : function() {
                return this._context;
            }
        },

        /**
         * This property is for debugging only; it is not for production use.
         * <p>
         * When {@link Scene.debugShowFrustums} is <code>true</code>, this contains
         * properties with statistics about the number of command execute per frustum.
         * <code>totalCommands</code> is the total number of commands executed, ignoring
         * overlap. <code>commandsInFrustums</code> is an array with the number of times
         * commands are executed redundantly, e.g., how many commands overlap two or
         * three frustums.
         * </p>
         *
         * @memberof Scene.prototype
         *
         * @type {Object}
         * @readonly
         *
         * @default undefined
         */
        debugFrustumStatistics : {
            get : function() {
                return this._debugFrustumStatistics;
            }
        },

        /**
         * Gets whether or not the scene is optimized for 3D only viewing.
         * @memberof Scene.prototype
         * @type {Boolean}
         * @readonly
         */
        scene3DOnly : {
            get : function() {
                return this._frameState.scene3DOnly;
            }
        },

        /**
         * Gets whether or not the scene has order independent translucency enabled.
         * Note that this only reflects the original construction option, and there are
         * other factors that could prevent OIT from functioning on a given system configuration.
         * @memberof Scene.prototype
         * @type {Boolean}
         * @readonly
         */
        orderIndependentTranslucency : {
            get : function() {
                return defined(this._oit);
            }
        },

        /**
         * Gets the unique identifier for this scene.
         * @memberof Scene.prototype
         * @type {String}
         * @readonly
         */
        id : {
            get : function() {
                return this._id;
            }
        },

        /**
         * Gets or sets the current mode of the scene.
         * @memberof Scene.prototype
         * @type {SceneMode}
         * @default {@link SceneMode.SCENE3D}
         */
        mode : {
            get : function() {
                return this._mode;
            },
            set : function(value) {
                //>>includeStart('debug', pragmas.debug);
                if (!defined(value)) {
                    throw new DeveloperError('value is required.');
                }
                if (this.scene3DOnly && value !== SceneMode.SCENE3D) {
                    throw new DeveloperError('Only SceneMode.SCENE3D is valid when scene3DOnly is true.');
                }
                //>>includeEnd('debug');
                this._mode = value;
            }
        },

        /**
         * Gets the number of frustums used in the last frame.
         * @memberof Scene.prototype
         * @type {Number}
         *
         * @private
         */
        numberOfFrustums : {
            get : function() {
                return this._frustumCommandsList.length;
            }
        }
    });

    var scratchPosition0 = new Cartesian3();
    var scratchPosition1 = new Cartesian3();
    function maxComponent(a, b) {
        var x = Math.max(Math.abs(a.x), Math.abs(b.x));
        var y = Math.max(Math.abs(a.y), Math.abs(b.y));
        var z = Math.max(Math.abs(a.z), Math.abs(b.z));
        return Math.max(Math.max(x, y), z);
    }

    function cameraEqual(camera0, camera1, epsilon) {
        var scalar = 1 / Math.max(1, maxComponent(camera0.position, camera1.position));
        Cartesian3.multiplyByScalar(camera0.position, scalar, scratchPosition0);
        Cartesian3.multiplyByScalar(camera1.position, scalar, scratchPosition1);
        return Cartesian3.equalsEpsilon(scratchPosition0, scratchPosition1, epsilon) &&
            Cartesian3.equalsEpsilon(camera0.direction, camera1.direction, epsilon) &&
            Cartesian3.equalsEpsilon(camera0.up, camera1.up, epsilon) &&
            Cartesian3.equalsEpsilon(camera0.right, camera1.right, epsilon) &&
            Matrix4.equalsEpsilon(camera0.transform, camera1.transform, epsilon);
    }

    var scratchOccluderBoundingSphere = new BoundingSphere();
    var scratchOccluder;

    function getOccluder(scene) {
        // TODO: The occluder is the top-level globe. When we add
        //       support for multiple central bodies, this should be the closest one.
        var globe = scene.globe;
        if (scene._mode === SceneMode.SCENE3D && defined(globe)) {
            var ellipsoid = globe.ellipsoid;
            scratchOccluderBoundingSphere.radius = ellipsoid.minimumRadius;
            scratchOccluder = Occluder.fromBoundingSphere(scratchOccluderBoundingSphere, scene._camera.positionWC, scratchOccluder);
            return scratchOccluder;
        }

        return undefined;
    }

    function clearPasses(passes) {
        passes.render = false;
        passes.pick = false;
    }

    function updateFrameState(scene, frameNumber, time) {
        var camera = scene._camera;

        var frameState = scene._frameState;
        frameState.mode = scene._mode;
        frameState.morphTime = scene.morphTime;
        frameState.mapProjection = scene.mapProjection;
        frameState.frameNumber = frameNumber;
        frameState.time = JulianDate.clone(time, frameState.time);
        frameState.camera = camera;
        frameState.cullingVolume = camera.frustum.computeCullingVolume(camera.positionWC, camera.directionWC, camera.upWC);
        frameState.occluder = getOccluder(scene);

        clearPasses(frameState.passes);
    }

    function updateFrustums(near, far, farToNearRatio, numFrustums, frustumCommandsList) {
        frustumCommandsList.length = numFrustums;
        for (var m = 0; m < numFrustums; ++m) {
            var curNear = Math.max(near, Math.pow(farToNearRatio, m) * near);
            var curFar = Math.min(far, farToNearRatio * curNear);

            var frustumCommands = frustumCommandsList[m];
            if (!defined(frustumCommands)) {
                frustumCommands = frustumCommandsList[m] = new FrustumCommands(curNear, curFar);
            } else {
                frustumCommands.near = curNear;
                frustumCommands.far = curFar;
            }
        }
    }

    function insertIntoBin(scene, command, distance) {
        if (scene.debugShowFrustums) {
            command.debugOverlappingFrustums = 0;
        }

        var frustumCommandsList = scene._frustumCommandsList;
        var length = frustumCommandsList.length;

        for (var i = 0; i < length; ++i) {
            var frustumCommands = frustumCommandsList[i];
            var curNear = frustumCommands.near;
            var curFar = frustumCommands.far;

            if (distance.start > curFar) {
                continue;
            }

            if (distance.stop < curNear) {
                break;
            }

            var pass = command instanceof ClearCommand ? Pass.OPAQUE : command.pass;
            var index = frustumCommands.indices[pass]++;
            frustumCommands.commands[pass][index] = command;

            if (scene.debugShowFrustums) {
                command.debugOverlappingFrustums |= (1 << i);
            }

            if (command.executeInClosestFrustum) {
                break;
            }
        }

        if (scene.debugShowFrustums) {
            var cf = scene._debugFrustumStatistics.commandsInFrustums;
            cf[command.debugOverlappingFrustums] = defined(cf[command.debugOverlappingFrustums]) ? cf[command.debugOverlappingFrustums] + 1 : 1;
            ++scene._debugFrustumStatistics.totalCommands;
        }
    }

    var scratchCullingVolume = new CullingVolume();
    var distances = new Interval();

    function createPotentiallyVisibleSet(scene) {
        var computeList = scene._computeCommandList;
        var commandList = scene._commandList;
        var overlayList = scene._overlayCommandList;

        var cullingVolume = scene._frameState.cullingVolume;
        var camera = scene._camera;

        var direction = camera.directionWC;
        var position = camera.positionWC;

        if (scene.debugShowFrustums) {
            scene._debugFrustumStatistics = {
                totalCommands : 0,
                commandsInFrustums : {}
            };
        }

        var frustumCommandsList = scene._frustumCommandsList;
        var numberOfFrustums = frustumCommandsList.length;
        var numberOfPasses = Pass.NUMBER_OF_PASSES;
        for (var n = 0; n < numberOfFrustums; ++n) {
            for (var p = 0; p < numberOfPasses; ++p) {
                frustumCommandsList[n].indices[p] = 0;
            }
        }

        computeList.length = 0;
        overlayList.length = 0;

        var near = Number.MAX_VALUE;
        var far = Number.MIN_VALUE;
        var undefBV = false;

        var occluder;
        if (scene._frameState.mode === SceneMode.SCENE3D) {
            occluder = scene._frameState.occluder;
        }

        // get user culling volume minus the far plane.
        var planes = scratchCullingVolume.planes;
        for (var m = 0; m < 5; ++m) {
            planes[m] = cullingVolume.planes[m];
        }
        cullingVolume = scratchCullingVolume;

        var length = commandList.length;
        for (var i = 0; i < length; ++i) {
            var command = commandList[i];
            var pass = command.pass;

            if (pass === Pass.COMPUTE) {
                computeList.push(command);
            } else if (pass === Pass.OVERLAY) {
                overlayList.push(command);
            } else {
                var boundingVolume = command.boundingVolume;
                if (defined(boundingVolume)) {
                    if (command.cull &&
                            ((cullingVolume.computeVisibility(boundingVolume) === Intersect.OUTSIDE) ||
                             (defined(occluder) && boundingVolume.isOccluded(occluder)))) {
                        continue;
                    }

                    distances = boundingVolume.computePlaneDistances(position, direction, distances);
                    near = Math.min(near, distances.start);
                    far = Math.max(far, distances.stop);
                } else {
                    // Clear commands don't need a bounding volume - just add the clear to all frustums.
                    // If another command has no bounding volume, though, we need to use the camera's
                    // worst-case near and far planes to avoid clipping something important.
                    distances.start = camera.frustum.near;
                    distances.stop = camera.frustum.far;
                    undefBV = !(command instanceof ClearCommand);
                }

                insertIntoBin(scene, command, distances);
            }
        }

        if (undefBV) {
            near = camera.frustum.near;
            far = camera.frustum.far;
        } else {
            // The computed near plane must be between the user defined near and far planes.
            // The computed far plane must between the user defined far and computed near.
            // This will handle the case where the computed near plane is further than the user defined far plane.
            near = Math.min(Math.max(near, camera.frustum.near), camera.frustum.far);
            far = Math.max(Math.min(far, camera.frustum.far), near);
        }

        // Exploit temporal coherence. If the frustums haven't changed much, use the frustums computed
        // last frame, else compute the new frustums and sort them by frustum again.
        var farToNearRatio = scene.farToNearRatio;
        var numFrustums = Math.ceil(Math.log(far / near) / Math.log(farToNearRatio));
        if (near !== Number.MAX_VALUE && (numFrustums !== numberOfFrustums || (frustumCommandsList.length !== 0 &&
                (near < frustumCommandsList[0].near || far > frustumCommandsList[numberOfFrustums - 1].far)))) {
            updateFrustums(near, far, farToNearRatio, numFrustums, frustumCommandsList);
            createPotentiallyVisibleSet(scene);
        }
    }

    function getAttributeLocations(shaderProgram) {
        var attributeLocations = {};
        var attributes = shaderProgram.vertexAttributes;
        for (var a in attributes) {
            if (attributes.hasOwnProperty(a)) {
                attributeLocations[a] = attributes[a].index;
            }
        }

        return attributeLocations;
    }

    function createDebugFragmentShaderProgram(command, scene, shaderProgram) {
        var context = scene.context;
        var sp = defaultValue(shaderProgram, command.shaderProgram);
        var fs = sp.fragmentShaderSource.clone();

        fs.sources = fs.sources.map(function(source) {
            source = source.replace(/void\s+main\s*\(\s*(?:void)?\s*\)/g, 'void czm_Debug_main()');
            return source;
        });

        var newMain =
            'void main() \n' +
            '{ \n' +
            '    czm_Debug_main(); \n';

        if (scene.debugShowCommands) {
            if (!defined(command._debugColor)) {
                command._debugColor = Color.fromRandom();
            }
            var c = command._debugColor;
            newMain += '    gl_FragColor.rgb *= vec3(' + c.red + ', ' + c.green + ', ' + c.blue + '); \n';
        }

        if (scene.debugShowFrustums) {
            // Support up to three frustums.  If a command overlaps all
            // three, it's code is not changed.
            var r = (command.debugOverlappingFrustums & (1 << 0)) ? '1.0' : '0.0';
            var g = (command.debugOverlappingFrustums & (1 << 1)) ? '1.0' : '0.0';
            var b = (command.debugOverlappingFrustums & (1 << 2)) ? '1.0' : '0.0';
            newMain += '    gl_FragColor.rgb *= vec3(' + r + ', ' + g + ', ' + b + '); \n';
        }

        newMain += '}';

        fs.sources.push(newMain);

        var attributeLocations = getAttributeLocations(sp);

        return ShaderProgram.fromCache({
            context : context,
            vertexShaderSource : sp.vertexShaderSource,
            fragmentShaderSource : fs,
            attributeLocations : attributeLocations
        });
    }

    function executeDebugCommand(command, scene, passState, renderState, shaderProgram) {
        if (defined(command.shaderProgram) || defined(shaderProgram)) {
            // Replace shader for frustum visualization
            var sp = createDebugFragmentShaderProgram(command, scene, shaderProgram);
            command.execute(scene.context, passState, renderState, sp);
            sp.destroy();
        }
    }

    var transformFrom2D = new Matrix4(0.0, 0.0, 1.0, 0.0,
                                        1.0, 0.0, 0.0, 0.0,
                                        0.0, 1.0, 0.0, 0.0,
                                        0.0, 0.0, 0.0, 1.0);
    transformFrom2D = Matrix4.inverseTransformation(transformFrom2D, transformFrom2D);

    function executeCommand(command, scene, context, passState, renderState, shaderProgram, debugFramebuffer) {
        if ((defined(scene.debugCommandFilter)) && !scene.debugCommandFilter(command)) {
            return;
        }

        if (scene.debugShowCommands || scene.debugShowFrustums) {
            executeDebugCommand(command, scene, passState, renderState, shaderProgram);
        } else {
            command.execute(context, passState, renderState, shaderProgram);
        }

        if (command.debugShowBoundingVolume && (defined(command.boundingVolume))) {
            // Debug code to draw bounding volume for command.  Not optimized!
            // Assumes bounding volume is a bounding sphere or box
            var frameState = scene._frameState;
            var boundingVolume = command.boundingVolume;

            if (defined(scene._debugVolume)) {
                scene._debugVolume.destroy();
            }

            var geometry;

            var center = Cartesian3.clone(boundingVolume.center);
            if (frameState.mode !== SceneMode.SCENE3D) {
                center = Matrix4.multiplyByPoint(transformFrom2D, center, center);
                var projection = frameState.mapProjection;
                var centerCartographic = projection.unproject(center);
                center = projection.ellipsoid.cartographicToCartesian(centerCartographic);
            }

            if (defined(boundingVolume.radius)) {
                var radius = boundingVolume.radius;

                geometry = GeometryPipeline.toWireframe(EllipsoidGeometry.createGeometry(new EllipsoidGeometry({
                    radii : new Cartesian3(radius, radius, radius),
                    vertexFormat : PerInstanceColorAppearance.FLAT_VERTEX_FORMAT
                })));

                scene._debugVolume = new Primitive({
                    geometryInstances : new GeometryInstance({
                        geometry : geometry,
                        modelMatrix : Matrix4.multiplyByTranslation(Matrix4.IDENTITY, center, new Matrix4()),
                        attributes : {
                            color : new ColorGeometryInstanceAttribute(1.0, 0.0, 0.0, 1.0)
                        }
                    }),
                    appearance : new PerInstanceColorAppearance({
                        flat : true,
                        translucent : false
                    }),
                    asynchronous : false
                });
            } else {
                var halfAxes = boundingVolume.halfAxes;

                geometry = GeometryPipeline.toWireframe(BoxGeometry.createGeometry(BoxGeometry.fromDimensions({
                    dimensions : new Cartesian3(2.0, 2.0, 2.0),
                    vertexFormat : PerInstanceColorAppearance.FLAT_VERTEX_FORMAT
                })));

                scene._debugVolume = new Primitive({
                    geometryInstances : new GeometryInstance({
                        geometry : geometry,
                        modelMatrix : Matrix4.fromRotationTranslation(halfAxes, center, new Matrix4()),
                        attributes : {
                            color : new ColorGeometryInstanceAttribute(1.0, 0.0, 0.0, 1.0)
                        }
                    }),
                    appearance : new PerInstanceColorAppearance({
                        flat : true,
                        translucent : false
                    }),
                    asynchronous : false
                });
            }

            var commandList = [];
            scene._debugVolume.update(context, frameState, commandList);

            var framebuffer;
            if (defined(debugFramebuffer)) {
                framebuffer = passState.framebuffer;
                passState.framebuffer = debugFramebuffer;
            }

            commandList[0].execute(context, passState);

            if (defined(framebuffer)) {
                passState.framebuffer = framebuffer;
            }
        }
    }

    function isVisible(command, frameState) {
        if (!defined(command)) {
            return;
        }

        var occluder = (frameState.mode === SceneMode.SCENE3D) ? frameState.occluder: undefined;
        var cullingVolume = frameState.cullingVolume;

        // get user culling volume minus the far plane.
        var planes = scratchCullingVolume.planes;
        for (var k = 0; k < 5; ++k) {
            planes[k] = cullingVolume.planes[k];
        }
        cullingVolume = scratchCullingVolume;

        var boundingVolume = command.boundingVolume;

        return ((defined(command)) &&
                 ((!defined(command.boundingVolume)) ||
                  !command.cull ||
                  ((cullingVolume.computeVisibility(boundingVolume) !== Intersect.OUTSIDE) &&
                   (!defined(occluder) || !boundingVolume.isOccluded(occluder)))));
    }

    function translucentCompare(a, b, position) {
        return b.boundingVolume.distanceSquaredTo(position) - a.boundingVolume.distanceSquaredTo(position);
    }

    function executeTranslucentCommandsSorted(scene, executeFunction, passState, commands) {
        var context = scene.context;

        mergeSort(commands, translucentCompare, scene._camera.positionWC);

        var length = commands.length;
        for (var j = 0; j < length; ++j) {
            executeFunction(commands[j], scene, context, passState);
        }
    }

    function getDebugGlobeDepth(scene, index) {
        var globeDepth = scene._debugGlobeDepths[index];
        if (!defined(globeDepth) && scene.context.depthTexture) {
            globeDepth = new GlobeDepth();
            scene._debugGlobeDepths[index] = globeDepth;
        }
        return globeDepth;
    }

    function getPickDepth(scene, index) {
        var pickDepth = scene._pickDepths[index];
        if (!defined(pickDepth)) {
            pickDepth = new PickDepth();
            scene._pickDepths[index] = pickDepth;
        }
        return pickDepth;
    }

    var scratchPerspectiveFrustum = new PerspectiveFrustum();
    var scratchPerspectiveOffCenterFrustum = new PerspectiveOffCenterFrustum();
    var scratchOrthographicFrustum = new OrthographicFrustum();

    function executeCommands(scene, passState, clearColor, picking) {
        var i;
        var j;

        var frameState = scene._frameState;
        var camera = scene._camera;
        var context = scene.context;
        var us = context.uniformState;

        // Manage sun bloom post-processing effect.
        if (defined(scene.sun) && scene.sunBloom !== scene._sunBloom) {
            if (scene.sunBloom) {
                scene._sunPostProcess = new SunPostProcess();
            } else if(defined(scene._sunPostProcess)){
                scene._sunPostProcess = scene._sunPostProcess.destroy();
            }

            scene._sunBloom = scene.sunBloom;
        } else if (!defined(scene.sun) && defined(scene._sunPostProcess)) {
            scene._sunPostProcess = scene._sunPostProcess.destroy();
            scene._sunBloom = false;
        }

        // Manage celestial and terrestrial environment effects.
        var renderPass = frameState.passes.render;
        var skyBoxCommand = (renderPass && defined(scene.skyBox)) ? scene.skyBox.update(context, frameState) : undefined;
        var skyAtmosphereCommand = (renderPass && defined(scene.skyAtmosphere)) ? scene.skyAtmosphere.update(context, frameState) : undefined;
        var sunCommands = (renderPass && defined(scene.sun)) ? scene.sun.update(scene) : undefined;
        var sunDrawCommand = defined(sunCommands) ? sunCommands.drawCommand : undefined;
        var sunComputeCommand = defined(sunCommands) ? sunCommands.computeCommand : undefined;
        var sunVisible = isVisible(sunDrawCommand, frameState);
        var moonCommand = (renderPass && defined(scene.moon)) ? scene.moon.update(context, frameState) : undefined;
        var moonVisible = isVisible(moonCommand, frameState);

        // Preserve the reference to the original framebuffer.
        var originalFramebuffer = passState.framebuffer;

        // Create a working frustum from the original camera frustum.
        var frustum;
        if (defined(camera.frustum.fov)) {
            frustum = camera.frustum.clone(scratchPerspectiveFrustum);
        } else if (defined(camera.frustum.infiniteProjectionMatrix)){
            frustum = camera.frustum.clone(scratchPerspectiveOffCenterFrustum);
        } else {
            frustum = camera.frustum.clone(scratchOrthographicFrustum);
        }

        // Clear the pass state framebuffer.
        var clear = scene._clearColorCommand;
        Color.clone(clearColor, clear.color);
        clear.execute(context, passState);

        // Update globe depth rendering based on the current context and clear the globe depth framebuffer.
        var useGlobeDepthFramebuffer = !picking && defined(scene._globeDepth);
        if (useGlobeDepthFramebuffer) {
            scene._globeDepth.update(context);
            scene._globeDepth.clear(context, passState, clearColor);
        }

        // Determine if there are any translucent surfaces in any of the frustums.
        var renderTranslucentCommands = false;
        var frustumCommandsList = scene._frustumCommandsList;
        var numFrustums = frustumCommandsList.length;
        for (i = 0; i < numFrustums; ++i) {
            if (frustumCommandsList[i].indices[Pass.TRANSLUCENT] > 0) {
                renderTranslucentCommands = true;
                break;
            }
        }

        var clearGlobeDepth = defined(scene.globe) && (!scene.globe.depthTestAgainstTerrain || scene.mode === SceneMode.SCENE2D);
        var useDepthPlane = clearGlobeDepth && scene.mode === SceneMode.SCENE3D;
        if (useDepthPlane) {
            // Update the depth plane that is rendered in 3D when the primitives are
            // not depth tested against terrain so primitives on the backface
            // of the globe are not picked.
            scene._depthPlane.update(context, frameState);
        }

        // If supported, configure OIT to use the globe depth framebuffer and clear the OIT framebuffer.
        var useOIT = !picking && renderTranslucentCommands && defined(scene._oit) && scene._oit.isSupported();
        if (useOIT) {
            scene._oit.update(context, scene._globeDepth.framebuffer);
            scene._oit.clear(context, passState, clearColor);
            useOIT = useOIT && scene._oit.isSupported();
        }

        // If supported, configure FXAA to use the globe depth color texture and clear the FXAA framebuffer.
        var useFXAA = !picking && scene.fxaa;
        if (useFXAA) {
            scene._fxaa.update(context);
            scene._fxaa.clear(context, passState, clearColor);
        }

        if (sunVisible && scene.sunBloom) {
            passState.framebuffer = scene._sunPostProcess.update(context);
        } else if (useGlobeDepthFramebuffer) {
            passState.framebuffer = scene._globeDepth.framebuffer;
        } else if (useFXAA) {
            passState.framebuffer = scene._fxaa.getColorFramebuffer();
        }

        if (defined(passState.framebuffer)) {
            clear.execute(context, passState);
        }

        // Ideally, we would render the sky box and atmosphere last for
        // early-z, but we would have to draw it in each frustum
        frustum.near = camera.frustum.near;
        frustum.far = camera.frustum.far;
        us.updateFrustum(frustum);

        if (defined(skyBoxCommand)) {
            executeCommand(skyBoxCommand, scene, context, passState);
        }

        if (defined(skyAtmosphereCommand)) {
            executeCommand(skyAtmosphereCommand, scene, context, passState);
        }

        if (sunVisible) {
            if (defined(sunComputeCommand)) {
                sunComputeCommand.execute(scene._computeEngine);
            }
            sunDrawCommand.execute(context, passState);
            if (scene.sunBloom) {
                var framebuffer;
                if (useGlobeDepthFramebuffer) {
                    framebuffer = scene._globeDepth.framebuffer;
                } else if (useFXAA) {
                    framebuffer = scene._fxaa.getColorFramebuffer();
                } else {
                    framebuffer = originalFramebuffer;
                }
                scene._sunPostProcess.execute(context, framebuffer);
                passState.framebuffer = framebuffer;
            }
        }

        // Moon can be seen through the atmosphere, since the sun is rendered after the atmosphere.
        if (moonVisible) {
            moonCommand.execute(context, passState);
        }

        // Determine how translucent surfaces will be handled.
        var executeTranslucentCommands;
        if (useOIT) {
            if (!defined(scene._executeOITFunction)) {
                scene._executeOITFunction = function(scene, executeFunction, passState, commands) {
                    scene._oit.executeCommands(scene, executeFunction, passState, commands);
                };
            }
            executeTranslucentCommands = scene._executeOITFunction;
        } else {
            executeTranslucentCommands = executeTranslucentCommandsSorted;
        }

        // Execute commands in each frustum in back to front order
        var clearDepth = scene._depthClearCommand;
        for (i = 0; i < numFrustums; ++i) {
            var index = numFrustums - i - 1;
            var frustumCommands = frustumCommandsList[index];

            // Avoid tearing artifacts between adjacent frustums in the opaque passes
            frustum.near = index !== 0 ? frustumCommands.near * OPAQUE_FRUSTUM_NEAR_OFFSET : frustumCommands.near;
            frustum.far = frustumCommands.far;

            var globeDepth = scene.debugShowGlobeDepth ? getDebugGlobeDepth(scene, index) : scene._globeDepth;

            var fb;
            if (scene.debugShowGlobeDepth && defined(globeDepth) && useGlobeDepthFramebuffer) {
                fb = passState.framebuffer;
                passState.framebuffer = globeDepth.framebuffer;
            }

            us.updateFrustum(frustum);
            clearDepth.execute(context, passState);

            var commands = frustumCommands.commands[Pass.GLOBE];
            var length = frustumCommands.indices[Pass.GLOBE];
            for (j = 0; j < length; ++j) {
                executeCommand(commands[j], scene, context, passState);
            }

            if (defined(globeDepth) && useGlobeDepthFramebuffer && (scene.copyGlobeDepth || scene.debugShowGlobeDepth)) {
                globeDepth.update(context);
                globeDepth.executeCopyDepth(context, passState);
            }

            if (scene.debugShowGlobeDepth && defined(globeDepth) && useGlobeDepthFramebuffer) {
                passState.framebuffer = fb;
            }

            commands = frustumCommands.commands[Pass.GROUND];
            length = frustumCommands.indices[Pass.GROUND];
            for (j = 0; j < length; ++j) {
                executeCommand(commands[j], scene, context, passState);
            }

            if (clearGlobeDepth) {
                clearDepth.execute(context, passState);
                if (useDepthPlane) {
                    scene._depthPlane.execute(context, passState);
                }
            }

            // Execute commands in order by pass up to the translucent pass.
            // Translucent geometry needs special handling (sorting/OIT).
            var startPass = Pass.GROUND + 1;
            var endPass = Pass.TRANSLUCENT;
            for (var pass = startPass; pass < endPass; ++pass) {
                commands = frustumCommands.commands[pass];
                length = frustumCommands.indices[pass];
                for (j = 0; j < length; ++j) {
                    executeCommand(commands[j], scene, context, passState);
                }
            }

            if (index !== 0) {
                // Do not overlap frustums in the translucent pass to avoid blending artifacts
                frustum.near = frustumCommands.near;
                us.updateFrustum(frustum);
            }

            commands = frustumCommands.commands[Pass.TRANSLUCENT];
            commands.length = frustumCommands.indices[Pass.TRANSLUCENT];
            executeTranslucentCommands(scene, executeCommand, passState, commands);

            if (defined(globeDepth) && useGlobeDepthFramebuffer) {
                // PERFORMANCE_IDEA: Use MRT to avoid the extra copy.
                var pickDepth = getPickDepth(scene, index);
                pickDepth.update(context, globeDepth.framebuffer.depthStencilTexture);
                pickDepth.executeCopyDepth(context, passState);
            }
        }

        if (scene.debugShowGlobeDepth && useGlobeDepthFramebuffer) {
            var gd = getDebugGlobeDepth(scene, scene.debugShowDepthFrustum - 1);
            gd.executeDebugGlobeDepth(context, passState);
        }

        if (scene.debugShowPickDepth && useGlobeDepthFramebuffer) {
            var pd = getPickDepth(scene, scene.debugShowDepthFrustum - 1);
            pd.executeDebugPickDepth(context, passState);
        }

        if (useOIT) {
            passState.framebuffer = useFXAA ? scene._fxaa.getColorFramebuffer() : undefined;
            scene._oit.execute(context, passState);
        }

        if (useFXAA) {
            if (!useOIT && useGlobeDepthFramebuffer) {
                passState.framebuffer = scene._fxaa.getColorFramebuffer();
                scene._globeDepth.executeCopyColor(context, passState);
            }

            passState.framebuffer = originalFramebuffer;
            scene._fxaa.execute(context, passState);
        }

        if (!useOIT && !useFXAA && useGlobeDepthFramebuffer) {
            passState.framebuffer = originalFramebuffer;
            scene._globeDepth.executeCopyColor(context, passState);
        }
    }

    function executeComputeCommands(scene) {
        var commandList = scene._computeCommandList;
        var length = commandList.length;
        for (var i = 0; i < length; ++i) {
            commandList[i].execute(scene._computeEngine);
        }
    }

    function executeOverlayCommands(scene, passState) {
        var context = scene.context;
        var commandList = scene._overlayCommandList;
        var length = commandList.length;
        for (var i = 0; i < length; ++i) {
            commandList[i].execute(context, passState);
        }
    }

    function updatePrimitives(scene) {
        var context = scene.context;
        var frameState = scene._frameState;
        var commandList = scene._commandList;

        if (scene._globe) {
            scene._globe.update(context, frameState, commandList);
        }

        scene._groundPrimitives.update(context, frameState, commandList);
        scene._primitives.update(context, frameState, commandList);
    }

    function callAfterRenderFunctions(frameState) {
        // Functions are queued up during primitive update and executed here in case
        // the function modifies scene state that should remain constant over the frame.
        var functions = frameState.afterRender;
        for (var i = 0, length = functions.length; i < length; ++i) {
            functions[i]();
        }
        functions.length = 0;
    }

    /**
     * @private
     */
    Scene.prototype.initializeFrame = function() {
        // Destroy released shaders once every 120 frames to avoid thrashing the cache
        if (this._shaderFrameCount++ === 120) {
            this._shaderFrameCount = 0;
            this._context.shaderCache.destroyReleasedShaderPrograms();
        }

        this._tweens.update();
        this._camera.update(this._mode);
        this._screenSpaceCameraController.update();
    };

    function render(scene, time) {
        if (!defined(time)) {
            time = JulianDate.now();
        }

        var camera = scene._camera;
        if (!cameraEqual(camera, scene._cameraClone, CesiumMath.EPSILON6)) {
            if (!scene._cameraStartFired) {
                camera.moveStart.raiseEvent();
                scene._cameraStartFired = true;
            }
            scene._cameraMovedTime = getTimestamp();
            Camera.clone(camera, scene._cameraClone);
        } else if (scene._cameraStartFired && getTimestamp() - scene._cameraMovedTime > scene.cameraEventWaitTime) {
            camera.moveEnd.raiseEvent();
            scene._cameraStartFired = false;
        }

        scene._preRender.raiseEvent(scene, time);

        var us = scene.context.uniformState;
        var frameState = scene._frameState;

        var frameNumber = CesiumMath.incrementWrap(frameState.frameNumber, 15000000.0, 1.0);
        updateFrameState(scene, frameNumber, time);
        frameState.passes.render = true;
        frameState.creditDisplay.beginFrame();

        var context = scene.context;
        us.update(context, frameState);

        scene._computeCommandList.length = 0;
        scene._commandList.length = 0;
        scene._overlayCommandList.length = 0;

        updatePrimitives(scene);
        createPotentiallyVisibleSet(scene);

        var passState = scene._passState;
        passState.framebuffer = undefined;
        passState.blendingEnabled = undefined;
        passState.scissorTest = undefined;

        executeComputeCommands(scene);
        executeCommands(scene, passState, defaultValue(scene.backgroundColor, Color.BLACK));
        executeOverlayCommands(scene, passState);

        frameState.creditDisplay.endFrame();

        if (scene.debugShowFramesPerSecond) {
            if (!defined(scene._performanceDisplay)) {
                var performanceContainer = document.createElement('div');
                performanceContainer.className = 'cesium-performanceDisplay-defaultContainer';
                var container = scene._canvas.parentNode;
                container.appendChild(performanceContainer);
                var performanceDisplay = new PerformanceDisplay({container: performanceContainer});
                scene._performanceDisplay = performanceDisplay;
                scene._performanceContainer = performanceContainer;
            }

            scene._performanceDisplay.update();
        } else if (defined(scene._performanceDisplay)) {
            scene._performanceDisplay = scene._performanceDisplay && scene._performanceDisplay.destroy();
            scene._performanceContainer.parentNode.removeChild(scene._performanceContainer);
        }

        context.endFrame();
        callAfterRenderFunctions(frameState);

        scene._postRender.raiseEvent(scene, time);
    }

    /**
     * @private
     */
    Scene.prototype.render = function(time) {
        try {
            render(this, time);
        } catch (error) {
            this._renderError.raiseEvent(this, error);

            if (this.rethrowRenderErrors) {
                throw error;
            }
        }
    };

    /**
     * @private
     */
    Scene.prototype.clampLineWidth = function(width) {
        var context = this._context;
        return Math.max(ContextLimits.minimumAliasedLineWidth, Math.min(width, ContextLimits.maximumAliasedLineWidth));
    };

    var orthoPickingFrustum = new OrthographicFrustum();
    var scratchOrigin = new Cartesian3();
    var scratchDirection = new Cartesian3();
    var scratchBufferDimensions = new Cartesian2();
    var scratchPixelSize = new Cartesian2();
    var scratchPickVolumeMatrix4 = new Matrix4();

    function getPickOrthographicCullingVolume(scene, drawingBufferPosition, width, height) {
        var camera = scene._camera;
        var frustum = camera.frustum;

        var drawingBufferWidth = scene.drawingBufferWidth;
        var drawingBufferHeight = scene.drawingBufferHeight;

        var x = (2.0 / drawingBufferWidth) * drawingBufferPosition.x - 1.0;
        x *= (frustum.right - frustum.left) * 0.5;
        var y = (2.0 / drawingBufferHeight) * (drawingBufferHeight - drawingBufferPosition.y) - 1.0;
        y *= (frustum.top - frustum.bottom) * 0.5;

        var transform = Matrix4.clone(camera.transform, scratchPickVolumeMatrix4);
        camera._setTransform(Matrix4.IDENTITY);

        var origin = Cartesian3.clone(camera.position, scratchOrigin);
        Cartesian3.multiplyByScalar(camera.right, x, scratchDirection);
        Cartesian3.add(scratchDirection, origin, origin);
        Cartesian3.multiplyByScalar(camera.up, y, scratchDirection);
        Cartesian3.add(scratchDirection, origin, origin);

        camera._setTransform(transform);

        Cartesian3.fromElements(origin.z, origin.x, origin.y, origin);

        scratchBufferDimensions.x = drawingBufferWidth;
        scratchBufferDimensions.y = drawingBufferHeight;

        var pixelSize = frustum.getPixelSize(scratchBufferDimensions, undefined, scratchPixelSize);

        var ortho = orthoPickingFrustum;
        ortho.right = pixelSize.x * 0.5;
        ortho.left = -ortho.right;
        ortho.top = pixelSize.y * 0.5;
        ortho.bottom = -ortho.top;
        ortho.near = frustum.near;
        ortho.far = frustum.far;

        return ortho.computeCullingVolume(origin, camera.directionWC, camera.upWC);
    }

    var perspPickingFrustum = new PerspectiveOffCenterFrustum();

    function getPickPerspectiveCullingVolume(scene, drawingBufferPosition, width, height) {
        var camera = scene._camera;
        var frustum = camera.frustum;
        var near = frustum.near;

        var drawingBufferWidth = scene.drawingBufferWidth;
        var drawingBufferHeight = scene.drawingBufferHeight;

        var tanPhi = Math.tan(frustum.fovy * 0.5);
        var tanTheta = frustum.aspectRatio * tanPhi;

        var x = (2.0 / drawingBufferWidth) * drawingBufferPosition.x - 1.0;
        var y = (2.0 / drawingBufferHeight) * (drawingBufferHeight - drawingBufferPosition.y) - 1.0;

        var xDir = x * near * tanTheta;
        var yDir = y * near * tanPhi;

        scratchBufferDimensions.x = drawingBufferWidth;
        scratchBufferDimensions.y = drawingBufferHeight;

        var pixelSize = frustum.getPixelSize(scratchBufferDimensions, undefined, scratchPixelSize);
        var pickWidth = pixelSize.x * width * 0.5;
        var pickHeight = pixelSize.y * height * 0.5;

        var offCenter = perspPickingFrustum;
        offCenter.top = yDir + pickHeight;
        offCenter.bottom = yDir - pickHeight;
        offCenter.right = xDir + pickWidth;
        offCenter.left = xDir - pickWidth;
        offCenter.near = near;
        offCenter.far = frustum.far;

        return offCenter.computeCullingVolume(camera.positionWC, camera.directionWC, camera.upWC);
    }

    function getPickCullingVolume(scene, drawingBufferPosition, width, height) {
        if (scene._mode === SceneMode.SCENE2D) {
            return getPickOrthographicCullingVolume(scene, drawingBufferPosition, width, height);
        }

        return getPickPerspectiveCullingVolume(scene, drawingBufferPosition, width, height);
    }

    // pick rectangle width and height, assumed odd
    var rectangleWidth = 3.0;
    var rectangleHeight = 3.0;
    var scratchRectangle = new BoundingRectangle(0.0, 0.0, rectangleWidth, rectangleHeight);
    var scratchColorZero = new Color(0.0, 0.0, 0.0, 0.0);
    var scratchPosition = new Cartesian2();

    /**
     * Returns an object with a `primitive` property that contains the first (top) primitive in the scene
     * at a particular window coordinate or undefined if nothing is at the location. Other properties may
     * potentially be set depending on the type of primitive.
     *
     * @param {Cartesian2} windowPosition Window coordinates to perform picking on.
     * @returns {Object} Object containing the picked primitive.
     *
     * @exception {DeveloperError} windowPosition is undefined.
     */
    Scene.prototype.pick = function(windowPosition) {
        //>>includeStart('debug', pragmas.debug);
        if(!defined(windowPosition)) {
            throw new DeveloperError('windowPosition is undefined.');
        }
        //>>includeEnd('debug');

        var context = this._context;
        var us = context.uniformState;
        var frameState = this._frameState;

        var drawingBufferPosition = SceneTransforms.transformWindowToDrawingBuffer(this, windowPosition, scratchPosition);

        if (!defined(this._pickFramebuffer)) {
            this._pickFramebuffer = context.createPickFramebuffer();
        }

        // Update with previous frame's number and time, assuming that render is called before picking.
        updateFrameState(this, frameState.frameNumber, frameState.time);
        frameState.cullingVolume = getPickCullingVolume(this, drawingBufferPosition, rectangleWidth, rectangleHeight);
        frameState.passes.pick = true;

        us.update(context, frameState);

        this._commandList.length = 0;
        updatePrimitives(this);
        createPotentiallyVisibleSet(this);

        scratchRectangle.x = drawingBufferPosition.x - ((rectangleWidth - 1.0) * 0.5);
        scratchRectangle.y = (this.drawingBufferHeight - drawingBufferPosition.y) - ((rectangleHeight - 1.0) * 0.5);

        executeCommands(this, this._pickFramebuffer.begin(scratchRectangle), scratchColorZero, true);
        var object = this._pickFramebuffer.end(scratchRectangle);
        context.endFrame();
        callAfterRenderFunctions(frameState);
        return object;
    };

    var scratchPickDepthPosition = new Cartesian3();
    var scratchMinDistPos = new Cartesian3();
    var scratchPackedDepth = new Cartesian4();
    var packedDepthScale = new Cartesian4(1.0, 1.0 / 255.0, 1.0 / 65025.0, 1.0 / 160581375.0);

    /**
     * Returns the cartesian position reconstructed from the depth buffer and window position.
     *
     * @param {Cartesian2} windowPosition Window coordinates to perform picking on.
     * @param {Cartesian3} [result] The object on which to restore the result.
     * @returns {Cartesian3} The cartesian position.
     *
     * @exception {DeveloperError} Picking from the depth buffer is not supported. Check pickPositionSupported.
     * @exception {DeveloperError} 2D is not supported. An orthographic projection matrix is not invertible.
     */
    Scene.prototype.pickPosition = function(windowPosition, result) {
        //>>includeStart('debug', pragmas.debug);
        if(!defined(windowPosition)) {
            throw new DeveloperError('windowPosition is undefined.');
        }
        if (!defined(this._globeDepth)) {
            throw new DeveloperError('Picking from the depth buffer is not supported. Check pickPositionSupported.');
        }
        //>>includeEnd('debug');

        var context = this._context;
        var uniformState = context.uniformState;

        var drawingBufferPosition = SceneTransforms.transformWindowToDrawingBuffer(this, windowPosition, scratchPosition);
        drawingBufferPosition.y = this.drawingBufferHeight - drawingBufferPosition.y;

        var camera = this._camera;

        // Create a working frustum from the original camera frustum.
        var frustum;
        if (defined(camera.frustum.fov)) {
            frustum = camera.frustum.clone(scratchPerspectiveFrustum);
        } else if (defined(camera.frustum.infiniteProjectionMatrix)){
            frustum = camera.frustum.clone(scratchPerspectiveOffCenterFrustum);
        } else {
            //>>includeStart('debug', pragmas.debug);
            throw new DeveloperError('2D is not supported. An orthographic projection matrix is not invertible.');
            //>>includeEnd('debug');
        }

        var numFrustums = this.numberOfFrustums;
        for (var i = 0; i < numFrustums; ++i) {
            var pickDepth = getPickDepth(this, i);
            var pixels = context.readPixels({
                x : drawingBufferPosition.x,
                y : drawingBufferPosition.y,
                width : 1,
                height : 1,
                framebuffer : pickDepth.framebuffer
            });

            var packedDepth = Cartesian4.unpack(pixels, 0, scratchPackedDepth);
            Cartesian4.divideByScalar(packedDepth, 255.0, packedDepth);
            var depth = Cartesian4.dot(packedDepth, packedDepthScale);

            if (depth > 0.0 && depth < 1.0) {
                var renderedFrustum = this._frustumCommandsList[i];
                frustum.near = renderedFrustum.near * (i !== 0 ? OPAQUE_FRUSTUM_NEAR_OFFSET : 1.0);
                frustum.far = renderedFrustum.far;
                uniformState.updateFrustum(frustum);

                return SceneTransforms.drawingBufferToWgs84Coordinates(this, drawingBufferPosition, depth, result);
            }
        }

        return undefined;
    };

    /**
     * Returns a list of objects, each containing a `primitive` property, for all primitives at
     * a particular window coordinate position. Other properties may also be set depending on the
     * type of primitive. The primitives in the list are ordered by their visual order in the
     * scene (front to back).
     *
     * @param {Cartesian2} windowPosition Window coordinates to perform picking on.
     * @param {Number} [limit] If supplied, stop drilling after collecting this many picks.
     * @returns {Object[]} Array of objects, each containing 1 picked primitives.
     *
     * @exception {DeveloperError} windowPosition is undefined.
     *
     * @example
     * var pickedObjects = scene.drillPick(new Cesium.Cartesian2(100.0, 200.0));
     */
    Scene.prototype.drillPick = function(windowPosition, limit) {
        // PERFORMANCE_IDEA: This function calls each primitive's update for each pass. Instead
        // we could update the primitive once, and then just execute their commands for each pass,
        // and cull commands for picked primitives.  e.g., base on the command's owner.

        //>>includeStart('debug', pragmas.debug);
        if (!defined(windowPosition)) {
            throw new DeveloperError('windowPosition is undefined.');
        }
        //>>includeEnd('debug');

        var i;
        var attributes;
        var result = [];
        var pickedPrimitives = [];
        var pickedAttributes = [];
        if (!defined(limit)) {
            limit = Number.MAX_VALUE;
        }

        var pickedResult = this.pick(windowPosition);
        while (defined(pickedResult) && defined(pickedResult.primitive)) {
            result.push(pickedResult);
            if (0 >= --limit) {
                break;
            }

            var primitive = pickedResult.primitive;
            var hasShowAttribute = false;

            //If the picked object has a show attribute, use it.
            if (typeof primitive.getGeometryInstanceAttributes === 'function') {
                if (defined(pickedResult.id)) {
                    attributes = primitive.getGeometryInstanceAttributes(pickedResult.id);
                    if (defined(attributes) && defined(attributes.show)) {
                        hasShowAttribute = true;
                        attributes.show = ShowGeometryInstanceAttribute.toValue(false, attributes.show);
                        pickedAttributes.push(attributes);
                    }
                }
            }

            //Otherwise, hide the entire primitive
            if (!hasShowAttribute) {
                primitive.show = false;
                pickedPrimitives.push(primitive);
            }

            pickedResult = this.pick(windowPosition);
        }

        // unhide everything we hid while drill picking
        for (i = 0; i < pickedPrimitives.length; ++i) {
            pickedPrimitives[i].show = true;
        }

        for (i = 0; i < pickedAttributes.length; ++i) {
            attributes = pickedAttributes[i];
            attributes.show = ShowGeometryInstanceAttribute.toValue(true, attributes.show);
        }

        return result;
    };

    /**
     * Instantly completes an active transition.
     */
    Scene.prototype.completeMorph = function(){
        this._transitioner.completeMorph();
    };

    /**
     * Asynchronously transitions the scene to 2D.
     * @param {Number} [duration=2.0] The amount of time, in seconds, for transition animations to complete.
     */
    Scene.prototype.morphTo2D = function(duration) {
        var ellipsoid;
        var globe = this.globe;
        if (defined(globe)) {
            ellipsoid = globe.ellipsoid;
        } else {
            ellipsoid = this.mapProjection.ellipsoid;
        }
        duration = defaultValue(duration, 2.0);
        this._transitioner.morphTo2D(duration, ellipsoid);
    };

    /**
     * Asynchronously transitions the scene to Columbus View.
     * @param {Number} [duration=2.0] The amount of time, in seconds, for transition animations to complete.
     */
    Scene.prototype.morphToColumbusView = function(duration) {
        var ellipsoid;
        var globe = this.globe;
        if (defined(globe)) {
            ellipsoid = globe.ellipsoid;
        } else {
            ellipsoid = this.mapProjection.ellipsoid;
        }
        duration = defaultValue(duration, 2.0);
        this._transitioner.morphToColumbusView(duration, ellipsoid);
    };

    /**
     * Asynchronously transitions the scene to 3D.
     * @param {Number} [duration=2.0] The amount of time, in seconds, for transition animations to complete.
     */
    Scene.prototype.morphTo3D = function(duration) {
        var ellipsoid;
        var globe = this.globe;
        if (defined(globe)) {
            ellipsoid = globe.ellipsoid;
        } else {
            ellipsoid = this.mapProjection.ellipsoid;
        }
        duration = defaultValue(duration, 2.0);
        this._transitioner.morphTo3D(duration, ellipsoid);
    };

    /**
     * Returns true if this object was destroyed; otherwise, false.
     * <br /><br />
     * If this object was destroyed, it should not be used; calling any function other than
     * <code>isDestroyed</code> will result in a {@link DeveloperError} exception.
     *
     * @returns {Boolean} <code>true</code> if this object was destroyed; otherwise, <code>false</code>.
     *
     * @see Scene#destroy
     */
    Scene.prototype.isDestroyed = function() {
        return false;
    };

    /**
     * Destroys the WebGL resources held by this object.  Destroying an object allows for deterministic
     * release of WebGL resources, instead of relying on the garbage collector to destroy this object.
     * <br /><br />
     * Once an object is destroyed, it should not be used; calling any function other than
     * <code>isDestroyed</code> will result in a {@link DeveloperError} exception.  Therefore,
     * assign the return value (<code>undefined</code>) to the object as done in the example.
     *
     * @returns {undefined}
     *
     * @exception {DeveloperError} This object was destroyed, i.e., destroy() was called.
     *
     * @see Scene#isDestroyed
     *
     * @example
     * scene = scene && scene.destroy();
     */
    Scene.prototype.destroy = function() {
        this._tweens.removeAll();
        this._computeEngine = this._computeEngine && this._computeEngine.destroy();
        this._screenSpaceCameraController = this._screenSpaceCameraController && this._screenSpaceCameraController.destroy();
        this._pickFramebuffer = this._pickFramebuffer && this._pickFramebuffer.destroy();
        this._primitives = this._primitives && this._primitives.destroy();
        this._groundPrimitives = this._groundPrimitives && this._groundPrimitives.destroy();
        this._globe = this._globe && this._globe.destroy();
        this.skyBox = this.skyBox && this.skyBox.destroy();
        this.skyAtmosphere = this.skyAtmosphere && this.skyAtmosphere.destroy();
        this._debugSphere = this._debugSphere && this._debugSphere.destroy();
        this.sun = this.sun && this.sun.destroy();
        this._sunPostProcess = this._sunPostProcess && this._sunPostProcess.destroy();
        this._depthPlane = this._depthPlane && this._depthPlane.destroy();
<<<<<<< HEAD

        this._transitioner = this._transitioner && this._transitioner.destroy();
=======
        this._transitioner.destroy();
>>>>>>> f42a8c08

        this._globeDepth = this._globeDepth && this._globeDepth.destroy();
        this._oit = this._oit && this._oit.destroy();
        this._fxaa = this._fxaa && this._fxaa.destroy();

        this._context = this._context && this._context.destroy();
        this._frameState.creditDisplay = this._frameState.creditDisplay && this._frameState.creditDisplay.destroy();
        if (defined(this._performanceDisplay)){
            this._performanceDisplay = this._performanceDisplay && this._performanceDisplay.destroy();
            this._performanceContainer.parentNode.removeChild(this._performanceContainer);
        }

        return destroyObject(this);
    };

    return Scene;
});<|MERGE_RESOLUTION|>--- conflicted
+++ resolved
@@ -2179,12 +2179,7 @@
         this.sun = this.sun && this.sun.destroy();
         this._sunPostProcess = this._sunPostProcess && this._sunPostProcess.destroy();
         this._depthPlane = this._depthPlane && this._depthPlane.destroy();
-<<<<<<< HEAD
-
         this._transitioner = this._transitioner && this._transitioner.destroy();
-=======
-        this._transitioner.destroy();
->>>>>>> f42a8c08
 
         this._globeDepth = this._globeDepth && this._globeDepth.destroy();
         this._oit = this._oit && this._oit.destroy();
