--- conflicted
+++ resolved
@@ -53,6 +53,11 @@
             svg.setAttribute("height", pathHeight);
             svg.setAttribute("viewBox", "0 0 " + pathWidth + " " + pathHeight);
 
+            var fillRule = knockout.unwrap(value["fill-rule"]);
+            if (fillRule) {
+              svg.setAttribute("fill-rule", fillRule);
+            }
+
             if (value.css) {
               svg.setAttribute(
                 "class",
@@ -63,33 +68,10 @@
           disposeWhenNodeIsRemoved: element,
         });
 
-<<<<<<< HEAD
-                            var fillRule = knockout.unwrap(value['fill-rule']);
-                            if (fillRule) {
-                                svg.setAttribute('fill-rule', fillRule);
-                            }
-
-                            if (value.css) {
-                                svg.setAttribute('class', svgClassName + ' ' + knockout.unwrap(value.css));
-                            }
-                        },
-                        disposeWhenNodeIsRemoved : element
-                    });
-
-                    return {
-                        controlsDescendantBindings : true
-                    };
-                }
-            };
-
-            knockout.virtualElements.allowedBindings.cesiumSvgPath = true;
-        }
-=======
         return {
           controlsDescendantBindings: true,
         };
       },
->>>>>>> 2fd0e8f7
     };
 
     knockout.virtualElements.allowedBindings.cesiumSvgPath = true;
