/*global define*/
define([
        '../../Core/defaultValue',
        '../../Core/defined',
        '../../Core/defineProperties',
        '../../Core/DeveloperError',
        '../../Core/Event',
        '../../Core/wrapFunction',
        '../../DataSources/CzmlDataSource',
        '../../DataSources/GeoJsonDataSource',
        '../../DataSources/KmlDataSource',
        '../getElement'
    ], function(
        defaultValue,
        defined,
        defineProperties,
        DeveloperError,
        Event,
        wrapFunction,
        CzmlDataSource,
        GeoJsonDataSource,
        KmlDataSource,
        getElement) {
    "use strict";

    /**
     * A mixin which adds default drag and drop support for CZML files to the Viewer widget.
     * Rather than being called directly, this function is normally passed as
     * a parameter to {@link Viewer#extend}, as shown in the example below.
     * @exports viewerDragDropMixin
     *
     * @param {Viewer} viewer The viewer instance.
     * @param {Object} [options] Object with the following properties:
     * @param {Element|String} [options.dropTarget=viewer.container] The DOM element which will serve as the drop target.
     * @param {Boolean} [options.clearOnDrop=true] When true, dropping files will clear all existing data sources first, when false, new data sources will be loaded after the existing ones.
     * @param {DefaultProxy} [options.proxy] The proxy to be used for KML network links.
     *
     * @exception {DeveloperError} Element with id <options.dropTarget> does not exist in the document.
     * @exception {DeveloperError} dropTarget is already defined by another mixin.
     * @exception {DeveloperError} dropEnabled is already defined by another mixin.
     * @exception {DeveloperError} dropError is already defined by another mixin.
     * @exception {DeveloperError} clearOnDrop is already defined by another mixin.
     *
     * @example
     * // Add basic drag and drop support and pop up an alert window on error.
     * var viewer = new Cesium.Viewer('cesiumContainer');
     * viewer.extend(Cesium.viewerDragDropMixin);
     * viewer.dropError.addEventListener(function(viewerArg, source, error) {
     *     window.alert('Error processing ' + source + ':' + error);
     * });
     */
    var viewerDragDropMixin = function(viewer, options) {
        //>>includeStart('debug', pragmas.debug);
        if (!defined(viewer)) {
            throw new DeveloperError('viewer is required.');
        }
        if (viewer.hasOwnProperty('dropTarget')) {
            throw new DeveloperError('dropTarget is already defined by another mixin.');
        }
        if (viewer.hasOwnProperty('dropEnabled')) {
            throw new DeveloperError('dropEnabled is already defined by another mixin.');
        }
        if (viewer.hasOwnProperty('dropError')) {
            throw new DeveloperError('dropError is already defined by another mixin.');
        }
        if (viewer.hasOwnProperty('clearOnDrop')) {
            throw new DeveloperError('clearOnDrop is already defined by another mixin.');
        }
        //>>includeEnd('debug');

        options = defaultValue(options, defaultValue.EMPTY_OBJECT);

        //Local variables to be closed over by defineProperties.
        var dropEnabled = true;
        var dropError = new Event();
        var clearOnDrop = defaultValue(options.clearOnDrop, true);
        var dropTarget = defaultValue(options.dropTarget, viewer.container);
        var proxy = options.proxy;

        dropTarget = getElement(dropTarget);

        defineProperties(viewer, {
            /**
             * Gets or sets the element to serve as the drop target.
             * @memberof viewerDragDropMixin.prototype
             * @type {Element}
             */
            dropTarget : {
                //TODO See https://github.com/AnalyticalGraphicsInc/cesium/issues/832
                get : function() {
                    return dropTarget;
                },
                set : function(value) {
                    //>>includeStart('debug', pragmas.debug);
                    if (!defined(value)) {
                        throw new DeveloperError('value is required.');
                    }
                    //>>includeEnd('debug');

                    unsubscribe(dropTarget, handleDrop);
                    dropTarget = value;
                    subscribe(dropTarget, handleDrop);
                }
            },

            /**
             * Gets or sets a value indicating if drag and drop support is enabled.
             * @memberof viewerDragDropMixin.prototype
             * @type {Element}
             */
            dropEnabled : {
                get : function() {
                    return dropEnabled;
                },
                set : function(value) {
                    if (value !== dropEnabled) {
                        if (value) {
                            subscribe(dropTarget, handleDrop);
                        } else {
                            unsubscribe(dropTarget, handleDrop);
                        }
                        dropEnabled = value;
                    }
                }
            },

            /**
             * Gets the event that will be raised when an error is encountered during drop processing.
             * @memberof viewerDragDropMixin.prototype
             * @type {Event}
             */
            dropError : {
                get : function() {
                    return dropError;
                }
            },

            /**
             * Gets or sets a value indicating if existing data sources should be cleared before adding the newly dropped sources.
             * @memberof viewerDragDropMixin.prototype
             * @type {Boolean}
             */
            clearOnDrop : {
                get : function() {
                    return clearOnDrop;
                },
                set : function(value) {
                    clearOnDrop = value;
                }
            }
        });

        function handleDrop(event) {
            stop(event);

            if (clearOnDrop) {
                viewer.dataSources.removeAll();
            }

            var files = event.dataTransfer.files;
            var length = files.length;
            for (var i = 0; i < length; i++) {
                var file = files[i];
                var reader = new FileReader();
                reader.onload = createOnLoadCallback(viewer, file, proxy);
                reader.onerror = createDropErrorCallback(viewer, file);
                reader.readAsText(file);
            }
        }

        //Enable drop by default;
        subscribe(dropTarget, handleDrop);

        //Wrap the destroy function to make sure all events are unsubscribed from
        viewer.destroy = wrapFunction(viewer, viewer.destroy, function() {
            viewer.dropEnabled = false;
        });

        //Specs need access to handleDrop
        viewer._handleDrop = handleDrop;
    };

    function stop(event) {
        event.stopPropagation();
        event.preventDefault();
    }

    function unsubscribe(dropTarget, handleDrop) {
        var currentTarget = dropTarget;
        if (defined(currentTarget)) {
            currentTarget.removeEventListener('drop', handleDrop, false);
            currentTarget.removeEventListener('dragenter', stop, false);
            currentTarget.removeEventListener('dragover', stop, false);
            currentTarget.removeEventListener('dragexit', stop, false);
        }
    }

    function subscribe(dropTarget, handleDrop) {
        dropTarget.addEventListener('drop', handleDrop, false);
        dropTarget.addEventListener('dragenter', stop, false);
        dropTarget.addEventListener('dragover', stop, false);
        dropTarget.addEventListener('dragexit', stop, false);
    }

    function createOnLoadCallback(viewer, file, proxy) {
        return function(evt) {
            var fileName = file.name;
            try {
                var dataSource;
                var loadPromise;

                if (/\.czml$/i.test(fileName)) {
                    dataSource = new CzmlDataSource(fileName);
                    dataSource.load(JSON.parse(evt.target.result), fileName);
                } else if (/\.geojson$/i.test(fileName) || /\.json$/i.test(fileName) || /\.topojson$/i.test(fileName)) {
                    dataSource = new GeoJsonDataSource(fileName);
<<<<<<< HEAD
                    loadPromise = dataSource.load(JSON.parse(evt.target.result), fileName);
                } else if (/\.kml$/i.test(fileName)) {
                    dataSource = new KmlDataSource();
                    var parser = new DOMParser();
                    loadPromise = dataSource.load(parser.parseFromString(evt.target.result, "text/xml"), fileName);
                } else if (/\.kmz$/i.test(fileName)) {
                    dataSource = new KmlDataSource();
=======
                    loadPromise = dataSource.load(JSON.parse(evt.target.result), {
                        sourceUri : fileName
                    });
                } else if (/\.kml$/i.test(fileName)) {
                    dataSource = new KmlDataSource(proxy);
                    var parser = new DOMParser();
                    loadPromise = dataSource.load(parser.parseFromString(evt.target.result, "text/xml"), fileName);
                } else if (/\.kmz$/i.test(fileName)) {
                    dataSource = new KmlDataSource(proxy);
>>>>>>> fa2b2061
                    loadPromise = dataSource.loadKmz(file, fileName);
                } else {
                    viewer.dropError.raiseEvent(viewer, fileName, 'Unrecognized file: ' + fileName);
                    return;
                }

                viewer.dataSources.add(dataSource);

                if (defined(loadPromise)) {
                    loadPromise.otherwise(function(error) {
                        viewer.dropError.raiseEvent(viewer, fileName, error);
                    });
                }
            } catch (error) {
                viewer.dropError.raiseEvent(viewer, fileName, error);
            }
        };
    }

    function createDropErrorCallback(viewer, file) {
        return function(evt) {
            viewer.dropError.raiseEvent(viewer, file.name, evt.target.error);
        };
    }

    return viewerDragDropMixin;
});<|MERGE_RESOLUTION|>--- conflicted
+++ resolved
@@ -214,15 +214,6 @@
                     dataSource.load(JSON.parse(evt.target.result), fileName);
                 } else if (/\.geojson$/i.test(fileName) || /\.json$/i.test(fileName) || /\.topojson$/i.test(fileName)) {
                     dataSource = new GeoJsonDataSource(fileName);
-<<<<<<< HEAD
-                    loadPromise = dataSource.load(JSON.parse(evt.target.result), fileName);
-                } else if (/\.kml$/i.test(fileName)) {
-                    dataSource = new KmlDataSource();
-                    var parser = new DOMParser();
-                    loadPromise = dataSource.load(parser.parseFromString(evt.target.result, "text/xml"), fileName);
-                } else if (/\.kmz$/i.test(fileName)) {
-                    dataSource = new KmlDataSource();
-=======
                     loadPromise = dataSource.load(JSON.parse(evt.target.result), {
                         sourceUri : fileName
                     });
@@ -232,7 +223,6 @@
                     loadPromise = dataSource.load(parser.parseFromString(evt.target.result, "text/xml"), fileName);
                 } else if (/\.kmz$/i.test(fileName)) {
                     dataSource = new KmlDataSource(proxy);
->>>>>>> fa2b2061
                     loadPromise = dataSource.loadKmz(file, fileName);
                 } else {
                     viewer.dropError.raiseEvent(viewer, fileName, 'Unrecognized file: ' + fileName);
