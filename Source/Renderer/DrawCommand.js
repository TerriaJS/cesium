/*global define*/
define(function() {
    "use strict";

    /**
     * Represents a command to the renderer for drawing.
     *
     * @alias DrawCommand
     * @constructor
     *
     * @see ClearCommand
     * @see PassState
     */
    var DrawCommand = function() {
        /**
         * The bounding volume of the geometry.  This is used for culling and frustum selection.
         * <p>
         * For best rendering performance, use the tightest possible bounding volume.  Although
         * <code>undefined</code> is allowed, always try to provide a bounding volume to
         * allow the tightest possible near and far planes to be computed for the scene, and
         * minimize the number of frustums needed.
         * </p>
         *
         * @type {Object}
         *
         * @default undefined
         *
         * @see DrawCommand#debugShowBoundingVolume
         */
        this.boundingVolume = undefined;

        /**
         * When <code>true</code>, the renderer frustum and horizon culls the command based on its {@link DrawCommand#boundingVolume}.
         * If the command was already culled, set this to <code>false</code> for a performance improvement.
         *
         * @type {Boolean}
         *
         * @default true
         */
        this.cull = true;

        /**
         * The transformation from the geometry in model space to world space.
         * <p>
         * When <code>undefined</code>, the geometry is assumed to be defined in world space.
         * </p>
         *
         * @type {Matrix4}
         *
         * @default undefined
         */
        this.modelMatrix = undefined;

        /**
         * The type of geometry in the vertex array.
         *
         * @type {PrimitiveType}
         *
         * @default undefined
         */
        this.primitiveType = undefined;

        /**
         * The vertex array.
         *
         * @type {VertexArray}
         *
         * @default undefined
         */
        this.vertexArray = undefined;

        /**
         * The number of vertices to draw in the vertex array.
         *
         * @type {Number}
         *
         * @default undefined
         */
        this.count = undefined;

        /**
         * The offset to start drawing in the vertex array.
         *
         * @type {Number}
         *
         * @default undefined
         */
        this.offset = undefined;

        /**
         * The shader program to apply.
         *
         * @type {ShaderProgram}
         *
         * @default undefined
         */
        this.shaderProgram = undefined;

        /**
         * An object with functions whose names match the uniforms in the shader program
         * and return values to set those uniforms.
         *
         * @type {Object}
         *
         * @default undefined
         */
        this.uniformMap = undefined;

        /**
         * The render state.
         *
         * @type {RenderState}
         *
         * @default undefined
         *
         * @see Context#createRenderState
         */
        this.renderState = undefined;

        /**
         * The framebuffer to draw to.
         *
         * @type {Framebuffer}
         *
         * @default undefined
         */
        this.framebuffer = undefined;

        /**
         * Specifies if this command is only to be executed in the frustum closest
         * to the eye containing the bounding volume. Defaults to <code>false</code>.
         *
         * @type {Boolean}
         *
         * @default false
         */
        this.executeInClosestFrustum = false;

        /**
         * The object who created this command.  This is useful for debugging command
         * execution; it allows us to see who created a command when we only have a
         * reference to the command, and can be used to selectively execute commands
         * with {@link Scene#debugCommandFilter}.
         *
         * @type {Object}
         *
         * @default undefined
         *
         * @see Scene#debugCommandFilter
         */
        this.owner = undefined;

        /**
         * This property is for debugging only; it is not for production use nor is it optimized.
         * <p>
         * Draws the {@link DrawCommand#boundingVolume} for this command, assuming it is a sphere, when the command executes.
         * </p>
         *
         * @type {Boolean}
         *
         * @default false
         *
         * @see DrawCommand#boundingVolume
         */
        this.debugShowBoundingVolume = false;

        /**
<<<<<<< HEAD
         * Used to implement {@see Scene.debugShowFrustums}.
=======
         * Used to implement Scene.debugShowFrustums.
>>>>>>> 11823f46
         * @private
         */
        this.debugOverlappingFrustums = 0;
    };

    /**
     * Executes the draw command.
     *
     * @memberof DrawCommand
     *
     * @param {Context} context The renderer context in which to draw.
     * @param {PassState} [passState] TBA.
     */
    DrawCommand.prototype.execute = function(context, passState) {
        context.draw(this, passState);
    };

    return DrawCommand;
});<|MERGE_RESOLUTION|>--- conflicted
+++ resolved
@@ -165,11 +165,7 @@
         this.debugShowBoundingVolume = false;
 
         /**
-<<<<<<< HEAD
-         * Used to implement {@see Scene.debugShowFrustums}.
-=======
          * Used to implement Scene.debugShowFrustums.
->>>>>>> 11823f46
          * @private
          */
         this.debugOverlappingFrustums = 0;
