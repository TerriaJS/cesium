{
<<<<<<< HEAD
  "name": "terriajs-cesium",
  "version": "1.31.1",
  "description": "Cesium for TerriaJS.",
=======
  "name": "cesium",
  "version": "1.32.0",
  "description": "Cesium is a JavaScript library for creating 3D globes and 2D maps in a web browser without a plugin.",
>>>>>>> e042f3c8
  "homepage": "http://cesiumjs.org",
  "license": "Apache-2.0",
  "author": {
    "name": "Analytical Graphics, Inc.",
    "url": "http://www.agi.com"
  },
  "contributors": [
    {
      "name": "Cesium community",
      "url": "https://github.com/AnalyticalGraphicsInc/cesium/blob/master/CONTRIBUTORS.md"
    }
  ],
  "keywords": [
    "3D",
    "webgl",
    "geospatial",
    "map",
    "globe"
  ],
  "repository": {
    "type": "git",
    "url": "https://github.com/TerriaJS/cesium.git"
  },
  "directories": {
    "lib": "Source"
  },
  "bugs": {
    "url": "https://github.com/AnalyticalGraphicsInc/cesium/issues",
    "email": "cesium-dev@googlegroups.com"
  },
  "dependencies": {
    "deamdify": "^0.1.1",
    "requirejs": "^2.3.2"
  },
  "devDependencies": {
    "almond": "^0.3.3",
    "aws-sdk": "^2.18.0",
    "bluebird": "^3.4.6",
    "browserify": "^9.0.8",
    "compressible": "^2.0.9",
    "compression": "^1.6.2",
    "electron": "^1.6.1",
    "event-stream": "^3.3.4",
<<<<<<< HEAD
    "exorcist": "^0.3.0",
    "express": "^4.14.0",
    "glob-all": "^3.0.1",
=======
    "express": "^4.15.0",
>>>>>>> e042f3c8
    "globby": "^6.1.0",
    "glsl-strip-comments": "^1.0.0",
    "gulp": "^3.9.1",
    "gulp-insert": "^0.5.0",
    "gulp-jshint": "^2.0.4",
    "gulp-rename": "^1.2.2",
    "gulp-replace": "^0.5.4",
    "gulp-sourcemaps": "^1.5.2",
    "gulp-uglify": "^1.2.0",
    "gulp-tap": "^0.1.3",
    "gulp-zip": "^4.0.0",
    "jasmine-core": "^2.5.2",
    "jsdoc": "^3.4.3",
    "jshint": "^2.9.4",
    "jshint-stylish": "^2.2.1",
    "karma": "^1.3.0",
    "karma-chrome-launcher": "^2.0.0",
    "karma-detect-browsers": "^2.2.3",
    "karma-edge-launcher": "^0.2.0",
    "karma-electron": "^5.1.1",
    "karma-firefox-launcher": "^1.0.0",
    "karma-ie-launcher": "^1.0.0",
    "karma-jasmine": "^1.1.0",
    "karma-requirejs": "^1.1.0",
    "karma-safari-launcher": "^1.0.0",
    "karma-spec-reporter": "^0.0.30",
    "mime": "^1.3.4",
    "mkdirp": "^0.5.1",
    "request": "^2.79.0",
<<<<<<< HEAD
    "rimraf": "^2.5.4",
    "vinyl-buffer": "^1.0.0",
    "vinyl-source-stream": "^1.1.0",
    "vinyl-transform": "^1.0.0",
    "yargs": "^6.4.0"
=======
    "rimraf": "^2.6.1",
    "yargs": "^7.0.1"
>>>>>>> e042f3c8
  },
  "scripts": {
    "start": "node server.js",
    "startPublic": "node server.js --public",
    "build": "gulp build",
    "build-watch": "gulp build-watch",
    "buildApps": "gulp buildApps",
    "clean": "gulp clean",
    "cloc": "gulp cloc",
    "combine": "gulp combine",
    "combineRelease": "gulp combineRelease",
    "requirejs": "gulp requirejs",
    "generateDocumentation": "gulp generateDocumentation",
    "instrumentForCoverage": "gulp instrumentForCoverage",
    "jsHint": "gulp jsHint",
    "jsHint-watch": "gulp jsHint-watch",
    "makeZipFile": "gulp makeZipFile",
    "minify": "gulp minify",
    "minifyRelease": "gulp minifyRelease",
    "release": "gulp release",
    "test": "gulp test",
    "test-all": "gulp test --all",
    "test-webgl": "gulp test --include WebGL",
    "test-non-webgl": "gulp test --exclude WebGL",
    "test-webgl-validation": "gulp test --webglValidation",
    "test-webgl-stub": "gulp test --webglStub",
    "test-release": "gulp test --release",
    "generateStubs": "gulp generateStubs",
    "sortRequires": "gulp sortRequires",
    "prepublish": "bash -c \"if [ ! -d \"./wwwroot/build\" ]; then gulp terria-prepare-cesium; fi\"",
    "postpublish": "bash -c \"git tag -a terriajs-${npm_package_version} -m \"terriajs-${npm_package_version}\" && git push origin terriajs-${npm_package_version}\"",
    "postinstall": "bash -c \"if [ ! -d \"./wwwroot/build\" ]; then gulp terria-prepare-cesium; fi\"",
    "deploy-s3": "gulp deploy-s3",
    "deploy-status": "gulp deploy-status",
    "deploy-set-version": "gulp deploy-set-version"
  },
  "browserify": {
    "transform": [
      "deamdify"
    ]
  }
}<|MERGE_RESOLUTION|>--- conflicted
+++ resolved
@@ -1,13 +1,7 @@
 {
-<<<<<<< HEAD
   "name": "terriajs-cesium",
-  "version": "1.31.1",
+  "version": "1.32.0",
   "description": "Cesium for TerriaJS.",
-=======
-  "name": "cesium",
-  "version": "1.32.0",
-  "description": "Cesium is a JavaScript library for creating 3D globes and 2D maps in a web browser without a plugin.",
->>>>>>> e042f3c8
   "homepage": "http://cesiumjs.org",
   "license": "Apache-2.0",
   "author": {
@@ -51,13 +45,9 @@
     "compression": "^1.6.2",
     "electron": "^1.6.1",
     "event-stream": "^3.3.4",
-<<<<<<< HEAD
     "exorcist": "^0.3.0",
-    "express": "^4.14.0",
+    "express": "^4.15.0",
     "glob-all": "^3.0.1",
-=======
-    "express": "^4.15.0",
->>>>>>> e042f3c8
     "globby": "^6.1.0",
     "glsl-strip-comments": "^1.0.0",
     "gulp": "^3.9.1",
@@ -87,16 +77,11 @@
     "mime": "^1.3.4",
     "mkdirp": "^0.5.1",
     "request": "^2.79.0",
-<<<<<<< HEAD
-    "rimraf": "^2.5.4",
+    "rimraf": "^2.6.1",
     "vinyl-buffer": "^1.0.0",
     "vinyl-source-stream": "^1.1.0",
     "vinyl-transform": "^1.0.0",
-    "yargs": "^6.4.0"
-=======
-    "rimraf": "^2.6.1",
     "yargs": "^7.0.1"
->>>>>>> e042f3c8
   },
   "scripts": {
     "start": "node server.js",
