{
<<<<<<< HEAD
  "name": "terriajs-cesium",
  "version": "1.69.0",
  "description": "Cesium for TerriaJS.",
  "homepage": "http://cesiumjs.org",
=======
  "name": "cesium",
  "version": "1.71.0",
  "description": "CesiumJS is a JavaScript library for creating 3D globes and 2D maps in a web browser without a plugin.",
  "homepage": "http://cesium.com/cesiumjs/",
>>>>>>> bfdd1050
  "license": "Apache-2.0",
  "author": {
    "name": "Cesium GS, Inc.",
    "url": "https://cesium.com"
  },
  "contributors": [
    {
      "name": "CesiumJS community",
      "url": "https://github.com/CesiumGS/cesium/blob/master/CONTRIBUTORS.md"
    }
  ],
  "keywords": [
    "3D",
    "webgl",
    "geospatial",
    "map",
    "globe"
  ],
  "repository": {
    "type": "git",
    "url": "https://github.com/TerriaJS/cesium.git"
  },
  "directories": {
    "lib": "Source"
  },
  "bugs": {
    "url": "https://github.com/CesiumGS/cesium/issues",
    "email": "cesium-dev@googlegroups.com"
  },
  "main": "index.cjs",
  "module": "./Source/Cesium.js",
  "types": "./Source/Cesium.d.ts",
  "exports": {
    "require": "./index.cjs",
    "import": "./Source/Cesium.js"
  },
  "dependencies": {
    "dompurify": "^2.0.7"
  },
  "type": "module",
  "devDependencies": {
    "aws-sdk": "^2.531.0",
    "bluebird": "^3.4.6",
    "cloc": "^2.3.3",
    "compression": "^1.6.2",
    "eslint": "^6.4.0",
    "eslint-config-prettier": "^6.10.1",
    "eslint-plugin-html": "^6.0.0",
    "express": "^4.15.0",
    "globby": "^11.0.0",
    "glsl-strip-comments": "^1.0.0",
    "gulp": "^4.0.0",
    "gulp-clean-css": "^4.2.0",
    "gulp-insert": "^0.5.0",
    "gulp-rename": "^1.2.2",
    "gulp-replace": "^1.0.0",
    "gulp-tap": "^2.0.0",
    "gulp-uglify": "^3.0.0",
    "gulp-zip": "^5.0.0",
    "husky": "^4.2.5",
    "jasmine-core": "^3.3.0",
    "jsdoc": "^3.4.3",
    "karma": "^4.0.0",
    "karma-chrome-launcher": "^3.1.0",
    "karma-coverage": "^2.0.1",
    "karma-coverage-istanbul-instrumenter": "^1.0.1",
    "karma-detect-browsers": "^2.2.3",
    "karma-edge-launcher": "^0.4.2",
    "karma-firefox-launcher": "^1.0.0",
    "karma-ie-launcher": "^1.0.0",
    "karma-jasmine": "^3.1.1",
    "karma-longest-reporter": "^1.1.0",
    "karma-safari-launcher": "^1.0.0",
    "karma-spec-reporter": "^0.0.32",
    "merge-stream": "^2.0.0",
    "mime": "^2.0.3",
    "mkdirp": "^0.5.1",
    "open": "^7.0.0",
    "prettier": "^2.0.4",
    "pretty-quick": "^2.0.1",
    "request": "^2.79.0",
    "rimraf": "^3.0.0",
    "rollup": "^1.21.4",
    "rollup-plugin-external-globals": "^0.4.0",
    "rollup-plugin-strip-pragma": "^1.0.0",
    "rollup-plugin-uglify": "^6.0.3",
    "stream-to-promise": "^2.2.0",
    "tsd-jsdoc": "^2.5.0",
    "typescript": "^3.9.2",
    "yargs": "^15.0.1"
  },
  "husky": {
    "hooks": {
      "pre-commit": "pretty-quick --staged"
    }
  },
  "scripts": {
    "convertToModules": "gulp convertToModules",
    "start": "node server.cjs",
    "startPublic": "node server.cjs --public",
    "build": "gulp build",
    "build-watch": "gulp build-watch",
    "build-ts": "gulp build-ts",
    "buildApps": "gulp buildApps",
    "clean": "gulp clean",
    "cloc": "gulp cloc",
    "combine": "gulp combine",
    "combineRelease": "gulp combineRelease",
    "coverage": "gulp coverage",
    "generateDocumentation": "gulp generateDocumentation",
    "generateDocumentation-watch": "gulp generateDocumentation-watch",
    "eslint": "eslint \"./**/*.js\" \"./**/*.html\" --cache --quiet",
    "makeZipFile": "gulp makeZipFile",
    "minify": "gulp minify",
    "minifyRelease": "gulp minifyRelease",
    "release": "gulp release",
    "build-specs": "gulp build-specs",
    "test": "gulp test",
    "test-all": "gulp test --all",
    "test-webgl": "gulp test --include WebGL",
    "test-non-webgl": "gulp test --exclude WebGL",
    "test-webgl-validation": "gulp test --webglValidation",
    "test-webgl-stub": "gulp test --webglStub",
    "test-release": "gulp test --release",
    "sortRequires": "gulp sortRequires",
    "prepublish": "bash -c \"if [ ! -d \"./wwwroot/build\" ]; then gulp terria-prepare-cesium; fi\"",
    "postpublish": "bash -c \"git tag -a terriajs-${npm_package_version} -m \"terriajs-${npm_package_version}\" && git push origin terriajs-${npm_package_version}\"",
    "postinstall": "bash -c \"if [ ! -d \"./wwwroot/build\" ]; then gulp -f gulpfile.cjs terria-prepare-cesium; fi\"",
    "deploy-s3": "gulp deploy-s3",
    "deploy-status": "gulp deploy-status",
    "deploy-set-version": "gulp deploy-set-version",
    "prettier": "prettier --write \"**/*\"",
    "prettier-check": "prettier --check \"**/*\"",
    "pretty-quick": "pretty-quick",
    "browserify": {
      "transform": [
        "deamdify"
      ]
    }
  }
}<|MERGE_RESOLUTION|>--- conflicted
+++ resolved
@@ -1,15 +1,8 @@
 {
-<<<<<<< HEAD
   "name": "terriajs-cesium",
-  "version": "1.69.0",
+  "version": "1.71.0",
   "description": "Cesium for TerriaJS.",
   "homepage": "http://cesiumjs.org",
-=======
-  "name": "cesium",
-  "version": "1.71.0",
-  "description": "CesiumJS is a JavaScript library for creating 3D globes and 2D maps in a web browser without a plugin.",
-  "homepage": "http://cesium.com/cesiumjs/",
->>>>>>> bfdd1050
   "license": "Apache-2.0",
   "author": {
     "name": "Cesium GS, Inc.",
