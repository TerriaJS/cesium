--- conflicted
+++ resolved
@@ -1,10 +1,6 @@
 {
   "name": "terriajs-cesium",
-<<<<<<< HEAD
   "version": "1.63.1",
-=======
-  "version": "1.61.2",
->>>>>>> 528ee498
   "description": "Cesium for TerriaJS.",
   "homepage": "http://cesiumjs.org",
   "license": "Apache-2.0",
@@ -40,14 +36,8 @@
   "module": "Source/Cesium.js",
   "type": "module",
   "dependencies": {
-<<<<<<< HEAD
-    "dompurify": "^1.0.2",
+    "dompurify": "^2.0.7",
     "esm": "^3.2.25"
-=======
-    "deamdify": "^0.1.1",
-    "dompurify": "^2.0.7",
-    "requirejs": "^2.3.2"
->>>>>>> 528ee498
   },
   "devDependencies": {
     "aws-sdk": "^2.531.0",
