--- conflicted
+++ resolved
@@ -33,13 +33,8 @@
     "email": "cesium-dev@googlegroups.com"
   },
   "dependencies": {
-<<<<<<< HEAD
-    "deamdify": "^0.1.1",
     "dompurify": "^1.0.2",
-    "requirejs": "^2.3.2"
-=======
     "esm": "^3.2.25"
->>>>>>> 4d170650
   },
   "devDependencies": {
     "almond": "^0.3.3",
