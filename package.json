--- conflicted
+++ resolved
@@ -1,13 +1,7 @@
 {
-<<<<<<< HEAD
   "name": "terriajs-cesium",
-  "version": "1.60.1",
+  "version": "1.61.0",
   "description": "Cesium for TerriaJS.",
-=======
-  "name": "cesium",
-  "version": "1.61.0",
-  "description": "CesiumJS is a JavaScript library for creating 3D globes and 2D maps in a web browser without a plugin.",
->>>>>>> 64cc4dca
   "homepage": "http://cesiumjs.org",
   "license": "Apache-2.0",
   "author": {
