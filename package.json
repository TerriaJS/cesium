{
<<<<<<< HEAD
  "name": "terriajs-cesium",
  "version": "1.13.0",
  "description": "Cesium for TerriaJS.",
  "homepage": "http://cesiumjs.org",
  "license": "Apache-2.0",
  "repository": {
    "type": "git",
    "url": "https://github.com/TerriaJS/cesium.git"
  },
  "directories": {
    "lib": "Source"
  },
  "devDependencies": {
    "browserify": "^9.0.8",
    "compression": "1.5.1",
    "exorcist": "^0.3.0",
    "express": "4.13.1",
    "glob-all": "^3.0.1",
    "gulp": "^3.8.11",
    "gulp-sourcemaps": "^1.5.2",
    "gulp-uglify": "^1.2.0",
    "jsdoc": "3.3.2",
    "request": "2.58.0",
    "vinyl-buffer": "^1.0.0",
    "vinyl-source-stream": "^1.1.0",
    "vinyl-transform": "^1.0.0",
    "yargs": "3.15.0"
  },
  "dependencies": {
    "deamdify": "^0.1.1"
  },
  "scripts": {
    "prepublish": "bash -c \"if [ ! -d \"./wwwroot/build\" ]; then gulp prepare-cesium; fi\"",
    "postpublish": "bash -c \"git tag -a terriajs-${npm_package_version} -m \"terriajs-${npm_package_version}\" && git push origin terriajs-${npm_package_version}\"",
    "postinstall": "bash -c \"if [ ! -d \"./wwwroot/build\" ]; then gulp prepare-cesium; fi\""
  },
  "browserify": {
    "transform": [
      "deamdify"
    ]
  }
=======
    "name": "cesium",
    "version": "1.14.0",
    "description": "Cesium is a JavaScript library for creating 3D globes and 2D maps in a web browser without a plugin.",
    "homepage": "http://cesiumjs.org",
    "license": "Apache-2.0",
    "repository": {
        "type": "git",
        "url": "https://github.com/AnalyticalGraphicsInc/cesium.git"
    },
    "devDependencies": {
        "jsdoc": "3.3.2",
        "express": "4.13.1",
        "compression": "1.5.1",
        "request": "2.58.0",
        "yargs": "3.15.0"
    }
>>>>>>> f42a8c08
}<|MERGE_RESOLUTION|>--- conflicted
+++ resolved
@@ -1,7 +1,6 @@
 {
-<<<<<<< HEAD
   "name": "terriajs-cesium",
-  "version": "1.13.0",
+  "version": "1.14.0",
   "description": "Cesium for TerriaJS.",
   "homepage": "http://cesiumjs.org",
   "license": "Apache-2.0",
@@ -41,22 +40,4 @@
       "deamdify"
     ]
   }
-=======
-    "name": "cesium",
-    "version": "1.14.0",
-    "description": "Cesium is a JavaScript library for creating 3D globes and 2D maps in a web browser without a plugin.",
-    "homepage": "http://cesiumjs.org",
-    "license": "Apache-2.0",
-    "repository": {
-        "type": "git",
-        "url": "https://github.com/AnalyticalGraphicsInc/cesium.git"
-    },
-    "devDependencies": {
-        "jsdoc": "3.3.2",
-        "express": "4.13.1",
-        "compression": "1.5.1",
-        "request": "2.58.0",
-        "yargs": "3.15.0"
-    }
->>>>>>> f42a8c08
 }