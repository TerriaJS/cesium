import fs from "fs";
import path from "path";
import { performance } from "perf_hooks";
import { URL } from "url";

import chokidar from "chokidar";
import compression from "compression";
import express from "express";
import yargs from "yargs";

import ContextCache from "./scripts/ContextCache.js";
import createRoute from "./scripts/createRoute.js";

import {
  createCesiumJs,
  createJsHintOptions,
  createCombinedSpecList,
  glslToJavaScript,
  createIndexJs,
  buildCesium,
  getSandcastleConfig,
  buildSandcastleGallery,
} from "./scripts/build.js";

const argv = yargs(process.argv)
  .options({
    port: {
      default: 8080,
      description: "Port to listen on.",
    },
    public: {
      type: "boolean",
      description: "Run a public server that listens on all interfaces.",
    },
    production: {
      type: "boolean",
      description: "If true, skip build step and serve existing built files.",
    },
  })
  .help().argv;

const outputDirectory = path.join("Build", "CesiumDev");

function formatTimeSinceInSeconds(start) {
  return Math.ceil((performance.now() - start) / 100) / 10;
}

/**
 * Returns CesiumJS bundles configured for development.
 *
 * @returns {Bundles} The bundles.
 */
async function generateDevelopmentBuild() {
  const startTime = performance.now();

  // Build @cesium/engine index.js
  console.log("[1/3] Building @cesium/engine...");
  await createIndexJs("engine");

  // Build @cesium/widgets index.js
  console.log("[2/3] Building @cesium/widgets...");
  await createIndexJs("widgets");

  // Build CesiumJS and save returned contexts for rebuilding upon request
  console.log("[3/3] Building CesiumJS...");
  const contexts = await buildCesium({
    development: true,
    iife: true,
    incremental: true,
    minify: false,
    node: false,
    outputDirectory: outputDirectory,
    removePragmas: false,
    sourcemap: true,
    write: false,
  });

  console.log(
    `Cesium built in ${formatTimeSinceInSeconds(startTime)} seconds.`,
  );

  return contexts;
}

// Delay execution of the callback until a short time has elapsed since it was last invoked, preventing
// calls to the same function in quick succession from triggering multiple builds.
const throttleDelay = 500;
const throttle = (callback) => {
  let timeout;
  return () =>
    new Promise((resolve) => {
      if (timeout) {
        clearTimeout(timeout);
      }
      timeout = setTimeout(() => {
        resolve(callback());
      }, throttleDelay);
    });
};

(async function () {
  const gzipHeader = Buffer.from("1F8B08", "hex");
  const production = argv.production;

  let contexts;
  if (!production) {
    contexts = await generateDevelopmentBuild();
  }

  const app = express();

  app.use(function (req, res, next) {
    // *NOTE* Any changes you make here must be mirrored in web.config.
    const extensionToMimeType = {
      ".czml": "application/json",
      ".json": "application/json",
      ".geojson": "application/json",
      ".topojson": "application/json",
      ".wasm": "application/wasm",
      ".ktx2": "image/ktx2",
      ".gltf": "model/gltf+json",
      ".bgltf": "model/gltf-binary",
      ".glb": "model/gltf-binary",
      ".b3dm": "application/octet-stream",
      ".pnts": "application/octet-stream",
      ".i3dm": "application/octet-stream",
      ".cmpt": "application/octet-stream",
      ".geom": "application/octet-stream",
      ".vctr": "application/octet-stream",
      ".glsl": "text/plain",
    };
    const extension = path.extname(req.url);
    if (extensionToMimeType[extension]) {
      res.contentType(extensionToMimeType[extension]);
    }
    next();
  });

  app.use(compression());
  //eslint-disable-next-line no-unused-vars
  app.use(function (req, res, next) {
    res.header("Access-Control-Allow-Origin", "*");
    res.header(
      "Access-Control-Allow-Headers",
      "Origin, X-Requested-With, Content-Type, Accept",
    );
    next();
  });

  function checkGzipAndNext(req, res, next) {
    const baseURL = `${req.protocol}://${req.headers.host}/`;
    const reqUrl = new URL(req.url, baseURL);
    const filePath = reqUrl.pathname.substring(1);

    const readStream = fs.createReadStream(filePath, { start: 0, end: 2 });
    //eslint-disable-next-line no-unused-vars
    readStream.on("error", function (err) {
      next();
    });

    readStream.on("data", function (chunk) {
      if (chunk.equals(gzipHeader)) {
        res.header("Content-Encoding", "gzip");
      }
      next();
    });
  }

  const knownTilesetFormats = [
    /\.b3dm/,
    /\.pnts/,
    /\.i3dm/,
    /\.cmpt/,
    /\.glb/,
    /\.geom/,
    /\.vctr/,
    /tileset.*\.json$/,
  ];
  app.get(knownTilesetFormats, checkGzipAndNext);

  if (!production) {
    const iifeWorkersCache = new ContextCache(contexts.iifeWorkers);
    const iifeCache = createRoute(
      app,
      "Cesium.js",
      "/Build/CesiumUnminified/Cesium.js{.map}",
      contexts.iife,
      [iifeWorkersCache],
    );
    const esmCache = createRoute(
      app,
      "index.js",
      "/Build/CesiumUnminified/index.js{.map}",
      contexts.esm,
    );
    const workersCache = createRoute(
      app,
      "Workers/*",
      "/Build/CesiumUnminified/Workers/*file.js",
      contexts.workers,
    );

    const glslWatcher = chokidar.watch("packages/engine/Source/Shaders", {
      ignored: (path, stats) => {
        return !!stats?.isFile() && !path.endsWith(".glsl");
      },
      ignoreInitial: true,
    });
    glslWatcher.on("all", async () => {
      await glslToJavaScript(false, "Build/minifyShaders.state", "engine");
      esmCache.clear();
      iifeCache.clear();
    });

    let jsHintOptionsCache;
    const sourceCodeWatcher = chokidar.watch(
      ["packages/engine/Source", "packages/widgets/Source"],
      {
        ignored: [
          "packages/engine/Source/Shaders",
          "packages/engine/Source/ThirdParty",
          "packages/widgets/Source/ThirdParty",
          (path, stats) => {
            return !!stats?.isFile() && !path.endsWith(".js");
          },
        ],
        ignoreInitial: true,
      },
    );

    // eslint-disable-next-line no-unused-vars
    sourceCodeWatcher.on("all", async (action, path) => {
      esmCache.clear();
      iifeCache.clear();
      workersCache.clear();
      iifeWorkersCache.clear();
      jsHintOptionsCache = undefined;

      // Get the workspace token from the path, and rebuild that workspace's index.js
      const workspaceRegex = /packages\/(.+?)\/.+\.js/;
      const result = path.match(workspaceRegex);
      if (result) {
        await createIndexJs(result[1]);
      }

      await createCesiumJs();
    });

    const testWorkersCache = createRoute(
      app,
      "TestWorkers/*",
      "/Build/Specs/TestWorkers/*file",
      contexts.testWorkers,
    );
    chokidar
      .watch(["Specs/TestWorkers/*.js"], { ignoreInitial: true })
      .on("all", testWorkersCache.clear);

    const specsCache = createRoute(
      app,
      "Specs/*",
      "/Build/Specs/*file",
      contexts.specs,
    );
    const specWatcher = chokidar.watch(
      ["packages/engine/Specs", "packages/widgets/Specs", "Specs"],
      {
        ignored: [
          "packages/engine/Specs/SpecList.js",
          "packages/widgets/Specs/SpecList.js",
          "Specs/SpecList.js",
          "Specs/e2e",
          (path, stats) => {
            return !!stats?.isFile() && !path.endsWith("Spec.js");
          },
        ],
        ignoreInitial: true,
      },
    );
    specWatcher.on("all", async (event) => {
      if (event === "add" || event === "unlink") {
        await createCombinedSpecList();
      }

      specsCache.clear();
    });

<<<<<<< HEAD
    const galleryDirectory = "packages/sandcastle/gallery";
    const galleryWatcher = chokidar.watch([galleryDirectory], {
      ignored: (file, stats) =>
        !!stats?.isFile() && !file.endsWith(".yml") && !file.endsWith(".yaml"),
      ignoreInitial: true,
    });
    if (!production) {
      const { buildGalleryList } = await import(
        "./packages/sandcastle/scripts/buildGallery.js"
      );
      galleryWatcher.on("all", async (event) => {
        if (event === "add" || event === "change" || event === "unlink") {
          await buildGalleryList(galleryDirectory);
        }
      });
=======
    if (!production) {
      const { configPath, root, gallery } = await getSandcastleConfig();
      const baseDirectory = path.relative(root, path.dirname(configPath));
      const galleryFiles = gallery.files.map((pattern) =>
        path.join(baseDirectory, pattern),
      );
      const galleryWatcher = chokidar.watch(galleryFiles, {
        ignoreInitial: true,
      });

      galleryWatcher.on(
        "all",
        throttle(async () => {
          const startTime = performance.now();
          try {
            await buildSandcastleGallery();
            console.log(
              `Gallery built in ${formatTimeSinceInSeconds(startTime)} seconds.`,
            );
          } catch (e) {
            console.error(e);
          }
        }),
      );
>>>>>>> 83719410
    }

    // Rebuild jsHintOptions as needed and serve as-is
    app.get(
      "/Apps/Sandcastle/jsHintOptions.js",
      async function (
        //eslint-disable-next-line no-unused-vars
        req,
        res,
        //eslint-disable-next-line no-unused-vars
        next,
      ) {
        if (!jsHintOptionsCache) {
          jsHintOptionsCache = await createJsHintOptions();
        }

        res.append("Cache-Control", "max-age=0");
        res.append("Content-Type", "application/javascript");
        res.send(jsHintOptionsCache);
      },
    );

    // Serve any static files starting with "Build/CesiumUnminified" from the
    // development build instead. That way, previous build output is preserved
    // while the latest is being served
    app.use("/Build/CesiumUnminified", express.static("Build/CesiumDev"));
  }

  app.use(express.static(path.resolve(".")));

  const server = app.listen(
    argv.port,
    argv.public ? undefined : "localhost",
    function () {
      if (argv.public) {
        console.log(
          "Cesium development server running publicly.  Connect to http://localhost:%d/",
          server.address().port,
        );
      } else {
        console.log(
          "Cesium development server running locally.  Connect to http://localhost:%d/",
          server.address().port,
        );
      }
    },
  );

  server.on("error", function (e) {
    if (e.code === "EADDRINUSE") {
      console.log(
        "Error: Port %d is already in use, select a different port.",
        argv.port,
      );
      console.log("Example: node server.js --port %d", argv.port + 1);
    } else if (e.code === "EACCES") {
      console.log(
        "Error: This process does not have permission to listen on port %d.",
        argv.port,
      );
      if (argv.port < 1024) {
        console.log("Try a port number higher than 1024.");
      }
    }

    throw e;
  });

  server.on("close", function () {
    console.log("Cesium development server stopped.");
    process.exit(0);
  });

  let isFirstSig = true;
  process.on("SIGINT", function () {
    if (isFirstSig) {
      console.log("\nCesium development server shutting down.");

      server.close();

      if (!production) {
        contexts.esm.dispose();
        contexts.iife.dispose();
        contexts.workers.dispose();
        contexts.specs.dispose();
        contexts.testWorkers.dispose();
      }

      isFirstSig = false;
    } else {
      throw new Error("Cesium development server force kill.");
    }
  });
})();<|MERGE_RESOLUTION|>--- conflicted
+++ resolved
@@ -285,23 +285,6 @@
       specsCache.clear();
     });
 
-<<<<<<< HEAD
-    const galleryDirectory = "packages/sandcastle/gallery";
-    const galleryWatcher = chokidar.watch([galleryDirectory], {
-      ignored: (file, stats) =>
-        !!stats?.isFile() && !file.endsWith(".yml") && !file.endsWith(".yaml"),
-      ignoreInitial: true,
-    });
-    if (!production) {
-      const { buildGalleryList } = await import(
-        "./packages/sandcastle/scripts/buildGallery.js"
-      );
-      galleryWatcher.on("all", async (event) => {
-        if (event === "add" || event === "change" || event === "unlink") {
-          await buildGalleryList(galleryDirectory);
-        }
-      });
-=======
     if (!production) {
       const { configPath, root, gallery } = await getSandcastleConfig();
       const baseDirectory = path.relative(root, path.dirname(configPath));
@@ -326,7 +309,6 @@
           }
         }),
       );
->>>>>>> 83719410
     }
 
     // Rebuild jsHintOptions as needed and serve as-is
