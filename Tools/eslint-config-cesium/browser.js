'use strict';

module.exports = {
    extends: './index.js',
    env: {
        browser: true
    },
    parserOptions: {
<<<<<<< HEAD
        ecmaVersion: "2015",
        sourceType: "module"
    },
    rules: {
        'no-implicit-globals': 'error',
        'no-prototype-builtins': 'off'
=======
        ecmaVersion: 2015,
        sourceType: "module"
    },
    rules: {
        'no-implicit-globals': 'error'
>>>>>>> 2461b55f
    }
};<|MERGE_RESOLUTION|>--- conflicted
+++ resolved
@@ -6,19 +6,10 @@
         browser: true
     },
     parserOptions: {
-<<<<<<< HEAD
-        ecmaVersion: "2015",
-        sourceType: "module"
-    },
-    rules: {
-        'no-implicit-globals': 'error',
-        'no-prototype-builtins': 'off'
-=======
         ecmaVersion: 2015,
         sourceType: "module"
     },
     rules: {
         'no-implicit-globals': 'error'
->>>>>>> 2461b55f
     }
 };