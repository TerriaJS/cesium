import child_process from "node:child_process";
import { existsSync, statSync } from "node:fs";
import { readFile, writeFile } from "node:fs/promises";
import { EOL } from "node:os";
import path from "node:path";
import { finished } from "node:stream/promises";
import { fileURLToPath, pathToFileURL } from "node:url";

import esbuild from "esbuild";
import { globby } from "globby";
import glslStripComments from "glsl-strip-comments";
import gulp from "gulp";
import { rimraf } from "rimraf";

import { mkdirp } from "mkdirp";

// Determines the scope of the workspace packages. If the scope is set to cesium, the workspaces should be @cesium/engine.
// This should match the scope of the dependencies of the root level package.json.
const scope = "cesium";

const __dirname = path.dirname(fileURLToPath(import.meta.url));
const projectRoot = path.join(__dirname, "..");
const packageJsonPath = path.join(projectRoot, "package.json");

async function getVersion() {
  const data = await readFile(packageJsonPath, "utf8");
  const { version } = JSON.parse(data);
  return version;
}

async function getCopyrightHeader() {
  const copyrightHeaderTemplate = await readFile(
    path.join("Source", "copyrightHeader.js"),
    "utf8",
  );
  return copyrightHeaderTemplate.replace("${version}", await getVersion());
}

function escapeCharacters(token) {
  return token.replace(/[\-\[\]\/\{\}\(\)\*\+\?\.\\\^\$\|]/g, "\\$&");
}

function constructRegex(pragma, exclusive) {
  const prefix = exclusive ? "exclude" : "include";
  pragma = escapeCharacters(pragma);

  const s =
    `[\\t ]*\\/\\/>>\\s?${prefix}Start\\s?\\(\\s?(["'])${pragma}\\1\\s?,\\s?pragmas\\.${pragma}\\s?\\)\\s?;?` +
    // multiline code block
    `[\\s\\S]*?` +
    // end comment
    `[\\t ]*\\/\\/>>\\s?${prefix}End\\s?\\(\\s?(["'])${pragma}\\2\\s?\\)\\s?;?\\s?[\\t ]*\\n?`;

  return new RegExp(s, "gm");
}

const pragmas = {
  debug: false,
};
const stripPragmaPlugin = {
  name: "strip-pragmas",
  setup: (build) => {
    build.onLoad({ filter: /\.js$/ }, async (args) => {
      let source = await readFile(args.path, { encoding: "utf8" });

      try {
        for (const key in pragmas) {
          if (pragmas.hasOwnProperty(key)) {
            source = source.replace(constructRegex(key, pragmas[key]), "");
          }
        }

        return { contents: source };
      } catch (e) {
        return {
          errors: {
            text: e.message,
          },
        };
      }
    });
  },
};

// Print an esbuild warning
function printBuildWarning({ location, text }) {
  const { column, file, line, lineText, suggestion } = location;

  let message = `\n
  > ${file}:${line}:${column}: warning: ${text}
  ${lineText}
  `;

  if (suggestion && suggestion !== "") {
    message += `\n${suggestion}`;
  }

  console.log(message);
}

// Ignore `eval` warnings in third-party code we don't have control over
function handleBuildWarnings(result) {
  for (const warning of result.warnings) {
    if (!warning.location.file.includes("protobufjs.js")) {
      printBuildWarning(warning);
    }
  }
}

export const defaultESBuildOptions = () => {
  return {
    bundle: true,
    color: true,
    legalComments: `inline`,
    logLimit: 0,
    target: `es2020`,
  };
};

export async function getFilesFromWorkspaceGlobs(workspaceGlobs) {
  let files = [];
  // Iterate over each workspace and generate declarations for each file.
  for (const workspace of Object.keys(workspaceGlobs)) {
    // Since workspace source files are provided relative to the workspace,
    // the workspace path needs to be prepended.
    const workspacePath = `packages/${workspace.replace(`${scope}/`, ``)}`;
    const filesPaths = workspaceGlobs[workspace].map((glob) => {
      if (glob.indexOf(`!`) === 0) {
        return `!`.concat(workspacePath, `/`, glob.replace(`!`, ``));
      }
      return workspacePath.concat("/", glob);
    });

    files = files.concat(await globby(filesPaths));
  }
  return files;
}

const inlineWorkerPath = "Build/InlineWorkers.js";

/**
 * @typedef {object} CesiumBundles
 * @property {object} esm The ESM bundle.
 * @property {object} iife The IIFE bundle, for use in browsers.
 * @property {object} node The CommonJS bundle, for use in NodeJS.
 */

/**
 * Bundles all individual modules, optionally minifying and stripping out debug pragmas.
 * @param {object} options
 * @param {string} options.path Directory where build artifacts are output
 * @param {boolean} [options.minify=false] true if the output should be minified
 * @param {boolean} [options.removePragmas=false] true if the output should have debug pragmas stripped out
 * @param {boolean} [options.sourcemap=false] true if an external sourcemap should be generated
 * @param {boolean} [options.iife=false] true if an IIFE style module should be built
 * @param {boolean} [options.node=false] true if a CJS style node module should be built
 * @param {boolean} [options.incremental=false] true if build output should be cached for repeated builds
 * @param {boolean} [options.write=true] true if build output should be written to disk. If false, the files that would have been written as in-memory buffers
 * @returns {Promise<CesiumBundles>}
 */
export async function bundleCesiumJs(options) {
  const buildConfig = defaultESBuildOptions();
  buildConfig.entryPoints = ["Source/Cesium.js"];
  buildConfig.minify = options.minify;
  buildConfig.sourcemap = options.sourcemap;
  buildConfig.plugins = options.removePragmas ? [stripPragmaPlugin] : undefined;
  buildConfig.write = options.write;
  buildConfig.banner = {
    js: await getCopyrightHeader(),
  };
  // print errors immediately, and collect warnings so we can filter out known ones
  buildConfig.logLevel = "info";

  const contexts = {};
  const incremental = options.incremental;
  let build = esbuild.build;
  if (incremental) {
    build = esbuild.context;
  }

  // Build ESM
  const esm = await build({
    ...buildConfig,
    format: "esm",
    outfile: path.join(options.path, "index.js"),
  });

  if (incremental) {
    contexts.esm = esm;
  } else {
    handleBuildWarnings(esm);
  }

  // Build IIFE
  if (options.iife) {
    const iifeWorkers = await bundleWorkers({
      iife: true,
      minify: options.minify,
      sourcemap: false,
      path: options.path,
      removePragmas: options.removePragmas,
      incremental: incremental,
      write: options.write,
    });

    const iife = await build({
      ...buildConfig,
      format: "iife",
      inject: [inlineWorkerPath],
      globalName: "Cesium",
      outfile: path.join(options.path, "Cesium.js"),
      logOverride: {
        "empty-import-meta": "silent",
      },
    });

    if (incremental) {
      contexts.iife = iife;
      contexts.iifeWorkers = iifeWorkers;
    } else {
      handleBuildWarnings(iife);
      rimraf.sync(inlineWorkerPath);
    }
  }

  if (options.node) {
    const node = await build({
      ...buildConfig,
      format: "cjs",
      platform: "node",
      logOverride: {
        "empty-import-meta": "silent",
      },
      define: {
        // TransformStream is a browser-only implementation depended on by zip.js
        TransformStream: "null",
      },
      outfile: path.join(options.path, "index.cjs"),
    });

    if (incremental) {
      contexts.node = node;
    } else {
      handleBuildWarnings(node);
    }
  }

  return contexts;
}

function filePathToModuleId(moduleId) {
  return moduleId.substring(0, moduleId.lastIndexOf(".")).replace(/\\/g, "/");
}

const workspaceSourceFiles = {
  engine: [
    "packages/engine/Source/**/*.js",
    "!packages/engine/Source/*.js",
    "!packages/engine/Source/Workers/**",
    "packages/engine/Source/Workers/createTaskProcessorWorker.js",
    "!packages/engine/Source/ThirdParty/Workers/**.js",
    "!packages/engine/Source/ThirdParty/google-earth-dbroot-parser.js",
    "!packages/engine/Source/ThirdParty/_*",
  ],
  widgets: ["packages/widgets/Source/**/*.js"],
};

/**
 * Generates export declaration from a file from a workspace.
 *
 * @param {string} workspace The workspace the file belongs to.
 * @param {string} file The file.
 * @returns {string} The export declaration.
 */
function generateDeclaration(workspace, file) {
  let assignmentName = path.basename(file, path.extname(file));

  let moduleId = file;
  moduleId = filePathToModuleId(moduleId);

  if (moduleId.indexOf("Source/Shaders") > -1) {
    assignmentName = `_shaders${assignmentName}`;
  }
  assignmentName = assignmentName.replace(/(\.|-)/g, "_");
  return `export { ${assignmentName} } from '@${scope}/${workspace}';`;
}

/**
 * Creates a single entry point file, Cesium.js, which imports all individual modules exported from the Cesium API.
 * @returns {Buffer} contents
 */
export async function createCesiumJs() {
  const version = await getVersion();
  let contents = `export const VERSION = '${version}';\n`;

  // Iterate over each workspace and generate declarations for each file.
  for (const workspace of Object.keys(workspaceSourceFiles)) {
    const files = await globby(workspaceSourceFiles[workspace]);
    const declarations = files.map((file) =>
      generateDeclaration(workspace, file),
    );
    contents += declarations.join(`${EOL}`);
    contents += "\n";
  }
  await writeFile("Source/Cesium.js", contents, { encoding: "utf-8" });

  return contents;
}

const workspaceSpecFiles = {
  engine: ["packages/engine/Specs/**/*Spec.js"],
  widgets: ["packages/widgets/Specs/**/*Spec.js"],
};

/**
 * Creates a single entry point file, Specs/SpecList.js, which imports all individual spec files.
 * @returns {Buffer} contents
 */
export async function createCombinedSpecList() {
  const version = await getVersion();
  let contents = `export const VERSION = '${version}';\n`;

  for (const workspace of Object.keys(workspaceSpecFiles)) {
    const files = await globby(workspaceSpecFiles[workspace]);
    for (const file of files) {
      contents += `import '../${file}';\n`;
    }
  }

  await writeFile(path.join("Specs", "SpecList.js"), contents, {
    encoding: "utf-8",
  });

  return contents;
}

/**
 * @param {object} options
 * @param {string} options.path output directory
 * @param {boolean} [options.iife=false] true if the worker output should be inlined into a top-level iife file, ie. in Cesium.js
 * @param {boolean} [options.minify=false] true if the worker output should be minified
 * @param {boolean} [options.removePragmas=false] true if debug pragma should be removed
 * @param {boolean} [options.sourcemap=false] true if an external sourcemap should be generated
 * @param {boolean} [options.incremental=false] true if build output should be cached for repeated builds
 * @param {boolean} [options.write=true] true if build output should be written to disk. If false, the files that would have been written as in-memory buffers
 */
export async function bundleWorkers(options) {
  // Copy ThirdParty workers
  const thirdPartyWorkers = await globby([
    "packages/engine/Source/ThirdParty/Workers/**.js",
    "!packages/engine/Source/ThirdParty/Workers/basis_transcoder.js",
  ]);

  const thirdPartyWorkerConfig = defaultESBuildOptions();
  thirdPartyWorkerConfig.bundle = false;
  thirdPartyWorkerConfig.entryPoints = thirdPartyWorkers;
  thirdPartyWorkerConfig.outdir = options.path;
  thirdPartyWorkerConfig.minify = options.minify;
  thirdPartyWorkerConfig.outbase = "packages/engine/Source";
  await esbuild.build(thirdPartyWorkerConfig);

  // Bundle Cesium workers
  const workers = await globby(["packages/engine/Source/Workers/**"]);
  const workerConfig = defaultESBuildOptions();
  workerConfig.bundle = true;
  workerConfig.external = ["fs", "path"];

  if (options.iife) {
    let contents = ``;
    const files = await globby(workers);
    const declarations = files.map((file) => {
      let assignmentName = path.basename(file, path.extname(file));
      assignmentName = assignmentName.replace(/(\.|-)/g, "_");
      return `export const ${assignmentName} = () => { import('./${file}'); };`;
    });
    contents += declarations.join(`${EOL}`);
    contents += "\n";

    workerConfig.globalName = "CesiumWorkers";
    workerConfig.format = "iife";
    workerConfig.stdin = {
      contents: contents,
      resolveDir: ".",
    };
    workerConfig.minify = options.minify;
    workerConfig.write = false;
    workerConfig.logOverride = {
      "empty-import-meta": "silent",
    };
    workerConfig.plugins = options.removePragmas
      ? [stripPragmaPlugin]
      : undefined;
  } else {
    workerConfig.format = "esm";
    workerConfig.splitting = true;
    workerConfig.banner = {
      js: await getCopyrightHeader(),
    };
    workerConfig.entryPoints = workers;
    workerConfig.outdir = path.join(options.path, "Workers");
    workerConfig.minify = options.minify;
    workerConfig.write = options.write;
  }

  const incremental = options.incremental;
  let build = esbuild.build;
  if (incremental) {
    build = esbuild.context;
  }

  if (!options.iife) {
    return build(workerConfig);
  }

  //if iife, write this output to it's own file in which the script content is exported
  const writeInjectionCode = (result) => {
    const bundle = result.outputFiles[0].contents;
    const base64 = Buffer.from(bundle).toString("base64");
    const contents = `globalThis.CESIUM_WORKERS = atob("${base64}");`;
    return writeFile(inlineWorkerPath, contents);
  };

  if (incremental) {
    const context = await build(workerConfig);
    const rebuild = context.rebuild;
    context.rebuild = async () => {
      const result = await rebuild();
      if (result) {
        await writeInjectionCode(result);
      }
      return result;
    };
    return context;
  }

  const result = await build(workerConfig);
  return writeInjectionCode(result);
}

const shaderFiles = [
  "packages/engine/Source/Shaders/**/*.glsl",
  "packages/engine/Source/ThirdParty/Shaders/*.glsl",
];
export async function glslToJavaScript(minify, minifyStateFilePath, workspace) {
  await writeFile(minifyStateFilePath, minify.toString());
  const minifyStateFileLastModified = existsSync(minifyStateFilePath)
    ? statSync(minifyStateFilePath).mtime.getTime()
    : 0;

  // collect all currently existing JS files into a set, later we will remove the ones
  // we still are using from the set, then delete any files remaining in the set.
  const leftOverJsFiles = {};

  const files = await globby([
    `packages/${workspace}/Source/Shaders/**/*.js`,
    `packages/${workspace}/Source/ThirdParty/Shaders/*.js`,
  ]);
  files.forEach(function (file) {
    leftOverJsFiles[path.normalize(file)] = true;
  });

  const builtinFunctions = [];
  const builtinConstants = [];
  const builtinStructs = [];

  const glslFiles = await globby(shaderFiles);
  await Promise.all(
    glslFiles.map(async function (glslFile) {
      glslFile = path.normalize(glslFile);
      const baseName = path.basename(glslFile, ".glsl");
      const jsFile = `${path.join(path.dirname(glslFile), baseName)}.js`;

      // identify built in functions, structs, and constants
      const baseDir = path.join(
        `packages/${workspace}/`,
        "Source",
        "Shaders",
        "Builtin",
      );
      if (
        glslFile.indexOf(path.normalize(path.join(baseDir, "Functions"))) === 0
      ) {
        builtinFunctions.push(baseName);
      } else if (
        glslFile.indexOf(path.normalize(path.join(baseDir, "Constants"))) === 0
      ) {
        builtinConstants.push(baseName);
      } else if (
        glslFile.indexOf(path.normalize(path.join(baseDir, "Structs"))) === 0
      ) {
        builtinStructs.push(baseName);
      }

      delete leftOverJsFiles[jsFile];

      const jsFileExists = existsSync(jsFile);
      const jsFileModified = jsFileExists
        ? statSync(jsFile).mtime.getTime()
        : 0;
      const glslFileModified = statSync(glslFile).mtime.getTime();

      if (
        jsFileExists &&
        jsFileModified > glslFileModified &&
        jsFileModified > minifyStateFileLastModified
      ) {
        return;
      }

      let contents = await readFile(glslFile, { encoding: "utf8" });
      contents = contents.replace(/\r\n/gm, "\n");

      let copyrightComments = "";
      const extractedCopyrightComments = contents.match(
        /\/\*\*(?:[^*\/]|\*(?!\/)|\n)*?@license(?:.|\n)*?\*\//gm,
      );
      if (extractedCopyrightComments) {
        copyrightComments = `${extractedCopyrightComments.join("\n")}\n`;
      }

      if (minify) {
        contents = glslStripComments(contents);
        contents = contents
          .replace(/\s+$/gm, "")
          .replace(/^\s+/gm, "")
          .replace(/\n+/gm, "\n");
        contents += "\n";
      }

      contents = contents.split('"').join('\\"').replace(/\n/gm, "\\n\\\n");
      contents = `${copyrightComments}\
//This file is automatically rebuilt by the Cesium build process.\n\
export default "${contents}";\n`;

      return writeFile(jsFile, contents);
    }),
  );

  // delete any left over JS files from old shaders
  Object.keys(leftOverJsFiles).forEach(function (filepath) {
    rimraf.sync(filepath);
  });

  const generateBuiltinContents = function (contents, builtins, path) {
    for (let i = 0; i < builtins.length; i++) {
      const builtin = builtins[i];
      contents.imports.push(
        `import czm_${builtin} from './${path}/${builtin}.js'`,
      );
      contents.builtinLookup.push(`czm_${builtin} : ` + `czm_${builtin}`);
    }
  };

  //generate the JS file for Built-in GLSL Functions, Structs, and Constants
  const contents = {
    imports: [],
    builtinLookup: [],
  };
  generateBuiltinContents(contents, builtinConstants, "Constants");
  generateBuiltinContents(contents, builtinStructs, "Structs");
  generateBuiltinContents(contents, builtinFunctions, "Functions");

  const fileContents = `//This file is automatically rebuilt by the Cesium build process.\n${contents.imports.join(
    "\n",
  )}\n\nexport default {\n    ${contents.builtinLookup.join(",\n    ")}\n};\n`;

  return writeFile(
    path.join(
      `packages/${workspace}/`,
      "Source",
      "Shaders",
      "Builtin",
      "CzmBuiltins.js",
    ),
    fileContents,
  );
}

const externalResolvePlugin = {
  name: "external-cesium",
  setup: (build) => {
    // In Specs, when we import files from the source files, we import
    // them from the index.js files. This plugin replaces those imports
    // with the IIFE Cesium.js bundle that's loaded in the browser
    // in SpecRunner.html.
    build.onResolve({ filter: new RegExp(`index\.js$`) }, () => {
      return {
        path: "Cesium",
        namespace: "external-cesium",
      };
    });

    build.onResolve({ filter: /@cesium/ }, () => {
      return {
        path: "Cesium",
        namespace: "external-cesium",
      };
    });

    build.onLoad(
      {
        filter: new RegExp(`^Cesium$`),
        namespace: "external-cesium",
      },
      () => {
        const contents = `module.exports = Cesium`;
        return {
          contents,
        };
      },
    );
  },
};

/**
 * Parses Sandcastle config file and returns its values.
 * @returns {Promise<Record<string,any>>} A promise that resolves to the config values.
 */
export async function getSandcastleConfig() {
  const configPath = "packages/sandcastle/sandcastle.config.js";
  const configImportPath = path.join(projectRoot, configPath);
  const config = await import(pathToFileURL(configImportPath).href);
  const options = config.default;
  return {
    ...options,
    configPath,
  };
}

/**
 * Indexes Sandcastle gallery files and writes gallery files to the configured Sandcastle output directory.
 * @param {boolean} [includeDevelopment=true] true if gallery items flagged as development should be included.
 * @returns {Promise<void>} A promise that resolves once the gallery files have been indexed and written.
 */
export async function buildSandcastleGallery(includeDevelopment) {
  const { configPath, root, gallery, sourceUrl } = await getSandcastleConfig();

  // Use an absolute path to avoid any descrepency between working directories
  // All other directories will be relative to the specified root directory
  const rootDirectory = path.join(path.dirname(configPath), root);

  // Paths are specified relative to the config file
  const {
    files: galleryFiles,
    defaultThumbnail,
    searchOptions,
    defaultFilters,
    metadata,
  } = gallery ?? {};

  // Import asynchronously, for now, because this following script is not included in the release zip; However, this script will not be run from the release zip
  const buildGalleryScriptPath = path.join(
    __dirname,
    "../packages/sandcastle/scripts/buildGallery.js",
  );
  const { buildGalleryList } = await import(
    pathToFileURL(buildGalleryScriptPath).href
  );

  await buildGalleryList({
    rootDirectory,
    publicDirectory: "../../Apps/Sandcastle2",
    galleryFiles,
    sourceUrl,
    defaultThumbnail,
    searchOptions,
    defaultFilters,
    metadata,
    includeDevelopment,
  });
}

/**
 * Creates a template html file in the Sandcastle app listing the gallery of demos
 * @param {boolean} [noDevelopmentGallery=false] true if the development gallery should not be included in the list
 * @returns {Promise<any>}
 */
export async function createGalleryList(noDevelopmentGallery) {
<<<<<<< HEAD
  const configPath = path.join(
    import.meta.url,
    "../../packages/sandcastle/sandcastle.config.js",
  );
  const config = await import(configPath);
  const { root: rootDirectory, gallery, sourceUrl } = config.default;

  // Paths are specified relative to the config file
  const {
    files: galleryFiles,
    defaultThumbnail,
    searchOptions,
    defaultFilters,
    metadata,
  } = gallery ?? {};

  // Import asynchronously for now while this script is excluded from the release zip
  const { buildGalleryList } = await import(
    "../packages/sandcastle/scripts/buildGallery.js"
  );

  await buildGalleryList({
    rootDirectory,
    publicDirectory: "../../Apps/Sandcastle2",
    galleryFiles,
    sourceUrl,
    defaultThumbnail,
    searchOptions,
    defaultFilters,
    metadata,
    includeDevelopment: !noDevelopmentGallery,
  });
=======
  await buildSandcastleGallery(!noDevelopmentGallery);
>>>>>>> 83719410

  const demoObjects = [];
  const demoJSONs = [];
  const output = path.join("Apps", "Sandcastle", "gallery", "gallery-index.js");

  const fileList = ["Apps/Sandcastle/gallery/**/*.html"];
  if (noDevelopmentGallery) {
    fileList.push("!Apps/Sandcastle/gallery/development/**/*.html");
  }

  // In CI, the version is set to something like '1.43.0-branch-name-buildNumber'
  // We need to extract just the Major.Minor version
  const version = await getVersion();
  const majorMinor = version.match(/^(.*)\.(.*)\./);
  const major = majorMinor[1];
  const minor = Number(majorMinor[2]) - 1; // We want the last release, not current release
  const tagVersion = `${major}.${minor}`;

  // Get an array of demos that were added since the last release.
  // This includes newly staged local demos as well.
  let newDemos = [];
  try {
    newDemos = child_process
      .execSync(
        `git diff --name-only --diff-filter=A ${tagVersion} Apps/Sandcastle/gallery/*.html`,
        { stdio: ["pipe", "pipe", "ignore"] },
      )
      .toString()
      .trim()
      .split("\n");
  } catch {
    // On a Cesium fork, tags don't exist so we can't generate the list.
  }

  let helloWorld;
  const files = await globby(fileList);
  files.forEach(function (file) {
    const demo = filePathToModuleId(
      path.relative("Apps/Sandcastle/gallery", file),
    );

    const demoObject = {
      name: demo,
      isNew: newDemos.includes(file),
    };

    if (existsSync(`${file.replace(".html", "")}.jpg`)) {
      demoObject.img = `${demo}.jpg`;
    }

    demoObjects.push(demoObject);

    if (demo === "Hello World") {
      helloWorld = demoObject;
    }
  });

  demoObjects.sort(function (a, b) {
    if (a.name < b.name) {
      return -1;
    } else if (a.name > b.name) {
      return 1;
    }
    return 0;
  });

  const helloWorldIndex = Math.max(demoObjects.indexOf(helloWorld), 0);

  for (let i = 0; i < demoObjects.length; ++i) {
    demoJSONs[i] = JSON.stringify(demoObjects[i], null, 2);
  }

  const contents = `\
// This file is automatically rebuilt by the Cesium build process.\n\
const hello_world_index = ${helloWorldIndex};\n\
const VERSION = '${version}';\n\
const gallery_demos = [${demoJSONs.join(", ")}];\n\
const has_new_gallery_demos = ${newDemos.length > 0 ? "true;" : "false;"}\n`;

  await writeFile(output, contents);

  // Compile CSS for Sandcastle
  return esbuild.build({
    entryPoints: [
      path.join("Apps", "Sandcastle", "templates", "bucketRaw.css"),
    ],
    minify: true,
    banner: {
      css: "/* This file is automatically rebuilt by the Cesium build process. */\n",
    },
    outfile: path.join("Apps", "Sandcastle", "templates", "bucket.css"),
  });
}

/**
 * Helper function to copy files.
 *
 * @param {string[]} globs The file globs to be copied.
 * @param {string} destination The path to copy the files to.
 * @param {string} base The base path to omit from the globs when files are copied. Defaults to "".
 * @returns {Promise<Buffer>} A promise containing the stream output as a buffer.
 */
export async function copyFiles(globs, destination, base) {
  const stream = gulp
    .src(globs, { nodir: true, base: base ?? "", encoding: false })
    .pipe(gulp.dest(destination));

  await finished(stream);
  return stream;
}

/**
 * Copy assets from engine.
 *
 * @param {string} destination The path to copy files to.
 * @returns {Promise<void>} A promise that completes when all assets are copied to the destination.
 */
export async function copyEngineAssets(destination) {
  const engineStaticAssets = [
    "packages/engine/Source/**",
    "!packages/engine/Source/**/*.js",
    "!packages/engine/Source/**/*.ts",
    "!packages/engine/Source/**/*.glsl",
    "!packages/engine/Source/**/*.css",
    "!packages/engine/Source/**/*.md",
  ];

  await copyFiles(engineStaticAssets, destination, "packages/engine/Source");

  // Since the CesiumWidget was part of the Widgets folder, the files must be manually
  // copied over to the right directory.

  await copyFiles(
    ["packages/engine/Source/Widget/**", "!packages/engine/Source/Widget/*.js"],
    path.join(destination, "Widgets/CesiumWidget"),
    "packages/engine/Source/Widget",
  );
}

/**
 * Copy assets from widgets.
 *
 * @param {string} destination The path to copy files to.
 * @returns {Promise<void>} A promise that completes when all assets are copied to the destination.
 */
export async function copyWidgetsAssets(destination) {
  const widgetsStaticAssets = [
    "packages/widgets/Source/**",
    "!packages/widgets/Source/**/*.js",
    "!packages/widgets/Source/**/*.ts",
    "!packages/widgets/Source/**/*.css",
    "!packages/widgets/Source/**/*.glsl",
    "!packages/widgets/Source/**/*.md",
  ];

  await copyFiles(widgetsStaticAssets, destination, "packages/widgets/Source");
}

/**
 * Creates .jshintrc for use in Sandcastle
 * @returns {Buffer} contents
 */
export async function createJsHintOptions() {
  const jshintrc = JSON.parse(
    await readFile(path.join("Apps", "Sandcastle", ".jshintrc"), {
      encoding: "utf8",
    }),
  );

  const contents = `\
  // This file is automatically rebuilt by the Cesium build process.\n\
  const sandcastleJsHintOptions = ${JSON.stringify(jshintrc, null, 4)};\n`;

  await writeFile(
    path.join("Apps", "Sandcastle", "jsHintOptions.js"),
    contents,
  );

  return contents;
}

/**
 * Bundles spec files for testing in the browser and on the command line with karma.
 * @param {object} options
 * @param {boolean} [options.incremental=false] true if the build should be cached for repeated rebuilds
 * @param {boolean} [options.write=false] true if build output should be written to disk. If false, the files that would have been written as in-memory buffers
 * @returns {Promise<any>}
 */
export async function bundleCombinedSpecs(options) {
  options = options || {};

  let build = esbuild.build;
  if (options.incremental) {
    build = esbuild.context;
  }

  return build({
    entryPoints: [
      "Specs/spec-main.js",
      "Specs/SpecList.js",
      "Specs/karma-main.js",
    ],
    bundle: true,
    format: "esm",
    sourcemap: true,
    outdir: path.join("Build", "Specs"),
    plugins: [externalResolvePlugin],
    write: options.write,
  });
}

/**
 * Bundles test worker in used specs.
 * @param {object} options
 * @param {boolean} [options.incremental=false] true if the build should be cached for repeated rebuilds
 * @param {boolean} [options.write=false] true if build output should be written to disk. If false, the files that would have been written as in-memory buffers
 * @returns {Promise<any>}
 */
export async function bundleTestWorkers(options) {
  options = options || {};

  let build = esbuild.build;
  if (options.incremental) {
    build = esbuild.context;
  }

  const workers = await globby(["Specs/TestWorkers/**.js"]);
  return build({
    entryPoints: workers,
    bundle: true,
    format: "esm",
    sourcemap: true,
    outdir: path.join("Build", "Specs", "TestWorkers"),
    external: ["fs", "path"],
    write: options.write,
  });
}

/**
 * Creates the index.js for a package.
 *
 * @param {string} workspace The workspace to create the index.js for.
 * @returns
 */
export async function createIndexJs(workspace) {
  const version = await getVersion();
  let contents = `globalThis.CESIUM_VERSION = "${version}";\n`;

  // Iterate over all provided source files for the workspace and export the assignment based on file name.
  const workspaceSources = workspaceSourceFiles[workspace];
  if (!workspaceSources) {
    throw new Error(`Unable to find source files for workspace: ${workspace}`);
  }

  const files = await globby(workspaceSources);
  files.forEach(function (file) {
    file = path.relative(`packages/${workspace}`, file);

    let moduleId = file;
    moduleId = filePathToModuleId(moduleId);

    // Rename shader files, such that ViewportQuadFS.glsl is exported as _shadersViewportQuadFS in JS.

    let assignmentName = path.basename(file, path.extname(file));
    if (moduleId.indexOf(`Source/Shaders/`) === 0) {
      assignmentName = `_shaders${assignmentName}`;
    }
    assignmentName = assignmentName.replace(/(\.|-)/g, "_");
    contents += `export { default as ${assignmentName} } from './${moduleId}.js';${EOL}`;
  });

  await writeFile(`packages/${workspace}/index.js`, contents, {
    encoding: "utf-8",
  });

  return contents;
}

/**
 * Creates a single entry point file by importing all individual spec files.
 * @param {string[]} files The individual spec files.
 * @param {string} workspace The workspace.
 * @param {string} outputPath The path the file is written to.
 */
async function createSpecListForWorkspace(files, workspace, outputPath) {
  let contents = "";
  files.forEach(function (file) {
    contents += `import './${filePathToModuleId(file).replace(
      `packages/${workspace}/Specs/`,
      "",
    )}.js';\n`;
  });

  await writeFile(outputPath, contents, {
    encoding: "utf-8",
  });

  return contents;
}

/**
 * Bundles CSS files.
 *
 * @param {object} options
 * @param {string[]} options.filePaths The file paths to bundle.
 * @param {boolean} options.sourcemap
 * @param {boolean} options.minify
 * @param {string} options.outdir The output directory.
 * @param {string} options.outbase The
 */
async function bundleCSS(options) {
  // Configure options for esbuild.
  const esBuildOptions = defaultESBuildOptions();
  esBuildOptions.entryPoints = await globby(options.filePaths);
  esBuildOptions.loader = {
    ".gif": "text",
    ".png": "text",
  };
  esBuildOptions.sourcemap = options.sourcemap;
  esBuildOptions.minify = options.minify;
  esBuildOptions.outdir = options.outdir;
  esBuildOptions.outbase = options.outbase;

  await esbuild.build(esBuildOptions);
}

const workspaceCssFiles = {
  engine: ["packages/engine/Source/**/*.css"],
  widgets: ["packages/widgets/Source/**/*.css"],
};

/**
 * Bundles spec files for testing in the browser.
 *
 * @param {object} options
 * @param {boolean} [options.incremental=false] True if builds should be generated incrementally.
 * @param {string} options.outbase The base path the output files are relative to.
 * @param {string} options.outdir The directory to place the output in.
 * @param {string} options.specListFile The path to the SpecList.js file
 * @param {boolean} [options.write=true] True if bundles generated are written to files instead of in-memory buffers.
 * @returns {object} The bundle generated from Specs.
 */
async function bundleSpecs(options) {
  const incremental = options.incremental ?? true;
  const write = options.write ?? true;

  const buildOptions = {
    bundle: true,
    format: "esm",
    outdir: options.outdir,
    sourcemap: true,
    target: "es2020",
    write: write,
  };

  let build = esbuild.build;
  if (incremental) {
    build = esbuild.context;
  }

  // When bundling specs for a workspace, the spec-main.js and karma-main.js
  // are bundled separately since they use a different outbase than the workspace's SpecList.js.
  await build({
    ...buildOptions,
    entryPoints: ["Specs/spec-main.js", "Specs/karma-main.js"],
  });

  return build({
    ...buildOptions,
    entryPoints: [options.specListFile],
    outbase: options.outbase,
  });
}

/**
 * Builds the engine workspace.
 *
 * @param {object} options
 * @param {boolean} [options.incremental=false] True if builds should be generated incrementally.
 * @param {boolean} [options.minify=false] True if bundles should be minified.
 * @param {boolean} [options.write=true] True if bundles generated are written to files instead of in-memory buffers.
 */
export const buildEngine = async (options) => {
  options = options || {};

  const incremental = options.incremental ?? false;
  const minify = options.minify ?? false;
  const write = options.write ?? true;

  // Create Build folder to place build artifacts.
  mkdirp.sync("packages/engine/Build");

  // Convert GLSL files to JavaScript modules.
  await glslToJavaScript(
    minify,
    "packages/engine/Build/minifyShaders.state",
    "engine",
  );

  // Create index.js
  await createIndexJs("engine");

  // Build workers.
  await bundleWorkers({
    ...options,
    iife: false,
    path: "packages/engine/Build",
  });

  // Create SpecList.js
  const specFiles = await globby(workspaceSpecFiles["engine"]);
  const specListFile = path.join("packages/engine/Specs", "SpecList.js");
  await createSpecListForWorkspace(specFiles, "engine", specListFile);

  await bundleSpecs({
    incremental: incremental,
    outbase: "packages/engine/Specs",
    outdir: "packages/engine/Build/Specs",
    specListFile: specListFile,
    write: write,
  });
};

/**
 * Builds the widgets workspace.
 *
 * @param {object} options
 * @param {boolean} [options.incremental=false] True if builds should be generated incrementally.
 * @param {boolean} [options.write=true] True if bundles generated are written to files instead of in-memory buffers.
 */
export const buildWidgets = async (options) => {
  options = options || {};

  const incremental = options.incremental ?? false;
  const write = options.write ?? true;

  // Generate Build folder to place build artifacts.
  mkdirp.sync("packages/widgets/Build");

  // Create index.js
  await createIndexJs("widgets");

  // Create SpecList.js
  const specFiles = await globby(workspaceSpecFiles["widgets"]);
  const specListFile = path.join("packages/widgets/Specs", "SpecList.js");
  await createSpecListForWorkspace(specFiles, "widgets", specListFile);

  await bundleSpecs({
    incremental: incremental,
    outbase: "packages/widgets/Specs",
    outdir: "packages/widgets/Build/Specs",
    specListFile: specListFile,
    write: write,
  });
};

/**
 * Build CesiumJS.
 *
 * @param {object} options
 * @param {boolean} [options.development=true] True if build is targeted for development.
 * @param {boolean} [options.iife=true] True if IIFE bundle should be generated.
 * @param {boolean} [options.incremental=true] True if builds should be generated incrementally.
 * @param {boolean} [options.minify=false] True if bundles should be minified.
 * @param {boolean} [options.node=true] True if CommonJS bundle should be generated.
 * @param {boolean} options.outputDirectory The directory where the output should go.
 * @param {boolean} [options.removePragmas=false] True if debug pragmas should be removed.
 * @param {boolean} [options.sourcemap=true] True if sourcemap should be included in the generated bundles.
 * @param {boolean} [options.write=true] True if bundles generated are written to files instead of in-memory buffers.
 */
export async function buildCesium(options) {
  const development = options.development ?? true;
  const iife = options.iife ?? true;
  const incremental = options.incremental ?? false;
  const minify = options.minify ?? false;
  const node = options.node ?? true;
  const removePragmas = options.removePragmas ?? false;
  const sourcemap = options.sourcemap ?? true;
  const write = options.write ?? true;

  // Generate Build folder to place build artifacts.
  mkdirp.sync("Build");
  const outputDirectory =
    options.outputDirectory ??
    path.join("Build", `Cesium${!minify ? "Unminified" : ""}`);
  rimraf.sync(outputDirectory);

  await writeFile(
    "Build/package.json",
    JSON.stringify({
      type: "commonjs",
    }),
    "utf8",
  );

  // Create Cesium.js
  await createCesiumJs();

  // Create SpecList.js
  await createCombinedSpecList();

  // Bundle ThirdParty files.
  await bundleCSS({
    filePaths: [
      "packages/engine/Source/ThirdParty/google-earth-dbroot-parser.js",
    ],
    minify: minify,
    sourcemap: sourcemap,
    outdir: outputDirectory,
    outbase: "packages/engine/Source",
  });

  // Bundle CSS files.
  await bundleCSS({
    filePaths: workspaceCssFiles[`engine`],
    outdir: path.join(outputDirectory, "Widgets/CesiumWidget"),
    outbase: "packages/engine/Source/Widget",
  });
  await bundleCSS({
    filePaths: workspaceCssFiles[`widgets`],
    outdir: path.join(outputDirectory, "Widgets"),
    outbase: "packages/widgets/Source",
  });

  const workersContext = await bundleWorkers({
    iife: false,
    minify: minify,
    sourcemap: sourcemap,
    path: outputDirectory,
    removePragmas: removePragmas,
    incremental: incremental,
    write: write,
  });

  // Generate bundles.
  const contexts = await bundleCesiumJs({
    minify: minify,
    iife: iife,
    incremental: incremental,
    sourcemap: sourcemap,
    removePragmas: removePragmas,
    path: outputDirectory,
    node: node,
    write: write,
  });

  await Promise.all([createJsHintOptions(), createGalleryList(!development)]);

  // Generate Specs bundle.
  const specsContext = await bundleCombinedSpecs({
    incremental: incremental,
    write: write,
  });

  const testWorkersContext = await bundleTestWorkers({
    incremental: incremental,
    write: write,
  });

  // Copy static assets to the Build folder.

  await copyEngineAssets(outputDirectory);
  await copyWidgetsAssets(path.join(outputDirectory, "Widgets"));

  // Copy static assets to Source folder.

  await copyEngineAssets("Source");
  await copyFiles(
    ["packages/engine/Source/ThirdParty/**/*.js"],
    "Source/ThirdParty",
    "packages/engine/Source/ThirdParty",
  );

  await copyWidgetsAssets("Source/Widgets");
  await copyFiles(
    ["packages/widgets/Source/**/*.css"],
    "Source/Widgets",
    "packages/widgets/Source",
  );

  // WORKAROUND:
  // Since CesiumWidget was originally part of the Widgets folder, we need to fix up any
  // references to it when we put it back in the Widgets folder, as expected by the
  // combined CesiumJS structure.
  const widgetsCssBuffer = await readFile("Source/Widgets/widgets.css");
  const widgetsCssContents = widgetsCssBuffer
    .toString()
    .replace("../../engine/Source/Widget", "./CesiumWidget");
  await writeFile("Source/Widgets/widgets.css", widgetsCssContents);

  const lighterCssBuffer = await readFile("Source/Widgets/lighter.css");
  const lighterCssContents = lighterCssBuffer
    .toString()
    .replace("../../engine/Source/Widget", "./CesiumWidget");
  await writeFile("Source/Widgets/lighter.css", lighterCssContents);

  return {
    esm: contexts.esm,
    iife: contexts.iife,
    iifeWorkers: contexts.iifeWorkers,
    node: contexts.node,
    specs: specsContext,
    workers: workersContext,
    testWorkers: testWorkersContext,
  };
}<|MERGE_RESOLUTION|>--- conflicted
+++ resolved
@@ -676,42 +676,7 @@
  * @returns {Promise<any>}
  */
 export async function createGalleryList(noDevelopmentGallery) {
-<<<<<<< HEAD
-  const configPath = path.join(
-    import.meta.url,
-    "../../packages/sandcastle/sandcastle.config.js",
-  );
-  const config = await import(configPath);
-  const { root: rootDirectory, gallery, sourceUrl } = config.default;
-
-  // Paths are specified relative to the config file
-  const {
-    files: galleryFiles,
-    defaultThumbnail,
-    searchOptions,
-    defaultFilters,
-    metadata,
-  } = gallery ?? {};
-
-  // Import asynchronously for now while this script is excluded from the release zip
-  const { buildGalleryList } = await import(
-    "../packages/sandcastle/scripts/buildGallery.js"
-  );
-
-  await buildGalleryList({
-    rootDirectory,
-    publicDirectory: "../../Apps/Sandcastle2",
-    galleryFiles,
-    sourceUrl,
-    defaultThumbnail,
-    searchOptions,
-    defaultFilters,
-    metadata,
-    includeDevelopment: !noDevelopmentGallery,
-  });
-=======
   await buildSandcastleGallery(!noDevelopmentGallery);
->>>>>>> 83719410
 
   const demoObjects = [];
   const demoJSONs = [];
