--- conflicted
+++ resolved
@@ -182,19 +182,7 @@
         addAdditionalLayerOption(
                 'TMS Image',
                 new Cesium.TileMapServiceImageryProvider({
-<<<<<<< HEAD
                     url : '../images/cesium_maptiler/Cesium_Logo_Color'
-=======
-                    url : '../images/cesium_maptiler/Cesium_Logo_Color',
-                    fileExtension: 'png',
-                    maximumLevel: 4,
-                    credit: 'AGI',
-                    extent: new Cesium.Extent(
-                            Cesium.Math.toRadians(-120.0),
-                            Cesium.Math.toRadians(20.0),
-                            Cesium.Math.toRadians(-60.0),
-                            Cesium.Math.toRadians(40.0))
->>>>>>> 6c808b54
                 }),0.2);
         addAdditionalLayerOption(
                 'Single image',
