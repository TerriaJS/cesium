<!DOCTYPE html>
<html lang="en">
<head>
    <meta charset="utf-8">
    <meta http-equiv="X-UA-Compatible" content="IE=Edge,chrome=1">  <!-- Use Chrome Frame in IE -->
    <meta name="viewport" content="width=device-width, height=device-height, initial-scale=1, maximum-scale=1, minimum-scale=1, user-scalable=no">
    <meta name="description" content="Drag and drop CZML files onto the Cesium Viewer Widget to visualize time dynamic data.">
    <title>Cesium Demo</title>
    <script>
    var Sandcastle = {};
    Sandcastle.declare = function () {};
    Sandcastle.highlight = function () {};
    Sandcastle.registered = [];
    if (window.location.protocol === 'file:') {
        if (confirm("You must host this app on a web server.\nSee contributor's guide for more info?")) {
            window.location = 'https://github.com/AnalyticalGraphicsInc/cesium/wiki/Contributor%27s-Guide';
        }
    }
    </script>
    <script data-dojo-config="async: 1, tlmSiblingOfDojo: 0" src="../../../ThirdParty/dojo-release-1.7.2-src/dojo/dojo.js"></script>
    <script type="text/javascript">
    require({
        baseUrl : '../../..',
        packages: [
            { name: 'dojo', location: 'ThirdParty/dojo-release-1.7.2-src/dojo' },
            { name: 'dijit', location: 'ThirdParty/dojo-release-1.7.2-src/dijit' },
            { name: 'dojox', location: 'ThirdParty/dojo-release-1.7.2-src/dojox' },
            { name: 'Source', location: 'Source' },
            { name: 'Core', location: 'Source/Core' },
            { name: 'DynamicScene', location: 'Source/DynamicScene' },
            { name: 'Renderer', location: 'Source/Renderer' },
            { name: 'Scene', location: 'Source/Scene' },
            { name: 'Shaders', location: 'Source/Shaders' },
            { name: 'ThirdParty', location: 'Source/ThirdParty' },
            { name: 'Widgets', location: 'Source/Widgets' }
        ]
    });
    </script>
    <link rel="Stylesheet" href="../../../ThirdParty/dojo-release-1.7.2-src/dijit/themes/claro/claro.css" type="text/css">
    <link rel="Stylesheet" href="../../../Source/Widgets/Dojo/CesiumViewerWidget.css" type="text/css">
</head>
<body class="claro">
<style>
body {
    background: #000;
    color: #eee;
    font-family: sans-serif;
    font-size: 9pt;
    padding: 0;
    margin: 0;
    width: 100%;
    height: 100%;
    overflow: hidden;
}
.fullSize {
    display: block;
    position: absolute;
    top: 0;
    left: 0;
    border: none;
    width: 100%;
    height: 100%;
    z-index: -1;
}
#toolbar {
    margin: 5px;
    padding: 2px 5px;
    position: absolute;
}
</style>

<div id="cesiumContainer" class="fullSize"></div>
<div id="toolbar">Loading...</div>

<script id="cesium_sandcastle_script">
require([
    'Source/Cesium', 'Widgets/Dojo/CesiumViewerWidget',
    'dojo/on', 'dojo/dom'
], function(
    Cesium, CesiumViewerWidget,
    on, dom)
{
    "use strict";

    var cesiumViewerWidget = new CesiumViewerWidget({
        postSetup : function(widget) {
            widget.startRenderLoop();
        }
<<<<<<< HEAD
    }).placeAt(dom.byId('cesiumContainer'));
=======
    }).placeAt(dom.byId("cesiumContainer"));
    
    dom.byId('toolbar').innerHTML = '';
>>>>>>> 90a162a1
});
</script>
</body>
</html><|MERGE_RESOLUTION|>--- conflicted
+++ resolved
@@ -86,13 +86,9 @@
         postSetup : function(widget) {
             widget.startRenderLoop();
         }
-<<<<<<< HEAD
-    }).placeAt(dom.byId('cesiumContainer'));
-=======
     }).placeAt(dom.byId("cesiumContainer"));
     
     dom.byId('toolbar').innerHTML = '';
->>>>>>> 90a162a1
 });
 </script>
 </body>
