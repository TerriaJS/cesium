/*eslint-env node*/
"use strict";

var fs = require("fs");
var path = require("path");
var os = require("os");
var child_process = require("child_process");
var crypto = require("crypto");
var zlib = require("zlib");
var readline = require("readline");
var request = require("request");

var globby = require("globby");
var gulpTap = require("gulp-tap");
var gulpUglify = require("gulp-uglify");
var open = require("open");
var rimraf = require("rimraf");
var glslStripComments = require("glsl-strip-comments");
var mkdirp = require("mkdirp");
var mergeStream = require("merge-stream");
var streamToPromise = require("stream-to-promise");
var gulp = require("gulp");
var gulpInsert = require("gulp-insert");
var gulpZip = require("gulp-zip");
var gulpRename = require("gulp-rename");
var gulpReplace = require("gulp-replace");
var Promise = require("bluebird");
var Karma = require("karma");
var yargs = require("yargs");
var AWS = require("aws-sdk");
var mime = require("mime");
var rollup = require("rollup");
var rollupPluginStripPragma = require("rollup-plugin-strip-pragma");
var rollupPluginExternalGlobals = require("rollup-plugin-external-globals");
var rollupPluginUglify = require("rollup-plugin-uglify");
var cleanCSS = require("gulp-clean-css");
var typescript = require("typescript");

var packageJson = require("./package.json");
var version = packageJson.version;
if (/\.0$/.test(version)) {
  version = version.substring(0, version.length - 2);
}

var karmaConfigFile = path.join(__dirname, "Specs/karma.conf.js");
var travisDeployUrl =
  "http://cesium-dev.s3-website-us-east-1.amazonaws.com/cesium/";

//Gulp doesn't seem to have a way to get the currently running tasks for setting
//per-task variables.  We use the command line argument here to detect which task is being run.
var taskName = process.argv[2];
var noDevelopmentGallery = taskName === "release" || taskName === "makeZipFile";
var minifyShaders =
  taskName === "minify" ||
  taskName === "minifyRelease" ||
  taskName === "release" ||
  taskName === "makeZipFile" ||
  taskName === "buildApps";

var verbose = yargs.argv.verbose;

var concurrency = yargs.argv.concurrency;
if (!concurrency) {
  concurrency = os.cpus().length;
}

var sourceFiles = [
  "Source/**/*.js",
  "!Source/*.js",
  "!Source/Workers/**",
  "!Source/WorkersES6/**",
  "Source/WorkersES6/createTaskProcessorWorker.js",
  "!Source/ThirdParty/Workers/**",
  "!Source/ThirdParty/google-earth-dbroot-parser.js",
  "!Source/ThirdParty/pako_inflate.js",
  "!Source/ThirdParty/crunch.js",
];

var watchedFiles = [
  "Source/**/*.js",
  "!Source/Cesium.js",
  "!Source/Build/**",
  "!Source/Shaders/**/*.js",
  "Source/Shaders/**/*.glsl",
  "!Source/ThirdParty/Shaders/*.js",
  "Source/ThirdParty/Shaders/*.glsl",
  "!Source/Workers/**",
  "Source/Workers/cesiumWorkerBootstrapper.js",
  "Source/Workers/transferTypedArrayTest.js",
  "!Specs/SpecList.js",
];

var filesToClean = [
  "Source/Cesium.js",
  "Source/Shaders/**/*.js",
  "Source/Workers/**",
  "!Source/Workers/cesiumWorkerBootstrapper.js",
  "!Source/Workers/transferTypedArrayTest.js",
  "Source/ThirdParty/Shaders/*.js",
  "Specs/SpecList.js",
  "Apps/Sandcastle/jsHintOptions.js",
  "Apps/Sandcastle/gallery/gallery-index.js",
  "Apps/Sandcastle/templates/bucket.css",
  "Cesium-*.zip",
  "cesium-*.tgz",
];

var filesToConvertES6 = [
  "Source/**/*.js",
  "Specs/**/*.js",
  "!Source/ThirdParty/**",
  "!Source/Cesium.js",
  "!Source/copyrightHeader.js",
  "!Source/Shaders/**",
  "!Source/Workers/cesiumWorkerBootstrapper.js",
  "!Source/Workers/transferTypedArrayTest.js",
  "!Specs/karma-main.js",
  "!Specs/karma.conf.js",
  "!Specs/spec-main.js",
  "!Specs/SpecList.js",
  "!Specs/TestWorkers/**",
];

function rollupWarning(message) {
  // Ignore eval warnings in third-party code we don't have control over
  if (
    message.code === "EVAL" &&
    /(protobuf-minimal|crunch)\.js$/.test(message.loc.file)
  ) {
    return;
  }
  console.log(message);
}

var copyrightHeader = fs.readFileSync(
  path.join("Source", "copyrightHeader.js"),
  "utf8"
);

function createWorkers() {
  rimraf.sync("Build/createWorkers");

  globby
    .sync([
      "Source/Workers/**",
      "!Source/Workers/cesiumWorkerBootstrapper.js",
      "!Source/Workers/transferTypedArrayTest.js",
    ])
    .forEach(function (file) {
      rimraf.sync(file);
    });

  var workers = globby.sync(["Source/WorkersES6/**"]);

  return rollup
    .rollup({
      input: workers,
      onwarn: rollupWarning,
    })
    .then(function (bundle) {
      return bundle.write({
        dir: "Build/createWorkers",
        banner:
          "/* This file is automatically rebuilt by the Cesium build process. */",
        format: "amd",
      });
    })
    .then(function () {
      return streamToPromise(
        gulp.src("Build/createWorkers/**").pipe(gulp.dest("Source/Workers"))
      );
    })
    .then(function () {
      rimraf.sync("Build/createWorkers");
    });
}

gulp.task("build", function () {
  mkdirp.sync("Build");
  fs.writeFileSync(
    "Build/package.json",
    JSON.stringify({
      type: "commonjs",
    }),
    "utf8"
  );
  glslToJavaScript(minifyShaders, "Build/minifyShaders.state");
  createCesiumJs();
  createSpecList();
  createJsHintOptions();
  return Promise.join(createWorkers(), createGalleryList());
});

gulp.task("build-watch", function () {
  return gulp.watch(watchedFiles, gulp.series("build"));
});

gulp.task("build-ts", function () {
  createTypeScriptDefinitions();
  return Promise.resolve();
});

gulp.task("buildApps", function () {
  return Promise.join(buildCesiumViewer(), buildSandcastle());
});

gulp.task("build-specs", function buildSpecs() {
  var externalCesium = rollupPluginExternalGlobals({
    "../Source/Cesium.js": "Cesium",
    "../../Source/Cesium.js": "Cesium",
    "../../../Source/Cesium.js": "Cesium",
    "../../../../Source/Cesium.js": "Cesium",
  });

  var removePragmas = rollupPluginStripPragma({
    pragmas: ["debug"],
  });

  var promise = Promise.join(
    rollup
      .rollup({
        input: "Specs/SpecList.js",
        plugins: [externalCesium],
        onwarn: rollupWarning,
      })
      .then(function (bundle) {
        return bundle.write({
          file: "Build/Specs/Specs.js",
          format: "iife",
        });
      })
      .then(function () {
        return rollup
          .rollup({
            input: "Specs/spec-main.js",
            plugins: [removePragmas, externalCesium],
          })
          .then(function (bundle) {
            return bundle.write({
              file: "Build/Specs/spec-main.js",
              format: "iife",
            });
          });
      })
      .then(function () {
        return rollup
          .rollup({
            input: "Specs/karma-main.js",
            plugins: [removePragmas, externalCesium],
            onwarn: rollupWarning,
          })
          .then(function (bundle) {
            return bundle.write({
              file: "Build/Specs/karma-main.js",
              name: "karmaMain",
              format: "iife",
            });
          });
      })
  );

  return promise;
});

gulp.task("clean", function (done) {
  rimraf.sync("Build");
  globby.sync(filesToClean).forEach(function (file) {
    rimraf.sync(file);
  });
  done();
});

function cloc() {
  var cmdLine;
  var clocPath = path.join("node_modules", "cloc", "lib", "cloc");

  //Run cloc on primary Source files only
  var source = new Promise(function (resolve, reject) {
    cmdLine =
      "perl " +
      clocPath +
      " --quiet --progress-rate=0" +
      " Source/ --exclude-dir=Assets,ThirdParty,Workers --not-match-f=copyrightHeader.js";

    child_process.exec(cmdLine, function (error, stdout, stderr) {
      if (error) {
        console.log(stderr);
        return reject(error);
      }
      console.log("Source:");
      console.log(stdout);
      resolve();
    });
  });

  //If running cloc on source succeeded, also run it on the tests.
  return source.then(function () {
    return new Promise(function (resolve, reject) {
      cmdLine =
        "perl " +
        clocPath +
        " --quiet --progress-rate=0" +
        " Specs/ --exclude-dir=Data";
      child_process.exec(cmdLine, function (error, stdout, stderr) {
        if (error) {
          console.log(stderr);
          return reject(error);
        }
        console.log("Specs:");
        console.log(stdout);
        resolve();
      });
    });
  });
}

gulp.task("cloc", gulp.series("clean", cloc));

function combine() {
  var outputDirectory = path.join("Build", "CesiumUnminified");
  return combineJavaScript({
    removePragmas: false,
    optimizer: "none",
    outputDirectory: outputDirectory,
  });
}

gulp.task("combine", gulp.series("build", combine));
gulp.task("default", gulp.series("combine"));

function combineRelease() {
  var outputDirectory = path.join("Build", "CesiumUnminified");
  return combineJavaScript({
    removePragmas: true,
    optimizer: "none",
    outputDirectory: outputDirectory,
  });
}

gulp.task("combineRelease", gulp.series("build", combineRelease));

//Builds the documentation
function generateDocumentation() {
  var envPathSeperator = os.platform() === "win32" ? ";" : ":";

  return new Promise(function (resolve, reject) {
    child_process.exec(
      "jsdoc --configure Tools/jsdoc/conf.json",
      {
        env: {
          PATH: process.env.PATH + envPathSeperator + "node_modules/.bin",
          CESIUM_VERSION: version,
        },
      },
      function (error, stdout, stderr) {
        if (error) {
          console.log(stderr);
          return reject(error);
        }
        console.log(stdout);
        var stream = gulp
          .src("Documentation/Images/**")
          .pipe(gulp.dest("Build/Documentation/Images"));
        return streamToPromise(stream).then(resolve);
      }
    );
  });
}
gulp.task("generateDocumentation", generateDocumentation);

gulp.task("generateDocumentation-watch", function () {
  return generateDocumentation().done(function () {
    console.log("Listening for changes in documentation...");
    return gulp.watch(sourceFiles, gulp.series("generateDocumentation"));
  });
});

gulp.task(
  "release",
  gulp.series(
    "build",
    "build-ts",
    combine,
    minifyRelease,
    generateDocumentation
  )
);

gulp.task(
  "makeZipFile",
  gulp.series("release", function () {
    //For now we regenerate the JS glsl to force it to be unminified in the release zip
    //See https://github.com/CesiumGS/cesium/pull/3106#discussion_r42793558 for discussion.
    glslToJavaScript(false, "Build/minifyShaders.state");

    var builtSrc = gulp.src(
      [
        "Build/Cesium/**",
        "Build/CesiumUnminified/**",
        "Build/Documentation/**",
      ],
      {
        base: ".",
      }
    );

    var staticSrc = gulp.src(
      [
        "Apps/**",
        "!Apps/Sandcastle/gallery/development/**",
        "Source/**",
        "Specs/**",
        "ThirdParty/**",
        "favicon.ico",
        "gulpfile.cjs",
        "server.cjs",
        "package.json",
        "LICENSE.md",
        "CHANGES.md",
        "README.md",
        "web.config",
      ],
      {
        base: ".",
      }
    );

    var indexSrc = gulp
      .src("index.release.html")
      .pipe(gulpRename("index.html"));

    return mergeStream(builtSrc, staticSrc, indexSrc)
      .pipe(
        gulpTap(function (file) {
          // Work around an issue with gulp-zip where archives generated on Windows do
          // not properly have their directory executable mode set.
          // see https://github.com/sindresorhus/gulp-zip/issues/64#issuecomment-205324031
          if (file.isDirectory()) {
            file.stat.mode = parseInt("40777", 8);
          }
        })
      )
      .pipe(gulpZip("Cesium-" + version + ".zip"))
      .pipe(gulp.dest("."));
  })
);

gulp.task(
  "minify",
  gulp.series("build", function () {
    return combineJavaScript({
      removePragmas: false,
      optimizer: "uglify2",
      outputDirectory: path.join("Build", "Cesium"),
    });
  })
);

function minifyRelease() {
  return combineJavaScript({
    removePragmas: true,
    optimizer: "uglify2",
    outputDirectory: path.join("Build", "Cesium"),
  });
}

gulp.task("minifyRelease", gulp.series("build", minifyRelease));

function isTravisPullRequest() {
  return (
    process.env.TRAVIS_PULL_REQUEST !== undefined &&
    process.env.TRAVIS_PULL_REQUEST !== "false"
  );
}

gulp.task("deploy-s3", function (done) {
  if (isTravisPullRequest()) {
    console.log("Skipping deployment for non-pull request.");
    done();
    return;
  }

  var argv = yargs
    .usage("Usage: deploy-s3 -b [Bucket Name] -d [Upload Directory]")
    .demand(["b", "d"]).argv;

  var uploadDirectory = argv.d;
  var bucketName = argv.b;
  var cacheControl = argv.c ? argv.c : "max-age=3600";

  if (argv.confirm) {
    // skip prompt for travis
    deployCesium(bucketName, uploadDirectory, cacheControl, done);
    return;
  }

  var iface = readline.createInterface({
    input: process.stdin,
    output: process.stdout,
  });

  // prompt for confirmation
  iface.question(
    "Files from your computer will be published to the " +
      bucketName +
      " bucket. Continue? [y/n] ",
    function (answer) {
      iface.close();
      if (answer === "y") {
        deployCesium(bucketName, uploadDirectory, cacheControl, done);
      } else {
        console.log("Deploy aborted by user.");
        done();
      }
    }
  );
});

// Deploy cesium to s3
function deployCesium(bucketName, uploadDirectory, cacheControl, done) {
  var readFile = Promise.promisify(fs.readFile);
  var gzip = Promise.promisify(zlib.gzip);
  var concurrencyLimit = 2000;

  var s3 = new AWS.S3({
    maxRetries: 10,
    retryDelayOptions: {
      base: 500,
    },
  });

  var existingBlobs = [];
  var totalFiles = 0;
  var uploaded = 0;
  var skipped = 0;
  var errors = [];

  var prefix = uploadDirectory + "/";
  return listAll(s3, bucketName, prefix, existingBlobs)
    .then(function () {
      return globby(
        [
          "Apps/**",
          "Build/**",
          "Source/**",
          "Specs/**",
          "ThirdParty/**",
          "*.md",
          "favicon.ico",
          "gulpfile.cjs",
          "index.html",
          "package.json",
          "server.cjs",
          "web.config",
          "*.zip",
          "*.tgz",
        ],
        {
          dot: true, // include hidden files
        }
      );
    })
    .then(function (files) {
      return Promise.map(
        files,
        function (file) {
          var blobName = uploadDirectory + "/" + file;
          var mimeLookup = getMimeType(blobName);
          var contentType = mimeLookup.type;
          var compress = mimeLookup.compress;
          var contentEncoding = compress ? "gzip" : undefined;
          var etag;

          totalFiles++;

          return readFile(file)
            .then(function (content) {
              if (!compress) {
                return content;
              }

              var alreadyCompressed =
                content[0] === 0x1f && content[1] === 0x8b;
              if (alreadyCompressed) {
                console.log(
                  "Skipping compressing already compressed file: " + file
                );
                return content;
              }

              return gzip(content);
            })
            .then(function (content) {
              // compute hash and etag
              var hash = crypto.createHash("md5").update(content).digest("hex");
              etag = crypto.createHash("md5").update(content).digest("base64");

              var index = existingBlobs.indexOf(blobName);
              if (index <= -1) {
                return content;
              }

              // remove files as we find them on disk
              existingBlobs.splice(index, 1);

              // get file info
              return s3
                .headObject({
                  Bucket: bucketName,
                  Key: blobName,
                })
                .promise()
                .then(function (data) {
                  if (
                    data.ETag !== '"' + hash + '"' ||
                    data.CacheControl !== cacheControl ||
                    data.ContentType !== contentType ||
                    data.ContentEncoding !== contentEncoding
                  ) {
                    return content;
                  }

                  // We don't need to upload this file again
                  skipped++;
                  return undefined;
                })
                .catch(function (error) {
                  errors.push(error);
                });
            })
            .then(function (content) {
              if (!content) {
                return;
              }

              if (verbose) {
                console.log("Uploading " + blobName + "...");
              }
              var params = {
                Bucket: bucketName,
                Key: blobName,
                Body: content,
                ContentMD5: etag,
                ContentType: contentType,
                ContentEncoding: contentEncoding,
                CacheControl: cacheControl,
              };

              return s3
                .putObject(params)
                .promise()
                .then(function () {
                  uploaded++;
                })
                .catch(function (error) {
                  errors.push(error);
                });
            });
        },
        { concurrency: concurrencyLimit }
      );
    })
    .then(function () {
      console.log(
        "Skipped " +
          skipped +
          " files and successfully uploaded " +
          uploaded +
          " files of " +
          (totalFiles - skipped) +
          " files."
      );
      if (existingBlobs.length === 0) {
        return;
      }

      var objectsToDelete = [];
      existingBlobs.forEach(function (file) {
        //Don't delete generate zip files.
        if (!/\.(zip|tgz)$/.test(file)) {
          objectsToDelete.push({ Key: file });
        }
      });

      if (objectsToDelete.length > 0) {
        console.log("Cleaning " + objectsToDelete.length + " files...");

        // If more than 1000 files, we must issue multiple requests
        var batches = [];
        while (objectsToDelete.length > 1000) {
          batches.push(objectsToDelete.splice(0, 1000));
        }
        batches.push(objectsToDelete);

        return Promise.map(
          batches,
          function (objects) {
            return s3
              .deleteObjects({
                Bucket: bucketName,
                Delete: {
                  Objects: objects,
                },
              })
              .promise()
              .then(function () {
                if (verbose) {
                  console.log("Cleaned " + objects.length + " files.");
                }
              });
          },
          { concurrency: concurrency }
        );
      }
    })
    .catch(function (error) {
      errors.push(error);
    })
    .then(function () {
      if (errors.length === 0) {
        done();
        return;
      }

      console.log("Errors: ");
      errors.map(function (e) {
        console.log(e);
      });
      done(1);
    });
}

function getMimeType(filename) {
  var mimeType = mime.getType(filename);
  if (mimeType) {
    //Compress everything except zipfiles, binary images, and video
    var compress = !/^(image\/|video\/|application\/zip|application\/gzip)/i.test(
      mimeType
    );
    if (mimeType === "image/svg+xml") {
      compress = true;
    }
    return { type: mimeType, compress: compress };
  }

  //Non-standard mime types not handled by mime
  if (/\.(glsl|LICENSE|config|state)$/i.test(filename)) {
    return { type: "text/plain", compress: true };
  } else if (/\.(czml|topojson)$/i.test(filename)) {
    return { type: "application/json", compress: true };
  } else if (/\.(crn|tgz)$/i.test(filename)) {
    return { type: "application/octet-stream", compress: false };
  }

  // Handle dotfiles, such as .jshintrc
  var baseName = path.basename(filename);
  if (baseName[0] === "." || baseName.indexOf(".") === -1) {
    return { type: "text/plain", compress: true };
  }

  // Everything else can be octet-stream compressed but print a warning
  // if we introduce a type we aren't specifically handling.
  if (!/\.(terrain|b3dm|geom|pnts|vctr|cmpt|i3dm|metadata)$/i.test(filename)) {
    console.log("Unknown mime type for " + filename);
  }

  return { type: "application/octet-stream", compress: true };
}

// get all files currently in bucket asynchronously
function listAll(s3, bucketName, prefix, files, marker) {
  return s3
    .listObjects({
      Bucket: bucketName,
      MaxKeys: 1000,
      Prefix: prefix,
      Marker: marker,
    })
    .promise()
    .then(function (data) {
      var items = data.Contents;
      for (var i = 0; i < items.length; i++) {
        files.push(items[i].Key);
      }

      if (data.IsTruncated) {
        // get next page of results
        return listAll(s3, bucketName, prefix, files, files[files.length - 1]);
      }
    });
}

gulp.task("deploy-set-version", function (done) {
  var buildVersion = yargs.argv.buildVersion;
  if (buildVersion) {
    // NPM versions can only contain alphanumeric and hyphen characters
    packageJson.version += "-" + buildVersion.replace(/[^[0-9A-Za-z-]/g, "");
    fs.writeFileSync("package.json", JSON.stringify(packageJson, undefined, 2));
  }
  done();
});

gulp.task("deploy-status", function () {
  if (isTravisPullRequest()) {
    console.log("Skipping deployment status for non-pull request.");
    return Promise.resolve();
  }

  var status = yargs.argv.status;
  var message = yargs.argv.message;

  var deployUrl = travisDeployUrl + process.env.TRAVIS_BRANCH + "/";
  var zipUrl = deployUrl + "Cesium-" + packageJson.version + ".zip";
  var npmUrl = deployUrl + "cesium-" + packageJson.version + ".tgz";
  var coverageUrl =
    travisDeployUrl + process.env.TRAVIS_BRANCH + "/Build/Coverage/index.html";

  return Promise.join(
    setStatus(status, deployUrl, message, "deployment"),
    setStatus(status, zipUrl, message, "zip file"),
    setStatus(status, npmUrl, message, "npm package"),
    setStatus(status, coverageUrl, message, "coverage results")
  );
});

function setStatus(state, targetUrl, description, context) {
  // skip if the environment does not have the token
  if (!process.env.TOKEN) {
    return;
  }

  var requestPost = Promise.promisify(request.post);
  return requestPost({
    url:
      "https://api.github.com/repos/" +
      process.env.TRAVIS_REPO_SLUG +
      "/statuses/" +
      process.env.TRAVIS_COMMIT,
    json: true,
    headers: {
      Authorization: "token " + process.env.TOKEN,
      "User-Agent": "Cesium",
    },
    body: {
      state: state,
      target_url: targetUrl,
      description: description,
      context: context,
    },
  });
}

gulp.task("coverage", function (done) {
  var argv = yargs.argv;
  var webglStub = argv.webglStub ? argv.webglStub : false;
  var suppressPassed = argv.suppressPassed ? argv.suppressPassed : false;
  var failTaskOnError = argv.failTaskOnError ? argv.failTaskOnError : false;

  var folders = [];
  var browsers = ["Chrome"];
  if (argv.browsers) {
    browsers = argv.browsers.split(",");
  }

  var karma = new Karma.Server(
    {
      configFile: karmaConfigFile,
      browsers: browsers,
      specReporter: {
        suppressErrorSummary: false,
        suppressFailed: false,
        suppressPassed: suppressPassed,
        suppressSkipped: true,
      },
      preprocessors: {
        "Source/Core/**/*.js": ["karma-coverage-istanbul-instrumenter"],
        "Source/DataSources/**/*.js": ["karma-coverage-istanbul-instrumenter"],
        "Source/Renderer/**/*.js": ["karma-coverage-istanbul-instrumenter"],
        "Source/Scene/**/*.js": ["karma-coverage-istanbul-instrumenter"],
        "Source/Shaders/**/*.js": ["karma-coverage-istanbul-instrumenter"],
        "Source/Widgets/**/*.js": ["karma-coverage-istanbul-instrumenter"],
        "Source/Workers/**/*.js": ["karma-coverage-istanbul-instrumenter"],
      },
      coverageIstanbulInstrumenter: {
        esModules: true,
      },
      reporters: ["spec", "coverage"],
      coverageReporter: {
        dir: "Build/Coverage",
        subdir: function (browserName) {
          folders.push(browserName);
          return browserName;
        },
        includeAllSources: true,
      },
      client: {
        captureConsole: verbose,
        args: [undefined, undefined, undefined, webglStub, undefined],
      },
    },
    function (e) {
      var html = "<!doctype html><html><body><ul>";
      folders.forEach(function (folder) {
        html +=
          '<li><a href="' +
          encodeURIComponent(folder) +
          '/index.html">' +
          folder +
          "</a></li>";
      });
      html += "</ul></body></html>";
      fs.writeFileSync("Build/Coverage/index.html", html);

      if (!process.env.TRAVIS) {
        folders.forEach(function (dir) {
          open("Build/Coverage/" + dir + "/index.html");
        });
      }
      return done(failTaskOnError ? e : undefined);
    }
  );
  karma.start();
});

gulp.task("test", function (done) {
  var argv = yargs.argv;

  var enableAllBrowsers = argv.all ? true : false;
  var includeCategory = argv.include ? argv.include : "";
  var excludeCategory = argv.exclude ? argv.exclude : "";
  var webglValidation = argv.webglValidation ? argv.webglValidation : false;
  var webglStub = argv.webglStub ? argv.webglStub : false;
  var release = argv.release ? argv.release : false;
  var failTaskOnError = argv.failTaskOnError ? argv.failTaskOnError : false;
  var suppressPassed = argv.suppressPassed ? argv.suppressPassed : false;

  var browsers = ["Chrome"];
  if (argv.browsers) {
    browsers = argv.browsers.split(",");
  }

  var files = [
    { pattern: "Specs/karma-main.js", included: true, type: "module" },
    { pattern: "Source/**", included: false, type: "module" },
    { pattern: "Specs/*.js", included: true, type: "module" },
    { pattern: "Specs/Core/**", included: true, type: "module" },
    { pattern: "Specs/Data/**", included: false },
    { pattern: "Specs/DataSources/**", included: true, type: "module" },
    { pattern: "Specs/Renderer/**", included: true, type: "module" },
    { pattern: "Specs/Scene/**", included: true, type: "module" },
    { pattern: "Specs/ThirdParty/**", included: true, type: "module" },
    { pattern: "Specs/Widgets/**", included: true, type: "module" },
    { pattern: "Specs/TestWorkers/**", included: false },
  ];

  if (release) {
    files = [
      { pattern: "Specs/Data/**", included: false },
      { pattern: "Specs/ThirdParty/**", included: true, type: "module" },
      { pattern: "Specs/TestWorkers/**", included: false },
      { pattern: "Build/Cesium/Cesium.js", included: true },
      { pattern: "Build/Cesium/**", included: false },
      { pattern: "Build/Specs/karma-main.js", included: true },
      { pattern: "Build/Specs/Specs.js", included: true },
    ];
  }

  var karma = new Karma.Server(
    {
      configFile: karmaConfigFile,
      browsers: browsers,
      specReporter: {
        suppressErrorSummary: false,
        suppressFailed: false,
        suppressPassed: suppressPassed,
        suppressSkipped: true,
      },
      detectBrowsers: {
        enabled: enableAllBrowsers,
      },
      logLevel: verbose ? Karma.constants.LOG_INFO : Karma.constants.LOG_ERROR,
      files: files,
      client: {
        captureConsole: verbose,
        args: [
          includeCategory,
          excludeCategory,
          webglValidation,
          webglStub,
          release,
        ],
      },
    },
    function (e) {
      return done(failTaskOnError ? e : undefined);
    }
  );
  karma.start();
});

gulp.task("convertToModules", function () {
  var requiresRegex = /([\s\S]*?(define|defineSuite|require)\((?:{[\s\S]*}, )?\[)([\S\s]*?)]([\s\S]*?function\s*)\(([\S\s]*?)\) {([\s\S]*)/;
  var noModulesRegex = /([\s\S]*?(define|defineSuite|require)\((?:{[\s\S]*}, )?\[?)([\S\s]*?)]?([\s\S]*?function\s*)\(([\S\s]*?)\) {([\s\S]*)/;
  var splitRegex = /,\s*/;

  var fsReadFile = Promise.promisify(fs.readFile);
  var fsWriteFile = Promise.promisify(fs.writeFile);

  var files = globby.sync(filesToConvertES6);

  return Promise.map(files, function (file) {
    return fsReadFile(file).then(function (contents) {
      contents = contents.toString();
      if (contents.startsWith("import")) {
        return;
      }

      var result = requiresRegex.exec(contents);

      if (result === null) {
        result = noModulesRegex.exec(contents);
        if (result === null) {
          return;
        }
      }

      var names = result[3].split(splitRegex);
      if (names.length === 1 && names[0].trim() === "") {
        names.length = 0;
      }

      var i;
      for (i = 0; i < names.length; ++i) {
        if (names[i].indexOf("//") >= 0 || names[i].indexOf("/*") >= 0) {
          console.log(
            file +
              " contains comments in the require list.  Skipping so nothing gets broken."
          );
          return;
        }
      }

      var identifiers = result[5].split(splitRegex);
      if (identifiers.length === 1 && identifiers[0].trim() === "") {
        identifiers.length = 0;
      }

      for (i = 0; i < identifiers.length; ++i) {
        if (
          identifiers[i].indexOf("//") >= 0 ||
          identifiers[i].indexOf("/*") >= 0
        ) {
          console.log(
            file +
              " contains comments in the require list.  Skipping so nothing gets broken."
          );
          return;
        }
      }

      var requires = [];

      for (i = 0; i < names.length && i < identifiers.length; ++i) {
        requires.push({
          name: names[i].trim(),
          identifier: identifiers[i].trim(),
        });
      }

      // Convert back to separate lists for the names and identifiers, and add
      // any additional names or identifiers that don't have a corresponding pair.
      var sortedNames = requires.map(function (item) {
        return item.name.slice(0, -1) + ".js'";
      });
      for (i = sortedNames.length; i < names.length; ++i) {
        sortedNames.push(names[i].trim());
      }

      var sortedIdentifiers = requires.map(function (item) {
        return item.identifier;
      });
      for (i = sortedIdentifiers.length; i < identifiers.length; ++i) {
        sortedIdentifiers.push(identifiers[i].trim());
      }

      contents = "";
      if (sortedNames.length > 0) {
        for (var q = 0; q < sortedNames.length; q++) {
          var modulePath = sortedNames[q];
          if (file.startsWith("Specs")) {
            modulePath = modulePath.substring(1, modulePath.length - 1);
            var sourceDir = path.dirname(file);

            if (modulePath.startsWith("Specs") || modulePath.startsWith(".")) {
              var importPath = modulePath;
              if (modulePath.startsWith("Specs")) {
                importPath = path.relative(sourceDir, modulePath);
                if (importPath[0] !== ".") {
                  importPath = "./" + importPath;
                }
              }
              modulePath = "'" + importPath + "'";
              contents +=
                "import " +
                sortedIdentifiers[q] +
                " from " +
                modulePath +
                ";" +
                os.EOL;
            } else {
              modulePath =
                "'" + path.relative(sourceDir, "Source") + "/Cesium.js" + "'";
              if (sortedIdentifiers[q] === "CesiumMath") {
                contents +=
                  "import { Math as CesiumMath } from " +
                  modulePath +
                  ";" +
                  os.EOL;
              } else {
                contents +=
                  "import { " +
                  sortedIdentifiers[q] +
                  " } from " +
                  modulePath +
                  ";" +
                  os.EOL;
              }
            }
          } else {
            contents +=
              "import " +
              sortedIdentifiers[q] +
              " from " +
              modulePath +
              ";" +
              os.EOL;
          }
        }
      }

      var code;
      var codeAndReturn = result[6];
      if (file.endsWith("Spec.js")) {
        var indi = codeAndReturn.lastIndexOf("});");
        code = codeAndReturn.slice(0, indi);
        code = code.trim().replace("'use strict';" + os.EOL, "");
        contents += code + os.EOL;
      } else {
        var returnIndex = codeAndReturn.lastIndexOf("return");

        code = codeAndReturn.slice(0, returnIndex);
        code = code.trim().replace("'use strict';" + os.EOL, "");
        contents += code + os.EOL;

        var returnStatement = codeAndReturn.slice(returnIndex);
        contents +=
          returnStatement.split(";")[0].replace("return ", "export default ") +
          ";" +
          os.EOL;
      }

      return fsWriteFile(file, contents);
    });
  });
});

function combineCesium(debug, optimizer, combineOutput) {
  var plugins = [];

  if (!debug) {
    plugins.push(
      rollupPluginStripPragma({
        pragmas: ["debug"],
      })
    );
  }
  if (optimizer === "uglify2") {
    plugins.push(rollupPluginUglify.uglify());
  }

  return rollup
    .rollup({
      input: "Source/Cesium.js",
      plugins: plugins,
      onwarn: rollupWarning,
    })
    .then(function (bundle) {
      return bundle.write({
        format: "umd",
        name: "Cesium",
        file: path.join(combineOutput, "Cesium.js"),
        sourcemap: debug,
        banner: copyrightHeader,
      });
    });
}

function combineWorkers(debug, optimizer, combineOutput) {
  //This is done waterfall style for concurrency reasons.
  // Copy files that are already minified
  return globby(["Source/ThirdParty/Workers/draco*.js"])
    .then(function (files) {
      var stream = gulp
        .src(files, { base: "Source" })
        .pipe(gulp.dest(combineOutput));
      return streamToPromise(stream);
    })
    .then(function () {
      return globby([
        "Source/Workers/cesiumWorkerBootstrapper.js",
        "Source/Workers/transferTypedArrayTest.js",
        "Source/ThirdParty/Workers/*.js",
        // Files are already minified, don't optimize
        "!Source/ThirdParty/Workers/draco*.js",
      ]);
    })
    .then(function (files) {
      return Promise.map(
        files,
        function (file) {
          return streamToPromise(
            gulp
              .src(file)
              .pipe(gulpUglify())
              .pipe(
                gulp.dest(
                  path.dirname(
                    path.join(combineOutput, path.relative("Source", file))
                  )
                )
              )
          );
        },
        { concurrency: concurrency }
      );
    })
    .then(function () {
      return globby(["Source/WorkersES6/*.js"]);
    })
    .then(function (files) {
      var plugins = [];

      if (!debug) {
        plugins.push(
          rollupPluginStripPragma({
            pragmas: ["debug"],
          })
        );
      }
      if (optimizer === "uglify2") {
        plugins.push(rollupPluginUglify.uglify());
      }

      return rollup
        .rollup({
          input: files,
          plugins: plugins,
          onwarn: rollupWarning,
        })
        .then(function (bundle) {
          return bundle.write({
            dir: path.join(combineOutput, "Workers"),
            format: "amd",
            sourcemap: debug,
            banner: copyrightHeader,
          });
        });
    });
}

function minifyCSS(outputDirectory) {
  streamToPromise(
    gulp
      .src("Source/**/*.css")
      .pipe(cleanCSS())
      .pipe(gulp.dest(outputDirectory))
  );
}

function minifyModules(outputDirectory) {
  return streamToPromise(
    gulp
      .src("Source/ThirdParty/google-earth-dbroot-parser.js")
      .pipe(gulpUglify())
      .pipe(gulp.dest(outputDirectory + "/ThirdParty/"))
  );
}

function combineJavaScript(options) {
  var optimizer = options.optimizer;
  var outputDirectory = options.outputDirectory;
  var removePragmas = options.removePragmas;

  var combineOutput = path.join("Build", "combineOutput", optimizer);

  var promise = Promise.join(
    combineCesium(!removePragmas, optimizer, combineOutput),
    combineWorkers(!removePragmas, optimizer, combineOutput),
    minifyModules(outputDirectory)
  );

  return promise.then(function () {
    var promises = [];

    //copy to build folder with copyright header added at the top
    var stream = gulp
      .src([combineOutput + "/**"])
      .pipe(gulp.dest(outputDirectory));

    promises.push(streamToPromise(stream));

    var everythingElse = ["Source/**", "!**/*.js", "!**/*.glsl"];
    if (optimizer === "uglify2") {
      promises.push(minifyCSS(outputDirectory));
      everythingElse.push("!**/*.css");
    }

    stream = gulp
      .src(everythingElse, { nodir: true })
      .pipe(gulp.dest(outputDirectory));
    promises.push(streamToPromise(stream));

    return Promise.all(promises).then(function () {
      rimraf.sync(combineOutput);
    });
  });
}

function glslToJavaScript(minify, minifyStateFilePath) {
  fs.writeFileSync(minifyStateFilePath, minify);
  var minifyStateFileLastModified = fs.existsSync(minifyStateFilePath)
    ? fs.statSync(minifyStateFilePath).mtime.getTime()
    : 0;

  // collect all currently existing JS files into a set, later we will remove the ones
  // we still are using from the set, then delete any files remaining in the set.
  var leftOverJsFiles = {};

  globby
    .sync(["Source/Shaders/**/*.js", "Source/ThirdParty/Shaders/*.js"])
    .forEach(function (file) {
      leftOverJsFiles[path.normalize(file)] = true;
    });

  var builtinFunctions = [];
  var builtinConstants = [];
  var builtinStructs = [];

  var glslFiles = globby.sync([
    "Source/Shaders/**/*.glsl",
    "Source/ThirdParty/Shaders/*.glsl",
  ]);
  glslFiles.forEach(function (glslFile) {
    glslFile = path.normalize(glslFile);
    var baseName = path.basename(glslFile, ".glsl");
    var jsFile = path.join(path.dirname(glslFile), baseName) + ".js";

    // identify built in functions, structs, and constants
    var baseDir = path.join("Source", "Shaders", "Builtin");
    if (
      glslFile.indexOf(path.normalize(path.join(baseDir, "Functions"))) === 0
    ) {
      builtinFunctions.push(baseName);
    } else if (
      glslFile.indexOf(path.normalize(path.join(baseDir, "Constants"))) === 0
    ) {
      builtinConstants.push(baseName);
    } else if (
      glslFile.indexOf(path.normalize(path.join(baseDir, "Structs"))) === 0
    ) {
      builtinStructs.push(baseName);
    }

    delete leftOverJsFiles[jsFile];

    var jsFileExists = fs.existsSync(jsFile);
    var jsFileModified = jsFileExists ? fs.statSync(jsFile).mtime.getTime() : 0;
    var glslFileModified = fs.statSync(glslFile).mtime.getTime();

    if (
      jsFileExists &&
      jsFileModified > glslFileModified &&
      jsFileModified > minifyStateFileLastModified
    ) {
      return;
    }

    var contents = fs.readFileSync(glslFile, "utf8");
    contents = contents.replace(/\r\n/gm, "\n");

    var copyrightComments = "";
    var extractedCopyrightComments = contents.match(
      /\/\*\*(?:[^*\/]|\*(?!\/)|\n)*?@license(?:.|\n)*?\*\//gm
    );
    if (extractedCopyrightComments) {
      copyrightComments = extractedCopyrightComments.join("\n") + "\n";
    }

    if (minify) {
      contents = glslStripComments(contents);
      contents = contents
        .replace(/\s+$/gm, "")
        .replace(/^\s+/gm, "")
        .replace(/\n+/gm, "\n");
      contents += "\n";
    }

    contents = contents.split('"').join('\\"').replace(/\n/gm, "\\n\\\n");
    contents =
      copyrightComments +
      '\
//This file is automatically rebuilt by the Cesium build process.\n\
export default "' +
      contents +
      '";\n';

    fs.writeFileSync(jsFile, contents);
  });

  // delete any left over JS files from old shaders
  Object.keys(leftOverJsFiles).forEach(function (filepath) {
    rimraf.sync(filepath);
  });

  var generateBuiltinContents = function (contents, builtins, path) {
    for (var i = 0; i < builtins.length; i++) {
      var builtin = builtins[i];
      contents.imports.push(
        "import czm_" + builtin + " from './" + path + "/" + builtin + ".js'"
      );
      contents.builtinLookup.push("czm_" + builtin + " : " + "czm_" + builtin);
    }
  };

  //generate the JS file for Built-in GLSL Functions, Structs, and Constants
  var contents = {
    imports: [],
    builtinLookup: [],
  };
  generateBuiltinContents(contents, builtinConstants, "Constants");
  generateBuiltinContents(contents, builtinStructs, "Structs");
  generateBuiltinContents(contents, builtinFunctions, "Functions");

  var fileContents =
    "//This file is automatically rebuilt by the Cesium build process.\n" +
    contents.imports.join("\n") +
    "\n\nexport default {\n    " +
    contents.builtinLookup.join(",\n    ") +
    "\n};\n";

  fs.writeFileSync(
    path.join("Source", "Shaders", "Builtin", "CzmBuiltins.js"),
    fileContents
  );
}

function createCesiumJs() {
  var contents = `export var VERSION = '${version}';\n`;
  globby.sync(sourceFiles).forEach(function (file) {
    file = path.relative("Source", file);

    var moduleId = file;
    moduleId = filePathToModuleId(moduleId);

    var assignmentName = path.basename(file, path.extname(file));
    if (moduleId.indexOf("Shaders/") === 0) {
      assignmentName = "_shaders" + assignmentName;
    }
    assignmentName = assignmentName.replace(/(\.|-)/g, "_");
    contents +=
      "export { default as " +
      assignmentName +
      " } from './" +
      moduleId +
      ".js';" +
      os.EOL;
  });

  fs.writeFileSync("Source/Cesium.js", contents);
}

function createTypeScriptDefinitions() {
  // Run jsdoc with tsd-jsdoc to generate an initial Cesium.d.ts file.
  child_process.execSync(
    "node_modules/.bin/jsdoc --configure Tools/jsdoc/ts-conf.json",
    { stdio: "inherit" }
  );

  var source = fs.readFileSync("Source/Cesium.d.ts").toString();

  // All of our enum assignments that alias to WebGLConstants, such as PixelDatatype.js
  // end up as enum strings instead of actually mapping values to WebGLConstants.
  // We fix this with a simple regex replace later on, but it means the
  // WebGLConstants constants enum needs to be defined in the file before it can
  // be used.  This block of code reads in the TS file, finds the WebGLConstants
  // declaration, and then writes the file back out (in memory to source) with
  // WebGLConstants being the first module.
  const node = typescript.createSourceFile(
    "Source/Cesium.d.ts",
    source,
    typescript.ScriptTarget.Latest
  );
  let firstNode;
  node.forEachChild((child) => {
    if (
      typescript.SyntaxKind[child.kind] === "EnumDeclaration" &&
      child.name.escapedText === "WebGLConstants"
    ) {
      firstNode = child;
    }
  });

  const printer = typescript.createPrinter({
    removeComments: false,
    newLine: typescript.NewLineKind.LineFeed,
  });

  let newSource = "";
  newSource += printer.printNode(
    typescript.EmitHint.Unspecified,
    firstNode,
    node
  );
  node.forEachChild((child) => {
    if (
      typescript.SyntaxKind[child.kind] !== "EnumDeclaration" ||
      child.name.escapedText !== "WebGLConstants"
    ) {
      newSource += printer.printNode(
        typescript.EmitHint.Unspecified,
        child,
        node
      );
      newSource += "\n\n";
    }
  });
  source = newSource;

  // The next step is to find the list of Cesium modules exported by the Cesium API
  // So that we can map these modules with a link back to their original source file.

  var regex = /^declare (function|class|namespace|enum) (.+)/gm;
  var matches;
  var publicModules = new Set();
  //eslint-disable-next-line no-cond-assign
  while ((matches = regex.exec(source))) {
    const moduleName = matches[2].match(/([^\s|\(]+)/);
    if (moduleName[1] === "CesiumMath") {
      moduleName[1] = "Math";
    }
    publicModules.add(moduleName[1]);
  }

  // Fix up the output to match what we need
  // declare => export since we are wrapping everything in a namespace
  // CesiumMath => Math (because no CesiumJS build step would be complete without special logic for the Math class)
  // Fix up the WebGLConstants aliasing we mentioned above by simply unquoting the strings.
  source = source
    .replace(/^declare /gm, "export ")
    .replace(/CesiumMath/gm, "Math")
    .replace(/Number\[]/gm, "number[]") // Workaround https://github.com/englercj/tsd-jsdoc/issues/117
    .replace(
      /= "WebGLConstants\.(.+)"/gm,
      (match, p1) => `= WebGLConstants.${p1}`
    );

  // Wrap the source to actually be inside of a declared cesium module
  // and any any workaround and private utility types.
<<<<<<< HEAD
  source = `declare module "terriajs-cesium" {
=======
  source = `declare module "cesium" {

>>>>>>> c2bd092c
/**
 * Private interface to support PropertyBag being a dictionary-like object.
 */
interface DictionaryLike {
    [index: string]: any;
}

${source}
}

`;

  // Map individual modules back to their source file so that TS still works
  // when importing individual files instead of the entire cesium module.
  globby.sync(sourceFiles).forEach(function (file) {
    file = path.relative("Source", file);

    var moduleId = file;
    moduleId = filePathToModuleId(moduleId);

    var assignmentName = path.basename(file, path.extname(file));
    if (publicModules.has(assignmentName)) {
      publicModules.delete(assignmentName);
      source += `declare module "terriajs-cesium/Source/${moduleId}" { import { ${assignmentName} } from 'terriajs-cesium'; export default ${assignmentName}; }\n`;
    }
  });

  // Write the final source file back out
  fs.writeFileSync("Source/Cesium.d.ts", source);

  // Use tsc to compile it and make sure it is valid
  child_process.execSync("node_modules/.bin/tsc -p Tools/jsdoc/tsconfig.json", {
    stdio: "inherit",
  });

  // Below is a sanity check to make sure we didn't leave anything out that
  // we don't already know about

  // Intentionally ignored nested items
  publicModules.delete("KmlFeatureData");
  publicModules.delete("MaterialAppearance");

  if (publicModules.size !== 0) {
    throw new Error(
      "Unexpected unexposed modules: " +
        Array.from(publicModules.values()).join(", ")
    );
  }
}

function createSpecList() {
  var specFiles = globby.sync(["Specs/**/*Spec.js"]);

  var contents = "";
  specFiles.forEach(function (file) {
    contents +=
      "import './" + filePathToModuleId(file).replace("Specs/", "") + ".js';\n";
  });

  fs.writeFileSync(path.join("Specs", "SpecList.js"), contents);
}

function createGalleryList() {
  var demoObjects = [];
  var demoJSONs = [];
  var output = path.join("Apps", "Sandcastle", "gallery", "gallery-index.js");

  var fileList = ["Apps/Sandcastle/gallery/**/*.html"];
  if (noDevelopmentGallery) {
    fileList.push("!Apps/Sandcastle/gallery/development/**/*.html");
  }

  // On travis, the version is set to something like '1.43.0-branch-name-travisBuildNumber'
  // We need to extract just the Major.Minor version
  var majorMinor = packageJson.version.match(/^(.*)\.(.*)\./);
  var major = majorMinor[1];
  var minor = Number(majorMinor[2]) - 1; // We want the last release, not current release
  var tagVersion = major + "." + minor;

  // Get an array of demos that were added since the last release.
  // This includes newly staged local demos as well.
  var newDemos = [];
  try {
    newDemos = child_process
      .execSync(
        "git diff --name-only --diff-filter=A " +
          tagVersion +
          " Apps/Sandcastle/gallery/*.html",
        { stdio: ["pipe", "pipe", "ignore"] }
      )
      .toString()
      .trim()
      .split("\n");
  } catch (e) {
    // On a Cesium fork, tags don't exist so we can't generate the list.
  }

  var helloWorld;
  globby.sync(fileList).forEach(function (file) {
    var demo = filePathToModuleId(
      path.relative("Apps/Sandcastle/gallery", file)
    );

    var demoObject = {
      name: demo,
      isNew: newDemos.includes(file),
    };

    if (fs.existsSync(file.replace(".html", "") + ".jpg")) {
      demoObject.img = demo + ".jpg";
    }

    demoObjects.push(demoObject);

    if (demo === "Hello World") {
      helloWorld = demoObject;
    }
  });

  demoObjects.sort(function (a, b) {
    if (a.name < b.name) {
      return -1;
    } else if (a.name > b.name) {
      return 1;
    }
    return 0;
  });

  var helloWorldIndex = Math.max(demoObjects.indexOf(helloWorld), 0);

  var i;
  for (i = 0; i < demoObjects.length; ++i) {
    demoJSONs[i] = JSON.stringify(demoObjects[i], null, 2);
  }

  var contents =
    "\
// This file is automatically rebuilt by the Cesium build process.\n\
var hello_world_index = " +
    helloWorldIndex +
    ";\n\
var VERSION = '" +
    version +
    "';\n\
var gallery_demos = [" +
    demoJSONs.join(", ") +
    "];\n\
var has_new_gallery_demos = " +
    (newDemos.length > 0 ? "true;" : "false;") +
    "\n";

  fs.writeFileSync(output, contents);

  // Compile CSS for Sandcastle
  return streamToPromise(
    gulp
      .src(path.join("Apps", "Sandcastle", "templates", "bucketRaw.css"))
      .pipe(cleanCSS())
      .pipe(gulpRename("bucket.css"))
      .pipe(
        gulpInsert.prepend(
          "/* This file is automatically rebuilt by the Cesium build process. */\n"
        )
      )
      .pipe(gulp.dest(path.join("Apps", "Sandcastle", "templates")))
  );
}

function createJsHintOptions() {
  var primary = JSON.parse(
    fs.readFileSync(path.join("Apps", ".jshintrc"), "utf8")
  );
  var gallery = JSON.parse(
    fs.readFileSync(path.join("Apps", "Sandcastle", ".jshintrc"), "utf8")
  );
  primary.jasmine = false;
  primary.predef = gallery.predef;
  primary.unused = gallery.unused;
  primary.esversion = gallery.esversion;

  var contents =
    "\
// This file is automatically rebuilt by the Cesium build process.\n\
var sandcastleJsHintOptions = " +
    JSON.stringify(primary, null, 4) +
    ";\n";

  fs.writeFileSync(
    path.join("Apps", "Sandcastle", "jsHintOptions.js"),
    contents
  );
}

function buildSandcastle() {
  var appStream = gulp
    .src([
      "Apps/Sandcastle/**",
      "!Apps/Sandcastle/load-cesium-es6.js",
      "!Apps/Sandcastle/standalone.html",
      "!Apps/Sandcastle/images/**",
      "!Apps/Sandcastle/gallery/**.jpg",
    ])
    // Remove dev-only ES6 module loading for unbuilt Cesium
    .pipe(
      gulpReplace(
        '    <script type="module" src="../load-cesium-es6.js"></script>',
        ""
      )
    )
    .pipe(gulpReplace("nomodule", ""))
    // Fix relative paths for new location
    .pipe(gulpReplace("../../../Build", "../../.."))
    .pipe(gulpReplace("../../Source", "../../../Source"))
    .pipe(gulpReplace("../../ThirdParty", "../../../ThirdParty"))
    .pipe(gulpReplace("../../SampleData", "../../../../Apps/SampleData"))
    .pipe(gulpReplace("Build/Documentation", "Documentation"))
    .pipe(gulp.dest("Build/Apps/Sandcastle"));

  var imageStream = gulp
    .src(["Apps/Sandcastle/gallery/**.jpg", "Apps/Sandcastle/images/**"], {
      base: "Apps/Sandcastle",
      buffer: false,
    })
    .pipe(gulp.dest("Build/Apps/Sandcastle"));

  var standaloneStream = gulp
    .src(["Apps/Sandcastle/standalone.html"])
    .pipe(
      gulpReplace(
        '    <script type="module" src="load-cesium-es6.js"></script>',
        ""
      )
    )
    .pipe(gulpReplace("nomodule", ""))
    .pipe(gulpReplace("../../Build", "../.."))
    .pipe(gulp.dest("Build/Apps/Sandcastle"));

  return streamToPromise(mergeStream(appStream, imageStream, standaloneStream));
}

function buildCesiumViewer() {
  var cesiumViewerOutputDirectory = "Build/Apps/CesiumViewer";
  mkdirp.sync(cesiumViewerOutputDirectory);

  var promise = Promise.join(
    rollup
      .rollup({
        input: "Apps/CesiumViewer/CesiumViewer.js",
        treeshake: {
          moduleSideEffects: false,
        },
        plugins: [
          rollupPluginStripPragma({
            pragmas: ["debug"],
          }),
          rollupPluginUglify.uglify(),
        ],
        onwarn: rollupWarning,
      })
      .then(function (bundle) {
        return bundle.write({
          file: "Build/Apps/CesiumViewer/CesiumViewer.js",
          format: "iife",
        });
      })
  );

  promise = promise.then(function () {
    var stream = mergeStream(
      gulp
        .src("Build/Apps/CesiumViewer/CesiumViewer.js")
        .pipe(gulpInsert.prepend(copyrightHeader))
        .pipe(gulpReplace("../../Source", "."))
        .pipe(gulp.dest(cesiumViewerOutputDirectory)),

      gulp
        .src("Apps/CesiumViewer/CesiumViewer.css")
        .pipe(cleanCSS())
        .pipe(gulpReplace("../../Source", "."))
        .pipe(gulp.dest(cesiumViewerOutputDirectory)),

      gulp
        .src("Apps/CesiumViewer/index.html")
        .pipe(gulpReplace('type="module"', ""))
        .pipe(gulp.dest(cesiumViewerOutputDirectory)),

      gulp.src([
        "Apps/CesiumViewer/**",
        "!Apps/CesiumViewer/index.html",
        "!Apps/CesiumViewer/**/*.js",
        "!Apps/CesiumViewer/**/*.css",
      ]),

      gulp.src(
        [
          "Build/Cesium/Assets/**",
          "Build/Cesium/Workers/**",
          "Build/Cesium/ThirdParty/**",
          "Build/Cesium/Widgets/**",
          "!Build/Cesium/Widgets/**/*.css",
        ],
        {
          base: "Build/Cesium",
          nodir: true,
        }
      ),

      gulp.src(["Build/Cesium/Widgets/InfoBox/InfoBoxDescription.css"], {
        base: "Build/Cesium",
      }),

      gulp.src(["web.config"])
    );

    return streamToPromise(stream.pipe(gulp.dest(cesiumViewerOutputDirectory)));
  });

  return promise;
}

function filePathToModuleId(moduleId) {
  return moduleId.substring(0, moduleId.lastIndexOf(".")).replace(/\\/g, "/");
}

// TerriajS-specific tasks.
gulp.task('terria-copy-cesium-assets', function() {
    return gulp.src([
            'Source/Workers/transferTypedArrayTest.js',
            'Source/ThirdParty/Workers/**',
            'Source/Assets/**',
            'Source/Widgets/**/*.css',
            'Source/Widgets/Images/**'
        ], { base: 'Source' })
        .pipe(gulp.dest('wwwroot/build/'));
});

gulp.task('terria-prepare-cesium', gulp.series('build', 'terria-copy-cesium-assets'));
gulp.task('terria-default', gulp.series('terria-prepare-cesium'));<|MERGE_RESOLUTION|>--- conflicted
+++ resolved
@@ -1566,12 +1566,8 @@
 
   // Wrap the source to actually be inside of a declared cesium module
   // and any any workaround and private utility types.
-<<<<<<< HEAD
   source = `declare module "terriajs-cesium" {
-=======
-  source = `declare module "cesium" {
-
->>>>>>> c2bd092c
+
 /**
  * Private interface to support PropertyBag being a dictionary-like object.
  */
