import {
  Cartesian3,
  Cesium3DTilesVoxelProvider,
  CullingVolume,
  KeyframeNode,
  Math as CesiumMath,
  Matrix4,
  MetadataType,
  OrientedBoundingBox,
  VoxelEllipsoidShape,
  VoxelTraversal,
  VoxelPrimitive,
} from "../../index.js";
import createScene from "../../../../Specs/createScene.js";
import pollToPromise from "../../../../Specs/pollToPromise.js";

const towardPrimitive = Cartesian3.fromElements(1.0, 1.0, 1.0);

function turnCameraAround(scene) {
  scene.camera.direction = Cartesian3.negate(towardPrimitive, new Cartesian3());
  scene.renderForSpecs();
}

describe(
  "Scene/VoxelTraversal",
  function () {
    const keyframeCount = 3;
    const textureMemory = 500;

    let scene;
    let provider;
    let camera;
    let primitive;
    let traversal;

    beforeEach(async function () {
      scene = createScene();
      provider = await Cesium3DTilesVoxelProvider.fromUrl(
        "./Data/Cesium3DTiles/Voxel/VoxelEllipsoid3DTiles/tileset.json",
      );

      camera = scene.camera;
      camera.position = Cartesian3.fromElements(-6378000, -6378000, -6378000);
      camera.direction = Cartesian3.fromElements(1, 1, 1);
      camera.frustum.fov = CesiumMath.PI_OVER_TWO;
      primitive = new VoxelPrimitive({
        provider: provider,
      });
      scene.primitives.add(primitive);
      scene.renderForSpecs();
      traversal = new VoxelTraversal(
        primitive,
        scene.context,
        provider.dimensions,
        provider.types,
        provider.componentTypes,
        keyframeCount,
        textureMemory,
      );
    });

    afterEach(function () {
      scene.destroyForSpecs();
    });

    it("constructs with arguments", function () {
      expect(traversal._primitive).toBe(primitive);
      expect(traversal.megatextures.length).toBe(1);
      const megatexture = traversal.megatextures[0];
      expect(megatexture.datatype).toBe(MetadataType.FLOAT);
    });

    it("recomputes bounding volume when shape moves", function () {
      const rootNode = traversal.rootNode;
      const oldOrientedBoundingBox = rootNode.orientedBoundingBox.clone();
      const shape = traversal._primitive._shape;
      const translation = Cartesian3.fromElements(1, 1, 1);
      shape.translation = translation;
      const modelMatrix = Matrix4.fromTranslation(translation);
      shape.update(
        modelMatrix,
        VoxelEllipsoidShape.DefaultMinBounds,
        VoxelEllipsoidShape.DefaultMaxBounds,
      );
      const keyFrameLocation = 0;
      const recomputeBoundingVolumes = true;
      const pauseUpdate = false;
      traversal.update(
        scene.frameState,
        keyFrameLocation,
        recomputeBoundingVolumes,
        pauseUpdate,
      );
      const newOrientedBoundingBox = rootNode.orientedBoundingBox.clone();
      expect(
        OrientedBoundingBox.equals(
          oldOrientedBoundingBox,
          newOrientedBoundingBox,
        ),
      ).toBe(false);
      expect(newOrientedBoundingBox.center.equals(translation)).toBe(true);
    });

    it("computes screen space error for root tile", function () {
      const { context, pixelRatio } = scene.frameState;
      const screenHeight = context.drawingBufferHeight / pixelRatio;
      const screenSpaceErrorMultiplier =
        screenHeight / camera.frustum.sseDenominator;
      const rootNode = traversal.rootNode;
      rootNode.computeScreenSpaceError(
        camera.positionWC,
        screenSpaceErrorMultiplier,
      );

      let distanceToCamera = Math.sqrt(
        rootNode.orientedBoundingBox.distanceSquaredTo(camera.positionWC),
      );
      distanceToCamera = Math.max(distanceToCamera, CesiumMath.EPSILON7);
      const error =
        screenSpaceErrorMultiplier *
        (rootNode.approximateVoxelSize / distanceToCamera);
      expect(rootNode.screenSpaceError).toBe(error);
    });

    it("computes visibility for root tile", function () {
      const rootNode = traversal.rootNode;
      const visibilityPlaneMask = CullingVolume.MASK_INDETERMINATE;

      const visibilityWhenLookingAtRoot = rootNode.visibility(
        scene.frameState,
        visibilityPlaneMask,
      );
      expect(visibilityWhenLookingAtRoot).toBe(CullingVolume.MASK_INSIDE);
      // expect(traversal.isRenderable(rootNode)).toBe(true);

      turnCameraAround(scene);
      const visibilityWhenLookingAway = rootNode.visibility(
        scene.frameState,
        visibilityPlaneMask,
      );
      expect(visibilityWhenLookingAway).toBe(CullingVolume.MASK_OUTSIDE);
    });

    it("destroys", function () {
      expect(traversal.isDestroyed()).toBe(false);
      traversal.destroy();
      expect(traversal.isDestroyed()).toBe(true);
    });

    it("loads tiles into megatexture", async function () {
      const keyFrameLocation = 0;
      const recomputeBoundingVolumes = true;
      const pauseUpdate = false;
      await pollToPromise(function () {
        traversal.update(
          scene.frameState,
          keyFrameLocation,
          recomputeBoundingVolumes,
          pauseUpdate,
        );
        scene.renderForSpecs();
        return traversal.megatextures[0].occupiedCount > 0;
      });

      const megatexture = traversal.megatextures[0];
      expect(megatexture.occupiedCount).toBe(1);
    });

    it("tile failed event is raised", async function () {
      const keyFrameLocation = 0;
      const recomputeBoundingVolumes = true;
      const pauseUpdate = false;
      const spyFailed = jasmine.createSpy("listener");
      traversal._primitive.tileFailed.addEventListener(spyFailed);
      spyOn(traversal._primitive._provider, "requestData").and.callFake(() => {
        return Promise.reject();
      });
      let counter = 0;
      const target = 3;
      await pollToPromise(function () {
        traversal.update(
          scene.frameState,
          keyFrameLocation,
          recomputeBoundingVolumes,
          pauseUpdate,
        );
        counter++;
        return counter === target;
      });
      expect(spyFailed.calls.count()).toBeGreaterThan(1);
    });

    it("finds keyframe node with expected metadata values", async function () {
      const keyFrameLocation = 0;
      const recomputeBoundingVolumes = true;
      const pauseUpdate = false;
      await pollToPromise(function () {
        traversal.update(
          scene.frameState,
          keyFrameLocation,
          recomputeBoundingVolumes,
          pauseUpdate,
        );
        scene.renderForSpecs();
        return traversal.megatextures[0].occupiedCount > 0;
      });

      const megatextureIndex = 0;
      const keyframeNode = traversal.findKeyframeNode(megatextureIndex);
      expect(keyframeNode).toBeDefined();
      expect(keyframeNode.state).toBe(KeyframeNode.LoadState.LOADED);
      const expectedMetadata = new Float32Array([0, 0, 0, 0, 1, 1, 1, 1]);
<<<<<<< HEAD
      expect(keyframeNode.content.metadata[0]).toEqual(expectedMetadata);
=======
      expect(keyframeNode.metadata[0]).toEqual(expectedMetadata);
    });

    xit("unloads tiles in megatexture", function () {
      const keyFrameLocation = 0;
      const recomputeBoundingVolumes = true;
      const pauseUpdate = false;
      function updateTraversalTenTimes() {
        // to fully fetch data and copy to texture
        function updateTraversal() {
          traversal.update(
            scene.frameState,
            keyFrameLocation,
            recomputeBoundingVolumes,
            pauseUpdate,
          );
        }
        for (let i = 0; i < 15; i++) {
          updateTraversal();
        }
      }

      const eps = CesiumMath.EPSILON7;
      const bottomLeftNearCorner = Cartesian3.fromElements(
        -0.5 - eps,
        -0.5 - eps,
        -0.5 - eps,
      );
      const topRightFarCorner = Cartesian3.fromElements(
        0.5 + eps,
        0.5 + eps,
        0.5 + eps,
      );
      scene.camera.position = bottomLeftNearCorner;
      updateTraversalTenTimes();
      const numberOfNodesOnGPU = traversal._keyframeNodesInMegatexture.length;
      const deepestNode =
        traversal._keyframeNodesInMegatexture[numberOfNodesOnGPU - 1];
      const deepestSpatialNode = deepestNode.spatialNode;
      const nodeIsInMegatexture =
        deepestNode.state === VoxelTraversal.LoadState.LOADED;
      expect(nodeIsInMegatexture).toBe(true);

      scene.camera.position = topRightFarCorner;
      turnCameraAround(scene);
      updateTraversalTenTimes();
      const nodeNoLongerInMegatexture =
        traversal._keyframeNodesInMegatexture.filter(function (keyFrameNode) {
          const spatialNode = keyFrameNode.spatialNode;
          return (
            spatialNode.level === deepestSpatialNode.level &&
            spatialNode.x === deepestSpatialNode.x &&
            spatialNode.y === deepestSpatialNode.y &&
            spatialNode.x === deepestSpatialNode.z
          );
        }).length === 0;
      expect(nodeNoLongerInMegatexture).toBe(true);
>>>>>>> 4e6dde53
    });
  },
  "WebGL",
);<|MERGE_RESOLUTION|>--- conflicted
+++ resolved
@@ -210,67 +210,7 @@
       expect(keyframeNode).toBeDefined();
       expect(keyframeNode.state).toBe(KeyframeNode.LoadState.LOADED);
       const expectedMetadata = new Float32Array([0, 0, 0, 0, 1, 1, 1, 1]);
-<<<<<<< HEAD
       expect(keyframeNode.content.metadata[0]).toEqual(expectedMetadata);
-=======
-      expect(keyframeNode.metadata[0]).toEqual(expectedMetadata);
-    });
-
-    xit("unloads tiles in megatexture", function () {
-      const keyFrameLocation = 0;
-      const recomputeBoundingVolumes = true;
-      const pauseUpdate = false;
-      function updateTraversalTenTimes() {
-        // to fully fetch data and copy to texture
-        function updateTraversal() {
-          traversal.update(
-            scene.frameState,
-            keyFrameLocation,
-            recomputeBoundingVolumes,
-            pauseUpdate,
-          );
-        }
-        for (let i = 0; i < 15; i++) {
-          updateTraversal();
-        }
-      }
-
-      const eps = CesiumMath.EPSILON7;
-      const bottomLeftNearCorner = Cartesian3.fromElements(
-        -0.5 - eps,
-        -0.5 - eps,
-        -0.5 - eps,
-      );
-      const topRightFarCorner = Cartesian3.fromElements(
-        0.5 + eps,
-        0.5 + eps,
-        0.5 + eps,
-      );
-      scene.camera.position = bottomLeftNearCorner;
-      updateTraversalTenTimes();
-      const numberOfNodesOnGPU = traversal._keyframeNodesInMegatexture.length;
-      const deepestNode =
-        traversal._keyframeNodesInMegatexture[numberOfNodesOnGPU - 1];
-      const deepestSpatialNode = deepestNode.spatialNode;
-      const nodeIsInMegatexture =
-        deepestNode.state === VoxelTraversal.LoadState.LOADED;
-      expect(nodeIsInMegatexture).toBe(true);
-
-      scene.camera.position = topRightFarCorner;
-      turnCameraAround(scene);
-      updateTraversalTenTimes();
-      const nodeNoLongerInMegatexture =
-        traversal._keyframeNodesInMegatexture.filter(function (keyFrameNode) {
-          const spatialNode = keyFrameNode.spatialNode;
-          return (
-            spatialNode.level === deepestSpatialNode.level &&
-            spatialNode.x === deepestSpatialNode.x &&
-            spatialNode.y === deepestSpatialNode.y &&
-            spatialNode.x === deepestSpatialNode.z
-          );
-        }).length === 0;
-      expect(nodeNoLongerInMegatexture).toBe(true);
->>>>>>> 4e6dde53
     });
   },
   "WebGL",
