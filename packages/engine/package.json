--- conflicted
+++ resolved
@@ -35,11 +35,7 @@
     "@cesium/wasm-splats": "^0.1.0-alpha.2",
     "@spz-loader/core": "0.3.0",
     "@tweenjs/tween.js": "^25.0.0",
-<<<<<<< HEAD
-    "@zip.js/zip.js": "^2.7.70 <2.8.0",
-=======
     "@zip.js/zip.js": "^2.8.1",
->>>>>>> 1bb85b67
     "autolinker": "^4.0.0",
     "bitmap-sdf": "^1.0.3",
     "dompurify": "^3.0.2",
