import Check from "../Core/Check.js";
import defined from "../Core/defined.js";
import DeveloperError from "../Core/DeveloperError.js";
import Resource from "../Core/Resource.js";
import CubeMap from "./CubeMap.js";

/**
 * Asynchronously loads six images and creates a cube map.  Returns a promise that
 * will resolve to a {@link CubeMap} once loaded, or reject if any image fails to load.
 *
 * @function loadCubeMap
 *
 * @param {Context} context The context to use to create the cube map.
 * @param {object} urls The source URL of each image.  See the example below.
 * @param {boolean} [skipColorSpaceConversion=false] If true, any custom gamma or color profiles in the images will be ignored.
 * @returns {Promise<CubeMap>} a promise that will resolve to the requested {@link CubeMap} when loaded.
 *
 * @exception {DeveloperError} context is required.
 * @exception {DeveloperError} urls is required and must have positiveX, negativeX, positiveY, negativeY, positiveZ, and negativeZ properties.
 *
 *
 * @example
 * Cesium.loadCubeMap(context, {
 *     positiveX : 'skybox_px.png',
 *     negativeX : 'skybox_nx.png',
 *     positiveY : 'skybox_py.png',
 *     negativeY : 'skybox_ny.png',
 *     positiveZ : 'skybox_pz.png',
 *     negativeZ : 'skybox_nz.png'
 * }).then(function(cubeMap) {
 *     // use the cubemap
 * }).catch(function(error) {
 *     // an error occurred
 * });
 *
 * @see {@link http://www.w3.org/TR/cors/|Cross-Origin Resource Sharing}
 * @see {@link http://wiki.commonjs.org/wiki/Promises/A|CommonJS Promises/A}
 *
 * @private
 */
function loadCubeMap(context, urls, skipColorSpaceConversion) {
  //>>includeStart('debug', pragmas.debug);
  Check.defined("context", context);
  Check.defined("urls", urls);
<<<<<<< HEAD
  if (CubeMap.faceNames.some((faceName) => !defined(urls[faceName]))) {
=======
  if (
    Object.values(CubeMap.FaceName).some((faceName) => !defined(urls[faceName]))
  ) {
>>>>>>> dca302bb
    throw new DeveloperError(
      "urls must have positiveX, negativeX, positiveY, negativeY, positiveZ, and negativeZ properties."
    );
  }
  //>>includeEnd('debug');

  // PERFORMANCE_IDEA: Given the size of some cube maps, we should consider tiling them, which
  // would prevent hiccups when uploading, for example, six 4096x4096 textures to the GPU.
  //
  // Also, it is perhaps acceptable to use the context here in the callbacks, but
  // ideally, we would do it in the primitive's update function.
  const flipOptions = {
    flipY: true,
    skipColorSpaceConversion: skipColorSpaceConversion,
    preferImageBitmap: true,
  };

  const facePromises = [
    Resource.createIfNeeded(urls.positiveX).fetchImage(flipOptions),
    Resource.createIfNeeded(urls.negativeX).fetchImage(flipOptions),
    Resource.createIfNeeded(urls.positiveY).fetchImage(flipOptions),
    Resource.createIfNeeded(urls.negativeY).fetchImage(flipOptions),
    Resource.createIfNeeded(urls.positiveZ).fetchImage(flipOptions),
    Resource.createIfNeeded(urls.negativeZ).fetchImage(flipOptions),
  ];

  return Promise.all(facePromises).then(function (images) {
    return new CubeMap({
      context: context,
      source: {
        positiveX: images[0],
        negativeX: images[1],
        positiveY: images[2],
        negativeY: images[3],
        positiveZ: images[4],
        negativeZ: images[5],
      },
    });
  });
}
export default loadCubeMap;<|MERGE_RESOLUTION|>--- conflicted
+++ resolved
@@ -42,13 +42,9 @@
   //>>includeStart('debug', pragmas.debug);
   Check.defined("context", context);
   Check.defined("urls", urls);
-<<<<<<< HEAD
-  if (CubeMap.faceNames.some((faceName) => !defined(urls[faceName]))) {
-=======
   if (
     Object.values(CubeMap.FaceName).some((faceName) => !defined(urls[faceName]))
   ) {
->>>>>>> dca302bb
     throw new DeveloperError(
       "urls must have positiveX, negativeX, positiveY, negativeY, positiveZ, and negativeZ properties."
     );
