import ApproximateTerrainHeights from "../Core/ApproximateTerrainHeights.js";
import BoundingRectangle from "../Core/BoundingRectangle.js";
import Cartesian2 from "../Core/Cartesian2.js";
import Cartesian3 from "../Core/Cartesian3.js";
import Cartographic from "../Core/Cartographic.js";
import Check from "../Core/Check.js";
import Color from "../Core/Color.js";
import defaultValue from "../Core/defaultValue.js";
import defined from "../Core/defined.js";
import DeveloperError from "../Core/DeveloperError.js";
import Matrix4 from "../Core/Matrix4.js";
import OrthographicFrustum from "../Core/OrthographicFrustum.js";
import OrthographicOffCenterFrustum from "../Core/OrthographicOffCenterFrustum.js";
import PerspectiveFrustum from "../Core/PerspectiveFrustum.js";
import PerspectiveOffCenterFrustum from "../Core/PerspectiveOffCenterFrustum.js";
import Ray from "../Core/Ray.js";
import ShowGeometryInstanceAttribute from "../Core/ShowGeometryInstanceAttribute.js";
import Camera from "./Camera.js";
import Cesium3DTileFeature from "./Cesium3DTileFeature.js";
import Cesium3DTilePass from "./Cesium3DTilePass.js";
import Cesium3DTilePassState from "./Cesium3DTilePassState.js";
import MetadataPicking from "./MetadataPicking.js";
import PickDepth from "./PickDepth.js";
import PrimitiveCollection from "./PrimitiveCollection.js";
import SceneMode from "./SceneMode.js";
import SceneTransforms from "./SceneTransforms.js";
import View from "./View.js";

const offscreenDefaultWidth = 0.1;

const mostDetailedPreloadTilesetPassState = new Cesium3DTilePassState({
  pass: Cesium3DTilePass.MOST_DETAILED_PRELOAD,
});

const mostDetailedPickTilesetPassState = new Cesium3DTilePassState({
  pass: Cesium3DTilePass.MOST_DETAILED_PICK,
});

const pickTilesetPassState = new Cesium3DTilePassState({
  pass: Cesium3DTilePass.PICK,
});

/**
 * @private
 */
function Picking(scene) {
  this._mostDetailedRayPicks = [];
  this.pickRenderStateCache = {};
  this._pickPositionCache = {};
  this._pickPositionCacheDirty = false;

  const pickOffscreenViewport = new BoundingRectangle(0, 0, 1, 1);
  const pickOffscreenCamera = new Camera(scene);
  pickOffscreenCamera.frustum = new OrthographicFrustum({
    width: offscreenDefaultWidth,
    aspectRatio: 1.0,
    near: 0.1,
  });

  this._pickOffscreenView = new View(
    scene,
    pickOffscreenCamera,
    pickOffscreenViewport,
  );
}

Picking.prototype.update = function () {
  this._pickPositionCacheDirty = true;
};

Picking.prototype.getPickDepth = function (scene, index) {
  const pickDepths = scene.view.pickDepths;
  let pickDepth = pickDepths[index];
  if (!defined(pickDepth)) {
    pickDepth = new PickDepth();
    pickDepths[index] = pickDepth;
  }
  return pickDepth;
};

const scratchOrthoPickingFrustum = new OrthographicOffCenterFrustum();
const scratchOrthoOrigin = new Cartesian3();
const scratchOrthoDirection = new Cartesian3();
const scratchOrthoPixelSize = new Cartesian2();
const scratchOrthoPickVolumeMatrix4 = new Matrix4();

function getPickOrthographicCullingVolume(
  scene,
  drawingBufferPosition,
  width,
  height,
  viewport,
) {
  const camera = scene.camera;
  let frustum = camera.frustum;
  const offCenterFrustum = frustum.offCenterFrustum;
  if (defined(offCenterFrustum)) {
    frustum = offCenterFrustum;
  }

  let x = (2.0 * (drawingBufferPosition.x - viewport.x)) / viewport.width - 1.0;
  x *= (frustum.right - frustum.left) * 0.5;
  let y =
    (2.0 * (viewport.height - drawingBufferPosition.y - viewport.y)) /
      viewport.height -
    1.0;
  y *= (frustum.top - frustum.bottom) * 0.5;

  const transform = Matrix4.clone(
    camera.transform,
    scratchOrthoPickVolumeMatrix4,
  );
  camera._setTransform(Matrix4.IDENTITY);

  const origin = Cartesian3.clone(camera.position, scratchOrthoOrigin);
  Cartesian3.multiplyByScalar(camera.right, x, scratchOrthoDirection);
  Cartesian3.add(scratchOrthoDirection, origin, origin);
  Cartesian3.multiplyByScalar(camera.up, y, scratchOrthoDirection);
  Cartesian3.add(scratchOrthoDirection, origin, origin);

  camera._setTransform(transform);

  if (scene.mode === SceneMode.SCENE2D) {
    Cartesian3.fromElements(origin.z, origin.x, origin.y, origin);
  }

  const pixelSize = frustum.getPixelDimensions(
    viewport.width,
    viewport.height,
    1.0,
    1.0,
    scratchOrthoPixelSize,
  );

  const ortho = scratchOrthoPickingFrustum;
  ortho.right = pixelSize.x * 0.5;
  ortho.left = -ortho.right;
  ortho.top = pixelSize.y * 0.5;
  ortho.bottom = -ortho.top;
  ortho.near = frustum.near;
  ortho.far = frustum.far;

  return ortho.computeCullingVolume(origin, camera.directionWC, camera.upWC);
}

const scratchPerspPickingFrustum = new PerspectiveOffCenterFrustum();
const scratchPerspPixelSize = new Cartesian2();

function getPickPerspectiveCullingVolume(
  scene,
  drawingBufferPosition,
  width,
  height,
  viewport,
) {
  const camera = scene.camera;
  const frustum = camera.frustum;
  const near = frustum.near;

  const tanPhi = Math.tan(frustum.fovy * 0.5);
  const tanTheta = frustum.aspectRatio * tanPhi;

  const x =
    (2.0 * (drawingBufferPosition.x - viewport.x)) / viewport.width - 1.0;
  const y =
    (2.0 * (viewport.height - drawingBufferPosition.y - viewport.y)) /
      viewport.height -
    1.0;

  const xDir = x * near * tanTheta;
  const yDir = y * near * tanPhi;

  const pixelSize = frustum.getPixelDimensions(
    viewport.width,
    viewport.height,
    1.0,
    1.0,
    scratchPerspPixelSize,
  );
  const pickWidth = pixelSize.x * width * 0.5;
  const pickHeight = pixelSize.y * height * 0.5;

  const offCenter = scratchPerspPickingFrustum;
  offCenter.top = yDir + pickHeight;
  offCenter.bottom = yDir - pickHeight;
  offCenter.right = xDir + pickWidth;
  offCenter.left = xDir - pickWidth;
  offCenter.near = near;
  offCenter.far = frustum.far;

  return offCenter.computeCullingVolume(
    camera.positionWC,
    camera.directionWC,
    camera.upWC,
  );
}

function getPickCullingVolume(
  scene,
  drawingBufferPosition,
  width,
  height,
  viewport,
) {
  const frustum = scene.camera.frustum;
  if (
    frustum instanceof OrthographicFrustum ||
    frustum instanceof OrthographicOffCenterFrustum
  ) {
    return getPickOrthographicCullingVolume(
      scene,
      drawingBufferPosition,
      width,
      height,
      viewport,
    );
  }

  return getPickPerspectiveCullingVolume(
    scene,
    drawingBufferPosition,
    width,
    height,
    viewport,
  );
}

<<<<<<< HEAD
// Pick position and rectangle, used in all picking functions,
// filled in computePickingDrawingBufferRectangle and passed
// the the FrameBuffer begin/end methods
const scratchRectangle = new BoundingRectangle(0.0, 0.0, 3.0, 3.0);
=======
// pick rectangle width and height, assumed odd
let scratchRectangleWidth = 3.0;
let scratchRectangleHeight = 3.0;
let scratchRectangle = new BoundingRectangle(
  0.0,
  0.0,
  scratchRectangleWidth,
  scratchRectangleHeight,
);
>>>>>>> 09a719b8
const scratchPosition = new Cartesian2();

// Dummy color that is passed to updateAndExecuteCommands in
// all picking functions, used as the "background color"
const scratchColorZero = new Color(0.0, 0.0, 0.0, 0.0);

/**
 * Compute the rectangle that describes the part of the drawing buffer
 * that is relevant for picking.
 *
 * @param {number} drawingBufferHeight - The height of the drawing buffer
 * @param {Cartesian2} position - The position inside the drawing buffer
 * @param {number|undefined} width - The width of the rectangle, asssumed to
 * be an odd integer number, default: 3.0
 * @param {number|undefined} height - The height of the rectangle, default: width
 * @param {BoundingRectangle} result The result rectangle
 * @returns {BoundingRectangle} The result rectangle
 */
function computePickingDrawingBufferRectangle(
  drawingBufferHeight,
  position,
  width,
  height,
  result
) {
  result.width = defaultValue(width, 3.0);
  result.height = defaultValue(height, result.width);
  result.x = position.x - (result.width - 1.0) * 0.5;
  result.y = drawingBufferHeight - position.y - (result.height - 1.0) * 0.5;
  return result;
}

/**
 * Returns an object with a <code>primitive</code> property that contains the first (top) primitive in the scene
 * at a particular window coordinate or undefined if nothing is at the location. Other properties may
 * potentially be set depending on the type of primitive and may be used to further identify the picked object.
 * <p>
 * When a feature of a 3D Tiles tileset is picked, <code>pick</code> returns a {@link Cesium3DTileFeature} object.
 * </p>
 * @param {Scene} scene
 * @param {Cartesian2} windowPosition Window coordinates to perform picking on.
 * @param {number} [width=3] Width of the pick rectangle.
 * @param {number} [height=3] Height of the pick rectangle.
 * @returns {object} Object containing the picked primitive.
 */
Picking.prototype.pick = function (scene, windowPosition, width, height) {
  //>>includeStart('debug', pragmas.debug);
  Check.defined("windowPosition", windowPosition);
  //>>includeEnd('debug');

  const { context, frameState, defaultView } = scene;
  const { viewport, pickFramebuffer } = defaultView;

  scene.view = defaultView;

  viewport.x = 0;
  viewport.y = 0;
  viewport.width = context.drawingBufferWidth;
  viewport.height = context.drawingBufferHeight;

  let passState = defaultView.passState;
  passState.viewport = BoundingRectangle.clone(viewport, passState.viewport);

  const drawingBufferPosition = SceneTransforms.transformWindowToDrawingBuffer(
    scene,
    windowPosition,
    scratchPosition,
  );
  const drawingBufferRectangle = computePickingDrawingBufferRectangle(
    context.drawingBufferHeight,
    drawingBufferPosition,
    width,
    height,
    scratchRectangle
  );

  scene.jobScheduler.disableThisFrame();

  scene.updateFrameState();
  frameState.cullingVolume = getPickCullingVolume(
    scene,
    drawingBufferPosition,
<<<<<<< HEAD
    drawingBufferRectangle.width,
    drawingBufferRectangle.height,
    viewport
=======
    scratchRectangleWidth,
    scratchRectangleHeight,
    viewport,
>>>>>>> 09a719b8
  );
  frameState.invertClassification = false;
  frameState.passes.pick = true;
  frameState.tilesetPassState = pickTilesetPassState;

  context.uniformState.update(frameState);

  scene.updateEnvironment();

  passState = pickFramebuffer.begin(drawingBufferRectangle, viewport);

  scene.updateAndExecuteCommands(passState, scratchColorZero);
  scene.resolveFramebuffers(passState);

  const object = pickFramebuffer.end(drawingBufferRectangle);
  context.endFrame();
  return object;
};

/**
 * Returns an object with information about the voxel sample rendered at
 * a particular window coordinate. Returns <code>undefined</code> if there is no
 * voxel at that position.
 *
 * @param {Scene} scene
 * @param {Cartesian2} windowPosition Window coordinates to perform picking on.
 * @param {number} [width=3] Width of the pick rectangle.
 * @param {number} [height=3] Height of the pick rectangle.
 * @returns {object|undefined} Object containing the picked primitive.
 */
Picking.prototype.pickVoxelCoordinate = function (
  scene,
  windowPosition,
  width,
  height,
) {
  //>>includeStart('debug', pragmas.debug);
  Check.defined("windowPosition", windowPosition);
  //>>includeEnd('debug');

  const { context, frameState, defaultView } = scene;
  const { viewport, pickFramebuffer } = defaultView;

  scene.view = defaultView;

  viewport.x = 0;
  viewport.y = 0;
  viewport.width = context.drawingBufferWidth;
  viewport.height = context.drawingBufferHeight;

  let passState = defaultView.passState;
  passState.viewport = BoundingRectangle.clone(viewport, passState.viewport);

  const drawingBufferPosition = SceneTransforms.transformWindowToDrawingBuffer(
    scene,
    windowPosition,
    scratchPosition,
  );
  const drawingBufferRectangle = computePickingDrawingBufferRectangle(
    context.drawingBufferHeight,
    drawingBufferPosition,
    width,
    height,
    scratchRectangle
  );

  scene.jobScheduler.disableThisFrame();

  scene.updateFrameState();
  frameState.cullingVolume = getPickCullingVolume(
    scene,
    drawingBufferPosition,
<<<<<<< HEAD
    drawingBufferRectangle.width,
    drawingBufferRectangle.height,
    viewport
=======
    scratchRectangleWidth,
    scratchRectangleHeight,
    viewport,
>>>>>>> 09a719b8
  );
  frameState.invertClassification = false;
  frameState.passes.pickVoxel = true;
  frameState.tilesetPassState = pickTilesetPassState;

  context.uniformState.update(frameState);

  scene.updateEnvironment();

  passState = pickFramebuffer.begin(drawingBufferRectangle, viewport);

  scene.updateAndExecuteCommands(passState, scratchColorZero);
  scene.resolveFramebuffers(passState);

  const voxelInfo = pickFramebuffer.readCenterPixel(drawingBufferRectangle);
  context.endFrame();
  return voxelInfo;
};

/**
 * Pick a metadata value at the given window position.
 *
 * The given `pickedMetadataInfo` defines the metadata value that is
 * supposed to be picked.
 *
 * The return type will depend on the type of the metadata property
 * that is picked. Given the current limitations of the types that
 * are supported for metadata picking, the return type will be one
 * of the following:
 *
 * - For `SCALAR`, the return type will be a `number`
 * - For `SCALAR` arrays, the return type will be a `number[]`
 * - For `VEC2`, the return type will be a `Cartesian2`
 * - For `VEC3`, the return type will be a `Cartesian3`
 * - For `VEC4`, the return type will be a `Cartesian4`
 *
 * @param {Cartesian2} windowPosition Window coordinates to perform picking on.
 * @param {PickedMetadataInfo} pickedMetadataInfo Information about the picked metadata.
 * @returns {any} The metadata values
 *
 * @private
 */
Picking.prototype.pickMetadata = function (
  scene,
  windowPosition,
  pickedMetadataInfo
) {
  //>>includeStart('debug', pragmas.debug);
  Check.typeOf.object("windowPosition", windowPosition);
  Check.typeOf.object("pickedMetadataInfo", pickedMetadataInfo);
  //>>includeEnd('debug');

  const { context, frameState, defaultView } = scene;
  const { viewport, pickFramebuffer } = defaultView;

  scene.view = defaultView;

  viewport.x = 0;
  viewport.y = 0;
  viewport.width = context.drawingBufferWidth;
  viewport.height = context.drawingBufferHeight;

  let passState = defaultView.passState;
  passState.viewport = BoundingRectangle.clone(viewport, passState.viewport);

  const drawingBufferPosition = SceneTransforms.transformWindowToDrawingBuffer(
    scene,
    windowPosition,
    scratchPosition
  );
  const drawingBufferRectangle = computePickingDrawingBufferRectangle(
    context.drawingBufferHeight,
    drawingBufferPosition,
    1.0,
    1.0,
    scratchRectangle
  );

  scene.jobScheduler.disableThisFrame();

  scene.updateFrameState();
  frameState.cullingVolume = getPickCullingVolume(
    scene,
    drawingBufferPosition,
    drawingBufferRectangle.width,
    drawingBufferRectangle.height,
    viewport
  );
  frameState.invertClassification = false;

  frameState.passes.pick = true;
  frameState.tilesetPassState = pickTilesetPassState;

  // Insert the information about the picked metadata property
  // into the frame state, so that the `Scene.updateDerivedCommands`
  // call can detect any changes in the picked metadata description,
  // and update the derived commands for the new picked metadata
  // property
  frameState.pickingMetadata = true;
  frameState.pickedMetadataInfo = pickedMetadataInfo;
  context.uniformState.update(frameState);

  scene.updateEnvironment();

  passState = pickFramebuffer.begin(drawingBufferRectangle, viewport);

  scene.updateAndExecuteCommands(passState, scratchColorZero);

  // When OIT is enabled, then the resolveFrameBuffers function
  // will juggle around several frame buffers, and eventually use
  // the "environmentState.originalFramebuffer" instead of the
  // picking frame buffer. Skipping a million questions, just
  // switch OIT off here:
  const oldOIT = scene._environmentState.useOIT;
  scene._environmentState.useOIT = false;
  scene.resolveFramebuffers(passState);
  scene._environmentState.useOIT = oldOIT;

  const rawMetadataPixel = pickFramebuffer.readCenterPixel(
    drawingBufferRectangle
  );
  context.endFrame();

  frameState.pickingMetadata = false;

  const metadataValue = MetadataPicking.decodeMetadataValues(
    pickedMetadataInfo.classProperty,
    rawMetadataPixel
  );

  return metadataValue;
};

/**
 * @typedef {object} PickedMetadataInfo
 *
 * Information about metadata that is supposed to be picked
 *
 * @property {string|undefined} schemaId The optional ID of the metadata schema
 * @property {string} className The name of the metadata class
 * @property {string} propertyName The name of the metadata property
 * @property {MetadataClassProperty} classProperty The metadata class property
 */

function renderTranslucentDepthForPick(scene, drawingBufferPosition) {
  // PERFORMANCE_IDEA: render translucent only and merge with the previous frame
  const { defaultView, context, frameState, environmentState } = scene;
  const { viewport, pickDepthFramebuffer } = defaultView;

  scene.view = defaultView;

  viewport.x = 0;
  viewport.y = 0;
  viewport.width = context.drawingBufferWidth;
  viewport.height = context.drawingBufferHeight;

  let passState = defaultView.passState;
  passState.viewport = BoundingRectangle.clone(viewport, passState.viewport);

  scene.clearPasses(frameState.passes);
  frameState.passes.pick = true;
  frameState.passes.depth = true;
  frameState.cullingVolume = getPickCullingVolume(
    scene,
    drawingBufferPosition,
    1,
    1,
    viewport,
  );
  frameState.tilesetPassState = pickTilesetPassState;

  scene.updateEnvironment();
  environmentState.renderTranslucentDepthForPick = true;
  passState = pickDepthFramebuffer.update(
    context,
    drawingBufferPosition,
    viewport,
  );

  scene.updateAndExecuteCommands(passState, scratchColorZero);
  scene.resolveFramebuffers(passState);

  context.endFrame();
}

const scratchPerspectiveFrustum = new PerspectiveFrustum();
const scratchPerspectiveOffCenterFrustum = new PerspectiveOffCenterFrustum();
const scratchOrthographicFrustum = new OrthographicFrustum();
const scratchOrthographicOffCenterFrustum = new OrthographicOffCenterFrustum();

Picking.prototype.pickPositionWorldCoordinates = function (
  scene,
  windowPosition,
  result,
) {
  if (!scene.useDepthPicking) {
    return undefined;
  }

  //>>includeStart('debug', pragmas.debug);
  Check.defined("windowPosition", windowPosition);
  if (!scene.context.depthTexture) {
    throw new DeveloperError(
      "Picking from the depth buffer is not supported. Check pickPositionSupported.",
    );
  }
  //>>includeEnd('debug');

  const cacheKey = windowPosition.toString();

  if (this._pickPositionCacheDirty) {
    this._pickPositionCache = {};
    this._pickPositionCacheDirty = false;
  } else if (this._pickPositionCache.hasOwnProperty(cacheKey)) {
    return Cartesian3.clone(this._pickPositionCache[cacheKey], result);
  }

  const { context, frameState, camera, defaultView } = scene;
  const { uniformState } = context;

  scene.view = defaultView;

  const drawingBufferPosition = SceneTransforms.transformWindowToDrawingBuffer(
    scene,
    windowPosition,
    scratchPosition,
  );
  if (scene.pickTranslucentDepth) {
    renderTranslucentDepthForPick(scene, drawingBufferPosition);
  } else {
    scene.updateFrameState();
    uniformState.update(frameState);
    scene.updateEnvironment();
  }
  drawingBufferPosition.y = scene.drawingBufferHeight - drawingBufferPosition.y;

  // Create a working frustum from the original camera frustum.
  let frustum;
  if (defined(camera.frustum.fov)) {
    frustum = camera.frustum.clone(scratchPerspectiveFrustum);
  } else if (defined(camera.frustum.infiniteProjectionMatrix)) {
    frustum = camera.frustum.clone(scratchPerspectiveOffCenterFrustum);
  } else if (defined(camera.frustum.width)) {
    frustum = camera.frustum.clone(scratchOrthographicFrustum);
  } else {
    frustum = camera.frustum.clone(scratchOrthographicOffCenterFrustum);
  }

  const frustumCommandsList = defaultView.frustumCommandsList;
  const numFrustums = frustumCommandsList.length;
  for (let i = 0; i < numFrustums; ++i) {
    const pickDepth = this.getPickDepth(scene, i);
    const depth = pickDepth.getDepth(
      context,
      drawingBufferPosition.x,
      drawingBufferPosition.y,
    );
    if (!defined(depth)) {
      continue;
    }
    if (depth > 0.0 && depth < 1.0) {
      const renderedFrustum = frustumCommandsList[i];
      let height2D;
      if (scene.mode === SceneMode.SCENE2D) {
        height2D = camera.position.z;
        camera.position.z = height2D - renderedFrustum.near + 1.0;
        frustum.far = Math.max(1.0, renderedFrustum.far - renderedFrustum.near);
        frustum.near = 1.0;
        uniformState.update(frameState);
        uniformState.updateFrustum(frustum);
      } else {
        frustum.near =
          renderedFrustum.near *
          (i !== 0 ? scene.opaqueFrustumNearOffset : 1.0);
        frustum.far = renderedFrustum.far;
        uniformState.updateFrustum(frustum);
      }

      result = SceneTransforms.drawingBufferToWorldCoordinates(
        scene,
        drawingBufferPosition,
        depth,
        result,
      );

      if (scene.mode === SceneMode.SCENE2D) {
        camera.position.z = height2D;
        uniformState.update(frameState);
      }

      this._pickPositionCache[cacheKey] = Cartesian3.clone(result);
      return result;
    }
  }

  this._pickPositionCache[cacheKey] = undefined;
  return undefined;
};

const scratchPickPositionCartographic = new Cartographic();

Picking.prototype.pickPosition = function (scene, windowPosition, result) {
  result = this.pickPositionWorldCoordinates(scene, windowPosition, result);
  if (defined(result) && scene.mode !== SceneMode.SCENE3D) {
    Cartesian3.fromElements(result.y, result.z, result.x, result);

    const projection = scene.mapProjection;
    const ellipsoid = projection.ellipsoid;

    const cart = projection.unproject(result, scratchPickPositionCartographic);
    ellipsoid.cartographicToCartesian(cart, result);
  }

  return result;
};

function drillPick(limit, pickCallback) {
  // PERFORMANCE_IDEA: This function calls each primitive's update for each pass. Instead
  // we could update the primitive once, and then just execute their commands for each pass,
  // and cull commands for picked primitives.  e.g., base on the command's owner.
  let i;
  let attributes;
  const result = [];
  const pickedPrimitives = [];
  const pickedAttributes = [];
  const pickedFeatures = [];
  if (!defined(limit)) {
    limit = Number.MAX_VALUE;
  }

  let pickedResult = pickCallback();
  while (defined(pickedResult)) {
    const object = pickedResult.object;
    const position = pickedResult.position;
    const exclude = pickedResult.exclude;

    if (defined(position) && !defined(object)) {
      result.push(pickedResult);
      break;
    }

    if (!defined(object) || !defined(object.primitive)) {
      break;
    }

    if (!exclude) {
      result.push(pickedResult);
      if (0 >= --limit) {
        break;
      }
    }

    const primitive = object.primitive;
    let hasShowAttribute = false;

    // If the picked object has a show attribute, use it.
    if (typeof primitive.getGeometryInstanceAttributes === "function") {
      if (defined(object.id)) {
        attributes = primitive.getGeometryInstanceAttributes(object.id);
        if (defined(attributes) && defined(attributes.show)) {
          hasShowAttribute = true;
          attributes.show = ShowGeometryInstanceAttribute.toValue(
            false,
            attributes.show,
          );
          pickedAttributes.push(attributes);
        }
      }
    }

    if (object instanceof Cesium3DTileFeature) {
      hasShowAttribute = true;
      object.show = false;
      pickedFeatures.push(object);
    }

    // Otherwise, hide the entire primitive
    if (!hasShowAttribute) {
      primitive.show = false;
      pickedPrimitives.push(primitive);
    }

    pickedResult = pickCallback();
  }

  // Unhide everything we hid while drill picking
  for (i = 0; i < pickedPrimitives.length; ++i) {
    pickedPrimitives[i].show = true;
  }

  for (i = 0; i < pickedAttributes.length; ++i) {
    attributes = pickedAttributes[i];
    attributes.show = ShowGeometryInstanceAttribute.toValue(
      true,
      attributes.show,
    );
  }

  for (i = 0; i < pickedFeatures.length; ++i) {
    pickedFeatures[i].show = true;
  }

  return result;
}

Picking.prototype.drillPick = function (
  scene,
  windowPosition,
  limit,
  width,
  height,
) {
  const that = this;
  const pickCallback = function () {
    const object = that.pick(scene, windowPosition, width, height);
    if (defined(object)) {
      return {
        object: object,
        position: undefined,
        exclude: false,
      };
    }
  };
  const objects = drillPick(limit, pickCallback);
  return objects.map(function (element) {
    return element.object;
  });
};

const scratchRight = new Cartesian3();
const scratchUp = new Cartesian3();

function MostDetailedRayPick(ray, width, tilesets) {
  this.ray = ray;
  this.width = width;
  this.tilesets = tilesets;
  this.ready = false;
  const pick = this;
  this.promise = new Promise((resolve) => {
    pick._completePick = () => {
      resolve();
    };
  });
}

function updateOffscreenCameraFromRay(picking, ray, width, camera) {
  const direction = ray.direction;
  const orthogonalAxis = Cartesian3.mostOrthogonalAxis(direction, scratchRight);
  const right = Cartesian3.cross(direction, orthogonalAxis, scratchRight);
  const up = Cartesian3.cross(direction, right, scratchUp);

  camera.position = ray.origin;
  camera.direction = direction;
  camera.up = up;
  camera.right = right;

  camera.frustum.width = defaultValue(width, offscreenDefaultWidth);
  return camera.frustum.computeCullingVolume(
    camera.positionWC,
    camera.directionWC,
    camera.upWC,
  );
}

function updateMostDetailedRayPick(picking, scene, rayPick) {
  const frameState = scene.frameState;

  const { ray, width, tilesets } = rayPick;

  const camera = picking._pickOffscreenView.camera;
  const cullingVolume = updateOffscreenCameraFromRay(
    picking,
    ray,
    width,
    camera,
  );

  const tilesetPassState = mostDetailedPreloadTilesetPassState;
  tilesetPassState.camera = camera;
  tilesetPassState.cullingVolume = cullingVolume;

  let ready = true;
  const tilesetsLength = tilesets.length;
  for (let i = 0; i < tilesetsLength; ++i) {
    const tileset = tilesets[i];
    if (tileset.show && scene.primitives.contains(tileset)) {
      // Only update tilesets that are still contained in the scene's primitive collection and are still visible
      // Update tilesets continually until all tilesets are ready. This way tiles are never removed from the cache.
      tileset.updateForPass(frameState, tilesetPassState);
      ready = ready && tilesetPassState.ready;
    }
  }

  if (ready) {
    rayPick._completePick();
  }

  return ready;
}

Picking.prototype.updateMostDetailedRayPicks = function (scene) {
  // Modifies array during iteration
  const rayPicks = this._mostDetailedRayPicks;
  for (let i = 0; i < rayPicks.length; ++i) {
    if (updateMostDetailedRayPick(this, scene, rayPicks[i])) {
      rayPicks.splice(i--, 1);
    }
  }
};

function getTilesets(primitives, objectsToExclude, tilesets) {
  for (let i = 0; i < primitives.length; ++i) {
    const primitive = primitives.get(i);
    if (primitive.show) {
      if (defined(primitive.isCesium3DTileset)) {
        if (
          !defined(objectsToExclude) ||
          objectsToExclude.indexOf(primitive) === -1
        ) {
          tilesets.push(primitive);
        }
      } else if (primitive instanceof PrimitiveCollection) {
        getTilesets(primitive, objectsToExclude, tilesets);
      }
    }
  }
}

function launchMostDetailedRayPick(
  picking,
  scene,
  ray,
  objectsToExclude,
  width,
  callback,
) {
  const tilesets = [];
  getTilesets(scene.primitives, objectsToExclude, tilesets);
  if (tilesets.length === 0) {
    return Promise.resolve(callback());
  }

  const rayPick = new MostDetailedRayPick(ray, width, tilesets);
  picking._mostDetailedRayPicks.push(rayPick);
  return rayPick.promise.then(function () {
    return callback();
  });
}

function isExcluded(object, objectsToExclude) {
  if (
    !defined(object) ||
    !defined(objectsToExclude) ||
    objectsToExclude.length === 0
  ) {
    return false;
  }
  return (
    objectsToExclude.indexOf(object) > -1 ||
    objectsToExclude.indexOf(object.primitive) > -1 ||
    objectsToExclude.indexOf(object.id) > -1
  );
}

function getRayIntersection(
  picking,
  scene,
  ray,
  objectsToExclude,
  width,
  requirePosition,
  mostDetailed,
) {
  const { context, frameState } = scene;
  const uniformState = context.uniformState;

  const view = picking._pickOffscreenView;
  scene.view = view;

  updateOffscreenCameraFromRay(picking, ray, width, view.camera);

  const drawingBufferRectangle = BoundingRectangle.clone(
    view.viewport,
    scratchRectangle
  );

  const passState = view.pickFramebuffer.begin(
    drawingBufferRectangle,
    view.viewport
  );

  scene.jobScheduler.disableThisFrame();

  scene.updateFrameState();
  frameState.invertClassification = false;
  frameState.passes.pick = true;
  frameState.passes.offscreen = true;

  if (mostDetailed) {
    frameState.tilesetPassState = mostDetailedPickTilesetPassState;
  } else {
    frameState.tilesetPassState = pickTilesetPassState;
  }

  uniformState.update(frameState);

  scene.updateEnvironment();
  scene.updateAndExecuteCommands(passState, scratchColorZero);
  scene.resolveFramebuffers(passState);

  let position;
  const object = view.pickFramebuffer.end(drawingBufferRectangle);

  if (scene.context.depthTexture) {
    const numFrustums = view.frustumCommandsList.length;
    for (let i = 0; i < numFrustums; ++i) {
      const pickDepth = picking.getPickDepth(scene, i);
      const depth = pickDepth.getDepth(context, 0, 0);
      if (!defined(depth)) {
        continue;
      }
      if (depth > 0.0 && depth < 1.0) {
        const renderedFrustum = view.frustumCommandsList[i];
        const near =
          renderedFrustum.near *
          (i !== 0 ? scene.opaqueFrustumNearOffset : 1.0);
        const far = renderedFrustum.far;
        const distance = near + depth * (far - near);
        position = Ray.getPoint(ray, distance);
        break;
      }
    }
  }

  scene.view = scene.defaultView;
  context.endFrame();

  if (defined(object) || defined(position)) {
    return {
      object: object,
      position: position,
      exclude:
        (!defined(position) && requirePosition) ||
        isExcluded(object, objectsToExclude),
    };
  }
}

function getRayIntersections(
  picking,
  scene,
  ray,
  limit,
  objectsToExclude,
  width,
  requirePosition,
  mostDetailed,
) {
  const pickCallback = function () {
    return getRayIntersection(
      picking,
      scene,
      ray,
      objectsToExclude,
      width,
      requirePosition,
      mostDetailed,
    );
  };
  return drillPick(limit, pickCallback);
}

function pickFromRay(
  picking,
  scene,
  ray,
  objectsToExclude,
  width,
  requirePosition,
  mostDetailed,
) {
  const results = getRayIntersections(
    picking,
    scene,
    ray,
    1,
    objectsToExclude,
    width,
    requirePosition,
    mostDetailed,
  );
  if (results.length > 0) {
    return results[0];
  }
}

function drillPickFromRay(
  picking,
  scene,
  ray,
  limit,
  objectsToExclude,
  width,
  requirePosition,
  mostDetailed,
) {
  return getRayIntersections(
    picking,
    scene,
    ray,
    limit,
    objectsToExclude,
    width,
    requirePosition,
    mostDetailed,
  );
}

function deferPromiseUntilPostRender(scene, promise) {
  // Resolve promise after scene's postRender in case entities are created when the promise resolves.
  // Entities can't be created between viewer._onTick and viewer._postRender.
  return new Promise((resolve, reject) => {
    promise
      .then(function (result) {
        const removeCallback = scene.postRender.addEventListener(function () {
          removeCallback();
          resolve(result);
        });
        scene.requestRender();
      })
      .catch(function (error) {
        reject(error);
      });
  });
}

Picking.prototype.pickFromRay = function (scene, ray, objectsToExclude, width) {
  //>>includeStart('debug', pragmas.debug);
  Check.defined("ray", ray);
  if (scene.mode !== SceneMode.SCENE3D) {
    throw new DeveloperError(
      "Ray intersections are only supported in 3D mode.",
    );
  }
  //>>includeEnd('debug');

  return pickFromRay(this, scene, ray, objectsToExclude, width, false, false);
};

Picking.prototype.drillPickFromRay = function (
  scene,
  ray,
  limit,
  objectsToExclude,
  width,
) {
  //>>includeStart('debug', pragmas.debug);
  Check.defined("ray", ray);
  if (scene.mode !== SceneMode.SCENE3D) {
    throw new DeveloperError(
      "Ray intersections are only supported in 3D mode.",
    );
  }
  //>>includeEnd('debug');

  return drillPickFromRay(
    this,
    scene,
    ray,
    limit,
    objectsToExclude,
    width,
    false,
    false,
  );
};

Picking.prototype.pickFromRayMostDetailed = function (
  scene,
  ray,
  objectsToExclude,
  width,
) {
  //>>includeStart('debug', pragmas.debug);
  Check.defined("ray", ray);
  if (scene.mode !== SceneMode.SCENE3D) {
    throw new DeveloperError(
      "Ray intersections are only supported in 3D mode.",
    );
  }
  //>>includeEnd('debug');

  const that = this;
  ray = Ray.clone(ray);
  objectsToExclude = defined(objectsToExclude)
    ? objectsToExclude.slice()
    : objectsToExclude;
  return deferPromiseUntilPostRender(
    scene,
    launchMostDetailedRayPick(
      that,
      scene,
      ray,
      objectsToExclude,
      width,
      function () {
        return pickFromRay(
          that,
          scene,
          ray,
          objectsToExclude,
          width,
          false,
          true,
        );
      },
    ),
  );
};

Picking.prototype.drillPickFromRayMostDetailed = function (
  scene,
  ray,
  limit,
  objectsToExclude,
  width,
) {
  //>>includeStart('debug', pragmas.debug);
  Check.defined("ray", ray);
  if (scene.mode !== SceneMode.SCENE3D) {
    throw new DeveloperError(
      "Ray intersections are only supported in 3D mode.",
    );
  }
  //>>includeEnd('debug');

  const that = this;
  ray = Ray.clone(ray);
  objectsToExclude = defined(objectsToExclude)
    ? objectsToExclude.slice()
    : objectsToExclude;
  return deferPromiseUntilPostRender(
    scene,
    launchMostDetailedRayPick(
      that,
      scene,
      ray,
      objectsToExclude,
      width,
      function () {
        return drillPickFromRay(
          that,
          scene,
          ray,
          limit,
          objectsToExclude,
          width,
          false,
          true,
        );
      },
    ),
  );
};

const scratchSurfacePosition = new Cartesian3();
const scratchSurfaceNormal = new Cartesian3();
const scratchSurfaceRay = new Ray();
const scratchCartographic = new Cartographic();

function getRayForSampleHeight(scene, cartographic) {
  const ellipsoid = scene.ellipsoid;
  const height = ApproximateTerrainHeights._defaultMaxTerrainHeight;
  const surfaceNormal = ellipsoid.geodeticSurfaceNormalCartographic(
    cartographic,
    scratchSurfaceNormal,
  );
  const surfacePosition = Cartographic.toCartesian(
    cartographic,
    ellipsoid,
    scratchSurfacePosition,
  );
  const surfaceRay = scratchSurfaceRay;
  surfaceRay.origin = surfacePosition;
  surfaceRay.direction = surfaceNormal;
  const ray = new Ray();
  Ray.getPoint(surfaceRay, height, ray.origin);
  Cartesian3.negate(surfaceNormal, ray.direction);
  return ray;
}

function getRayForClampToHeight(scene, cartesian) {
  const ellipsoid = scene.ellipsoid;
  const cartographic = Cartographic.fromCartesian(
    cartesian,
    ellipsoid,
    scratchCartographic,
  );
  return getRayForSampleHeight(scene, cartographic);
}

function getHeightFromCartesian(scene, cartesian) {
  const ellipsoid = scene.ellipsoid;
  const cartographic = Cartographic.fromCartesian(
    cartesian,
    ellipsoid,
    scratchCartographic,
  );
  return cartographic.height;
}

function sampleHeightMostDetailed(
  picking,
  scene,
  cartographic,
  objectsToExclude,
  width,
) {
  const ray = getRayForSampleHeight(scene, cartographic);
  return launchMostDetailedRayPick(
    picking,
    scene,
    ray,
    objectsToExclude,
    width,
    function () {
      const pickResult = pickFromRay(
        picking,
        scene,
        ray,
        objectsToExclude,
        width,
        true,
        true,
      );
      if (defined(pickResult)) {
        return getHeightFromCartesian(scene, pickResult.position);
      }
    },
  );
}

function clampToHeightMostDetailed(
  picking,
  scene,
  cartesian,
  objectsToExclude,
  width,
  result,
) {
  const ray = getRayForClampToHeight(scene, cartesian);
  return launchMostDetailedRayPick(
    picking,
    scene,
    ray,
    objectsToExclude,
    width,
    function () {
      const pickResult = pickFromRay(
        picking,
        scene,
        ray,
        objectsToExclude,
        width,
        true,
        true,
      );
      if (defined(pickResult)) {
        return Cartesian3.clone(pickResult.position, result);
      }
    },
  );
}

Picking.prototype.sampleHeight = function (
  scene,
  position,
  objectsToExclude,
  width,
) {
  //>>includeStart('debug', pragmas.debug);
  Check.defined("position", position);
  if (scene.mode !== SceneMode.SCENE3D) {
    throw new DeveloperError("sampleHeight is only supported in 3D mode.");
  }
  if (!scene.sampleHeightSupported) {
    throw new DeveloperError(
      "sampleHeight requires depth texture support. Check sampleHeightSupported.",
    );
  }
  //>>includeEnd('debug');

  const ray = getRayForSampleHeight(scene, position);
  const pickResult = pickFromRay(
    this,
    scene,
    ray,
    objectsToExclude,
    width,
    true,
    false,
  );
  if (defined(pickResult)) {
    return getHeightFromCartesian(scene, pickResult.position);
  }
};

Picking.prototype.clampToHeight = function (
  scene,
  cartesian,
  objectsToExclude,
  width,
  result,
) {
  //>>includeStart('debug', pragmas.debug);
  Check.defined("cartesian", cartesian);
  if (scene.mode !== SceneMode.SCENE3D) {
    throw new DeveloperError("clampToHeight is only supported in 3D mode.");
  }
  if (!scene.clampToHeightSupported) {
    throw new DeveloperError(
      "clampToHeight requires depth texture support. Check clampToHeightSupported.",
    );
  }
  //>>includeEnd('debug');

  const ray = getRayForClampToHeight(scene, cartesian);
  const pickResult = pickFromRay(
    this,
    scene,
    ray,
    objectsToExclude,
    width,
    true,
    false,
  );
  if (defined(pickResult)) {
    return Cartesian3.clone(pickResult.position, result);
  }
};

Picking.prototype.sampleHeightMostDetailed = function (
  scene,
  positions,
  objectsToExclude,
  width,
) {
  //>>includeStart('debug', pragmas.debug);
  Check.defined("positions", positions);
  if (scene.mode !== SceneMode.SCENE3D) {
    throw new DeveloperError(
      "sampleHeightMostDetailed is only supported in 3D mode.",
    );
  }
  if (!scene.sampleHeightSupported) {
    throw new DeveloperError(
      "sampleHeightMostDetailed requires depth texture support. Check sampleHeightSupported.",
    );
  }
  //>>includeEnd('debug');

  objectsToExclude = defined(objectsToExclude)
    ? objectsToExclude.slice()
    : objectsToExclude;
  const length = positions.length;
  const promises = new Array(length);
  for (let i = 0; i < length; ++i) {
    promises[i] = sampleHeightMostDetailed(
      this,
      scene,
      positions[i],
      objectsToExclude,
      width,
    );
  }
  return deferPromiseUntilPostRender(
    scene,
    Promise.all(promises).then(function (heights) {
      const length = heights.length;
      for (let i = 0; i < length; ++i) {
        positions[i].height = heights[i];
      }
      return positions;
    }),
  );
};

Picking.prototype.clampToHeightMostDetailed = function (
  scene,
  cartesians,
  objectsToExclude,
  width,
) {
  //>>includeStart('debug', pragmas.debug);
  Check.defined("cartesians", cartesians);
  if (scene.mode !== SceneMode.SCENE3D) {
    throw new DeveloperError(
      "clampToHeightMostDetailed is only supported in 3D mode.",
    );
  }
  if (!scene.clampToHeightSupported) {
    throw new DeveloperError(
      "clampToHeightMostDetailed requires depth texture support. Check clampToHeightSupported.",
    );
  }
  //>>includeEnd('debug');

  objectsToExclude = defined(objectsToExclude)
    ? objectsToExclude.slice()
    : objectsToExclude;
  const length = cartesians.length;
  const promises = new Array(length);
  for (let i = 0; i < length; ++i) {
    promises[i] = clampToHeightMostDetailed(
      this,
      scene,
      cartesians[i],
      objectsToExclude,
      width,
      cartesians[i],
    );
  }
  return deferPromiseUntilPostRender(
    scene,
    Promise.all(promises).then(function (clampedCartesians) {
      const length = clampedCartesians.length;
      for (let i = 0; i < length; ++i) {
        cartesians[i] = clampedCartesians[i];
      }
      return cartesians;
    }),
  );
};

Picking.prototype.destroy = function () {
  this._pickOffscreenView =
    this._pickOffscreenView && this._pickOffscreenView.destroy();
};
export default Picking;<|MERGE_RESOLUTION|>--- conflicted
+++ resolved
@@ -225,22 +225,10 @@
   );
 }
 
-<<<<<<< HEAD
 // Pick position and rectangle, used in all picking functions,
 // filled in computePickingDrawingBufferRectangle and passed
 // the the FrameBuffer begin/end methods
 const scratchRectangle = new BoundingRectangle(0.0, 0.0, 3.0, 3.0);
-=======
-// pick rectangle width and height, assumed odd
-let scratchRectangleWidth = 3.0;
-let scratchRectangleHeight = 3.0;
-let scratchRectangle = new BoundingRectangle(
-  0.0,
-  0.0,
-  scratchRectangleWidth,
-  scratchRectangleHeight,
-);
->>>>>>> 09a719b8
 const scratchPosition = new Cartesian2();
 
 // Dummy color that is passed to updateAndExecuteCommands in
@@ -264,7 +252,7 @@
   position,
   width,
   height,
-  result
+  result,
 ) {
   result.width = defaultValue(width, 3.0);
   result.height = defaultValue(height, result.width);
@@ -314,7 +302,7 @@
     drawingBufferPosition,
     width,
     height,
-    scratchRectangle
+    scratchRectangle,
   );
 
   scene.jobScheduler.disableThisFrame();
@@ -323,15 +311,9 @@
   frameState.cullingVolume = getPickCullingVolume(
     scene,
     drawingBufferPosition,
-<<<<<<< HEAD
     drawingBufferRectangle.width,
     drawingBufferRectangle.height,
-    viewport
-=======
-    scratchRectangleWidth,
-    scratchRectangleHeight,
     viewport,
->>>>>>> 09a719b8
   );
   frameState.invertClassification = false;
   frameState.passes.pick = true;
@@ -395,7 +377,7 @@
     drawingBufferPosition,
     width,
     height,
-    scratchRectangle
+    scratchRectangle,
   );
 
   scene.jobScheduler.disableThisFrame();
@@ -404,15 +386,9 @@
   frameState.cullingVolume = getPickCullingVolume(
     scene,
     drawingBufferPosition,
-<<<<<<< HEAD
     drawingBufferRectangle.width,
     drawingBufferRectangle.height,
-    viewport
-=======
-    scratchRectangleWidth,
-    scratchRectangleHeight,
     viewport,
->>>>>>> 09a719b8
   );
   frameState.invertClassification = false;
   frameState.passes.pickVoxel = true;
@@ -458,7 +434,7 @@
 Picking.prototype.pickMetadata = function (
   scene,
   windowPosition,
-  pickedMetadataInfo
+  pickedMetadataInfo,
 ) {
   //>>includeStart('debug', pragmas.debug);
   Check.typeOf.object("windowPosition", windowPosition);
@@ -481,14 +457,14 @@
   const drawingBufferPosition = SceneTransforms.transformWindowToDrawingBuffer(
     scene,
     windowPosition,
-    scratchPosition
+    scratchPosition,
   );
   const drawingBufferRectangle = computePickingDrawingBufferRectangle(
     context.drawingBufferHeight,
     drawingBufferPosition,
     1.0,
     1.0,
-    scratchRectangle
+    scratchRectangle,
   );
 
   scene.jobScheduler.disableThisFrame();
@@ -499,7 +475,7 @@
     drawingBufferPosition,
     drawingBufferRectangle.width,
     drawingBufferRectangle.height,
-    viewport
+    viewport,
   );
   frameState.invertClassification = false;
 
@@ -532,7 +508,7 @@
   scene._environmentState.useOIT = oldOIT;
 
   const rawMetadataPixel = pickFramebuffer.readCenterPixel(
-    drawingBufferRectangle
+    drawingBufferRectangle,
   );
   context.endFrame();
 
@@ -540,7 +516,7 @@
 
   const metadataValue = MetadataPicking.decodeMetadataValues(
     pickedMetadataInfo.classProperty,
-    rawMetadataPixel
+    rawMetadataPixel,
   );
 
   return metadataValue;
@@ -996,12 +972,12 @@
 
   const drawingBufferRectangle = BoundingRectangle.clone(
     view.viewport,
-    scratchRectangle
+    scratchRectangle,
   );
 
   const passState = view.pickFramebuffer.begin(
     drawingBufferRectangle,
-    view.viewport
+    view.viewport,
   );
 
   scene.jobScheduler.disableThisFrame();
