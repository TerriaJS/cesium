--- conflicted
+++ resolved
@@ -96,11 +96,11 @@
 function cameraEqual(camera0, camera1, epsilon) {
   const maximumPositionComponent = Math.max(
     Cartesian3.maximumComponent(
-      Cartesian3.abs(camera0.position, scratchPosition0)
+      Cartesian3.abs(camera0.position, scratchPosition0),
     ),
     Cartesian3.maximumComponent(
-      Cartesian3.abs(camera1.position, scratchPosition1)
-    )
+      Cartesian3.abs(camera1.position, scratchPosition1),
+    ),
   );
   const scalar = 1 / Math.max(1, maximumPositionComponent);
   Cartesian3.multiplyByScalar(camera0.position, scalar, scratchPosition0);
@@ -266,19 +266,11 @@
   }
 
   if (scene.debugShowFrustums) {
-<<<<<<< HEAD
     const { debugFrustumStatistics } = view;
     const { debugOverlappingFrustums } = command;
     const cf = debugFrustumStatistics.commandsInFrustums;
     cf[debugOverlappingFrustums] = defined(cf[debugOverlappingFrustums])
       ? cf[debugOverlappingFrustums] + 1
-=======
-    const cf = view.debugFrustumStatistics.commandsInFrustums;
-    cf[command.debugOverlappingFrustums] = defined(
-      cf[command.debugOverlappingFrustums],
-    )
-      ? cf[command.debugOverlappingFrustums] + 1
->>>>>>> 09a719b8
       : 1;
     ++debugFrustumStatistics.totalCommands;
   }
@@ -355,15 +347,9 @@
         }
 
         const nearFarInterval = boundingVolume.computePlaneDistances(
-<<<<<<< HEAD
           positionWC,
           directionWC,
-          scratchNearFarInterval
-=======
-          position,
-          direction,
           scratchNearFarInterval,
->>>>>>> 09a719b8
         );
         commandNear = nearFarInterval.start;
         commandFar = nearFarInterval.stop;
@@ -414,27 +400,12 @@
   }
 
   if (shadowsEnabled) {
-<<<<<<< HEAD
     shadowNear = Math.min(Math.max(shadowNear, frustum.near), frustum.far);
     shadowFar = Math.max(Math.min(shadowFar, frustum.far), shadowNear);
     // Use the computed near and far for shadows
     shadowState.nearPlane = shadowNear;
     shadowState.farPlane = shadowFar;
     shadowState.closestObjectSize = shadowClosestObjectSize;
-=======
-    shadowNear = Math.min(
-      Math.max(shadowNear, camera.frustum.near),
-      camera.frustum.far,
-    );
-    shadowFar = Math.max(Math.min(shadowFar, camera.frustum.far), shadowNear);
-  }
-
-  // Use the computed near and far for shadows
-  if (shadowsEnabled) {
-    frameState.shadowState.nearPlane = shadowNear;
-    frameState.shadowState.farPlane = shadowFar;
-    frameState.shadowState.closestObjectSize = shadowClosestObjectSize;
->>>>>>> 09a719b8
   }
 
   updateFrustums(this, scene, near, far);
