--- conflicted
+++ resolved
@@ -14,12 +14,9 @@
 import textAlignLeft from "@stratakit/icons/text-align-left.svg";
 import search from "@stratakit/icons/search.svg";
 import close from "@stratakit/icons/close.svg";
-<<<<<<< HEAD
 import documentation from "@stratakit/icons/documentation.svg";
-=======
 import info from "@stratakit/icons/info.svg";
 import retry from "@stratakit/icons/retry.svg";
->>>>>>> 91e24a81
 
 export {
   add,
@@ -38,10 +35,7 @@
   textAlignLeft,
   search,
   close,
-<<<<<<< HEAD
   documentation,
-=======
   info,
   retry,
->>>>>>> 91e24a81
 };