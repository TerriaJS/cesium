--- conflicted
+++ resolved
@@ -1,11 +1,6 @@
 {
-<<<<<<< HEAD
   "name": "terriajs-cesium-widgets",
-  "version": "5.0.1",
-=======
-  "name": "@cesium/widgets",
   "version": "12.0.0",
->>>>>>> a1da48ac
   "description": "A widgets library for use with CesiumJS. CesiumJS is a JavaScript library for creating 3D globes and 2D maps in a web browser without a plugin.",
   "keywords": [
     "3D",
@@ -33,11 +28,7 @@
     "node": ">=14.0.0"
   },
   "dependencies": {
-<<<<<<< HEAD
-    "terriajs-cesium": "^8.0.2",
-=======
-    "@cesium/engine": "^17.0.0",
->>>>>>> a1da48ac
+    "terriajs-cesium": "^17.0.0",
     "nosleep.js": "^0.12.0"
   },
   "type": "module",
