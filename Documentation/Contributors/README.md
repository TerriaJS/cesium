# Contributor Guides

* [CONTRIBUTING.md](../../CONTRIBUTING.md) - Start here.  How to find something to work on, submit issues, and open pull requests.
* [Coding Guide](CodingGuide/README.md) - JavaScript and GLSL coding conventions and best practices for design, maintainability, and performance.
* [Testing Guide](TestingGuide/README.md) - How to run the Cesium tests and write awesome tests.
<<<<<<< HEAD
* [Code Review Guide](CodeReviewGuide/README.md) - Best practices for reviewing code in pull requests.
=======
* [Documentation Guide](DocumentationGuide/README.md) - How to write great reference documentation.
>>>>>>> 67f3cfa5
* [Presenter's Guide](PresentersGuide/README.md) - Tips for giving talks.<|MERGE_RESOLUTION|>--- conflicted
+++ resolved
@@ -3,9 +3,6 @@
 * [CONTRIBUTING.md](../../CONTRIBUTING.md) - Start here.  How to find something to work on, submit issues, and open pull requests.
 * [Coding Guide](CodingGuide/README.md) - JavaScript and GLSL coding conventions and best practices for design, maintainability, and performance.
 * [Testing Guide](TestingGuide/README.md) - How to run the Cesium tests and write awesome tests.
-<<<<<<< HEAD
 * [Code Review Guide](CodeReviewGuide/README.md) - Best practices for reviewing code in pull requests.
-=======
 * [Documentation Guide](DocumentationGuide/README.md) - How to write great reference documentation.
->>>>>>> 67f3cfa5
 * [Presenter's Guide](PresentersGuide/README.md) - Tips for giving talks.