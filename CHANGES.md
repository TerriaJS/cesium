# Change Log

<<<<<<< HEAD
### 1.101 - 2023-01-02

### engine

##### Additions :tada:

- Added `vertexShadowDarkness` parameter to `Globe` to control the amount of darkness of the vertex shadow when terrain lighting is enabled. [#10914](https://github.com/CesiumGS/cesium/pull/10914)
=======
### 1.101 - 2023-01-01

### engine

##### Fixes :wrench:

- Fixed a bug where the scale of a `PointPrimitive` was incorrect when `scaleByDistance` was set to a `NearFarScalar` [#10912](https://github.com/CesiumGS/cesium/pull/10912)
>>>>>>> c0ec9571

### 1.100 - 2022-12-01

#### Major Announcements :loudspeaker:

- CesiumJS is now published alongside two smaller packages `@cesium/engine` and `@cesium/widgets` [#10824](https://github.com/CesiumGS/cesium/pull/10824):
  - The source code has been paritioned into two folders: `packages/engine` and `packages/widgets`.
  - These workspaces packages will follow semantic versioning.
  - These workspaces packages will be published as ES modules with TypeScript definitions.
  - In the combined CesiumJS release, the `Source` folder only contains the following:
    - `Cesium.js`
    - `Cesium.d.ts`
    - `Assets`
    - `ThirdParty`
    - `Widgets`(CSS files only)
  - The ability to import modules and TypeScript definitions from individual files has been removed. Any imports should originate from the `cesium` module (`import { Cartesian3 } from "cesium";`) or the combined `Cesium.js` file (`import { Cartesian3 } from "Source/Cesium.js";`);

### 1.99 - 2022-11-01

#### Major Announcements :loudspeaker:

- Starting with version 1.100, CesiumJS will be published alongside two smaller packages `@cesium/engine` and `@cesium/widgets` [#10824](https://github.com/CesiumGS/cesium/pull/10824):
  - The source code will been paritioned into two folders: `packages/engine` and `packages/widgets`.
  - These workspaces packages will follow semantic versioning.
  - These workspaces packages will be published as ES modules with TypeScript definitions.
  - The combined CesiumJS release will continue to be published, however, the `Source` folder will only contain the following:
    - `Cesium.js`
    - `Cesium.d.ts`
    - `Assets`
    - `ThirdParty`
    - `Widgets`(CSS files only)
  - The ability to import modules and TypeScript definitions from individual files will been removed. Any imports should originate from the `cesium` module (`import { Cartesian3 } from "cesium";`) or the combined `Cesium.js` file (`import { Cartesian3 } from "Source/Cesium.js";`);

##### Additions :tada:

- Added support for I3S 3D Object and IntegratedMesh Layers. [#9634](https://github.com/CesiumGS/cesium/pull/9634)

##### Deprecated :hourglass_flowing_sand:

- The viewer parameter in `KmlTour.prototype.play` was deprecated in Cesium 1.99. It will be removed in 1.100. Instead of a `Viewer`, pass a `CesiumWidget` instead. [#10845](https://github.com/CesiumGS/cesium/pull/10845)

##### Fixes :wrench:

- Fixed a bug where the scale of a `Model` was being incorrectly applied to its bounding sphere. [#10855](https://github.com/CesiumGS/cesium/pull/10855)
- Fixed a bug where rendering a `Model` with image-based lighting while specular environment maps were unsupported caused a crash. [#10859](https://github.com/CesiumGS/cesium/pull/10859)
- Fixed a bug where request render mode was broken when a ground primitive is added. [#10756](https://github.com/CesiumGS/cesium/issues/10756)

### 1.98.1 - 2022-10-03

- This is an npm only release to fix the improperly published 1.98.

### 1.98 - 2022-10-03

#### Breaking Changes :mega:

- As of the previous release (1.97), `new Model()` is an internal constructor and must not be used directly. Use `Model.fromGltf()` instead. [#10778](https://github.com/CesiumGS/cesium/pull/10778)

##### Additions :tada:

- Added support for the `WEB3D_quantized_attributes` extension found in some glTF 1.0 models. [#10758](https://github.com/CesiumGS/cesium/pull/10758)

##### Fixes :wrench:

- Fixed a bug where instanced models without normals would not render. [#10765](https://github.com/CesiumGS/cesium/pull/10765)
- Fixed a regression where `i3dm` with scale and without rotation would render incorrectly. [#10808](https://github.com/CesiumGS/cesium/pull/10808)
- Fixed a regression where instanced feature IDs were not processed correctly [#10771](https://github.com/CesiumGS/cesium/pull/10771)
- Fixed a regression where `Cesium3DTileFeature.setProperty()` was not creating properties for unknown property IDs. [#10775](https://github.com/CesiumGS/cesium/pull/10775)
- Fixed a regression where `pnts` tiles with `3DTILES_draco_point_compression` and <= 8 quantization bits were being rendered incorrectly. [#10794](https://github.com/CesiumGS/cesium/pull/10794)
- Fixed a regression where glTF models with unused nodes would crash [#10813](https://github.com/CesiumGS/cesium/pull/10813)
- Fixed a regression where tilesets would not load in multiple `Viewer`s. [#10828](https://github.com/CesiumGS/cesium/pull/10828)
- Fixed a bug where camera would not follow the `Viewer.trackedEntity` if it had a model with a `HeightReference` other than `NONE`. [#10805](https://github.com/CesiumGS/cesium/pull/10805)
- Fixed a bug where calling `removeAll` on a `ClippingPlaneCollection` attached to a `Model` would cause a crash. [#10827](https://github.com/CesiumGS/cesium/pull/10827)
- Fixed a bug where replacing a `Model`'s `ClippingPlaneCollection` with one of the same length would cause a crash. [#10831](https://github.com/CesiumGS/cesium/pull/10831)
- Fixed a bug where KMLs with a NetworkLink with viewRefreshMode=='onRegion' would cause Cesium to make numerous resource requests and possibly trigger an out of memory error. [#10790](https://github.com/CesiumGS/cesium/pull/10790)
- Fixed a bug where calling `Vector3DTileContent.getFeature` before a render update could result in no feature being returned. [#10819](https://github.com/CesiumGS/cesium/pull/10819)

### 1.97 - 2022-09-01

#### Major Announcements :loudspeaker:

- CesiumJS has switched to a new architecture for loading glTF models and tilesets to enable:
  - User-defined GLSL shaders via [`CustomShader`](Documentation/CustomShaderGuide/README.md)
  - Support for [3D Tiles Next](https://cesium.com/blog/2021/11/10/introducing-3d-tiles-next/) metadata extensions: [`EXT_structural_metadata`](https://github.com/CesiumGS/glTF/tree/proposal-EXT_structural_metadata/extensions/2.0/Vendor/EXT_structural_metadata), [`EXT_mesh_features`](https://github.com/CesiumGS/glTF/tree/proposal-EXT_mesh_features/extensions/2.0/Vendor/EXT_mesh_features) and [`EXT_instance_features`](https://github.com/CesiumGS/glTF/tree/3d-tiles-next/extensions/2.0/Vendor/EXT_instance_features)
  - Support for [`EXT_mesh_gpu_instancing`](https://github.com/KhronosGroup/glTF/tree/main/extensions/2.0/Vendor/EXT_mesh_gpu_instancing)
  - Support for [`EXT_meshopt_compression`](https://github.com/KhronosGroup/glTF/tree/main/extensions/2.0/Vendor/EXT_meshopt_compression)
  - Texture caching across different tiles
  - Numerous bug fixes
- Usage notes for the new glTF architecture:
  - Those using `ModelExperimental.fromGltf()` should now use `Model.fromGltf()`.
  - The `enableModelExperimental` flag was removed, as tilesets and entities always use the new architecture.
  - The new implementation of `Model` uses the same public API as before, so no other changes are necessary.

#### Breaking Changes :mega:

- glTF 1.0 assets are no longer fully supported. glTF 1.0 techniques are converted to PBR materials where possible, but more complex techniques will no longer function correctly. If custom GLSL shaders are needed, use `CustomShader` instead. [#10648](https://github.com/CesiumGS/cesium/pull/10648)
- The glTF 2.0 extension `KHR_techniques_webgl` and `KHR_materials_common` are also no longer fully supported. Materials are converted to PBR materials where possible.
- Support for rendering instanced models on the CPU has been removed.
- `Model.gltf`, `Model.basePath`, `Model.pendingTextureLoads` (properties), and `Model.dequantizeInShader` (constructor option) have been removed.
- `ModelMesh` and `ModelMaterial` have been removed.
- `new Model()` is an internal constructor and must not be used directly. Use `Model.fromGltf()` instead. [#10778](https://github.com/CesiumGS/cesium/pull/10778)

##### Additions :tada:

- `Model` can now classify other assets with a given `classificationType`. [#10623](https://github.com/CesiumGS/cesium/pull/10623)
- `Model` now supports back face culling for point clouds. [#10703](https://github.com/CesiumGS/cesium/pull/10703)
- Export asset files such as CSS in `package.json`, allowing bundlers to import without additional configuration. [#9212](https://github.com/CesiumGS/cesium/pull/9212)
- The `sideEffects` field in `package.json` is now specified, allowing more conservative bundlers like Webpack to enable tree shaking by default. [#10714](https://github.com/CesiumGS/cesium/pull/10714)
- Model entities now support `CustomShader`. [#10747](https://github.com/CesiumGS/cesium/pull/10747)

##### Fixes :wrench:

- Fixed bug with `Viewer.flyTo` where camera could go underground when target is an `Entity` with `ModelGraphics` with `HeightReference.CLAMP_TO_GROUND` or `HeightReference.RELATIVE_TO_GROUND`. [#10631](https://github.com/CesiumGS/cesium/pull/10631)
- Fixed issues running CesiumJS under Node.js when using ES modules. [#10684](https://github.com/CesiumGS/cesium/issues/10684)
- Fixed the incorrect lighting of instanced models. [#10690](https://github.com/CesiumGS/cesium/pull/10690)
- Fixed developer error with `Camera.flyTo` with an `orientation` and a `Rectangle` value for `destination`. [#10704](https://github.com/CesiumGS/cesium/issues/10704)
- Fixed rendering bug with points in .vctr format, where points wouldn't show until picked or styled. [#10707](https://github.com/CesiumGS/cesium/pull/10707)
- Fixed bounding volume calculations for glTF models with `KHR_mesh_quantization` and normalized positions. [#10741](https://github.com/CesiumGS/cesium/pull/10741)

### 1.96 - 2022-08-01

##### Major Announcements :loudspeaker:

- Built `Cesium.js` is no longer AMD format. This may or may not be a breaking change depending on how you use Cesium in your app. See our [blog post](https://cesium.com/blog/2022/07/19/build-tooling-updates-coming-to-cesiumjs/) for the full details. [#10399](https://github.com/CesiumGS/cesium/pull/10399)
  - Built `Cesium.js` has gone from `12.5MB` to `8.4MB` unminified and from `4.3MB` to `3.6MB` minified. `Cesium.js.map` has gone from `22MB` to `17.2MB`.
  - If you were ingesting individual ESM-style modules from the combined file `Build/Cesium/Cesium.js` or `Build/CesiumUnminified/Cesium.js`, instead use `Build/Cesium/index.js` or `Build/CesiumUnminified/index.js` respectively.
  - Using ESM from `Source` will require a bundler to resolve third party node dependencies.
  - `CESIUM_BASE_URL` should be set to either `Build/Cesium` or `Build/CesiumUnminified`.

##### Breaking Changes :mega:

- `Model.boundingSphere` now returns the bounding sphere in ECEF coordinates instead of the local coordinate system. [#10589](https://github.com/CesiumGS/cesium/pull/10589)

##### Additions :tada:

- Models and tilesets that use the `CESIUM_primitive_outline` extension can now toggle outlines at runtime with the `showOutline` property. Furthermore, the color of the outlines can now be controlled by the `outlineColor` property. [#10506](https://github.com/CesiumGS/cesium/pull/10506)
- Added optional `blurActiveElementOnCanvasFocus` option to set the behavior of blurring the active element when interacting with the canvas. [#10518](https://github.com/CesiumGS/cesium/pull/10518)
- Added `ModelExperimental.getNode` to allow users to modify the transforms of model nodes at runtime. [#10540](https://github.com/CesiumGS/cesium/pull/10540)
- Added support for point cloud styling for tilesets loaded with `ModelExperimental`. [#10569](https://github.com/CesiumGS/cesium/pull/10569)
- Upgraded earcut from version 2.2.2 to version 2.2.4 which includes 10-15% better performance in triangulation. [#10593](https://github.com/CesiumGS/cesium/pull/10593)

##### Fixes :wrench:

- Fixed crash when loading glTF models with the `EXT_mesh_features` and `EXT_structural_metadata` extensions without `channels` property. [#10511](https://github.com/CesiumGS/cesium/pull/10511)
- Fixed a crash in the 3D Tiles Feature Styling sandcastle that occurred when using `ModelExperimental`. [#10514](https://github.com/CesiumGS/cesium/pull/10514)
- Fixed improper handling of double-sided materials in `ModelExperimental`. [#10507](https://github.com/CesiumGS/cesium/pull/10507)
- Fixed a bug where the alpha component of `model.color` would not update in the 3D Models Coloring sandcastle when using `ModelExperimental`. [#10519](https://github.com/CesiumGS/cesium/pull/10519)
- Fixed a bug where .cmpt files were not cached correctly in `ModelExperimental`. [#10524](https://github.com/CesiumGS/cesium/pull/10524)
- Fixed a crash in the 3D Tiles Formats sandcastle when loading draco-compressed point clouds with `ModelExperimental`. [#10521](https://github.com/CesiumGS/cesium/pull/10521)
- Fixed a bug where per-feature post-processing was not working with `ModelExperimental`. [#10528](https://github.com/CesiumGS/cesium/pull/10528)
- Fixed error in `loadAndExecuteScript` and favorite icon lost in sandcaslte when CesiumJS was running in cross-origin isloated evironment.[#10515](https://github.com/CesiumGS/cesium/pull/10515)
- Fixed a bug where `Viewer.zoomTo` would continuously throw errors if a `Cesium3DTileset` failed to load.[#10523](https://github.com/CesiumGS/cesium/pull/10523)
- Fixed a bug where styles would not apply to tilesets if they were applied while the tileset was hidden. [#10582](https://github.com/CesiumGS/cesium/pull/10582)
- Fixed a bug where `.i3dm` models with quantized positions were not being correctly loaded by `ModelExperimental`. [#10598](https://github.com/CesiumGS/cesium/pull/10598)
- Fixed a bug where dynamic geometry was not marked as `ready`. [#10517](https://github.com/CesiumGS/cesium/issues/10517)

##### Deprecated :hourglass_flowing_sand:

- Support for rendering instanced models on the CPU has been deprecated and will be removed in CesiumJS 1.97. [#10589](https://github.com/CesiumGS/cesium/pull/10589)
- The polyfills `requestAnimationFrame` and `cancelAnimationFrame` have been deprecated and will be removed in 1.99. Use the native browser methods instead. [#10579](https://github.com/CesiumGS/cesium/pull/10579)

### 1.95 - 2022-07-01

##### Breaking Changes :mega:

- Tilesets rendered with `ModelExperimental` must set `projectTo2D` to true in order to be accurately projected and rendered in 2D / CV mode. [#10440](https://github.com/CesiumGS/cesium/pull/10440)

##### Additions :tada:

- Memory statistics for `ModelExperimental` now appear in the `Cesium3DTilesInspector`. This includes binary metadata memory, which is not counted by `Model`. [#10397](https://github.com/CesiumGS/cesium/pull/10397)
- Memory statistics for `ResourceCache` (used by `ModelExperimental`) now appear in the `Cesium3DTilesInspector`. [#10413](https://github.com/CesiumGS/cesium/pull/10413)
- Added support for rendering individual models in 2D / CV using `ModelExperimental`. [#10419](https://github.com/CesiumGS/cesium/pull/10419)
- Added support for rendering instanced tilesets in 2D / CV using `ModelExperimental`. [#10433](https://github.com/CesiumGS/cesium/pull/10433)
- Added `modelUpAxis` and `modelForwardAxis` constructor options to `Cesium3DTileset` [#10439](https://github.com/CesiumGS/cesium/pull/10439)
- Added `heightReference` to `ModelExperimental`. [#10448](https://github.com/CesiumGS/cesium/pull/10448)
- Added `silhouetteSize` and `silhouetteColor` to `ModelExperimental`. [#10457](https://github.com/CesiumGS/cesium/pull/10457)
- Added support for mipmapped textures in `ModelExperimental`. [#10231](https://github.com/CesiumGS/cesium/issues/10231)
- Added `distanceDisplayCondition` to `ModelExperimental`. [#10481](https://github.com/CesiumGS/cesium/pull/10481)
- Added support for `AGI_articulations` to `ModelExperimental`. [#10479](https://github.com/CesiumGS/cesium/pull/10479)
- Added `credit` to `ModelExperimental`. [#10489](https://github.com/CesiumGS/cesium/pull/10489)
- Added `asynchronous` to `ModelExperimental.fromGltf`. [#10490](https://github.com/CesiumGS/cesium/pull/10490)
- Added `id` to `ModelExperimental`. [#10491](https://github.com/CesiumGS/cesium/pull/10491)
- `ExperimentalFeatures.enableModelExperimental` now enables `ModelExperimental` for entities and CZML in addition to 3D Tiles. [#10492](https://github.com/CesiumGS/cesium/pull/10492)

##### Fixes :wrench:

- Fixed `FeatureDetection` for Microsoft Edge. [#10429](https://github.com/CesiumGS/cesium/pull/10429)
- Fixed broken links in documentation of `CesiumTerrainProvider`. [#7478](https://github.com/CesiumGS/cesium/issues/7478)
- Warn if `Cesium3DTile` content.uri property is empty, and load empty tile. [#7263](https://github.com/CesiumGS/cesium/issues/7263)
- Updated text highlighting for code examples in documentation. [#10051](https://github.com/CesiumGS/cesium/issues/10051)
- Updated ModelExperimental shader defaults to match glTF spec. [#9992](https://github.com/CesiumGS/cesium/issues/9992)
- Fixed shadow rendering artifacts that appeared in `ModelExperimental`. [#10501](https://github.com/CesiumGS/cesium/pull/10501/)

##### Deprecated :hourglass_flowing_sand:

- The `.getPropertyNames` methods of `Cesium3DTileFeature`, `Cesium3DTilePointFeature`, and `ModelFeature` have been deprecated and will be removed in 1.98. Use the `.getPropertyIds` methods instead.

### 1.94.3 - 2022-06-10

- Fixed a crash with vector tilesets with lines when clamping to terrain or 3D tiles. [#10447](https://github.com/CesiumGS/cesium/pull/10447)

### 1.94.2 - 2022-06-03

- This is an npm only release to fix the improperly published 1.94.1.

### 1.94.1 - 2022-06-03

##### Additions :tada:

- Added support for rendering individual models in 2D / CV using `ModelExperimental`. [#10419](https://github.com/CesiumGS/cesium/pull/10419)

##### Fixes :wrench:

- Fixed `Cesium3DTileColorBlendMode.REPLACE` for certain tilesets. [#10424](https://github.com/CesiumGS/cesium/pull/10424)
- Fixed a crash when applying a style to a vector tileset with point features. [#10427](https://github.com/CesiumGS/cesium/pull/10427)

### 1.94 - 2022-06-01

##### Breaking Changes :mega:

- Removed individual image-based lighting parameters from `Model` and `Cesium3DTileset`. [#10388](https://github.com/CesiumGS/cesium/pull/10388)
- Models and tilesets rendered with `ModelExperimental` must set `enableDebugWireframe` to true in order for `debugWireframe` to work in WebGL1. [#10344](https://github.com/CesiumGS/cesium/pull/10344)
- Removed `ImagerySplitPosition` and `Scene.imagerySplitPosition`. Use `SplitDirection` and `Scene.splitPosition` instead.[#10418](https://github.com/CesiumGS/cesium/pull/10418)
- Removed restriction on enabling `Scene.orderIndependentTranslucency` on iPad and iOS. [#10417](https://github.com/CesiumGS/cesium/pull/10417)

##### Additions :tada:

- Added `Cesium3DTileStyle.fromUrl` for loading a style from a url. [#10348](https://github.com/CesiumGS/cesium/pull/10348)
- Added `IndexDatatype.fromTypedArray`. [#10350](https://github.com/CesiumGS/cesium/pull/10350)
- Added `ModelAnimationCollection.animateWhilePaused` and `ModelAnimation.animationTime` to allow explicit control over a model's animations. [#9339](https://github.com/CesiumGS/cesium/pull/9339)
- Replaced `options.gltf` with `options.url` in `ModelExperimental.fromGltf`. [#10371](https://github.com/CesiumGS/cesium/pull/10371)
- Added support for 2D / CV mode for non-instanced tilesets rendered with `ModelExperimental`. [#10384](https://github.com/CesiumGS/cesium/pull/10384)
- Added `PolygonGraphics.textureCoordinates`, `PolygonGeometry.textureCoordinates`, `CoplanarPolygonGeometry.textureCoordinates`, which override the default `stRotation`-based texture coordinate calculation behaviour with the provided texture coordinates, specified in the form of a `PolygonHierarchy` of `Cartesian2` points. [#10109](https://github.com/CesiumGS/cesium/pull/10109)

##### Fixes :wrench:

- Fixed the rendering issues related to order-independent translucency on iOS devices. [#10417](https://github.com/CesiumGS/cesium/pull/10417)
- Fixed the inaccurate computation of bounding spheres for models not centered at (0,0,0) in their local space. [#10395](https://github.com/CesiumGS/cesium/pull/10395)
- Fixed the inaccurate computation of bounding spheres for `ModelExperimental`. [#10339](https://github.com/CesiumGS/cesium/pull/10339/)
- Fixed error when destroying a 3D tileset before it has finished loading. [#10363](Fixes https://github.com/CesiumGS/cesium/issues/10363)
- Fixed race condition which can occur when updating `Cesium3DTileStyle` before its `readyPromise` has resolved. [#10345](https://github.com/CesiumGS/cesium/issues/10345)
- Fixed label background rendering. [#10342](https://github.com/CesiumGS/cesium/issues/10342)
- Enabled support for loading web assembly modules in Edge. [#6541](https://github.com/CesiumGS/cesium/pull/6541)
- Fixed crash for zero-area `region` bounding volumes in a 3D Tileset. [#10351](https://github.com/CesiumGS/cesium/pull/10351)
- Fixed `Cesium3DTileset.debugShowUrl` so that it works for implicit tiles too. [#10372](https://github.com/CesiumGS/cesium/issues/10372)
- Fixed crash when loading a tileset without a metadata schema but has external tilesets with tile or content metadata. [#10387](https://github.com/CesiumGS/cesium/pull/10387)
- Fixed winding order for negatively scaled models in `ModelExperimental`. [#10405](https://github.com/CesiumGS/cesium/pull/10405)
- Fixed error when calling `sampleTerrain` over a large area that required lots of tile requests. [#10425](https://github.com/CesiumGS/cesium/pull/10425)

##### Deprecated :hourglass_flowing_sand:

- `Cesium3DTileStyle` constructor parameters of `string` or `Resource` type have been deprecated and will be removed in CesiumJS 1.96. If loading a style from a url, use `Cesium3DTileStyle.fromUrl` instead. [#10348](https://github.com/CesiumGS/cesium/pull/10348)
- `Cesium3DTileStyle.readyPromise` and `Cesium3DTileStyle.ready` have been deprecated and will be removed in CesiumJS 1.96. If loading a style from a url, use `Cesium3DTileStyle.fromUrl` instead. [#10348](https://github.com/CesiumGS/cesium/pull/10348)
- `Model.gltf`, `Model.basePath`, `Model.pendingTextureLoads` (properties), and `Model.dequantizeInShader` (constructor option) have been deprecated and will be removed in CesiumJS 1.97. [#10415](https://github.com/CesiumGS/cesium/pull/10415)
- Support for glTF 1.0 assets has been deprecated and will be removed in CesiumJS 1.97. Please convert any glTF 1.0 assets to glTF 2.0. [#10414](https://github.com/CesiumGS/cesium/pull/10414)
- Support for the glTF extension `KHR_techniques_webgl` has been deprecated and will be removed in CesiumJS 1.97. If custom GLSL shaders are needed, use `CustomShader` instead. [#10414](https://github.com/CesiumGS/cesium/pull/10414)
- `Model.boundingSphere` currently returns results in the model's local coordinate system, but in CesiumJS 1.96 it will be changed to return results in ECEF coordinates. [#10415](https://github.com/CesiumGS/cesium/pull/10415)

### 1.93 - 2022-05-02

##### Breaking Changes :mega:

- Temporarily disable `Scene.orderIndependentTranslucency` by default on iPad and iOS due to a WebGL regression, see [#9827](https://github.com/CesiumGS/cesium/issues/9827). The old default will be restored once the issue has been resolved.

##### Additions :tada:

- Improved rendering of ground and sky atmosphere. [#10063](https://github.com/CesiumGS/cesium/pull/10063)
- Added support for morph targets in `ModelExperimental`. [#10271](https://github.com/CesiumGS/cesium/pull/10271)
- Added support for skins in `ModelExperimental`. [#10282](https://github.com/CesiumGS/cesium/pull/10282)
- Added support for animations in `ModelExperimental`. [#10314](https://github.com/CesiumGS/cesium/pull/10314)
- Added `debugWireframe` to `ModelExperimental`. [#10332](https://github.com/CesiumGS/cesium/pull/10332)
- Added `GeoJsonSource.process` to support adding features without removing existing entities, similar to `CzmlDataSource.process`. [#9275](https://github.com/CesiumGS/cesium/issues/9275)
- `KmlDataSource` now exposes the `camera` and `canvas` properties, which are used to provide information about the state of the `Viewer` when making network requests for a [`Link`](https://developers.google.com/kml/documentation/kmlreference#link). Passing these values in the constructor is now optional.
- Prevent text selection in the Timeline widget. [#10325](https://github.com/CesiumGS/cesium/pull/10325)

##### Fixes :wrench:

- Fixed `GoogleEarthEnterpriseImageryProvider.requestImagery`, `GridImageryProvider.requestImagery`, and `TileCoordinateImageryProvider.requestImagery` return types to match interface. [#10265](https://github.com/CesiumGS/cesium/issues/10265)
- Various property and return TypeScript definitions were corrected, and the `Event` class was made generic in order to support strongly typed event callbacks. [#10292](https://github.com/CesiumGS/cesium/pull/10292)
- Fixed debug label rendering in `Cesium3dTilesInspector`. [#10246](https://github.com/CesiumGS/cesium/issues/10246)
- Fixed a crash that occurred in `ModelExperimental` when loading a Draco-compressed model with tangents. [#10294](https://github.com/CesiumGS/cesium/pull/10294)
- Fixed an incorrect model matrix computation for `i3dm` tilesets that are loaded using `ModelExperimental`. [#10302](https://github.com/CesiumGS/cesium/pull/10302)
- Fixed race condition during billboard clamping when the height reference changes. [#10191](https://github.com/CesiumGS/cesium/issues/10191)
- Fixed ability to run `test` and other support tasks from within the release zip file. [#10311](https://github.com/CesiumGS/cesium/pull/10311)

### 1.92 - 2022-04-01

##### Breaking Changes :mega:

- Removed `Cesium.when`. Any `Promise` in the Cesium API has changed to the native `Promise` API. Code bases using cesium will likely need updates after this change. See the [upgrade guide](https://community.cesium.com/t/cesiumjs-is-switching-from-when-js-to-native-promises-which-will-be-a-breaking-change-in-1-92/17213) for instructions on how to update your code base to be compliant with native promises.
- `ArcGisMapServerImageryProvider.readyPromise` will not reject if there is a failure unless the request cannot be retried.
- `SingleTileImageryProvider.readyPromise` will not reject if there is a failure unless the request cannot be retried.
- Removed links to SpecRunner.html and related Jasmine files for running unit tests in browsers.

##### Additions :tada:

- Added experimental support for the [3D Tiles 1.1 draft](https://github.com/CesiumGS/3d-tiles/pull/666). [#10189](https://github.com/CesiumGS/cesium/pull/10189)
- Added support for `EXT_structural_metadata` property attributes in `CustomShader` [#10228](https://github.com/CesiumGS/cesium/pull/10228)
- Added partial support for `EXT_structural_metadata` property textures in `CustomShader` [#10247](https://github.com/CesiumGS/cesium/pull/10247)
- Added `minimumPixelSize`, `scale`, and `maximumScale` to `ModelExperimental`. [#10092](https://github.com/CesiumGS/cesium/pull/10092)
- `Cesium3DTileset` now has a `splitDirection` property, allowing the tileset to only be drawn on the left or right side of the screen. This is useful for visual comparison of tilesets. [#10193](https://github.com/CesiumGS/cesium/pull/10193)
- Added `lightColor` to `ModelExperimental` [#10207](https://github.com/CesiumGS/cesium/pull/10207)
- Added image-based lighting to `ModelExperimental`. [#10234](https://github.com/CesiumGS/cesium/pull/10234)
- Added clipping planes to `ModelExperimental`. [#10250](https://github.com/CesiumGS/cesium/pull/10250)
- Added `Cartesian2.clamp`, `Cartesian3.clamp`, and `Cartesian4.clamp`. [#10197](https://github.com/CesiumGS/cesium/pull/10197)
- Added a 'renderable' property to 'Fog' to disable its visual rendering while preserving tiles culling at a distance. [#10186](https://github.com/CesiumGS/cesium/pull/10186)
- Refactored metadata API so `tileset.metadata` and `content.group.metadata` are more symmetric with `content.metadata` and `tile.metadata`. [#10224](https://github.com/CesiumGS/cesium/pull/10224)

##### Fixes :wrench:

- Fixed `Scene` documentation for `msaaSamples` property. [#10205](https://github.com/CesiumGS/cesium/pull/10205)
- Fixed a bug where `pnts` tiles would crash when `Cesium.ExperimentalFeatures.enableModelExperimental` was true. [#10183](https://github.com/CesiumGS/cesium/pull/10183)
- Fixed an issue with Firefox and dimensionless SVG images. [#9191](https://github.com/CesiumGS/cesium/pull/9191)
- Fixed `ShadowMap` documentation for `options.pointLightRadius` type. [#10195](https://github.com/CesiumGS/cesium/pull/10195)
- Fixed evaluation of `minimumLevel` on metadataFailure for TileMapServiceImageryProvider. [#10198](https://github.com/CesiumGS/cesium/pull/10198)
- Fixed a bug where models without normals would render as solid black. Now, such models will use unlit shading. [#10237](https://github.com/CesiumGS/cesium/pull/10237)

##### Deprecated :hourglass_flowing_sand:

- `ImagerySplitDirection` and `Scene.imagerySplitPosition` have been deprecated and will be removed in CesiumJS 1.94. Use `SplitDirection` and `Scene.splitPosition` instead.
- Tilesets and models should now specify image-based lighting parameters in `ImageBasedLighting` instead of as individual options. The individual parameters are deprecated and will be removed in CesiumJS 1.94. [#10226](https://github.com/CesiumGS/cesium/pull/10226)

### 1.91 - 2022-03-01

##### Breaking Changes :mega:

- In Cesium 1.92, `when.js` will be removed and replaced with native promises. `Cesium.when` is deprecated and will be removed in 1.92. Any `Promise` returned from a function as of 1.92 will switch the native `Promise` API. Code bases using cesium will likely need updates after this change. See the [upgrade guide](https://community.cesium.com/t/cesiumjs-is-switching-from-when-js-to-native-promises-which-will-be-a-breaking-change-in-1-92/17213) for instructions on how to update your code base to be compliant with native promises.
- Fixed an inconsistently handled exception in `camera.getPickRay` that arises when the scene is not rendered. `camera.getPickRay` can now return undefined. [#10139](https://github.com/CesiumGS/cesium/pull/10139)

##### Additions :tada:

- Added MSAA support for WebGL2. Enabled in the `Viewer` constructor with the `msaaSamples` option and can be controlled through `Scene.msaaSamples`.
- glTF contents now use `ModelExperimental` by default. [#10055](https://github.com/CesiumGS/cesium/pull/10055)
- Added the ability to toggle back-face culling in `ModelExperimental`. [#10070](https://github.com/CesiumGS/cesium/pull/10070)
- Added `depthPlaneEllipsoidOffset` to `Viewer` and `Scene` constructors to address rendering artifacts below the WGS84 ellipsoid. [#9200](https://github.com/CesiumGS/cesium/pull/9200)
- Added support for `debugColorTiles` in `ModelExperimental`. [#10071](https://github.com/CesiumGS/cesium/pull/10071)
- Added support for shadows in `ModelExperimental`. [#10077](https://github.com/CesiumGS/cesium/pull/10077)
- Added `packArray` and `unpackArray` for matrix types. [#10118](https://github.com/CesiumGS/cesium/pull/10118)
- Added more affine transformation helper functions to `Matrix2`, `Matrix3`, and `Matrix4`. [#10124](https://github.com/CesiumGS/cesium/pull/10124)
  - Added `setScale`, `setUniformScale`, `setRotation`, `getRotation`, and `multiplyByUniformScale` to `Matrix2`.
  - Added `setScale`, `setUniformScale`, `setRotation`, and `multiplyByUniformScale` to `Matrix3`.
  - Added `setUniformScale`, `setRotation`, `getRotation`, and `fromRotation` to `Matrix4`.
- Added `AxisAlignedBoundingBox.fromCorners`. [#10130](https://github.com/CesiumGS/cesium/pull/10130)
- Added `BoundingSphere.fromTransformation`. [#10130](https://github.com/CesiumGS/cesium/pull/10130)
- Added `OrientedBoundingBox.fromTransformation`, `OrientedBoundingBox.computeCorners`, and `OrientedBoundingBox.computeTransformation`. [#10130](https://github.com/CesiumGS/cesium/pull/10130)
- Added `Rectangle.subsection`. [#10130](https://github.com/CesiumGS/cesium/pull/10130)
- Added option to show tileset credits on screen. [#10144](https://github.com/CesiumGS/cesium/pull/10144)
- glTF copyrights now appear under the credits display. [#10138](https://github.com/CesiumGS/cesium/pull/10138)
- Credits are now sorted based on their number of occurrences. [#10141](https://github.com/CesiumGS/cesium/pull/10141)

##### Fixes :wrench:

- Fixed a bug where updating `ModelExperimental`'s model matrix would not update its bounding sphere. [#10078](https://github.com/CesiumGS/cesium/pull/10078)
- Fixed feature ID texture artifacts on Safari. [#10111](https://github.com/CesiumGS/cesium/pull/10111)
- Fixed a bug where a translucent shader applied to a `ModelExperimental` with opaque features was not being rendered. [#10110](https://github.com/CesiumGS/cesium/pull/10110)

### 1.90 - 2022-02-01

##### Additions :tada:

- Feature IDs for styling and picking in `ModelExperimental` can now be selected via `(tileset|model).featureIdIndex` and `(tileset|model).instanceFeatureIdIndex`. [#10018](https://github.com/CesiumGS/cesium/pull/10018)
- Added support for all types of feature IDs in `CustomShader`. [#10018](https://github.com/CesiumGS/cesium/pull/10018)
- Moved documentation for `CustomShader` into `Documentation/CustomShaderGuide/` to make it more discoverable. [#10054](https://github.com/CesiumGS/cesium/pull/10054)
- Added getters `Cesium3DTileFeature.featureId` and `ModelFeature.featureId` so the feature ID or batch ID can be accessed from a picked feature. [#10022](https://github.com/CesiumGS/cesium/pull/10022)
- Added `I3dmLoader` to transcode .i3dm to `ModelExperimental`. [#9968](https://github.com/CesiumGS/cesium/pull/9968)
- Added `PntsLoader` to transcode .pnts to `ModelExperimental`. [#9978](https://github.com/CesiumGS/cesium/pull/9978)
- Added point cloud attenuation support to `ModelExperimental`. [#9998](https://github.com/CesiumGS/cesium/pull/9998)

##### Fixes :wrench:

- Fixed an error when loading GeoJSON with null `stroke` or `fill` properties but valid opacity values. [#9717](https://github.com/CesiumGS/cesium/pull/9717)
- Fixed `scene.pickTranslucentDepth` for translucent point clouds with eye dome lighting. [#9991](https://github.com/CesiumGS/cesium/pull/9991)
- Added a setter for `tileset.pointCloudShading` that throws if set to `undefined` to clarify that this is disallowed. [#9998](https://github.com/CesiumGS/cesium/pull/9998)
- Fixes handling .b3dm `_BATCHID` accessors in `ModelExperimental` [#10008](https://github.com/CesiumGS/cesium/pull/10008) and [10031](https://github.com/CesiumGS/cesium/pull/10031)
- Fixed path entity being drawn when data is unavailable [#1704](https://github.com/CesiumGS/cesium/pull/1704)
- Fixed setting `tileset.imageBasedLightingFactor` has no effect on i3dm tile content. [#10020](https://github.com/CesiumGS/cesium/pull/10020)
- Zooming out is no longer sluggish when close to `screenSpaceCameraController.minimumDistance`. [#9932](https://github.com/CesiumGS/cesium/pull/9932)
- Fixed Particle System Weather sandcastle demo to work with new ES6 rules. [#10045](https://github.com/CesiumGS/cesium/pull/10045)

### 1.89 - 2022-01-03

##### Breaking Changes :mega:

- Removed `Scene.debugShowGlobeDepth`. [#9965](https://github.com/CesiumGS/cesium/pull/9965)
- Removed `CesiumInspectorViewModel.globeDepth` and `CesiumInspectorViewModel.pickDepth`. [#9965](https://github.com/CesiumGS/cesium/pull/9965)
- `barycentricCoordinates` returns `undefined` when the input triangle is degenerate. [#9175](https://github.com/CesiumGS/cesium/pull/9175)

##### Additions :tada:

- Added a `pointSize` field to custom vertex shaders for more control over shading point clouds. [#9960](https://github.com/CesiumGS/cesium/pull/9960)
- Added `lambertDiffuseMultiplier` property to Globe object to enhance terrain lighting. [#9878](https://github.com/CesiumGS/cesium/pull/9878)
- Added `getFeatureInfoUrl` option to `WebMapServiceImageryProvider` which reads the getFeatureInfo request URL for WMS service if it differs with the getCapabilities URL. [#9563](https://github.com/CesiumGS/cesium/pull/9563)
- Added `tileset.enableModelExperimental` so tilesets with `Model` and `ModelExperimental` can be mixed in the same scene. [#9982](https://github.com/CesiumGS/cesium/pull/9982)

##### Fixes :wrench:

- Fixed handling of vec3 vertex colors in `ModelExperimental`. [#9955](https://github.com/CesiumGS/cesium/pull/9955)
- Fixed handling of Draco quantized vec3 vertex colors in `ModelExperimental`. [#9957](https://github.com/CesiumGS/cesium/pull/9957)
- Fixed handling of vec3 vertex colors in `CustomShaderPipelineStage`. [#9964](https://github.com/CesiumGS/cesium/pull/9964)
- Fixes how `Camera.changed` handles changes in `heading`. [#9970](https://github.com/CesiumGS/cesium/pull/9970)
- Fixed handling of subtree root transforms in `Implicit3DTileContent`. [#9971](https://github.com/CesiumGS/cesium/pull/9971)
- Fixed issue in `ModelExperimental` where indices were not the correct data type after draco decode. [#9974](https://github.com/CesiumGS/cesium/pull/9974)
- Fixed WMS 1.3.0 `GetMap` `bbox` parameter so that it follows the axis ordering as defined in the EPSG database. [#9797](https://github.com/CesiumGS/cesium/pull/9797)
- Fixed `KmlDataSource` so that it can handle relative URLs for additional elements - video, audio, iframe etc. [#9328](https://github.com/CesiumGS/cesium/pull/9328)

### 1.88 - 2021-12-01

##### Fixes :wrench:

- Fixed a bug with .ktx2 textures having an incorrect minification filter. [#9876](https://github.com/CesiumGS/cesium/pull/9876/)
- Fixed incorrect diffuse texture alpha in glTFs with the `KHR_materials_pbrSpecularGlossiness` extension. [#9943](https://github.com/CesiumGS/cesium/pull/9943)

### 1.87.1 - 2021-11-09

##### Additions :tada:

- Added experimental implementations of [3D Tiles Next](https://github.com/CesiumGS/3d-tiles/tree/main/next). The following extensions are supported:
  - [3DTILES_content_gltf](https://github.com/CesiumGS/3d-tiles/tree/main/extensions/3DTILES_content_gltf) for using glTF models directly as tile contents
  - [3DTILES_metadata](https://github.com/CesiumGS/3d-tiles/tree/main/extensions/3DTILES_metadata) for adding structured metadata to tilesets, tiles, or groups of tile content
  - [EXT_mesh_features](https://github.com/KhronosGroup/glTF/pull/2082) for adding feature identification and feature metadata to glTF models
  - [3DTILES_implicit_tiling](https://github.com/CesiumGS/3d-tiles/tree/main/extensions/3DTILES_implicit_tiling) for a compact representation of quadtrees and octrees
  - [3DTILES_bounding_volume_S2](https://github.com/CesiumGS/3d-tiles/tree/main/extensions/3DTILES_bounding_volume_S2) for [S2](https://s2geometry.io/) bounding volumes
  - [3DTILES_multiple_contents](https://github.com/CesiumGS/3d-tiles/tree/main/extensions/3DTILES_multiple_contents) for storing multiple contents within a single tile
- Added `ModelExperimental`, a new experimental architecture for loading glTF models. It is disabled by default; set `ExperimentalFeatures.enableModelExperimental = true` to enable it.
- Added `CustomShader` class for styling `Cesium3DTileset` or `ModelExperimental` with custom GLSL shaders
- Added Sandcastle examples for 3D Tiles Next: [Photogrammetry Classification](http://sandcastle.cesium.com/index.html?src=3D%20Tiles%20Next%20Photogrammetry%20Classification.html&label=3D%20Tiles%20Next), [CDB Yemen](http://sandcastle.cesium.com/index.html?src=3D%20Tiles%20Next%20CDB%20Yemen.html&label=3D%20Tiles%20Next), and [S2 Globe](http://sandcastle.cesium.com/index.html?src=3D%20Tiles%20Next%20S2%20Globe.html&label=3D%20Tiles%20Next)

### 1.87 - 2021-11-01

##### Additions :tada:

- Added `ScreenOverlay` support to `KmlDataSource`. [#9864](https://github.com/CesiumGS/cesium/pull/9864)
- Added back some support for Draco attribute quantization as a workaround until a full fix in the next Draco version. [#9904](https://github.com/CesiumGS/cesium/pull/9904)
- Added `CumulusCloud.color` for customizing cloud colors. [#9877](https://github.com/CesiumGS/cesium/pull/9877)

##### Fixes :wrench:

- Point cloud styles that reference a missing property now treat the missing property as `undefined` rather than throwing an error. [#9882](https://github.com/CesiumGS/cesium/pull/9882)
- Fixed Draco attribute quantization in point clouds. [#9908](https://github.com/CesiumGS/cesium/pull/9908)
- Fixed crashes caused by the cloud noise texture exceeding WebGL's maximum supported texture size. [#9885](https://github.com/CesiumGS/cesium/pull/9885)
- Updated third-party zip.js library to 2.3.12 to fix compatibility with Webpack 4. [#9897](https://github.com/cesiumgs/cesium/pull/9897)

### 1.86.1 - 2021-10-15

##### Fixes :wrench:

- Fixed zip.js configurations causing CesiumJS to not work with Node 16. [#9861](https://github.com/CesiumGS/cesium/pull/9861)
- Fixed a bug in `Rectangle.union` with rectangles that span the entire globe. [#9866](https://github.com/CesiumGS/cesium/pull/9866)

### 1.86 - 2021-10-01

##### Breaking Changes :mega:

- Updated to Draco 1.4.1 and temporarily disabled attribute quantization. [#9847](https://github.com/CesiumGS/cesium/issues/9847)

##### Fixes :wrench:

- Fixed incorrect behavior in `CameraFlightPath` when using Columbus View. [#9192](https://github.com/CesiumGS/cesium/pull/9192)

### 1.85 - 2021-09-01

##### Breaking Changes :mega:

- Removed `Scene.terrainExaggeration` and `options.terrainExaggeration` for `CesiumWidget`, `Viewer`, and `Scene`, which were deprecated in CesiumJS 1.83. Use `Globe.terrainExaggeration` instead.

##### Additions :tada:

- Added `CloudCollection` and `CumulusCloud` for adding procedurally generated clouds to a scene. [#9737](https://github.com/CesiumGS/cesium/pull/9737)
- `BingMapsGeocoderService` now takes an optional [Culture Code](https://docs.microsoft.com/en-us/bingmaps/rest-services/common-parameters-and-types/supported-culture-codes) for localizing results. [#9729](https://github.com/CesiumGS/cesium/pull/9729)

##### Fixes :wrench:

- Fixed several crashes related to point cloud eye dome lighting. [#9719](https://github.com/CesiumGS/cesium/pull/9719)

### 1.84 - 2021-08-02

##### Breaking Changes :mega:

- Dropped support for Internet Explorer, which was deprecated in CesiumJS 1.83.

##### Additions :tada:

- Added a `polylinePositions` getter to `Cesium3DTileFeature` that gets the decoded positions of a polyline vector feature. [#9684](https://github.com/CesiumGS/cesium/pull/9684)
- Added `ImageryLayerCollection.pickImageryLayers`, which determines the imagery layers that are intersected by a pick ray. [#9651](https://github.com/CesiumGS/cesium/pull/9651)

##### Fixes :wrench:

- Fixed an issue where styling vector points based on their batch table properties would crash. [#9692](https://github.com/CesiumGS/cesium/pull/9692)
- Fixed an issue in `TileBoundingRegion.distanceToCamera` that caused incorrect results when the camera was on the opposite site of the globe. [#9678](https://github.com/CesiumGS/cesium/pull/9678)
- Fixed an error with removing a CZML datasource when the clock interval has a duration of zero. [#9637](https://github.com/CesiumGS/cesium/pull/9637)
- Fixed the ability to set a material's image to `undefined` and `Material.DefaultImageId`. [#9644](https://github.com/CesiumGS/cesium/pull/9644)
- Fixed render crash when creating a `polylineVolume` with very close points. [#9669](https://github.com/CesiumGS/cesium/pull/9669)
- Fixed a bug in `PolylineGeometry` that incorrectly shifted colors when duplicate positions were removed. [#9676](https://github.com/CesiumGS/cesium/pull/9676)
- Fixed the calculation of `OrientedBoundingBox.distancedSquaredTo` such that they handle `halfAxes` with magnitudes near zero. [#9670](https://github.com/CesiumGS/cesium/pull/9670)
- Fixed a crash that would hang the browser if a `Label` was created with a soft hyphen in its text. [#9682](https://github.com/CesiumGS/cesium/pull/9682)
- Fixed the incorrect calculation of `distanceSquaredTo` in `BoundingSphere`. [#9686](https://github.com/CesiumGS/cesium/pull/9686)

### 1.83 - 2021-07-01

##### Breaking Changes :mega:

- Dropped support for KTX1 and Crunch textures; use the [`ktx2ktx2`](https://github.com/KhronosGroup/KTX-Software) converter tool to update existing KTX1 files.

##### Additions :tada:

- Added support for KTX2 and Basis Universal compressed textures. [#9513](https://github.com/CesiumGS/cesium/issues/9513)
  - Added support for glTF models with the [`KHR_texture_basisu`](https://github.com/KhronosGroup/glTF/blob/master/extensions/2.0/Khronos/KHR_texture_basisu/README.md) extension.
  - Added support for 8-bit, 16-bit float, and 32-bit float KTX2 specular environment maps.
  - Added support for KTX2 images in `Material`.
  - Added new `PixelFormat` and `WebGLConstants` enums from WebGL extensions `WEBGL_compressed_texture_etc`, `WEBGL_compressed_texture_astc`, and `EXT_texture_compression_bptc`.
- Added dynamic terrain exaggeration with `Globe.terrainExaggeration` and `Globe.terrainExaggerationRelativeHeight`. [#9603](https://github.com/CesiumGS/cesium/pull/9603)
- Added `CustomHeightmapTerrainProvider`, a simple `TerrainProvider` that gets height values from a callback function. [#9604](https://github.com/CesiumGS/cesium/pull/9604)
- Added the ability to hide outlines on OSM Buildings and other tilesets and glTF models using the `CESIUM_primitive_outline` extension. [#8959](https://github.com/CesiumGS/cesium/issues/8959)
- Added checks for supported 3D Tiles extensions. [#9552](https://github.com/CesiumGS/cesium/issues/9552)
- Added option to ignore extraneous colorspace information in glTF textures and `ImageBitmap`. [#9624](https://github.com/CesiumGS/cesium/pull/9624)
- Added `options.fadingEnabled` parameter to `ShadowMap` to control whether shadows fade out when the light source is close to the horizon. [#9565](https://github.com/CesiumGS/cesium/pull/9565)
- Added documentation clarifying that the `outlineWidth` property will be ignored on all major browsers on Windows platforms. [#9600](https://github.com/CesiumGS/cesium/pull/9600)
- Added documentation for `KmlTour`, `KmlTourFlyTo`, and `KmlTourWait`. Added documentation and a `kmlTours` getter to `KmlDataSource`. Removed references to `KmlTourSoundCues`. [#8073](https://github.com/CesiumGS/cesium/issues/8073)

##### Fixes :wrench:

- Fixed a regression where older tilesets without a top-level `geometricError` would fail to load. [#9618](https://github.com/CesiumGS/cesium/pull/9618)
- Fixed an issue in `WebMapTileServiceImageryProvider` where using URL subdomains caused query parameters to be dropped from requests. [#9606](https://github.com/CesiumGS/cesium/pull/9606)
- Fixed an issue in `ScreenSpaceCameraController.tilt3DOnTerrain` that caused unexpected camera behavior when tilting terrain diagonally along the screen. [#9562](https://github.com/CesiumGS/cesium/pull/9562)
- Fixed error handling in `GlobeSurfaceTile` to print terrain tile request errors to console. [#9570](https://github.com/CesiumGS/cesium/pull/9570)
- Fixed broken image URL in the KML Sandcastle. [#9579](https://github.com/CesiumGS/cesium/pull/9579)
- Fixed an error where the `positionToEyeEC` and `tangentToEyeMatrix` properties for custom materials were not set in `GlobeFS`. [#9597](https://github.com/CesiumGS/cesium/pull/9597)
- Fixed misleading documentation in `Matrix4.inverse` and `Matrix4.inverseTransformation` that used "affine transformation" instead of "rotation and translation" specifically. [#9608](https://github.com/CesiumGS/cesium/pull/9608)
- Fixed a regression where external images in glTF models were not being loaded with `preferImageBitmap`, which caused them to decode on the main thread and cause frame rate stuttering. [#9627](https://github.com/CesiumGS/cesium/pull/9627)
- Fixed misleading "else" case condition for `color` and `show` in `Cesium3DTileStyle`. A default `color` value is used if no `color` conditions are given. The default value for `show`, `true`, is used if no `show` conditions are given. [#9633](https://github.com/CesiumGS/cesium/pull/9633)
- Fixed a crash that occurred after disabling and re-enabling a post-processing stage. This also prevents the screen from randomly flashing when enabling stages for the first time. [#9649](https://github.com/CesiumGS/cesium/pull/9649)

##### Deprecated :hourglass_flowing_sand:

- `Scene.terrainExaggeration` and `options.terrainExaggeration` for `CesiumWidget`, `Viewer`, and `Scene` have been deprecated and will be removed in CesiumJS 1.85. They will be replaced with `Globe.terrainExaggeration`.
- Support for Internet Explorer has been deprecated and will end in CesiumJS 1.84.

### 1.82.1 - 2021-06-01

- This is an npm only release to fix the improperly published 1.82.0.

### 1.82 - 2021-06-01

##### Additions :tada:

- Added `FeatureDetection.supportsBigInt64Array`, `FeatureDetection.supportsBigUint64Array` and `FeatureDetection.supportsBigInt`.

##### Fixes :wrench:

- Fixed `processTerrain` in `decodeGoogleEarthEnterprisePacket` to handle a newer terrain packet format that includes water surface meshes after terrain meshes. [#9519](https://github.com/CesiumGS/cesium/pull/9519)

### 1.81 - 2021-05-01

##### Fixes :wrench:

- Fixed an issue where `Camera.flyTo` would not work properly with a non-WGS84 Ellipsoid. [#9498](https://github.com/CesiumGS/cesium/pull/9498)
- Fixed an issue where setting the `ViewportQuad` rectangle after creating the viewport had no effect.[#9511](https://github.com/CesiumGS/cesium/pull/9511)
- Fixed an issue where TypeScript was not picking up type defintions for `ArcGISTiledElevationTerrainProvider`. [#9522](https://github.com/CesiumGS/cesium/pull/9522)

##### Deprecated :hourglass_flowing_sand:

- `loadCRN` and `loadKTX` have been deprecated and will be removed in CesiumJS 1.83. They will be replaced with support for KTX2. [#9478](https://github.com/CesiumGS/cesium/pull/9478)

### 1.80 - 2021-04-01

##### Additions :tada:

- Added support for drawing ground primitives on translucent 3D Tiles. [#9399](https://github.com/CesiumGS/cesium/pull/9399)

### 1.79.1 - 2021-03-01

##### Fixes :wrench:

- Fixed a regression in 1.79 that broke terrain exaggeration. [#9397](https://github.com/CesiumGS/cesium/pull/9397)
- Fixed an issue where interpolating certain small rhumblines with surface distance 0.0 would not return the expected result. [#9430](https://github.com/CesiumGS/cesium/pull/9430)

### 1.79 - 2021-03-01

##### Breaking Changes :mega:

- Removed `Cesium3DTileset.url`, which was deprecated in CesiumJS 1.78. Use `Cesium3DTileset.resource.url` to retrieve the url value.
- Removed `EasingFunction.QUADRACTIC_IN`, which was deprecated in CesiumJS 1.77. Use `EasingFunction.QUADRATIC_IN`.
- Removed `EasingFunction.QUADRACTIC_OUT`, which was deprecated in CesiumJS 1.77. Use `EasingFunction.QUADRATIC_OUT`.
- Removed `EasingFunction.QUADRACTIC_IN_OUT`, which was deprecated in CesiumJS 1.77. Use `EasingFunction.QUADRATIC_IN_OUT`.
- Changed `TaskProcessor.maximumActiveTasks` constructor option to be infinity by default. [#9313](https://github.com/CesiumGS/cesium/pull/9313)

##### Fixes :wrench:

- Fixed an issue that prevented use of the full CesiumJS zip release package in a Node.js application.
- Fixed an issue where certain inputs to EllipsoidGeodesic would result in a surfaceDistance of NaN. [#9316](https://github.com/CesiumGS/cesium/pull/9316)
- Fixed `sampleTerrain` and `sampleTerrainMostDetailed` not working for `ArcGISTiledElevationTerrainProvider`. [#9286](https://github.com/CesiumGS/cesium/pull/9286)
- Consistent with the spec, CZML `polylineVolume` now expects its shape positions to specified using the `cartesian2` property. Use of the `cartesian` is also supported for backward-compatibility. [#9384](https://github.com/CesiumGS/cesium/pull/9384)
- Removed an unnecessary matrix copy each time a `Cesium3DTileset` is updated. [#9366](https://github.com/CesiumGS/cesium/pull/9366)

### 1.78 - 2021-02-01

##### Additions :tada:

- Added `BillboardCollection.show`, `EntityCluster.show`, `LabelCollection.show`, `PointPrimitiveCollection.show`, and `PolylineCollection.show` for a convenient way to control show of the entire collection [#9307](https://github.com/CesiumGS/cesium/pull/9307)
- `TaskProcessor` now accepts an absolute URL in addition to a worker name as it's first parameter. This makes it possible to use custom web workers with Cesium's task processing system without copying them to Cesium's Workers directory. [#9338](https://github.com/CesiumGS/cesium/pull/9338)
- Added `Cartesian2.cross` which computes the magnitude of the cross product of two vectors whose Z values are implicitly 0. [#9305](https://github.com/CesiumGS/cesium/pull/9305)
- Added `Math.previousPowerOfTwo`. [#9310](https://github.com/CesiumGS/cesium/pull/9310)

##### Fixes :wrench:

- Fixed an issue with `Math.mod` introducing a small amount of floating point error even when the input did not need to be altered. [#9354](https://github.com/CesiumGS/cesium/pull/9354)

##### Deprecated :hourglass_flowing_sand:

- `Cesium3DTileset.url` has been deprecated and will be removed in Cesium 1.79. Instead, use `Cesium3DTileset.resource.url` to retrieve the url value.

### 1.77 - 2021-01-04

##### Additions :tada:

- Added `ElevationBand` material, which maps colors and gradients to exact elevations. [#9132](https://github.com/CesiumGS/cesium/pull/9132)

##### Fixes :wrench:

- Fixed an issue where changing a model or tileset's `color`, `backFaceCulling`, or `silhouetteSize` would trigger an error. [#9271](https://github.com/CesiumGS/cesium/pull/9271)

##### Deprecated :hourglass_flowing_sand:

- `EasingFunction.QUADRACTIC_IN` was deprecated and will be removed in Cesium 1.79. It has been replaced with `EasingFunction.QUADRATIC_IN`. [#9220](https://github.com/CesiumGS/cesium/issues/9220)
- `EasingFunction.QUADRACTIC_OUT` was deprecated and will be removed in Cesium 1.79. It has been replaced with `EasingFunction.QUADRATIC_OUT`. [#9220](https://github.com/CesiumGS/cesium/issues/9220)
- `EasingFunction.QUADRACTIC_IN_OUT` was deprecated and will be removed in Cesium 1.79. It has been replaced with `EasingFunction.QUADRATIC_IN_OUT`. [#9220](https://github.com/CesiumGS/cesium/issues/9220)

### 1.76 - 2020-12-01

##### Fixes :wrench:

- Fixed an issue where tileset styles would be reapplied every frame when a tileset has a style and `tileset.preloadWhenHidden` is true and `tileset.show` is false. Also fixed a related issue where styles would be reapplied if the style being set is the same as the active style. [#9223](https://github.com/CesiumGS/cesium/pull/9223)
- Fixed JSDoc and TypeScript type definitions for `EllipsoidTangentPlane.fromPoints` which didn't list a return type. [#9227](https://github.com/CesiumGS/cesium/pull/9227)
- Updated DOMPurify from 1.0.8 to 2.2.2. [#9240](https://github.com/CesiumGS/cesium/issues/9240)

### 1.75 - 2020-11-02

##### Fixes :wrench:

- Fixed an issue in the PBR material where models with the `KHR_materials_unlit` extension had the normal attribute disabled. [#9173](https://github.com/CesiumGS/cesium/pull/9173).
- Fixed JSDoc and TypeScript type definitions for `writeTextToCanvas` which listed incorrect return type. [#9196](https://github.com/CesiumGS/cesium/pull/9196)
- Fixed JSDoc and TypeScript type definitions for `Viewer.globe` constructor option to allow disabling the globe on startup. [#9063](https://github.com/CesiumGS/cesium/pull/9063)

### 1.74 - 2020-10-01

##### Additions :tada:

- Added `Matrix3.inverseTranspose` and `Matrix4.inverseTranspose`. [#9135](https://github.com/CesiumGS/cesium/pull/9135)

##### Fixes :wrench:

- Fixed an issue where the camera zooming is stuck when looking up. [#9126](https://github.com/CesiumGS/cesium/pull/9126)
- Fixed an issue where Plane doesn't rotate correctly around the main local axis. [#8268](https://github.com/CesiumGS/cesium/issues/8268)
- Fixed clipping planes with non-uniform scale. [#9135](https://github.com/CesiumGS/cesium/pull/9135)
- Fixed an issue where ground primitives would get clipped at certain camera angles. [#9114](https://github.com/CesiumGS/cesium/issues/9114)
- Fixed a bug that could cause half of the globe to disappear when setting the `terrainProvider. [#9161](https://github.com/CesiumGS/cesium/pull/9161)
- Fixed a crash when loading Cesium OSM buildings with shadows enabled. [#9172](https://github.com/CesiumGS/cesium/pull/9172)

### 1.73 - 2020-09-01

##### Breaking Changes :mega:

- Removed `MapboxApi`, which was deprecated in CesiumJS 1.72. Pass your access token directly to the `MapboxImageryProvider` or `MapboxStyleImageryProvider` constructors.
- Removed `BingMapsApi`, which was deprecated in CesiumJS 1.72. Pass your access key directly to the `BingMapsImageryProvider` or `BingMapsGeocoderService` constructors.

##### Additions :tada:

- Added support for the CSS `line-height` specifier in the `font` property of a `Label`. [#8954](https://github.com/CesiumGS/cesium/pull/8954)
- `Viewer` now has default pick handling for `Cesium3DTileFeature` data and will display its properties in the default Viewer `InfoBox` as well as set `Viewer.selectedEntity` to a transient Entity instance representing the data. [#9121](https://github.com/CesiumGS/cesium/pull/9121).

##### Fixes :wrench:

- Fixed several artifacts on mobile devices caused by using insufficient precision. [#9064](https://github.com/CesiumGS/cesium/pull/9064)
- Fixed handling of `data:` scheme for the Cesium ion logo URL. [#9085](https://github.com/CesiumGS/cesium/pull/9085)
- Fixed an issue where the boundary rectangles in `TileAvailability` are not sorted correctly, causing terrain to sometimes fail to achieve its maximum detail. [#9098](https://github.com/CesiumGS/cesium/pull/9098)
- Fixed an issue where a request for an availability tile of the reference layer is delayed because the throttle option is on. [#9099](https://github.com/CesiumGS/cesium/pull/9099)
- Fixed an issue where Node.js tooling could not resolve package.json. [#9105](https://github.com/CesiumGS/cesium/pull/9105)
- Fixed classification artifacts on some mobile devices. [#9108](https://github.com/CesiumGS/cesium/pull/9108)
- Fixed an issue where Resource silently fails to load if being used multiple times. [#9093](https://github.com/CesiumGS/cesium/issues/9093)

### 1.72 - 2020-08-03

##### Breaking Changes :mega:

- CesiumJS no longer ships with a default Mapbox access token and Mapbox imagery layers have been removed from the `BaseLayerPicker` defaults. If you are using `MapboxImageryProvider` or `MapboxStyleImageryProvider`, use `options.accessToken` when initializing the imagery provider.

##### Additions :tada:

- Added support for glTF multi-texturing via `TEXCOORD_1`. [#9075](https://github.com/CesiumGS/cesium/pull/9075)

##### Deprecated :hourglass_flowing_sand:

- `MapboxApi.defaultAccessToken` was deprecated and will be removed in CesiumJS 1.73. Pass your access token directly to the MapboxImageryProvider or MapboxStyleImageryProvider constructors.
- `BingMapsApi` was deprecated and will be removed in CesiumJS 1.73. Pass your access key directly to the BingMapsImageryProvider or BingMapsGeocoderService constructors.

##### Fixes :wrench:

- Fixed `Color.fromCssColorString` when color string contains spaces. [#9015](https://github.com/CesiumGS/cesium/issues/9015)
- Fixed 3D Tileset replacement refinement when leaf is empty. [#8996](https://github.com/CesiumGS/cesium/pull/8996)
- Fixed a bug in the assessment of terrain tile visibility [#9033](https://github.com/CesiumGS/cesium/issues/9033)
- Fixed vertical polylines with `arcType: ArcType.RHUMB`, including lines drawn via GeoJSON. [#9028](https://github.com/CesiumGS/cesium/pull/9028)
- Fixed wall rendering when underground [#9041](https://github.com/CesiumGS/cesium/pull/9041)
- Fixed issue where a side of the wall was missing if the first position and the last position were equal [#9044](https://github.com/CesiumGS/cesium/pull/9044)
- Fixed `translucencyByDistance` for label outline color [#9003](https://github.com/CesiumGS/cesium/pull/9003)
- Fixed return value for `SampledPositionProperty.removeSample` [#9017](https://github.com/CesiumGS/cesium/pull/9017)
- Fixed issue where wall doesn't have correct texture coordinates when there are duplicate positions input [#9042](https://github.com/CesiumGS/cesium/issues/9042)
- Fixed an issue where clipping planes would not clip at the correct distances on some Android devices, most commonly reproducible on devices with `Mali` GPUs that do not support float textures via WebGL [#9023](https://github.com/CesiumGS/cesium/issues/9023)

### 1.71 - 2020-07-01

##### Breaking Changes :mega:

- Updated `WallGeometry` to respect the order of positions passed in, instead of making the positions respect a counter clockwise winding order. This will only affect the look of walls with an image material. If this changed the way your wall is drawing, reverse the order of the positions. [#8955](https://github.com/CesiumGS/cesium/pull/8955/)

##### Additions :tada:

- Added `backFaceCulling` property to `Cesium3DTileset` and `Model` to support viewing the underside or interior of a tileset or model. [#8981](https://github.com/CesiumGS/cesium/pull/8981)
- Added `Ellipsoid.surfaceArea` for computing the approximate surface area of a rectangle on the surface of an ellipsoid. [#8986](https://github.com/CesiumGS/cesium/pull/8986)
- Added support for PolylineVolume in CZML. [#8841](https://github.com/CesiumGS/cesium/pull/8841)
- Added `Color.toCssHexString` for getting the CSS hex string equivalent for a color. [#8987](https://github.com/CesiumGS/cesium/pull/8987)

##### Fixes :wrench:

- Fixed issue where tileset was not playing glTF animations. [#8962](https://github.com/CesiumGS/cesium/issues/8962)
- Fixed a divide-by-zero bug in `Ellipsoid.geodeticSurfaceNormal` when given the origin as input. `undefined` is returned instead. [#8986](https://github.com/CesiumGS/cesium/pull/8986)
- Fixed error with `WallGeometry` when there were adjacent positions with very close values. [#8952](https://github.com/CesiumGS/cesium/pull/8952)
- Fixed artifact for skinned model when log depth is enabled. [#6447](https://github.com/CesiumGS/cesium/issues/6447)
- Fixed a bug where certain rhumb arc polylines would lead to a crash. [#8787](https://github.com/CesiumGS/cesium/pull/8787)
- Fixed handling of Label's backgroundColor and backgroundPadding option [#8949](https://github.com/CesiumGS/cesium/pull/8949)
- Fixed several bugs when rendering CesiumJS in a WebGL 2 context. [#797](https://github.com/CesiumGS/cesium/issues/797)
- Fixed a bug where switching from perspective to orthographic caused triangles to overlap each other incorrectly. [#8346](https://github.com/CesiumGS/cesium/issues/8346)
- Fixed a bug where switching to orthographic camera on the first frame caused the zoom level to be incorrect. [#8853](https://github.com/CesiumGS/cesium/pull/8853)
- Fixed `scene.pickFromRay` intersection inaccuracies. [#8439](https://github.com/CesiumGS/cesium/issues/8439)
- Fixed a bug where a null or undefined name property passed to the `Entity` constructor would throw an exception.[#8832](https://github.com/CesiumGS/cesium/pull/8832)
- Fixed JSDoc and TypeScript type definitions for `ScreenSpaceEventHandler.getInputAction` which listed incorrect return type. [#9002](https://github.com/CesiumGS/cesium/pull/9002)
- Improved the style of the error panel. [#8739](https://github.com/CesiumGS/cesium/issues/8739)
- Fixed animation widget SVG icons not appearing in iOS 13.5.1. [#8993](https://github.com/CesiumGS/cesium/pull/8993)

### 1.70.1 - 2020-06-10

##### Additions :tada:

- Add a `toString` method to the `Resource` class in case an instance gets logged as a string. [#8722](https://github.com/CesiumGS/cesium/issues/8722)
- Exposed `Transforms.rotationMatrixFromPositionVelocity` method from Cesium's private API. [#8927](https://github.com/CesiumGS/cesium/issues/8927)

##### Fixes :wrench:

- Fixed JSDoc and TypeScript type definitions for all `ImageryProvider` types, which were missing `defaultNightAlpha` and `defaultDayAlpha` properties. [#8908](https://github.com/CesiumGS/cesium/pull/8908)
- Fixed JSDoc and TypeScript for `MaterialProperty`, which were missing the ability to take primitive types in their constructor. [#8904](https://github.com/CesiumGS/cesium/pull/8904)
- Fixed JSDoc and TypeScript type definitions to allow the creation of `GeometryInstance` instances using `XXXGeometry` classes. [#8941](https://github.com/CesiumGS/cesium/pull/8941).
- Fixed JSDoc and TypeScript for `buildModuleUrl`, which was accidentally excluded from the official CesiumJS API. [#8923](https://github.com/CesiumGS/cesium/pull/8923)
- Fixed JSDoc and TypeScript type definitions for `EllipsoidGeodesic` which incorrectly listed `result` as required. [#8904](https://github.com/CesiumGS/cesium/pull/8904)
- Fixed JSDoc and TypeScript type definitions for `EllipsoidTangentPlane.fromPoints`, which takes an array of `Cartesian3`, not a single instance. [#8928](https://github.com/CesiumGS/cesium/pull/8928)
- Fixed JSDoc and TypeScript type definitions for `EntityCollection.getById` and `CompositeEntityCollection.getById`, which can both return undefined. [#8928](https://github.com/CesiumGS/cesium/pull/8928)
- Fixed JSDoc and TypeScript type definitions for `Viewer` options parameters.
- Fixed a memory leak where some 3D Tiles requests were being unintentionally retained after the requests were cancelled. [#8843](https://github.com/CesiumGS/cesium/pull/8843)
- Fixed a bug with handling of PixelFormat's flipY. [#8893](https://github.com/CesiumGS/cesium/pull/8893)

### 1.70.0 - 2020-06-01

##### Major Announcements :loudspeaker:

- All Cesium ion users now have access to Cesium OSM Buildings - a 3D buildings layer covering the entire world built with OpenStreetMap building data, available as 3D Tiles. Read more about it [on our blog](https://cesium.com/blog/2020/06/01/cesium-osm-buildings/).
  - [Explore it on Sandcastle](https://sandcastle.cesium.com/index.html?src=Cesium%20OSM%20Buildings.html).
  - Add it to your CesiumJS app: `viewer.scene.primitives.add(Cesium.createOsmBuildings())`.
  - Contains per-feature data like building name, address, and much more. [Read more about the available properties](https://cesium.com/content/cesium-osm-buildings/).
- CesiumJS now ships with official TypeScript type definitions! [#8878](https://github.com/CesiumGS/cesium/pull/8878)
  - If you import CesiumJS as a module, the new definitions will automatically be used by TypeScript and related tooling.
  - If you import individual CesiumJS source files directly, you'll need to add `"types": ["cesium"]` in your tsconfig.json in order for the definitions to be used.
  - If you’re using your own custom definitions and you’re not yet ready to switch, you can delete `Source/Cesium.d.ts` after install.
  - See our [blog post](https://cesium.com/blog/2020/06/01/cesiumjs-tsd/) for more information and a technical overview of how it all works.
- CesiumJS now supports underground rendering with globe translucency! [#8726](https://github.com/CesiumGS/cesium/pull/8726)
  - Added options for controlling globe translucency through the new [`GlobeTranslucency`](https://cesium.com/learn/cesiumjs/ref-doc/GlobeTranslucency.html) object including front face alpha, back face alpha, and a translucency rectangle.
  - Added `Globe.undergroundColor` and `Globe.undergroundColorAlphaByDistance` for controlling how the back side of the globe is rendered when the camera is underground or the globe is translucent. [#8867](https://github.com/CesiumGS/cesium/pull/8867)
  - Improved camera controls when the camera is underground. [#8811](https://github.com/CesiumGS/cesium/pull/8811)
  - Sandcastle examples: [Globe Translucency](https://sandcastle.cesium.com/?src=Globe%20Translucency.html), [Globe Interior](https://sandcastle.cesium.com/?src=Globe%20Interior.html), and [Underground Color](https://sandcastle.cesium.com/?src=Underground%20Color.html&label=All)

##### Additions :tada:

- Our API reference documentation has received dozens of fixes and improvements, largely due to the TypeScript effort.
- Added `Cesium3DTileset.extensions` to get the extensions property from the tileset JSON. [#8829](https://github.com/CesiumGS/cesium/pull/8829)
- Added `Camera.completeFlight`, which causes the current camera flight to immediately jump to the final destination and call its complete callback. [#8788](https://github.com/CesiumGS/cesium/pull/8788)
- Added `nightAlpha` and `dayAlpha` properties to `ImageryLayer` to control alpha separately for the night and day sides of the globe. [#8868](https://github.com/CesiumGS/cesium/pull/8868)
- Added `SkyAtmosphere.perFragmentAtmosphere` to switch between per-vertex and per-fragment atmosphere shading. [#8866](https://github.com/CesiumGS/cesium/pull/8866)
- Added a new sandcastle example to show how to add fog using a `PostProcessStage` [#8798](https://github.com/CesiumGS/cesium/pull/8798)
- Added `frustumSplits` option to `DebugCameraPrimitive`. [8849](https://github.com/CesiumGS/cesium/pull/8849)
- Supported `#rgba` and `#rrggbbaa` formats in `Color.fromCssColorString`. [8873](https://github.com/CesiumGS/cesium/pull/8873)

##### Fixes :wrench:

- Fixed a bug that could cause rendering of a glTF model to become corrupt when switching from a Uint16 to a Uint32 index buffer to accomodate new vertices added for edge outlining. [#8820](https://github.com/CesiumGS/cesium/pull/8820)
- Fixed a bug where a removed billboard could prevent changing of the `TerrainProvider`. [#8766](https://github.com/CesiumGS/cesium/pull/8766)
- Fixed an issue with 3D Tiles point cloud styling where `${feature.propertyName}` and `${feature["propertyName"]}` syntax would cause a crash. Also fixed an issue where property names with non-alphanumeric characters would crash. [#8785](https://github.com/CesiumGS/cesium/pull/8785)
- Fixed a bug where `DebugCameraPrimitive` was ignoring the near and far planes of the `Camera`. [#8848](https://github.com/CesiumGS/cesium/issues/8848)
- Fixed sky atmosphere artifacts below the horizon. [#8866](https://github.com/CesiumGS/cesium/pull/8866)
- Fixed ground primitives in orthographic mode. [#5110](https://github.com/CesiumGS/cesium/issues/5110)
- Fixed the depth plane in orthographic mode. This improves the quality of polylines and other primitives that are rendered near the horizon. [8858](https://github.com/CesiumGS/cesium/pull/8858)

### 1.69.0 - 2020-05-01

##### Breaking Changes :mega:

- The property `Scene.sunColor` has been removed. Use `scene.light.color` and `scene.light.intensity` instead. [#8774](https://github.com/CesiumGS/cesium/pull/8774)
- Removed `isArray`. Use the native `Array.isArray` function instead. [#8779](https://github.com/CesiumGS/cesium/pull/8779)

##### Additions :tada:

- Added `RequestScheduler` to the public API; this allows users to have more control over the requests made by CesiumJS. [#8384](https://github.com/CesiumGS/cesium/issues/8384)
- Added support for high-quality edges on solid geometry in glTF models. [#8776](https://github.com/CesiumGS/cesium/pull/8776)
- Added `Scene.cameraUnderground` for checking whether the camera is underneath the globe. [#8765](https://github.com/CesiumGS/cesium/pull/8765)

##### Fixes :wrench:

- Fixed several problems with polylines when the logarithmic depth buffer is enabled, which is the default on most systems. [#8706](https://github.com/CesiumGS/cesium/pull/8706)
- Fixed a bug with very long view ranges requiring multiple frustums even with the logarithmic depth buffer enabled. Previously, such scenes could resolve depth incorrectly. [#8727](https://github.com/CesiumGS/cesium/pull/8727)
- Fixed an issue with glTF skinning support where an optional property `skeleton` was considered required by Cesium. [#8175](https://github.com/CesiumGS/cesium/issues/8175)
- Fixed an issue with clamping of non-looped glTF animations. Subscribers to animation `update` events should expect one additional event firing as an animation stops. [#7387](https://github.com/CesiumGS/cesium/issues/7387)
- Geometry instance floats now work for high precision floats on newer iOS devices. [#8805](https://github.com/CesiumGS/cesium/pull/8805)
- Fixed a bug where the elevation contour material's alpha was not being applied. [#8749](https://github.com/CesiumGS/cesium/pull/8749)
- Fix potential memory leak when destroying `CesiumWidget` instances. [#8591](https://github.com/CesiumGS/cesium/pull/8591)
- Fixed displaying the Cesium ion icon when running in an Android, iOS or UWP WebView. [#8758](https://github.com/CesiumGS/cesium/pull/8758)

### 1.68.0 - 2020-04-01

##### Additions :tada:

- Added basic underground rendering support. When the camera is underground the globe will be rendered as a solid surface and underground entities will not be culled. [#8572](https://github.com/AnalyticalGraphicsInc/cesium/pull/8572)
- The `CesiumUnminified` build now includes sourcemaps. [#8572](https://github.com/CesiumGS/cesium/pull/8659)
- Added glTF `STEP` animation interpolation. [#8786](https://github.com/CesiumGS/cesium/pull/8786)
- Added the ability to edit CesiumJS shaders on-the-fly using the [SpectorJS](https://spector.babylonjs.com/) Shader Editor. [#8608](https://github.com/CesiumGS/cesium/pull/8608)

##### Fixes :wrench:

- Cesium can now be used in Node.JS 12 and later, with or without `--experimental-modules`. It can still be used in earlier versions as well. [#8572](https://github.com/CesiumGS/cesium/pull/8659)
- Interacting with the Cesium canvas will now blur the previously focused element. This prevents unintended modification of input elements when interacting with the globe. [#8662](https://github.com/CesiumGS/cesium/pull/8662)
- `TileMapServiceImageryProvider` will now force `minimumLevel` to 0 if the `tilemapresource.xml` metadata request fails and the `rectangle` is too large for the given detail level [#8448](https://github.com/AnalyticalGraphicsInc/cesium/pull/8448)
- Fixed ground atmosphere rendering when using a smaller ellipsoid. [#8683](https://github.com/CesiumGS/cesium/issues/8683)
- Fixed globe incorrectly occluding objects when using a smaller ellipsoid. [#7124](https://github.com/CesiumGS/cesium/issues/7124)
- Fixed a regression introduced in 1.67 which caused overlapping colored ground geometry to have visual artifacts. [#8694](https://github.com/CesiumGS/cesium/pull/8694)
- Fixed a clipping problem when viewing a polyline up close with the logarithmic depth buffer enabled, which is the default on most systems. [#8703](https://github.com/CesiumGS/cesium/pull/8703)

### 1.67.0 - 2020-03-02

##### Breaking Changes :mega:

- `Cesium3DTileset.skipLevelOfDetail` is now `false` by default. [#8631](https://github.com/CesiumGS/cesium/pull/8631)
- glTF models are now rendered using the `LEQUALS` depth test function instead of `LESS`. This means that when geometry overlaps, the _later_ geometry will be visible above the earlier, where previously the opposite was true. We believe this is a more sensible default, and makes it easier to render e.g. outlined buildings with glTF. [#8646](https://github.com/CesiumGS/cesium/pull/8646)

##### Additions :tada:

- Massively improved performance of clamped Entity ground geometry with dynamic colors. [#8630](https://github.com/CesiumGS/cesium/pull/8630)
- Added `Entity.tileset` for loading a 3D Tiles tileset via the Entity API using the new `Cesium3DTilesetGraphics` class. [#8580](https://github.com/CesiumGS/cesium/pull/8580)
- Added `tileset.uri`, `tileset.show`, and `tileset.maximumScreenSpaceError` properties to CZML processing for loading 3D Tiles. [#8580](https://github.com/CesiumGS/cesium/pull/8580)
- Added `Color.lerp` for linearly interpolating between two RGB colors. [#8607](https://github.com/CesiumGS/cesium/pull/8607)
- `CesiumTerrainProvider` now supports terrain tiles using a `WebMercatorTilingScheme` by specifying `"projection": "EPSG:3857"` in `layer.json`. It also now supports numbering tiles from the North instead of the South by specifying `"scheme": "slippyMap"` in `layer.json`. [#8563](https://github.com/CesiumGS/cesium/pull/8563)
- Added basic support for `isNaN`, `isFinite`, `null`, and `undefined` in the 3D Tiles styling GLSL backend for point clouds. [#8621](https://github.com/CesiumGS/cesium/pull/8621)
- Added `sizeInMeters` to `ParticleSystem`. [#7746](https://github.com/CesiumGS/cesium/pull/7746)

##### Fixes :wrench:

- Fixed a bug that caused large, nearby geometry to be clipped when using a logarithmic depth buffer, which is the default on most systems. [#8600](https://github.com/CesiumGS/cesium/pull/8600)
- Fixed a bug where tiles would not load if the camera was tracking a moving tileset. [#8598](https://github.com/CesiumGS/cesium/pull/8598)
- Fixed a bug where applying a new 3D Tiles style during a flight would not update all existing tiles. [#8622](https://github.com/CesiumGS/cesium/pull/8622)
- Fixed a bug where Cartesian vectors could not be packed to typed arrays [#8568](https://github.com/CesiumGS/cesium/pull/8568)
- Updated knockout from 3.5.0 to 3.5.1. [#8424](https://github.com/CesiumGS/cesium/pull/8424)
- Cesium's local development server now works in Node 12 & 13 [#8648](https://github.com/CesiumGS/cesium/pull/8648)

##### Deprecated :hourglass_flowing_sand:

- The `isArray` function has been deprecated and will be removed in Cesium 1.69. Use the native `Array.isArray` function instead. [#8526](https://github.com/CesiumGS/cesium/pull/8526)

### 1.66.0 - 2020-02-03

##### Deprecated :hourglass_flowing_sand:

- The property `Scene.sunColor` has been deprecated and will be removed in Cesium 1.69. Use `scene.light.color` and `scene.light.intensity` instead. [#8493](https://github.com/CesiumGS/cesium/pull/8493)

##### Additions :tada:

- `useBrowserRecommendedResolution` flag in `Viewer` and `CesiumWidget` now defaults to `true`. This ensures Cesium rendering is fast and smooth by default across all devices. Set it to `false` to always render at native device resolution instead at the cost of performance on under-powered devices. [#8548](https://github.com/CesiumGS/cesium/pull/8548)
- Cesium now creates a WebGL context with a `powerPreference` value of `high-performance`. Some browsers use this setting to enable a second, more powerful, GPU. You can set it back to `default`, or opt-in to `low-power` mode, by passing the context option when creating a `Viewer` or `CesiumWidget` instance:

```js
var viewer = new Viewer("cesiumContainer", {
  contextOptions: {
    webgl: {
      powerPreference: "default",
    },
  },
});
```

- Added more customization to Cesium's lighting system. [#8493](https://github.com/CesiumGS/cesium/pull/8493)
  - Added `Light`, `DirectionalLight`, and `SunLight` classes for creating custom light sources.
  - Added `Scene.light` for setting the scene's light source, which defaults to a `SunLight`.
  - Added `Globe.dynamicAtmosphereLighting` for enabling lighting effects on atmosphere and fog, such as day/night transitions. It is true by default but may be set to false if the atmosphere should stay unchanged regardless of the scene's light direction.
  - Added `Globe.dynamicAtmosphereLightingFromSun` for using the sun direction instead of the scene's light direction when `Globe.dynamicAtmosphereLighting` is enabled. See the moonlight example in the [Lighting Sandcastle example](https://cesiumjs.org/Cesium/Apps/Sandcastle/?src=Lighting.html).
  - Primitives and the globe are now shaded with the scene light's color.
- Updated SampleData models to glTF 2.0. [#7802](https://github.com/CesiumGS/cesium/issues/7802)
- Added `Globe.showSkirts` to support the ability to hide terrain skirts when viewing terrain from below the surface. [#8489](https://github.com/CesiumGS/cesium/pull/8489)
- Added `minificationFilter` and `magnificationFilter` options to `Material` to control texture filtering. [#8473](https://github.com/CesiumGS/cesium/pull/8473)
- Updated [earcut](https://github.com/mapbox/earcut) to 2.2.1. [#8528](https://github.com/CesiumGS/cesium/pull/8528)
- Added a font cache to improve label performance. [#8537](https://github.com/CesiumGS/cesium/pull/8537)

##### Fixes :wrench:

- Fixed a bug where the camera could go underground during mouse navigation. [#8504](https://github.com/CesiumGS/cesium/pull/8504)
- Fixed a bug where rapidly updating a `PolylineCollection` could result in an `instanceIndex` is out of range error. [#8546](https://github.com/CesiumGS/cesium/pull/8546)
- Fixed issue where `RequestScheduler` double-counted image requests made via `createImageBitmap`. [#8162](https://github.com/CesiumGS/cesium/issues/8162)
- Reduced Cesium bundle size by avoiding unnecessarily importing `Cesium3DTileset` in `Picking.js`. [#8532](https://github.com/CesiumGS/cesium/pull/8532)
- Fixed a bug where files with backslashes were not loaded in KMZ files. [#8533](https://github.com/CesiumGS/cesium/pull/8533)
- Fixed WebGL warning message about `EXT_float_blend` being implicitly enabled. [#8534](https://github.com/CesiumGS/cesium/pull/8534)
- Fixed a bug where toggling point cloud classification visibility would result in a grey screen on Linux / Nvidia. [#8538](https://github.com/CesiumGS/cesium/pull/8538)
- Fixed a bug where a point in a `PointPrimitiveCollection` was rendered in the middle of the screen instead of being clipped. [#8542](https://github.com/CesiumGS/cesium/pull/8542)
- Fixed a crash when deleting and re-creating polylines from CZML. `ReferenceProperty` now returns undefined when the target entity or property does not exist, instead of throwing. [#8544](https://github.com/CesiumGS/cesium/pull/8544)
- Fixed terrain tile picking in the Cesium Inspector. [#8567](https://github.com/CesiumGS/cesium/pull/8567)
- Fixed a crash that could occur when an entity was deleted while the corresponding `Primitive` was being created asynchronously. [#8569](https://github.com/CesiumGS/cesium/pull/8569)
- Fixed a crash when calling `camera.lookAt` with the origin (0, 0, 0) as the target. This could happen when looking at a tileset with the origin as its center. [#8571](https://github.com/CesiumGS/cesium/pull/8571)
- Fixed a bug where `camera.viewBoundingSphere` was modifying the `offset` parameter. [#8438](https://github.com/CesiumGS/cesium/pull/8438)
- Fixed a crash when creating a plane with both position and normal on the Z-axis. [#8576](https://github.com/CesiumGS/cesium/pull/8576)
- Fixed `BoundingSphere.projectTo2D` when the bounding sphere’s center is at the origin. [#8482](https://github.com/CesiumGS/cesium/pull/8482)

### 1.65.0 - 2020-01-06

##### Breaking Changes :mega:

- `OrthographicFrustum.getPixelDimensions`, `OrthographicOffCenterFrustum.getPixelDimensions`, `PerspectiveFrustum.getPixelDimensions`, and `PerspectiveOffCenterFrustum.getPixelDimensions` now require a `pixelRatio` argument before the `result` argument. The previous function definition has been deprecated since 1.63. [#8320](https://github.com/CesiumGS/cesium/pull/8320)
- The function `Matrix4.getRotation` has been renamed to `Matrix4.getMatrix3`. `Matrix4.getRotation` has been deprecated since 1.62. [#8183](https://github.com/CesiumGS/cesium/pull/8183)
- `createTileMapServiceImageryProvider` and `createOpenStreetMapImageryProvider` have been removed. Instead, pass the same options to `new TileMapServiceImageryProvider` and `new OpenStreetMapImageryProvider` respectively. The old functions have been deprecated since 1.62. [#8174](https://github.com/CesiumGS/cesium/pull/8174)

##### Additions :tada:

- Added `Globe.backFaceCulling` to support viewing terrain from below the surface. [#8470](https://github.com/CesiumGS/cesium/pull/8470)

##### Fixes :wrench:

- Fixed Geocoder auto-complete suggestions when hosted inside Web Components. [#8425](https://github.com/CesiumGS/cesium/pull/8425)
- Fixed terrain tile culling problems when under ellipsoid. [#8397](https://github.com/CesiumGS/cesium/pull/8397)
- Fixed primitive culling when below the ellipsoid but above terrain. [#8398](https://github.com/CesiumGS/cesium/pull/8398)
- Improved the translucency calculation for the Water material type. [#8455](https://github.com/CesiumGS/cesium/pull/8455)
- Fixed bounding volume calculation for `GroundPrimitive`. [#4883](https://github.com/CesiumGS/cesium/issues/4483)
- Fixed `OrientedBoundingBox.fromRectangle` for rectangles with width greater than 180 degrees. [#8475](https://github.com/CesiumGS/cesium/pull/8475)
- Fixed globe picking so that it returns the closest intersecting triangle instead of the first intersecting triangle. [#8390](https://github.com/CesiumGS/cesium/pull/8390)
- Fixed horizon culling issues with large root tiles. [#8487](https://github.com/CesiumGS/cesium/pull/8487)
- Fixed a lighting bug affecting Macs with Intel integrated graphics where glTF 2.0 PBR models with double sided materials would have flipped normals. [#8494](https://github.com/CesiumGS/cesium/pull/8494)

### 1.64.0 - 2019-12-02

##### Fixes :wrench:

- Fixed an issue in image based lighting where an invalid environment map would silently fail. [#8303](https://github.com/CesiumGS/cesium/pull/8303)
- Various small internal improvements

### 1.63.1 - 2019-11-06

##### Fixes :wrench:

- Fixed regression in 1.63 where ground atmosphere and labels rendered incorrectly on displays with `window.devicePixelRatio` greater than 1.0. [#8351](https://github.com/CesiumGS/cesium/pull/8351)
- Fixed regression in 1.63 where some primitives would show through the globe when log depth is disabled. [#8368](https://github.com/CesiumGS/cesium/pull/8368)

### 1.63 - 2019-11-01

##### Major Announcements :loudspeaker:

- Cesium has migrated to ES6 modules. This may or may not be a breaking change for your application depending on how you use Cesium. See our [blog post](https://cesium.com/blog/2019/10/31/cesiumjs-es6/) for the full details.
- We’ve consolidated all of our website content from cesiumjs.org and cesium.com into one home on cesium.com. Here’s where you can now find:
  - [Sandcastle](https://sandcastle.cesium.com) - `https://sandcastle.cesium.com`
  - [API Docs](https://cesium.com/learn/cesiumjs/ref-doc/) - `https://cesium.com/learn/cesiumjs/ref-doc/`
  - [Downloads](https://cesium.com/downloads/) - `https://cesium.com/downloads/`
  - Hosted releases can be found at `https://cesium.com/downloads/cesiumjs/releases/<CesiumJS Version Number>/Build/Cesium/Cesium.js`
  - See our [blog post](https://cesium.com/blog/2019/10/15/cesiumjs-migration/) for more information.

##### Additions :tada:

- Decreased Web Workers bundle size by a factor of 10, from 8384KB (2624KB gzipped) to 863KB (225KB gzipped). This makes Cesium load faster, especially on low-end devices and slower network connections.
- Added full UTF-8 support to labels, greatly improving support for non-latin alphabets and emoji. [#7280](https://github.com/CesiumGS/cesium/pull/7280)
- Added `"type": "module"` to package.json to take advantage of native ES6 module support in newer versions of Node.js. This also enables module-based front-end development for tooling that relies on Node.js module resolution.
- The combined `Build/Cesium/Cesium.js` and `Build/CesiumUnminified/Cesium.js` have been upgraded from IIFE to UMD modules that support IIFE, AMD, and commonjs.
- Added `pixelRatio` parameter to `OrthographicFrustum.getPixelDimensions`, `OrthographicOffCenterFrustum.getPixelDimensions`, `PerspectiveFrustum.getPixelDimensions`, and `PerspectiveOffCenterFrustum.getPixelDimensions`. Pass in `scene.pixelRatio` for dimensions in CSS pixel units or `1.0` for dimensions in native device pixel units. [#8237](https://github.com/CesiumGS/cesium/pull/8237)

##### Fixes :wrench:

- Fixed css pixel usage for polylines, point clouds, models, primitives, and post-processing. [#8113](https://github.com/CesiumGS/cesium/issues/8113)
- Fixed a bug where `scene.sampleHeightMostDetailed` and `scene.clampToHeightMostDetailed` would not resolve in request render mode. [#8281](https://github.com/CesiumGS/cesium/issues/8281)
- Fixed seam artifacts when log depth is disabled, `scene.globe.depthTestAgainstTerrain` is false, and primitives are under the globe. [#8205](https://github.com/CesiumGS/cesium/pull/8205)
- Fix dynamic ellipsoids using `innerRadii`, `minimumClock`, `maximumClock`, `minimumCone` or `maximumCone`. [#8277](https://github.com/CesiumGS/cesium/pull/8277)
- Fixed rendering billboard collections containing more than 65536 billboards. [#8325](https://github.com/CesiumGS/cesium/pull/8325)

##### Deprecated :hourglass_flowing_sand:

- `OrthographicFrustum.getPixelDimensions`, `OrthographicOffCenterFrustum.getPixelDimensions`, `PerspectiveFrustum.getPixelDimensions`, and `PerspectiveOffCenterFrustum.getPixelDimensions` now take a `pixelRatio` argument before the `result` argument. The previous function definition will no longer work in 1.65. [#8237](https://github.com/CesiumGS/cesium/pull/8237)

### 1.62 - 2019-10-01

##### Deprecated :hourglass_flowing_sand:

- `createTileMapServiceImageryProvider` and `createOpenStreetMapImageryProvider` have been deprecated and will be removed in Cesium 1.65. Instead, pass the same options to `new TileMapServiceImageryProvider` and `new OpenStreetMapImageryProvider` respectively.
- The function `Matrix4.getRotation` has been deprecated and renamed to `Matrix4.getMatrix3`. `Matrix4.getRotation` will be removed in version 1.65.

##### Additions :tada:

- Added ability to create partial ellipsoids using both the Entity API and CZML. New ellipsoid geometry properties: `innerRadii`, `minimumClock`, `maximumClock`, `minimumCone`, and `maximumCone`. This affects both `EllipsoidGeometry` and `EllipsoidOutlineGeometry`. See the updated [Sandcastle example](https://cesiumjs.org/Cesium/Apps/Sandcastle/?src=Partial%20Ellipsoids.html&label=Geometries). [#5995](https://github.com/CesiumGS/cesium/pull/5995)
- Added `useBrowserRecommendedResolution` flag to `Viewer` and `CesiumWidget`. When true, Cesium renders at CSS pixel resolution instead of native device resolution. This replaces the workaround in the 1.61 change list. [8215](https://github.com/CesiumGS/cesium/issues/8215)
- Added `TileMapResourceImageryProvider` and `OpenStreetMapImageryProvider` classes to improve API consistency: [#4812](https://github.com/CesiumGS/cesium/issues/4812)
- Added `credit` parameter to `CzmlDataSource`, `GeoJsonDataSource`, `KmlDataSource` and `Model`. [#8173](https://github.com/CesiumGS/cesium/pull/8173)
- Added `Matrix3.getRotation` to get the rotational component of a matrix with scaling removed. [#8182](https://github.com/CesiumGS/cesium/pull/8182)

##### Fixes :wrench:

- Fixed labels not showing for individual entities in data sources when clustering is enabled. [#6087](https://github.com/CesiumGS/cesium/issues/6087)
- Fixed an issue where polygons, corridors, rectangles, and ellipses on terrain would not render on some mobile devices. [#6739](https://github.com/CesiumGS/cesium/issues/6739)
- Fixed a bug where GlobeSurfaceTile would not render the tile until all layers completed loading causing globe to appear to hang. [#7974](https://github.com/CesiumGS/cesium/issues/7974)
- Spread out KMl loading across multiple frames to prevent freezing. [#8195](https://github.com/CesiumGS/cesium/pull/8195)
- Fixed a bug where extruded polygons would sometimes be missing segments. [#8035](https://github.com/CesiumGS/cesium/pull/8035)
- Made pixel sizes consistent for polylines and point clouds when rendering at different pixel ratios. [#8113](https://github.com/CesiumGS/cesium/issues/8113)
- `Camera.flyTo` flies to the correct location in 2D when the destination crosses the international date line [#7909](https://github.com/CesiumGS/cesium/pull/7909)
- Fixed 3D tiles style coloring when multiple tilesets are in the scene [#8051](https://github.com/CesiumGS/cesium/pull/8051)
- 3D Tiles geometric error now correctly scales with transform. [#8182](https://github.com/CesiumGS/cesium/pull/8182)
- Fixed per-feature post processing from sometimes selecting the wrong feature. [#7929](https://github.com/CesiumGS/cesium/pull/7929)
- Fixed a bug where dynamic polylines did not use the given arcType. [#8191](https://github.com/CesiumGS/cesium/issues/8191)
- Fixed atmosphere brightness when High Dynamic Range is disabled. [#8149](https://github.com/CesiumGS/cesium/issues/8149)
- Fixed brightness levels for procedural Image Based Lighting. [#7803](https://github.com/CesiumGS/cesium/issues/7803)
- Fixed alpha equation for `BlendingState.ALPHA_BLEND` and `BlendingState.ADDITIVE_BLEND`. [#8202](https://github.com/CesiumGS/cesium/pull/8202)
- Improved display of tile coordinates for `TileCoordinatesImageryProvider` [#8131](https://github.com/CesiumGS/cesium/pull/8131)
- Reduced size of approximateTerrainHeights.json [#7959](https://github.com/CesiumGS/cesium/pull/7959)
- Fixed undefined `quadDetails` error from zooming into the map really close. [#8011](https://github.com/CesiumGS/cesium/pull/8011)
- Fixed a crash for 3D Tiles that have zero volume. [#7945](https://github.com/CesiumGS/cesium/pull/7945)
- Fixed relative-to-center check, `depthFailAppearance` resource freeing for `Primitive` [#8044](https://github.com/CesiumGS/cesium/pull/8044)

### 1.61 - 2019-09-03

##### Additions :tada:

- Added optional `index` parameter to `PrimitiveCollection.add`. [#8041](https://github.com/CesiumGS/cesium/pull/8041)
- Cesium now renders at native device resolution by default instead of CSS pixel resolution, to go back to the old behavior, set `viewer.resolutionScale = 1.0 / window.devicePixelRatio`. [#8082](https://github.com/CesiumGS/cesium/issues/8082)
- Added `getByName` method to `DataSourceCollection` allowing to retrieve `DataSource`s by their name property from the collection

##### Fixes :wrench:

- Disable FXAA by default. To re-enable, set `scene.postProcessStages.fxaa.enabled = true` [#7875](https://github.com/CesiumGS/cesium/issues/7875)
- Fixed a crash when a glTF model used `KHR_texture_transform` without a sampler defined. [#7916](https://github.com/CesiumGS/cesium/issues/7916)
- Fixed post-processing selection filtering to work for bloom. [#7984](https://github.com/CesiumGS/cesium/issues/7984)
- Disabled HDR by default to improve visual quality in most standard use cases. Set `viewer.scene.highDynamicRange = true` to re-enable. [#7966](https://github.com/CesiumGS/cesium/issues/7966)
- Fixed a bug that causes hidden point primitives to still appear on some operating systems. [#8043](https://github.com/CesiumGS/cesium/issues/8043)
- Fix negative altitude altitude handling in `GoogleEarthEnterpriseTerrainProvider`. [#8109](https://github.com/CesiumGS/cesium/pull/8109)
- Fixed issue where KTX or CRN files would not be properly identified. [#7979](https://github.com/CesiumGS/cesium/issues/7979)
- Fixed multiple globe materials making the globe darker. [#7726](https://github.com/CesiumGS/cesium/issues/7726)

### 1.60 - 2019-08-01

##### Additions :tada:

- Reworked label rendering to use signed distance fields (SDF) for crisper text. [#7730](https://github.com/CesiumGS/cesium/pull/7730)
- Added a [new Sandcastle example](https://cesiumjs.org/Cesium/Build/Apps/Sandcastle/?src=Labels%20SDF.html) to showcase the new SDF labels.
- Added support for polygon holes to CZML. [#7991](https://github.com/CesiumGS/cesium/pull/7991)
- Added `totalScale` property to `Label` which is the total scale of the label taking into account the label's scale and the relative size of the desired font compared to the generated glyph size.

##### Fixes :wrench:

- Fixed crash when using ArcGIS terrain with clipping planes. [#7998](https://github.com/CesiumGS/cesium/pull/7998)
- `PolygonGraphics.hierarchy` now converts constant array values to a `PolygonHierarchy` when set, so code that accesses the value of the property can rely on it always being a `PolygonHierarchy`.
- Fixed a bug with lengthwise texture coordinates in the first segment of ground polylines, as observed in some WebGL implementations such as Chrome on Linux. [#8017](https://github.com/CesiumGS/cesium/issues/8017)

### 1.59 - 2019-07-01

##### Additions :tada:

- Adds `ArcGISTiledElevationTerrainProvider` to support LERC encoded terrain from ArcGIS ImageServer. [#7940](https://github.com/CesiumGS/cesium/pull/7940)
- Added CZML support for `heightReference` to `box`, `cylinder`, and `ellipsoid`, and added CZML support for `classificationType` to `corridor`, `ellipse`, `polygon`, `polyline`, and `rectangle`. [#7899](https://github.com/CesiumGS/cesium/pull/7899)
- Adds `exportKML` function to export `Entity` instances with Point, Billboard, Model, Label, Polyline and Polygon graphics. [#7921](https://github.com/CesiumGS/cesium/pull/7921)
- Added support for new Mapbox Style API. [#7698](https://github.com/CesiumGS/cesium/pull/7698)
- Added support for the [AGI_articulations](https://github.com/KhronosGroup/glTF/tree/master/extensions/2.0/Vendor/AGI_articulations) vendor extension of glTF 2.0 to the Entity API and CZML. [#7907](https://github.com/CesiumGS/cesium/pull/7907)

##### Fixes :wrench:

- Fixed a bug that caused missing segments for ground polylines with coplanar points over large distances and problems with polylines containing duplicate points. [#7885](https://github.com/CesiumGS/cesium//pull/7885)
- Fixed a bug where billboards were not pickable when zoomed out completely in 2D View. [#7908](https://github.com/CesiumGS/cesium/pull/7908)
- Fixed a bug where image requests that returned HTTP code 204 would prevent any future request from succeeding on browsers that supported ImageBitmap. [#7914](https://github.com/CesiumGS/cesium/pull/7914/)
- Fixed polyline colors when `scene.highDynamicRange` is enabled. [#7924](https://github.com/CesiumGS/cesium/pull/7924)
- Fixed a bug in the inspector where the min/max height values of a picked tile were undefined. [#7904](https://github.com/CesiumGS/cesium/pull/7904)
- Fixed `Math.factorial` to return the correct values. (https://github.com/CesiumGS/cesium/pull/7969)
- Fixed a bug that caused 3D models to appear darker on Android devices. [#7944](https://github.com/CesiumGS/cesium/pull/7944)

### 1.58.1 - 2018-06-03

_This is an npm-only release to fix a publishing issue_.

### 1.58 - 2019-06-03

##### Additions :tada:

- Added support for new `BingMapsStyle` values `ROAD_ON_DEMAND` and `AERIAL_WITH_LABELS_ON_DEMAND`. The older versions of these, `ROAD` and `AERIAL_WITH_LABELS`, have been deprecated by Bing. [#7808](https://github.com/CesiumGS/cesium/pull/7808)
- Added syntax to delete data from existing properties via CZML. [#7818](https://github.com/CesiumGS/cesium/pull/7818)
- Added `checkerboard` material to CZML. [#7845](https://github.com/CesiumGS/cesium/pull/7845)
- `BingMapsImageryProvider` now uses `DiscardEmptyTileImagePolicy` by default to detect missing tiles as zero-length responses instead of inspecting pixel values. [#7810](https://github.com/CesiumGS/cesium/pull/7810)
- Added support for the [AGI_articulations](https://github.com/KhronosGroup/glTF/tree/master/extensions/2.0/Vendor/AGI_articulations) vendor extension of glTF 2.0 to the Model primitive graphics API. [#7835](https://github.com/CesiumGS/cesium/pull/7835)
- Reduce the number of Bing transactions and ion Bing sessions used when destroying and recreating the same imagery layer to 1. [#7848](https://github.com/CesiumGS/cesium/pull/7848)

##### Fixes :wrench:

- Fixed an edge case where Cesium would provide ion access token credentials to non-ion servers if the actual asset entrypoint was being hosted by ion. [#7839](https://github.com/CesiumGS/cesium/pull/7839)
- Fixed a bug that caused Cesium to request non-existent tiles for terrain tilesets lacking tile availability, i.e. a `layer.json` file.
- Fixed memory leak when removing entities that had a `HeightReference` of `CLAMP_TO_GROUND` or `RELATIVE_TO_GROUND`. This includes when removing a `DataSource`.
- Fixed 3D Tiles credits not being shown in the data attribution box. [#7877](https://github.com/CesiumGS/cesium/pull/7877)

### 1.57 - 2019-05-01

##### Additions :tada:

- Improved 3D Tiles streaming performance, resulting in ~67% camera tour load time reduction, ~44% camera tour load count reduction. And for general camera movement, ~20% load time reduction with ~27% tile load count reduction. Tile load priority changed to focus on loading tiles in the center of the screen first. Added the following tileset optimizations, which unless stated otherwise are enabled by default. [#7774](https://github.com/CesiumGS/cesium/pull/7774)
  - Added `Cesium3DTileset.cullRequestsWhileMoving` option to ignore requests for tiles that will likely be out-of-view due to the camera's movement when they come back from the server.
  - Added `Cesium3DTileset.cullRequestsWhileMovingMultiplier` option to act as a multiplier when used in culling requests while moving. Larger is more aggressive culling, smaller less aggressive culling.
  - Added `Cesium3DTileset.preloadFlightDestinations` option to preload tiles at the camera's flight destination while the camera is in flight.
  - Added `Cesium3DTileset.preferLeaves` option to prefer loading of leaves. Good for additive refinement point clouds. Set to `false` by default.
  - Added `Cesium3DTileset.progressiveResolutionHeightFraction` option to load tiles at a smaller resolution first. This can help get a quick layer of tiles down while full resolution tiles continue to load.
  - Added `Cesium3DTileset.foveatedScreenSpaceError` option to prioritize loading tiles in the center of the screen.
  - Added `Cesium3DTileset.foveatedConeSize` option to control the cone size that determines which tiles are deferred for loading. Tiles outside the cone are potentially deferred.
  - Added `Cesium3DTileset.foveatedMinimumScreenSpaceErrorRelaxation` option to control the starting screen space error relaxation for tiles outside the foveated cone.
  - Added `Cesium3DTileset.foveatedInterpolationCallback` option to control how screen space error threshold is interpolated for tiles outside the foveated cone.
  - Added `Cesium3DTileset.foveatedTimeDelay` option to control how long in seconds to wait after the camera stops moving before deferred tiles start loading in.
- Added new parameter to `PolylineGlowMaterial` called `taperPower`, that works similar to the existing `glowPower` parameter, to taper the back of the line away. [#7626](https://github.com/CesiumGS/cesium/pull/7626)
- Added `Cesium3DTileset.preloadWhenHidden` tileset option to preload tiles when `tileset.show` is false. Loads tiles as if the tileset is visible but does not render them. [#7774](https://github.com/CesiumGS/cesium/pull/7774)
- Added support for the `KHR_texture_transform` glTF extension. [#7549](https://github.com/CesiumGS/cesium/pull/7549)
- Added functions to remove samples from `SampledProperty` and `SampledPositionProperty`. [#7723](https://github.com/CesiumGS/cesium/pull/7723)
- Added support for color-to-alpha with a threshold on imagery layers. [#7727](https://github.com/CesiumGS/cesium/pull/7727)
- Add CZML processing for `heightReference` and `extrudedHeightReference` for geoemtry types that support it.
- `CesiumMath.toSNorm` documentation changed to reflect the function's implementation. [#7774](https://github.com/CesiumGS/cesium/pull/7774)
- Added `CesiumMath.normalize` to convert a scalar value in an arbitrary range to a scalar in the range [0.0, 1.0]. [#7774](https://github.com/CesiumGS/cesium/pull/7774)

##### Fixes :wrench:

- Fixed an error when loading the same glTF model in two separate viewers. [#7688](https://github.com/CesiumGS/cesium/issues/7688)
- Fixed an error where `clampToHeightMostDetailed` or `sampleHeightMostDetailed` would crash if entities were created when the promise resolved. [#7690](https://github.com/CesiumGS/cesium/pull/7690)
- Fixed an issue with compositing merged entity availability. [#7717](https://github.com/CesiumGS/cesium/issues/7717)
- Fixed an error where many imagery layers within a single tile would cause parts of the tile to render as black on some platforms. [#7649](https://github.com/CesiumGS/cesium/issues/7649)
- Fixed a bug that could cause terrain with a single, global root tile (e.g. that uses `WebMercatorTilingScheme`) to be culled unexpectedly in some views. [#7702](https://github.com/CesiumGS/cesium/issues/7702)
- Fixed a problem where instanced 3D models were incorrectly lit when using physically based materials. [#7775](https://github.com/CesiumGS/cesium/issues/7775)
- Fixed a bug where glTF models with certain blend modes were rendered incorrectly in browsers that support ImageBitmap. [#7795](https://github.com/CesiumGS/cesium/issues/7795)

### 1.56.1 - 2019-04-02

##### Additions :tada:

- `Resource.fetchImage` now takes a `preferImageBitmap` option to use `createImageBitmap` when supported to move image decode off the main thread. This option defaults to `false`.

##### Breaking Changes :mega:

- The following breaking changes are relative to 1.56. The `Resource.fetchImage` behavior is now identical to 1.55 and earlier.
  - Changed `Resource.fetchImage` back to return an `Image` by default, instead of an `ImageBitmap` when supported. Note that an `ImageBitmap` cannot be flipped during texture upload. Instead, set `flipY : true` during fetch to flip it.
  - Changed the default `flipY` option in `Resource.fetchImage` to false. This only has an effect when ImageBitmap is used.

### 1.56 - 2019-04-01

##### Breaking Changes :mega:

- `Resource.fetchImage` now returns an `ImageBitmap` instead of `Image` when supported. This allows for decoding images while fetching using `createImageBitmap` to greatly speed up texture upload and decrease frame drops when loading models with large textures. [#7579](https://github.com/CesiumGS/cesium/pull/7579)
- `Cesium3DTileStyle.style` now has an empty `Object` as its default value, instead of `undefined`. [#7567](https://github.com/CesiumGS/cesium/issues/7567)
- `Scene.clampToHeight` now takes an optional `width` argument before the `result` argument. [#7693](https://github.com/CesiumGS/cesium/pull/7693)
- In the `Resource` class, `addQueryParameters` and `addTemplateValues` have been removed. Please use `setQueryParameters` and `setTemplateValues` instead. [#7695](https://github.com/CesiumGS/cesium/issues/7695)

##### Deprecated :hourglass_flowing_sand:

- `Resource.fetchImage` now takes an options object. Use `resource.fetchImage({ preferBlob: true })` instead of `resource.fetchImage(true)`. The previous function definition will no longer work in 1.57. [#7579](https://github.com/CesiumGS/cesium/pull/7579)

##### Additions :tada:

- Added support for touch and hold gesture. The touch and hold delay can be customized by updating `ScreenSpaceEventHandler.touchHoldDelayMilliseconds`. [#7286](https://github.com/CesiumGS/cesium/pull/7286)
- `Resource.fetchImage` now has a `flipY` option to vertically flip an image during fetch & decode. It is only valid when `ImageBitmapOptions` is supported by the browser. [#7579](https://github.com/CesiumGS/cesium/pull/7579)
- Added `backFaceCulling` and `normalShading` options to `PointCloudShading`. Both options are only applicable for point clouds containing normals. [#7399](https://github.com/CesiumGS/cesium/pull/7399)
- `Cesium3DTileStyle.style` reacts to updates and represents the current state of the style. [#7567](https://github.com/CesiumGS/cesium/issues/7567)

##### Fixes :wrench:

- Fixed the value for `BlendFunction.ONE_MINUS_CONSTANT_COLOR`. [#7624](https://github.com/CesiumGS/cesium/pull/7624)
- Fixed `HeadingPitchRoll.pitch` being `NaN` when using `.fromQuaternion` due to a rounding error for pitches close to +/- 90°. [#7654](https://github.com/CesiumGS/cesium/pull/7654)
- Fixed a type of crash caused by the camera being rotated through terrain. [#6783](https://github.com/CesiumGS/cesium/issues/6783)
- Fixed an error in `Resource` when used with template replacements using numeric keys. [#7668](https://github.com/CesiumGS/cesium/pull/7668)
- Fixed an error in `Cesium3DTilePointFeature` where `anchorLineColor` used the same color instance instead of cloning the color [#7686](https://github.com/CesiumGS/cesium/pull/7686)

### 1.55 - 2019-03-01

##### Breaking Changes :mega:

- `czm_materialInput.slope` is now an angle in radians between 0 and pi/2 (flat to vertical), rather than a projected length 1 to 0 (flat to vertical).

##### Additions :tada:

- Updated terrain and imagery rendering, resulting in terrain/imagery loading ~33% faster and using ~33% less data [#7061](https://github.com/CesiumGS/cesium/pull/7061)
- `czm_materialInput.aspect` was added as an angle in radians between 0 and 2pi (east, north, west to south).
- Added CZML `arcType` support for `polyline` and `polygon`, which supersedes `followSurface`. `followSurface` is still supported for compatibility with existing documents. [#7582](https://github.com/CesiumGS/cesium/pull/7582)

##### Fixes :wrench:

- Fixed an issue where models would cause a crash on load if some primitives were Draco encoded and others were not. [#7383](https://github.com/CesiumGS/cesium/issues/7383)
- Fixed an issue where RTL labels not reversing correctly non alphabetic characters [#7501](https://github.com/CesiumGS/cesium/pull/7501)
- Fixed Node.js support for the `Resource` class and any functionality using it internally.
- Fixed an issue where some ground polygons crossing the Prime Meridian would have incorrect bounding rectangles. [#7533](https://github.com/CesiumGS/cesium/pull/7533)
- Fixed an issue where polygons on terrain using rhumb lines where being rendered incorrectly. [#7538](https://github.com/CesiumGS/cesium/pulls/7538)
- Fixed an issue with `EllipsoidRhumbLines.findIntersectionWithLongitude` when longitude was IDL. [#7551](https://github.com/CesiumGS/cesium/issues/7551)
- Fixed model silhouette colors when rendering with high dynamic range. [#7563](https://github.com/CesiumGS/cesium/pull/7563)
- Fixed an issue with ground polylines on globes that use ellipsoids other than WGS84. [#7552](https://github.com/CesiumGS/cesium/issues/7552)
- Fixed an issue where Draco compressed models with RGB per-vertex color would not load in Cesium. [#7576](https://github.com/CesiumGS/cesium/issues/7576)
- Fixed an issue where the outline geometry for extruded Polygons didn't calculate the correct indices. [#7599](https://github.com/CesiumGS/cesium/issues/7599)

### 1.54 - 2019-02-01

##### Highlights :sparkler:

- Added support for polylines and textured entities on 3D Tiles. [#7437](https://github.com/CesiumGS/cesium/pull/7437) and [#7434](https://github.com/CesiumGS/cesium/pull/7434)
- Added support for loading models and 3D tilesets with WebP images using the [`EXT_texture_webp`](https://github.com/KhronosGroup/glTF/blob/master/extensions/2.0/Vendor/EXT_texture_webp/README.md) glTF extension. [#7486](https://github.com/CesiumGS/cesium/pull/7486)
- Added support for rhumb lines to polygon and polyline geometries. [#7492](https://github.com/CesiumGS/cesium/pull/7492)

##### Breaking Changes :mega:

- Billboards with `HeightReference.CLAMP_TO_GROUND` are now clamped to both terrain and 3D Tiles. [#7434](https://github.com/CesiumGS/cesium/pull/7434)
- The default `classificationType` for `GroundPrimitive`, `CorridorGraphics`, `EllipseGraphics`, `PolygonGraphics` and `RectangleGraphics` is now `ClassificationType.BOTH`. [#7434](https://github.com/CesiumGS/cesium/pull/7434)
- The properties `ModelAnimation.speedup` and `ModelAnimationCollection.speedup` have been removed. Use `ModelAnimation.multiplier` and `ModelAnimationCollection.multiplier` respectively instead. [#7494](https://github.com/CesiumGS/cesium/issues/7394)

##### Deprecated :hourglass_flowing_sand:

- `Scene.clampToHeight` now takes an optional `width` argument before the `result` argument. The previous function definition will no longer work in 1.56. [#7287](https://github.com/CesiumGS/cesium/pull/7287)
- `PolylineGeometry.followSurface` has been superceded by `PolylineGeometry.arcType`. The previous definition will no longer work in 1.57. Replace `followSurface: false` with `arcType: Cesium.ArcType.NONE` and `followSurface: true` with `arcType: Cesium.ArcType.GEODESIC`. [#7492](https://github.com/CesiumGS/cesium/pull/7492)
- `SimplePolylineGeometry.followSurface` has been superceded by `SimplePolylineGeometry.arcType`. The previous definition will no longer work in 1.57. Replace `followSurface: false` with `arcType: Cesium.ArcType.NONE` and `followSurface: true` with `arcType: Cesium.ArcType.GEODESIC`. [#7492](https://github.com/CesiumGS/cesium/pull/7492)

##### Additions :tada:

- Added support for textured ground entities (entities with unspecified `height`) and `GroundPrimitives` on 3D Tiles. [#7434](https://github.com/CesiumGS/cesium/pull/7434)
- Added support for polylines on 3D Tiles. [#7437](https://github.com/CesiumGS/cesium/pull/7437)
- Added `classificationType` property to `PolylineGraphics` and `GroundPolylinePrimitive` which specifies whether a polyline clamped to ground should be clamped to terrain, 3D Tiles, or both. [#7437](https://github.com/CesiumGS/cesium/pull/7437)
- Added the ability to specify the width of the intersection volume for `Scene.sampleHeight`, `Scene.clampToHeight`, `Scene.sampleHeightMostDetailed`, and `Scene.clampToHeightMostDetailed`. [#7287](https://github.com/CesiumGS/cesium/pull/7287)
- Added a [new Sandcastle example](https://cesiumjs.org/Cesium/Build/Apps/Sandcastle/?src=Time%20Dynamic%20Wheels.html) on using `nodeTransformations` to rotate a model's wheels based on its velocity. [#7361](https://github.com/CesiumGS/cesium/pull/7361)
- Added a [new Sandcastle example](https://cesiumjs.org/Cesium/Build/Apps/Sandcastle/?src=Polylines%20on%203D%20Tiles.html) for drawing polylines on 3D Tiles [#7522](https://github.com/CesiumGS/cesium/pull/7522)
- Added `EllipsoidRhumbLine` class as a rhumb line counterpart to `EllipsoidGeodesic`. [#7484](https://github.com/CesiumGS/cesium/pull/7484)
- Added rhumb line support to `PolygonGeometry`, `PolygonOutlineGeometry`, `PolylineGeometry`, `GroundPolylineGeometry`, and `SimplePolylineGeometry`. [#7492](https://github.com/CesiumGS/cesium/pull/7492)
- When using Cesium in Node.js, we now use the combined and minified version for improved performance unless `NODE_ENV` is specifically set to `development`.
- Improved the performance of `QuantizedMeshTerrainData.interpolateHeight`. [#7508](https://github.com/CesiumGS/cesium/pull/7508)
- Added support for glTF models with WebP textures using the `EXT_texture_webp` extension. [#7486](https://github.com/CesiumGS/cesium/pull/7486)

##### Fixes :wrench:

- Fixed 3D Tiles performance regression. [#7482](https://github.com/CesiumGS/cesium/pull/7482)
- Fixed an issue where classification primitives with the `CESIUM_3D_TILE` classification type would render on terrain. [#7422](https://github.com/CesiumGS/cesium/pull/7422)
- Fixed an issue where 3D Tiles would show through the globe. [#7422](https://github.com/CesiumGS/cesium/pull/7422)
- Fixed crash when entity geometry show value is an interval that only covered part of the entity availability range [#7458](https://github.com/CesiumGS/cesium/pull/7458)
- Fix rectangle positions at the north and south poles. [#7451](https://github.com/CesiumGS/cesium/pull/7451)
- Fixed image size issue when using multiple particle systems. [#7412](https://github.com/CesiumGS/cesium/pull/7412)
- Fixed Sandcastle's "Open in New Window" button not displaying imagery due to blob URI limitations. [#7250](https://github.com/CesiumGS/cesium/pull/7250)
- Fixed an issue where setting `scene.globe.cartographicLimitRectangle` to `undefined` would cause a crash. [#7477](https://github.com/CesiumGS/cesium/issues/7477)
- Fixed `PrimitiveCollection.removeAll` to no longer `contain` removed primitives. [#7491](https://github.com/CesiumGS/cesium/pull/7491)
- Fixed `GeoJsonDataSource` to use polygons and polylines that use rhumb lines. [#7492](https://github.com/CesiumGS/cesium/pull/7492)
- Fixed an issue where some ground polygons would be cut off along circles of latitude. [#7507](https://github.com/CesiumGS/cesium/issues/7507)
- Fixed an issue that would cause IE 11 to crash when enabling image-based lighting. [#7485](https://github.com/CesiumGS/cesium/issues/7485)

### 1.53 - 2019-01-02

##### Additions :tada:

- Added image-based lighting for PBR models and 3D Tiles. [#7172](https://github.com/CesiumGS/cesium/pull/7172)
  - `Scene.specularEnvironmentMaps` is a url to a KTX file that contains the specular environment map and convoluted mipmaps for image-based lighting of all PBR models in the scene.
  - `Scene.sphericalHarmonicCoefficients` is an array of 9 `Cartesian3` spherical harmonics coefficients for the diffuse irradiance of all PBR models in the scene.
  - The `specularEnvironmentMaps` and `sphericalHarmonicCoefficients` properties of `Model` and `Cesium3DTileset` can be used to override the values from the scene for specific models and tilesets.
  - The `luminanceAtZenith` property of `Model` and `Cesium3DTileset` adjusts the luminance of the procedural image-based lighting.
- Double click away from an entity to un-track it [#7285](https://github.com/CesiumGS/cesium/pull/7285)

##### Fixes :wrench:

- Fixed 3D Tiles visibility checking when running multiple passes within the same frame. [#7289](https://github.com/CesiumGS/cesium/pull/7289)
- Fixed contrast on imagery layers. [#7382](https://github.com/CesiumGS/cesium/issues/7382)
- Fixed rendering transparent background color when `highDynamicRange` is enabled. [#7427](https://github.com/CesiumGS/cesium/issues/7427)
- Fixed translucent geometry when `highDynamicRange` is toggled. [#7451](https://github.com/CesiumGS/cesium/pull/7451)

### 1.52 - 2018-12-03

##### Breaking Changes :mega:

- `TerrainProviders` that implement `availability` must now also implement the `loadTileDataAvailability` method.

##### Deprecated :hourglass_flowing_sand:

- The property `ModelAnimation.speedup` has been deprecated and renamed to `ModelAnimation.multiplier`. `speedup` will be removed in version 1.54. [#7393](https://github.com/CesiumGS/cesium/pull/7393)

##### Additions :tada:

- Added functions to get the most detailed height of 3D Tiles on-screen or off-screen. [#7115](https://github.com/CesiumGS/cesium/pull/7115)
  - Added `Scene.sampleHeightMostDetailed`, an asynchronous version of `Scene.sampleHeight` that uses the maximum level of detail for 3D Tiles.
  - Added `Scene.clampToHeightMostDetailed`, an asynchronous version of `Scene.clampToHeight` that uses the maximum level of detail for 3D Tiles.
- Added support for high dynamic range rendering. It is enabled by default when supported, but can be disabled with `Scene.highDynamicRange`. [#7017](https://github.com/CesiumGS/cesium/pull/7017)
- Added `Scene.invertClassificationSupported` for checking if invert classification is supported.
- Added `computeLineSegmentLineSegmentIntersection` to `Intersections2D`. [#7228](https://github.com/CesiumGS/Cesium/pull/7228)
- Added ability to load availability progressively from a quantized mesh extension instead of upfront. This will speed up load time and reduce memory usage. [#7196](https://github.com/CesiumGS/cesium/pull/7196)
- Added the ability to apply styles to 3D Tilesets that don't contain features. [#7255](https://github.com/CesiumGS/Cesium/pull/7255)

##### Fixes :wrench:

- Fixed issue causing polyline to look wavy depending on the position of the camera [#7209](https://github.com/CesiumGS/cesium/pull/7209)
- Fixed translucency issues for dynamic geometry entities. [#7364](https://github.com/CesiumGS/cesium/issues/7364)

### 1.51 - 2018-11-01

##### Additions :tada:

- Added WMS-T (time) support in WebMapServiceImageryProvider [#2581](https://github.com/CesiumGS/cesium/issues/2581)
- Added `cutoutRectangle` to `ImageryLayer`, which allows cutting out rectangular areas in imagery layers to reveal underlying imagery. [#7056](https://github.com/CesiumGS/cesium/pull/7056)
- Added `atmosphereHueShift`, `atmosphereSaturationShift`, and `atmosphereBrightnessShift` properties to `Globe` which shift the color of the ground atmosphere to match the hue, saturation, and brightness shifts of the sky atmosphere. [#4195](https://github.com/CesiumGS/cesium/issues/4195)
- Shrink minified and gzipped Cesium.js by 27 KB (~3.7%) by delay loading seldom-used third-party dependencies. [#7140](https://github.com/CesiumGS/cesium/pull/7140)
- Added `lightColor` property to `Cesium3DTileset`, `Model`, and `ModelGraphics` to change the intensity of the light used when shading model. [#7025](https://github.com/CesiumGS/cesium/pull/7025)
- Added `imageBasedLightingFactor` property to `Cesium3DTileset`, `Model`, and `ModelGraphics` to scale the diffuse and specular image-based lighting contributions to the final color. [#7025](https://github.com/CesiumGS/cesium/pull/7025)
- Added per-feature selection to the 3D Tiles BIM Sandcastle example. [#7181](https://github.com/CesiumGS/cesium/pull/7181)
- Added `Transforms.fixedFrameToHeadingPitchRoll`, a helper function for extracting a `HeadingPitchRoll` from a fixed frame transform. [#7164](https://github.com/CesiumGS/cesium/pull/7164)
- Added `Ray.clone`. [#7174](https://github.com/CesiumGS/cesium/pull/7174)

##### Fixes :wrench:

- Fixed issue removing geometry entities with different materials. [#7163](https://github.com/CesiumGS/cesium/pull/7163)
- Fixed texture coordinate calculation for polygon entities with `perPositionHeight`. [#7188](https://github.com/CesiumGS/cesium/pull/7188)
- Fixed crash when updating polyline attributes twice in one frame. [#7155](https://github.com/CesiumGS/cesium/pull/7155)
- Fixed entity visibility issue related to setting an entity show property and altering or adding entity geometry. [#7156](https://github.com/CesiumGS/cesium/pull/7156)
- Fixed an issue where dynamic Entities on terrain would cause a crash in platforms that do not support depth textures such as Internet Explorer. [#7103](https://github.com/CesiumGS/cesium/issues/7103)
- Fixed an issue that would cause a crash when removing a post process stage. [#7210](https://github.com/CesiumGS/cesium/issues/7210)
- Fixed an issue where `pickPosition` would return incorrect results when called after `sampleHeight` or `clampToHeight`. [#7113](https://github.com/CesiumGS/cesium/pull/7113)
- Fixed an issue where `sampleHeight` and `clampToHeight` would crash if picking a primitive that doesn't write depth. [#7120](https://github.com/CesiumGS/cesium/issues/7120)
- Fixed a crash when using `BingMapsGeocoderService`. [#7143](https://github.com/CesiumGS/cesium/issues/7143)
- Fixed accuracy of rotation matrix generated by `VelocityOrientationProperty`. [#6641](https://github.com/CesiumGS/cesium/pull/6641)
- Fixed clipping plane crash when adding a plane to an empty collection. [#7168](https://github.com/CesiumGS/cesium/pull/7168)
- Fixed clipping planes on tilesets not taking into account the tileset model matrix. [#7182](https://github.com/CesiumGS/cesium/pull/7182)
- Fixed incorrect rendering of models using the `KHR_materials_common` lights extension. [#7206](https://github.com/CesiumGS/cesium/pull/7206)

### 1.50 - 2018-10-01

##### Breaking Changes :mega:

- Clipping planes on tilesets now use the root tile's transform, or the root tile's bounding sphere if a transform is not defined. [#7034](https://github.com/CesiumGS/cesium/pull/7034)
  - This is to make clipping planes' coordinates always relative to the object they're attached to. So if you were positioning the clipping planes as in the example below, this is no longer necessary:
  ```javascript
  clippingPlanes.modelMatrix = Cesium.Transforms.eastNorthUpToFixedFrame(
    tileset.boundingSphere.center
  );
  ```
  - This also fixes several issues with clipping planes not using the correct transform for tilesets with children.

##### Additions :tada:

- Initial support for clamping to 3D Tiles. [#6934](https://github.com/CesiumGS/cesium/pull/6934)
  - Added `Scene.sampleHeight` to get the height of geometry in the scene. May be used to clamp objects to the globe, 3D Tiles, or primitives in the scene.
  - Added `Scene.clampToHeight` to clamp a cartesian position to the scene geometry.
  - Requires depth texture support (`WEBGL_depth_texture` or `WEBKIT_WEBGL_depth_texture`). Added `Scene.sampleHeightSupported` and `Scene.clampToHeightSupported` functions for checking if height sampling is supported.
- Added `Cesium3DTileset.initialTilesLoaded` to indicate that all tiles in the initial view are loaded. [#6934](https://github.com/CesiumGS/cesium/pull/6934)
- Added support for glTF extension [KHR_materials_pbrSpecularGlossiness](https://github.com/KhronosGroup/glTF/tree/master/extensions/2.0/Khronos/KHR_materials_pbrSpecularGlossiness) [#7006](https://github.com/CesiumGS/cesium/pull/7006).
- Added support for glTF extension [KHR_materials_unlit](https://github.com/KhronosGroup/glTF/tree/master/extensions/2.0/Khronos/KHR_materials_unlit) [#6977](https://github.com/CesiumGS/cesium/pull/6977).
- Added support for glTF extensions [KHR_techniques_webgl](https://github.com/KhronosGroup/glTF/tree/master/extensions/2.0/Khronos/KHR_techniques_webgl) and [KHR_blend](https://github.com/KhronosGroup/glTF/pull/1302). [#6805](https://github.com/CesiumGS/cesium/pull/6805)
- Update [gltf-pipeline](https://github.com/CesiumGS/gltf-pipeline/) to 2.0. [#6805](https://github.com/CesiumGS/cesium/pull/6805)
- Added `cartographicLimitRectangle` to `Globe`. Use this to limit terrain and imagery to a specific `Rectangle` area. [#6987](https://github.com/CesiumGS/cesium/pull/6987)
- Added `OpenCageGeocoderService`, which provides geocoding via [OpenCage](https://opencagedata.com/). [#7015](https://github.com/CesiumGS/cesium/pull/7015)
- Added ground atmosphere lighting in 3D. This can be toggled with `Globe.showGroundAtmosphere`. [6877](https://github.com/CesiumGS/cesium/pull/6877)
  - Added `Globe.nightFadeOutDistance` and `Globe.nightFadeInDistance` to configure when ground atmosphere night lighting fades in and out. [6877](https://github.com/CesiumGS/cesium/pull/6877)
- Added `onStop` event to `Clock` that fires each time stopTime is reached. [#7066](https://github.com/CesiumGS/cesium/pull/7066)

##### Fixes :wrench:

- Fixed picking for overlapping translucent primitives. [#7039](https://github.com/CesiumGS/cesium/pull/7039)
- Fixed an issue in the 3D Tiles traversal where tilesets would render with mixed level of detail if an external tileset was visible but its root tile was not. [#7099](https://github.com/CesiumGS/cesium/pull/7099)
- Fixed an issue in the 3D Tiles traversal where external tilesets would not always traverse to their root tile. [#7035](https://github.com/CesiumGS/cesium/pull/7035)
- Fixed an issue in the 3D Tiles traversal where empty tiles would be selected instead of their nearest loaded ancestors. [#7011](https://github.com/CesiumGS/cesium/pull/7011)
- Fixed an issue where scaling near zero with an model animation could cause rendering to stop. [#6954](https://github.com/CesiumGS/cesium/pull/6954)
- Fixed bug where credits weren't displaying correctly if more than one viewer was initialized [#6965](expect(https://github.com/CesiumGS/cesium/issues/6965)
- Fixed entity show issues. [#7048](https://github.com/CesiumGS/cesium/issues/7048)
- Fixed a bug where polylines on terrain covering very large portions of the globe would cull incorrectly in 3d-only scenes. [#7043](https://github.com/CesiumGS/cesium/issues/7043)
- Fixed bug causing crash on entity geometry material change. [#7047](https://github.com/CesiumGS/cesium/pull/7047)
- Fixed MIME type behavior for `Resource` requests in recent versions of Edge [#7085](https://github.com/CesiumGS/cesium/issues/7085).

### 1.49 - 2018-09-04

##### Breaking Changes :mega:

- Removed `ClippingPlaneCollection.clone`. [#6872](https://github.com/CesiumGS/cesium/pull/6872)
- Changed `Globe.pick` to return a position in ECEF coordinates regardless of the current scene mode. This will only effect you if you were working around a bug to make `Globe.pick` work in 2D and Columbus View. Use `Globe.pickWorldCoordinates` to get the position in world coordinates that correlate to the current scene mode. [#6859](https://github.com/CesiumGS/cesium/pull/6859)
- Removed the unused `frameState` parameter in `evaluate` and `evaluateColor` functions in `Expression`, `StyleExpression`, `ConditionsExpression` and all other places that call the functions. [#6890](https://github.com/CesiumGS/cesium/pull/6890)
- Removed `PostProcessStageLibrary.createLensFlarStage`. Use `PostProcessStageLibrary.createLensFlareStage` instead. [#6972](https://github.com/CesiumGS/cesium/pull/6972)
- Removed `Scene.fxaa`. Use `Scene.postProcessStages.fxaa.enabled` instead. [#6980](https://github.com/CesiumGS/cesium/pull/6980)

##### Additions :tada:

- Added `heightReference` to `BoxGraphics`, `CylinderGraphics` and `EllipsoidGraphics`, which can be used to clamp these entity types to terrain. [#6932](https://github.com/CesiumGS/cesium/pull/6932)
- Added `GeocoderViewModel.destinationFound` for specifying a function that is called upon a successful geocode. The default behavior is to fly to the destination found by the geocoder. [#6915](https://github.com/CesiumGS/cesium/pull/6915)
- Added `ClippingPlaneCollection.planeAdded` and `ClippingPlaneCollection.planeRemoved` events. `planeAdded` is raised when a new plane is added to the collection and `planeRemoved` is raised when a plane is removed. [#6875](https://github.com/CesiumGS/cesium/pull/6875)
- Added `Matrix4.setScale` for setting the scale on an affine transformation matrix [#6888](https://github.com/CesiumGS/cesium/pull/6888)
- Added optional `width` and `height` to `Scene.drillPick` for specifying a search area. [#6922](https://github.com/CesiumGS/cesium/pull/6922)
- Added `Cesium3DTileset.root` for getting the root tile of a tileset. [#6944](https://github.com/CesiumGS/cesium/pull/6944)
- Added `Cesium3DTileset.extras` and `Cesium3DTile.extras` for getting application specific metadata from 3D Tiles. [#6974](https://github.com/CesiumGS/cesium/pull/6974)

##### Fixes :wrench:

- Several performance improvements and fixes to the 3D Tiles traversal code. [#6390](https://github.com/CesiumGS/cesium/pull/6390)
  - Improved load performance when `skipLevelOfDetail` is false.
  - Fixed a bug that caused some skipped tiles to load when `skipLevelOfDetail` is true.
  - Fixed pick statistics in the 3D Tiles Inspector.
  - Fixed drawing of debug labels for external tilesets.
  - Fixed drawing of debug outlines for empty tiles.
- The Geocoder widget now takes terrain altitude into account when calculating its final destination. [#6876](https://github.com/CesiumGS/cesium/pull/6876)
- The Viewer widget now takes terrain altitude into account when zooming or flying to imagery layers. [#6895](https://github.com/CesiumGS/cesium/pull/6895)
- Fixed Firefox camera control issues with mouse and touch events. [#6372](https://github.com/CesiumGS/cesium/issues/6372)
- Fixed `getPickRay` in 2D. [#2480](https://github.com/CesiumGS/cesium/issues/2480)
- Fixed `Globe.pick` for 2D and Columbus View. [#6859](https://github.com/CesiumGS/cesium/pull/6859)
- Fixed imagery layer feature picking in 2D and Columbus view. [#6859](https://github.com/CesiumGS/cesium/pull/6859)
- Fixed intermittent ground clamping issues for all entity types that use a height reference. [#6930](https://github.com/CesiumGS/cesium/pull/6930)
- Fixed bug that caused a new `ClippingPlaneCollection` to be created every frame when used with a model entity. [#6872](https://github.com/CesiumGS/cesium/pull/6872)
- Improved `Plane` entities so they are better aligned with the globe surface. [#6887](https://github.com/CesiumGS/cesium/pull/6887)
- Fixed crash when rendering translucent objects when all shadow maps in the scene set `fromLightSource` to false. [#6883](https://github.com/CesiumGS/cesium/pull/6883)
- Fixed night shading in 2D and Columbus view. [#4122](https://github.com/CesiumGS/cesium/issues/4122)
- Fixed model loading failure when a glTF 2.0 primitive does not have a material. [6906](https://github.com/CesiumGS/cesium/pull/6906)
- Fixed a crash when setting show to `false` on a polyline clamped to the ground. [#6912](https://github.com/CesiumGS/cesium/issues/6912)
- Fixed a bug where `Cesium3DTileset` wasn't using the correct `tilesetVersion`. [#6933](https://github.com/CesiumGS/cesium/pull/6933)
- Fixed crash that happened when calling `scene.pick` after setting a new terrain provider. [#6918](https://github.com/CesiumGS/cesium/pull/6918)
- Fixed an issue that caused the browser to hang when using `drillPick` on a polyline clamped to the ground. [6907](https://github.com/CesiumGS/cesium/issues/6907)
- Fixed an issue where color wasn't updated properly for polylines clamped to ground. [#6927](https://github.com/CesiumGS/cesium/pull/6927)
- Fixed an excessive memory use bug that occurred when a data URI was used to specify a glTF model. [#6928](https://github.com/CesiumGS/cesium/issues/6928)
- Fixed an issue where switching from 2D to 3D could cause a crash. [#6929](https://github.com/CesiumGS/cesium/issues/6929)
- Fixed an issue where point primitives behind the camera would appear in view. [#6904](https://github.com/CesiumGS/cesium/issues/6904)
- The `createGroundPolylineGeometry` web worker no longer depends on `GroundPolylinePrimitive`, making the worker smaller and potentially avoiding a hanging build in some webpack configurations. [#6946](https://github.com/CesiumGS/cesium/pull/6946)
- Fixed an issue that cause terrain entities (entities with unspecified `height`) and `GroundPrimitives` to fail when crossing the international date line. [#6951](https://github.com/CesiumGS/cesium/issues/6951)
- Fixed normal calculation for `CylinderGeometry` when the top radius is not equal to the bottom radius [#6863](https://github.com/CesiumGS/cesium/pull/6863)

### 1.48 - 2018-08-01

##### Additions :tada:

- Added support for loading Draco compressed Point Cloud tiles for 2-3x better compression. [#6559](https://github.com/CesiumGS/cesium/pull/6559)
- Added `TimeDynamicPointCloud` for playback of time-dynamic point cloud data, where each frame is a 3D Tiles Point Cloud tile. [#6721](https://github.com/CesiumGS/cesium/pull/6721)
- Added `CoplanarPolygonGeometry` and `CoplanarPolygonGeometryOutline` for drawing polygons composed of coplanar positions that are not necessarily on the ellipsoid surface. [#6769](https://github.com/CesiumGS/cesium/pull/6769)
- Improved support for polygon entities using `perPositionHeight`, including supporting vertical polygons. This also improves KML compatibility. [#6791](https://github.com/CesiumGS/cesium/pull/6791)
- Added `Cartesian3.midpoint` to compute the midpoint between two `Cartesian3` positions [#6836](https://github.com/CesiumGS/cesium/pull/6836)
- Added `equalsEpsilon` methods to `OrthographicFrustum`, `PerspectiveFrustum`, `OrthographicOffCenterFrustum` and `PerspectiveOffCenterFrustum`.

##### Deprecated :hourglass_flowing_sand:

- Support for 3D Tiles `content.url` is deprecated to reflect updates to the [3D Tiles spec](https://github.com/CesiumGS/3d-tiles/pull/301). Use `content.uri instead`. Support for `content.url` will remain for backwards compatibility. [#6744](https://github.com/CesiumGS/cesium/pull/6744)
- Support for the 3D Tiles pre-version 1.0 Batch Table Hierarchy is deprecated to reflect updates to the [3D Tiles spec](https://github.com/CesiumGS/3d-tiles/pull/301). Use the [`3DTILES_batch_table_hierarchy`](https://github.com/CesiumGS/3d-tiles/tree/main/extensions/3DTILES_batch_table_hierarchy) extension instead. Support for the deprecated batch table hierarchy will remain for backwards compatibility. [#6780](https://github.com/CesiumGS/cesium/pull/6780)
- `PostProcessStageLibrary.createLensFlarStage` is deprecated due to misspelling and will be removed in Cesium 1.49. Use `PostProcessStageLibrary.createLensFlareStage` instead.

##### Fixes :wrench:

- Fixed a bug where 3D Tilesets using the `region` bounding volume don't get transformed when the tileset's `modelMatrix` changes. [#6755](https://github.com/CesiumGS/cesium/pull/6755)
- Fixed a bug that caused eye dome lighting for point clouds to fail in Safari on macOS and Edge on Windows by removing the dependency on floating point color textures. [#6792](https://github.com/CesiumGS/cesium/issues/6792)
- Fixed a bug that caused polylines on terrain to render incorrectly in 2D and Columbus View with a `WebMercatorProjection`. [#6809](https://github.com/CesiumGS/cesium/issues/6809)
- Fixed bug causing billboards and labels to appear the wrong size when switching scene modes [#6745](https://github.com/CesiumGS/cesium/issues/6745)
- Fixed `PolygonGeometry` when using `VertexFormat.POSITION_ONLY`, `perPositionHeight` and `extrudedHeight` [#6790](expect(https://github.com/CesiumGS/cesium/pull/6790)
- Fixed an issue where tiles were missing in VR mode. [#6612](https://github.com/CesiumGS/cesium/issues/6612)
- Fixed issues related to updating entity show and geometry color [#6835](https://github.com/CesiumGS/cesium/pull/6835)
- Fixed `PolygonGeometry` and `EllipseGeometry` tangent and bitangent attributes when a texture rotation is used [#6788](https://github.com/CesiumGS/cesium/pull/6788)
- Fixed bug where entities with a height reference weren't being updated correctly when the terrain provider was changed. [#6820](https://github.com/CesiumGS/cesium/pull/6820)
- Fixed an issue where glTF 2.0 models sometimes wouldn't be centered in the view after putting the camera on them. [#6784](https://github.com/CesiumGS/cesium/issues/6784)
- Fixed the geocoder when `Viewer` is passed the option `geocoder: true` [#6833](https://github.com/CesiumGS/cesium/pull/6833)
- Improved performance for billboards and labels clamped to terrain [#6781](https://github.com/CesiumGS/cesium/pull/6781) [#6844](https://github.com/CesiumGS/cesium/pull/6844)
- Fixed a bug that caused billboard positions to be set incorrectly when using a `CallbackProperty`. [#6815](https://github.com/CesiumGS/cesium/pull/6815)
- Improved support for generating a TypeScript typings file using `tsd-jsdoc` [#6767](https://github.com/CesiumGS/cesium/pull/6767)
- Updated viewBoundingSphere to use correct zoomOptions [#6848](https://github.com/CesiumGS/cesium/issues/6848)
- Fixed a bug that caused the scene to continuously render after resizing the viewer when `requestRenderMode` was enabled. [#6812](https://github.com/CesiumGS/cesium/issues/6812)

### 1.47 - 2018-07-02

##### Highlights :sparkler:

- Added support for polylines on terrain [#6689](https://github.com/CesiumGS/cesium/pull/6689) [#6615](https://github.com/CesiumGS/cesium/pull/6615)
- Added `heightReference` and `extrudedHeightReference` properties to `CorridorGraphics`, `EllipseGraphics`, `PolygonGraphics` and `RectangleGraphics`. [#6717](https://github.com/CesiumGS/cesium/pull/6717)
- `PostProcessStage` has a `selected` property which is an array of primitives used for selectively applying a post-process stage. [#6476](https://github.com/CesiumGS/cesium/pull/6476)

##### Breaking Changes :mega:

- glTF 2.0 models corrected to face +Z forwards per specification. Internally Cesium uses +X as forward, so a new +Z to +X rotation was added for 2.0 models only. To fix models that are oriented incorrectly after this change:
  - If the model faces +X forwards update the glTF to face +Z forwards. This can be done by loading the glTF in a model editor and applying a 90 degree clockwise rotation about the up-axis. Alternatively, add a new root node to the glTF node hierarchy whose `matrix` is `[0,0,1,0,0,1,0,0,-1,0,0,0,0,0,0,1]`.
  - Apply a -90 degree rotation to the model's heading. This can be done by setting the model's `orientation` using the Entity API or from within CZML. See [#6738](https://github.com/CesiumGS/cesium/pull/6738) for more details.
- Dropped support for directory URLs when loading tilesets to match the updated [3D Tiles spec](https://github.com/CesiumGS/3d-tiles/issues/272). [#6502](https://github.com/CesiumGS/cesium/issues/6502)
- KML and GeoJSON now use `PolylineGraphics` instead of `CorridorGraphics` for polylines on terrain. [#6706](https://github.com/CesiumGS/cesium/pull/6706)

##### Additions :tada:

- Added support for polylines on terrain [#6689](https://github.com/CesiumGS/cesium/pull/6689) [#6615](https://github.com/CesiumGS/cesium/pull/6615)
  - Use the `clampToGround` option for `PolylineGraphics` (polyline entities).
  - Requires depth texture support (`WEBGL_depth_texture` or `WEBKIT_WEBGL_depth_texture`), otherwise `clampToGround` will be ignored. Use `Entity.supportsPolylinesOnTerrain` to check for support.
  - Added `GroundPolylinePrimitive` and `GroundPolylineGeometry`.
- `PostProcessStage` has a `selected` property which is an array of primitives used for selectively applying a post-process stage. [#6476](https://github.com/CesiumGS/cesium/pull/6476)
  - The `PostProcessStageLibrary.createBlackAndWhiteStage` and `PostProcessStageLibrary.createSilhouetteStage` have per-feature support.
- Added CZML support for `zIndex` with `corridor`, `ellipse`, `polygon`, `polyline` and `rectangle`. [#6708](https://github.com/CesiumGS/cesium/pull/6708)
- Added CZML `clampToGround` option for `polyline`. [#6706](https://github.com/CesiumGS/cesium/pull/6706)
- Added support for `RTC_CENTER` property in batched 3D model tilesets to conform to the updated [3D Tiles spec](https://github.com/CesiumGS/3d-tiles/issues/263). [#6488](https://github.com/CesiumGS/cesium/issues/6488)
- Added `heightReference` and `extrudedHeightReference` properties to `CorridorGraphics`, `EllipseGraphics`, `PolygonGraphics` and `RectangleGraphics`. [#6717](https://github.com/CesiumGS/cesium/pull/6717)
  - This can be used in conjunction with the `height` and/or `extrudedHeight` properties to clamp the geometry to terrain or set the height relative to terrain.
  - Note, this will not make the geometry conform to terrain. Extruded geoemtry that is clamped to the ground will have a flat top will sinks into the terrain at the base.

##### Fixes :wrench:

- Fixed a bug that caused Cesium to be unable to load local resources in Electron. [#6726](https://github.com/CesiumGS/cesium/pull/6726)
- Fixed a bug causing crashes with custom vertex attributes on `Geometry` crossing the IDL. Attributes will be barycentrically interpolated. [#6644](https://github.com/CesiumGS/cesium/pull/6644)
- Fixed a bug causing Point Cloud tiles with unsigned int batch-ids to not load. [#6666](https://github.com/CesiumGS/cesium/pull/6666)
- Fixed a bug with Draco encoded i3dm tiles, and loading two Draco models with the same url. [#6668](https://github.com/CesiumGS/cesium/issues/6668)
- Fixed a bug caused by creating a polygon with positions at the same longitude/latitude position but different heights [#6731](https://github.com/CesiumGS/cesium/pull/6731)
- Fixed terrain clipping when the camera was close to flat terrain and was using logarithmic depth. [#6701](https://github.com/CesiumGS/cesium/pull/6701)
- Fixed KML bug that constantly requested the same image if it failed to load. [#6710](https://github.com/CesiumGS/cesium/pull/6710)
- Improved billboard and label rendering so they no longer sink into terrain when clamped to ground. [#6621](https://github.com/CesiumGS/cesium/pull/6621)
- Fixed an issue where KMLs containing a `colorMode` of `random` could return the exact same color on successive calls to `Color.fromRandom()`.
- `Iso8601.MAXIMUM_VALUE` now formats to a string which can be parsed by `fromIso8601`.
- Fixed material support when using an image that is already loaded [#6729](https://github.com/CesiumGS/cesium/pull/6729)

### 1.46.1 - 2018-06-01

- This is an npm only release to fix the improperly published 1.46.0. There were no code changes.

### 1.46 - 2018-06-01

##### Highlights :sparkler:

- Added support for materials on terrain entities (entities with unspecified `height`) and `GroundPrimitives`. [#6393](https://github.com/CesiumGS/cesium/pull/6393)
- Added a post-processing framework. [#5615](https://github.com/CesiumGS/cesium/pull/5615)
- Added `zIndex` for ground geometry, including corridor, ellipse, polygon and rectangle entities. [#6362](https://github.com/CesiumGS/cesium/pull/6362)

##### Breaking Changes :mega:

- `ParticleSystem` no longer uses `forces`. [#6510](https://github.com/CesiumGS/cesium/pull/6510)
- `Particle` no longer uses `size`, `rate`, `lifeTime`, `life`, `minimumLife`, `maximumLife`, `minimumWidth`, `minimumHeight`, `maximumWidth`, and `maximumHeight`. [#6510](https://github.com/CesiumGS/cesium/pull/6510)
- Removed `Scene.copyGlobeDepth`. Globe depth will now be copied by default when supported. [#6393](https://github.com/CesiumGS/cesium/pull/6393)
- The default `classificationType` for `GroundPrimitive`, `CorridorGraphics`, `EllipseGraphics`, `PolygonGraphics` and `RectangleGraphics` is now `ClassificationType.TERRAIN`. If you wish the geometry to color both terrain and 3D tiles, pass in the option `classificationType: Cesium.ClassificationType.BOTH`.
- Removed support for the `options` argument for `Credit` [#6373](https://github.com/CesiumGS/cesium/issues/6373). Pass in an html string instead.
- glTF 2.0 models corrected to face +Z forwards per specification. Internally Cesium uses +X as forward, so a new +Z to +X rotation was added for 2.0 models only. [#6632](https://github.com/CesiumGS/cesium/pull/6632)

##### Deprecated :hourglass_flowing_sand:

- The `Scene.fxaa` property has been deprecated and will be removed in Cesium 1.47. Use `Scene.postProcessStages.fxaa.enabled`.

##### Additions :tada:

- Added support for materials on terrain entities (entities with unspecified `height`) and `GroundPrimitives`. [#6393](https://github.com/CesiumGS/cesium/pull/6393)
  - Only available for `ClassificationType.TERRAIN` at this time. Adding a material to a terrain `Entity` will cause it to behave as if it is `ClassificationType.TERRAIN`.
  - Requires depth texture support (`WEBGL_depth_texture` or `WEBKIT_WEBGL_depth_texture`), so materials on terrain entities and `GroundPrimitives` are not supported in Internet Explorer.
  - Best suited for notational patterns and not intended for precisely mapping textures to terrain - for that use case, use `SingleTileImageryProvider`.
- Added `GroundPrimitive.supportsMaterials` and `Entity.supportsMaterialsforEntitiesOnTerrain`, both of which can be used to check if materials on terrain entities and `GroundPrimitives` is supported. [#6393](https://github.com/CesiumGS/cesium/pull/6393)
- Added a post-processing framework. [#5615](https://github.com/CesiumGS/cesium/pull/5615)
  - Added `Scene.postProcessStages` which is a collection of post-process stages to be run in order.
    - Has a built-in `ambientOcclusion` property which will apply screen space ambient occlusion to the scene and run before all stages.
    - Has a built-in `bloom` property which applies a bloom filter to the scene before all other stages but after the ambient occlusion stage.
    - Has a built-in `fxaa` property which applies Fast Approximate Anti-aliasing (FXAA) to the scene after all other stages.
  - Added `PostProcessStageLibrary` which contains several built-in stages that can be added to the collection.
  - Added `PostProcessStageComposite` for multi-stage post-processes like depth of field.
  - Added a new Sandcastle label `Post Processing` to showcase the different built-in post-process stages.
- Added `zIndex` for ground geometry, including corridor, ellipse, polygon and rectangle entities. [#6362](https://github.com/CesiumGS/cesium/pull/6362)
- Added `Rectangle.equalsEpsilon` for comparing the equality of two rectangles [#6533](https://github.com/CesiumGS/cesium/pull/6533)

##### Fixes :wrench:

- Fixed a bug causing custom TilingScheme classes to not be able to use a GeographicProjection. [#6524](https://github.com/CesiumGS/cesium/pull/6524)
- Fixed incorrect 3D Tiles statistics when a tile fails during processing. [#6558](https://github.com/CesiumGS/cesium/pull/6558)
- Fixed race condition causing intermittent crash when changing geometry show value [#3061](https://github.com/CesiumGS/cesium/issues/3061)
- `ProviderViewModel`s with no category are displayed in an untitled group in `BaseLayerPicker` instead of being labeled as `'Other'` [#6574](https://github.com/CesiumGS/cesium/pull/6574)
- Fixed a bug causing intermittent crashes with clipping planes due to uninitialized textures. [#6576](https://github.com/CesiumGS/cesium/pull/6576)
- Added a workaround for clipping planes causing a picking shader compilation failure for gltf models and 3D Tilesets in Internet Explorer [#6575](https://github.com/CesiumGS/cesium/issues/6575)
- Allowed Bing Maps servers with a subpath (instead of being at the root) to work correctly. [#6597](https://github.com/CesiumGS/cesium/pull/6597)
- Added support for loading of Draco compressed glTF assets in IE11 [#6404](https://github.com/CesiumGS/cesium/issues/6404)
- Fixed polygon outline when using `perPositionHeight` and `extrudedHeight`. [#6595](https://github.com/CesiumGS/cesium/issues/6595)
- Fixed broken links in documentation of `createTileMapServiceImageryProvider`. [#5818](https://github.com/CesiumGS/cesium/issues/5818)
- Transitioning from 2 touches to 1 touch no longer triggers a new pan gesture. [#6479](https://github.com/CesiumGS/cesium/pull/6479)

### 1.45 - 2018-05-01

##### Major Announcements :loudspeaker:

- We've launched Cesium ion! Read all about it in our [blog post](https://cesium.com/blog/2018/05/01/get-your-cesium-ion-community-account/).
- Cesium now uses ion services by default for base imagery, terrain, and geocoding. A demo key is provided, but to use them in your own apps you must [sign up](https://cesium.com/ion/signup) for a free ion Commmunity account.

##### Breaking Changes :mega:

- `ClippingPlaneCollection` now uses `ClippingPlane` objects instead of `Plane` objects. [#6498](https://github.com/CesiumGS/cesium/pull/6498)
- Cesium no longer ships with a demo Bing Maps API key.
- `BingMapsImageryProvider` is no longer the default base imagery layer. (Bing imagery itself is still the default, however it is provided through Cesium ion)
- `BingMapsGeocoderService` is no longer the default geocoding service.
- If you wish to continue to use your own Bing API key for imagery and geocoding, you can go back to the old default behavior by constructing the Viewer as follows:
  ```javascript
  Cesium.BingMapsApi.defaultKey = "yourBingKey";
  var viewer = new Cesium.Viewer("cesiumContainer", {
    imageryProvider: new Cesium.BingMapsImageryProvider({
      url: "https://dev.virtualearth.net",
    }),
    geocoder: [
      new Cesium.CartographicGeocoderService(),
      new Cesium.BingMapsGeocoderService(),
    ],
  });
  ```

##### Deprecated :hourglass_flowing_sand:

- `Particle.size`, `ParticleSystem.rate`, `ParticleSystem.lifeTime`, `ParticleSystem.life`, `ParticleSystem.minimumLife`, and `ParticleSystem.maximumLife` have been renamed to `Particle.imageSize`, `ParticleSystem.emissionRate`, `ParticleSystem.lifetime`, `ParticleSystem.particleLife`, `ParticleSystem.minimumParticleLife`, and `ParticleSystem.maximumParticleLife`. Use of the `size`, `rate`, `lifeTime`, `life`, `minimumLife`, and `maximumLife` parameters is deprecated and will be removed in Cesium 1.46.
- `ParticleSystem.forces` array has been switched out for singular function `ParticleSystems.updateCallback`. Use of the `forces` parameter is deprecated and will be removed in Cesium 1.46.
- Any width and height variables in `ParticleSystem` will no longer be individual components. `ParticleSystem.minimumWidth` and `ParticleSystem.minimumHeight` will now be `ParticleSystem.minimumImageSize`, `ParticleSystem.maximumWidth` and `ParticleSystem.maximumHeight` will now be `ParticleSystem.maximumImageSize`, and `ParticleSystem.width` and `ParticleSystem.height` will now be `ParticleSystem.imageSize`. Use of the `minimumWidth`, `minimumHeight`, `maximumWidth`, `maximumHeight`, `width`, and `height` parameters is deprecated and will be removed in Cesium 1.46.

##### Additions :tada:

- Added option `logarithmicDepthBuffer` to `Scene`. With this option there is typically a single frustum using logarithmic depth rendered. This increases performance by issuing less draw calls to the GPU and helps to avoid artifacts on the connection of two frustums. [#5851](https://github.com/CesiumGS/cesium/pull/5851)
- When a log depth buffer is supported, the frustum near and far planes default to `0.1` and `1e10` respectively.
- Added `IonGeocoderService` and made it the default geocoding service for the `Geocoder` widget.
- Added `createWorldImagery` which provides Bing Maps imagery via a Cesium ion account.
- Added `PeliasGeocoderService`, which provides geocoding via a [Pelias](https://pelias.io) server.
- Added the ability for `BaseLayerPicker` to group layers by category. `ProviderViewModel.category` was also added to support this feature.
- Added `Math.log2` to compute the base 2 logarithm of a number.
- Added `GeocodeType` enum and use it as an optional parameter to all `GeocoderService` instances to differentiate between autocomplete and search requests.
- Added `initWebAssemblyModule` function to `TaskProcessor` to load a Web Assembly module in a web worker. [#6420](https://github.com/CesiumGS/cesium/pull/6420)
- Added `supportsWebAssembly` function to `FeatureDetection` to check if a browser supports loading Web Assembly modules. [#6420](https://github.com/CesiumGS/cesium/pull/6420)
- Improved `MapboxImageryProvider` performance by 300% via `tiles.mapbox.com` subdomain switching. [#6426](https://github.com/CesiumGS/cesium/issues/6426)
- Added ability to invoke `sampleTerrain` from node.js to enable offline terrain sampling
- Added more ParticleSystem Sandcastle examples for rocket and comet tails and weather. [#6375](https://github.com/CesiumGS/cesium/pull/6375)
- Added color and scale attributes to the `ParticleSystem` class constructor. When defined the variables override startColor and endColor and startScale and endScale. [#6429](https://github.com/CesiumGS/cesium/pull/6429)

##### Fixes :wrench:

- Fixed bugs in `TimeIntervalCollection.removeInterval`. [#6418](https://github.com/CesiumGS/cesium/pull/6418).
- Fixed glTF support to handle meshes with and without tangent vectors, and with/without morph targets, sharing one material. [#6421](https://github.com/CesiumGS/cesium/pull/6421)
- Fixed glTF support to handle skinned meshes when no skin is supplied. [#6061](https://github.com/CesiumGS/cesium/issues/6061)
- Updated glTF 2.0 PBR shader to have brighter lighting. [#6430](https://github.com/CesiumGS/cesium/pull/6430)
- Allow loadWithXhr to work with string URLs in a web worker.
- Updated to Draco 1.3.0 and implemented faster loading of Draco compressed glTF assets in browsers that support Web Assembly. [#6420](https://github.com/CesiumGS/cesium/pull/6420)
- `GroundPrimitive`s and `ClassificationPrimitive`s will become ready when `show` is `false`. [#6428](https://github.com/CesiumGS/cesium/pull/6428)
- Fix Firefox WebGL console warnings. [#5912](https://github.com/CesiumGS/cesium/issues/5912)
- Fix parsing Cesium.js in older browsers that do not support all TypedArray types. [#6396](https://github.com/CesiumGS/cesium/pull/6396)
- Fixed a bug causing crashes when setting colors on un-pickable models. [\$6442](https://github.com/CesiumGS/cesium/issues/6442)
- Fix flicker when adding, removing, or modifying entities. [#3945](https://github.com/CesiumGS/cesium/issues/3945)
- Fixed crash bug in PolylineCollection when a polyline was updated and removed at the same time. [#6455](https://github.com/CesiumGS/cesium/pull/6455)
- Fixed crash when animating a glTF model with a single keyframe. [#6422](https://github.com/CesiumGS/cesium/pull/6422)
- Fixed Imagery Layers Texture Filters Sandcastle example. [#6472](https://github.com/CesiumGS/cesium/pull/6472).
- Fixed a bug causing Cesium 3D Tilesets to not clip properly when tiles were unloaded and reloaded. [#6484](https://github.com/CesiumGS/cesium/issues/6484)
- Fixed `TimeInterval` so now it throws if `fromIso8601` is given an ISO 8601 string with improper formatting. [#6164](https://github.com/CesiumGS/cesium/issues/6164)
- Improved rendering of glTF models that don't contain normals with a temporary unlit shader workaround. [#6501](https://github.com/CesiumGS/cesium/pull/6501)
- Fixed rendering of glTF models with emissive-only materials. [#6501](https://github.com/CesiumGS/cesium/pull/6501)
- Fixed a bug in shader modification for glTF 1.0 quantized attributes and Draco quantized attributes. [#6523](https://github.com/CesiumGS/cesium/pull/6523)

### 1.44 - 2018-04-02

##### Highlights :sparkler:

- Added a new Sandcastle label, `New in X.X` which will include all new Sandcastle demos added for the current release. [#6384](https://github.com/CesiumGS/cesium/issues/6384)
- Added support for glTF models with [Draco geometry compression](https://github.com/KhronosGroup/glTF/blob/master/extensions/2.0/Khronos/KHR_draco_mesh_compression/README.md). [#5120](https://github.com/CesiumGS/cesium/issues/5120)
- Added support for ordering in `DataSourceCollection`. [#6316](https://github.com/CesiumGS/cesium/pull/6316)

##### Breaking Changes :mega:

- `GeometryVisualizer` now requires `primitive` and `groundPrimitive` parameters. [#6316](https://github.com/CesiumGS/cesium/pull/6316)
- For all classes/functions that take a `Resource` instance, all additional parameters that are part of the `Resource` class have been removed. This generally includes `proxy`, `headers` and `query` parameters. [#6368](https://github.com/CesiumGS/cesium/pull/6368)
- All low level load functions including `loadArrayBuffer`, `loadBlob`, `loadImage`, `loadJson`, `loadJsonp`, `loadText`, `loadXML` and `loadWithXhr` have been removed. Please use the equivalent `fetch` functions on the `Resource` class. [#6368](https://github.com/CesiumGS/cesium/pull/6368)

##### Deprecated :hourglass_flowing_sand:

- `ClippingPlaneCollection` is now supported in Internet Explorer, so `ClippingPlaneCollection.isSupported` has been deprecated and will be removed in Cesium 1.45.
- `ClippingPlaneCollection` should now be used with `ClippingPlane` objects instead of `Plane`. Use of `Plane` objects has been deprecated and will be removed in Cesium 1.45.
- `Credit` now takes an `html` and `showOnScreen` parameters instead of an `options` object. Use of the `options` parameter is deprecated and will be removed in Cesium 1.46.
- `Credit.text`, `Credit.imageUrl` and `Credit.link` properties have all been deprecated and will be removed in Cesium 1.46. Use `Credit.html` to retrieve the credit content.
- `Credit.hasImage` and `Credit.hasLink` functions have been deprecated and will be removed in Cesium 1.46.

##### Additions :tada:

- Added a new Sandcastle label, `New in X.X` which will include all new Sandcastle demos added for the current release. [#6384](https://github.com/CesiumGS/cesium/issues/6384)
- Added support for glTF models with [Draco geometry compression](https://github.com/KhronosGroup/glTF/blob/master/extensions/2.0/Khronos/KHR_draco_mesh_compression/README.md). [#5120](https://github.com/CesiumGS/cesium/issues/5120)
  - Added `dequantizeInShader` option parameter to `Model` and `Model.fromGltf` to specify if Draco compressed glTF assets should be dequantized on the GPU.
- Added support for ordering in `DataSourceCollection`. [#6316](https://github.com/CesiumGS/cesium/pull/6316)
  - All ground geometry from one `DataSource` will render in front of all ground geometry from another `DataSource` in the same collection with a lower index.
  - Use `DataSourceCollection.raise`, `DataSourceCollection.lower`, `DataSourceCollection.raiseToTop` and `DataSourceCollection.lowerToBottom` functions to change the ordering of a `DataSource` in the collection.
- `ClippingPlaneCollection` updates [#6201](https://github.com/CesiumGS/cesium/pull/6201):
  - Removed the 6-clipping-plane limit.
  - Added support for Internet Explorer.
  - Added a `ClippingPlane` object to be used with `ClippingPlaneCollection`.
  - Added 3D Tiles use-case to the Terrain Clipping Planes Sandcastle.
- `Credit` has been modified to take an HTML string as the credit content. [#6331](https://github.com/CesiumGS/cesium/pull/6331)
- Sharing Sandcastle examples now works by storing the full example directly in the URL instead of creating GitHub gists, because anonymous gist creation was removed by GitHub. Loading existing gists will still work. [#6342](https://github.com/CesiumGS/cesium/pull/6342)
- Updated `WebMapServiceImageryProvider` so it can take an srs or crs string to pass to the resource query parameters based on the WMS version. [#6223](https://github.com/CesiumGS/cesium/issues/6223)
- Added additional query parameter options to the CesiumViewer demo application [#6328](https://github.com/CesiumGS/cesium/pull/6328):
  - `sourceType` specifies the type of data source if the URL doesn't have a known file extension.
  - `flyTo=false` optionally disables the automatic `flyTo` after loading the data source.
- Added a multi-part CZML example to Sandcastle. [#6320](https://github.com/CesiumGS/cesium/pull/6320)
- Improved processing order of 3D tiles. [#6364](https://github.com/CesiumGS/cesium/pull/6364)

##### Fixes :wrench:

- Fixed Cesium ion browser caching. [#6353](https://github.com/CesiumGS/cesium/pull/6353).
- Fixed formula for Weighted Blended Order-Independent Transparency. [#6340](https://github.com/CesiumGS/cesium/pull/6340)
- Fixed support of glTF-supplied tangent vectors. [#6302](https://github.com/CesiumGS/cesium/pull/6302)
- Fixed model loading failure when containing unused materials. [6315](https://github.com/CesiumGS/cesium/pull/6315)
- Fixed default value of `alphaCutoff` in glTF models. [#6346](https://github.com/CesiumGS/cesium/pull/6346)
- Fixed double-sided flag for glTF materials with `BLEND` enabled. [#6371](https://github.com/CesiumGS/cesium/pull/6371)
- Fixed animation for glTF models with missing animation targets. [#6351](https://github.com/CesiumGS/cesium/pull/6351)
- Fixed improper zoom during model load failure. [#6305](https://github.com/CesiumGS/cesium/pull/6305)
- Fixed rendering vector tiles when using `invertClassification`. [#6349](https://github.com/CesiumGS/cesium/pull/6349)
- Fixed occlusion when `globe.show` is `false`. [#6374](https://github.com/CesiumGS/cesium/pull/6374)
- Fixed crash for entities with static geometry and time-dynamic attributes. [#6377](https://github.com/CesiumGS/cesium/pull/6377)
- Fixed geometry tile rendering in IE. [#6406](https://github.com/CesiumGS/cesium/pull/6406)

### 1.43 - 2018-03-01

##### Major Announcements :loudspeaker:

- Say hello to [Cesium ion](https://cesium.com/blog/2018/03/01/hello-cesium-ion/)
- Cesium, the JavaScript library, is now officially renamed to CesiumJS (no code changes required)
- The STK World Terrain tileset is deprecated and will be available until September 1, 2018. Check out the new high-resolution [Cesium World Terrain](https://cesium.com/blog/2018/03/01/introducing-cesium-world-terrain/)

##### Breaking Changes :mega:

- Removed `GeometryUpdater.perInstanceColorAppearanceType` and `GeometryUpdater.materialAppearanceType`. [#6239](https://github.com/CesiumGS/cesium/pull/6239)
- `GeometryVisualizer` no longer uses a `type` parameter. [#6239](https://github.com/CesiumGS/cesium/pull/6239)
- `GeometryVisualizer` no longer displays polylines. Use `PolylineVisualizer` instead. [#6239](https://github.com/CesiumGS/cesium/pull/6239)
- The experimental `CesiumIon` object has been completely refactored and renamed to `Ion`.

##### Deprecated :hourglass_flowing_sand:

- The STK World Terrain, ArcticDEM, and PAMAP Terrain tilesets hosted on `assets.agi.com` are deprecated and will be available until September 1, 2018. To continue using them, access them via [Cesium ion](https://cesium.com/blog/2018/03/01/hello-cesium-ion/)
- In the `Resource` class, `addQueryParameters` and `addTemplateValues` have been deprecated and will be removed in Cesium 1.45. Please use `setQueryParameters` and `setTemplateValues` instead.

##### Additions :tada:

- Added new `Ion`, `IonResource`, and `IonImageryProvider` objects for loading data hosted on [Cesium ion](https://cesium.com/blog/2018/03/01/hello-cesium-ion/).
- Added `createWorldTerrain` helper function for easily constructing the new Cesium World Terrain.
- Added support for a promise to a resource for `CesiumTerrainProvider`, `createTileMapServiceImageryProvider` and `Cesium3DTileset` [#6204](https://github.com/CesiumGS/cesium/pull/6204)
- Added `Cesium.Math.cbrt`. [#6222](https://github.com/CesiumGS/cesium/pull/6222)
- Added `PolylineVisualizer` for displaying polyline entities [#6239](https://github.com/CesiumGS/cesium/pull/6239)
- `Resource` class [#6205](https://github.com/CesiumGS/cesium/issues/6205)
  - Added `put`, `patch`, `delete`, `options` and `head` methods, so it can be used for all XHR requests.
  - Added `preserveQueryParameters` parameter to `getDerivedResource`, to allow us to append query parameters instead of always replacing them.
  - Added `setQueryParameters` and `appendQueryParameters` to allow for better handling of query strings.
- Enable terrain in the `CesiumViewer` demo application [#6198](https://github.com/CesiumGS/cesium/pull/6198)
- Added `Globe.tilesLoaded` getter property to determine if all terrain and imagery is loaded. [#6194](https://github.com/CesiumGS/cesium/pull/6194)
- Added `classificationType` property to entities which specifies whether an entity on the ground, like a polygon or rectangle, should be clamped to terrain, 3D Tiles, or both. [#6195](https://github.com/CesiumGS/cesium/issues/6195)

##### Fixes :wrench:

- Fixed bug where KmlDataSource did not use Ellipsoid to convert coordinates. Use `options.ellipsoid` to pass the ellipsoid to KmlDataSource constructors / loaders. [#6176](https://github.com/CesiumGS/cesium/pull/6176)
- Fixed bug where 3D Tiles Point Clouds would fail in Internet Explorer. [#6220](https://github.com/CesiumGS/cesium/pull/6220)
- Fixed issue where `CESIUM_BASE_URL` wouldn't work without a trailing `/`. [#6225](https://github.com/CesiumGS/cesium/issues/6225)
- Fixed coloring for polyline entities with a dynamic color for the depth fail material [#6245](https://github.com/CesiumGS/cesium/pull/6245)
- Fixed bug with zooming to dynamic geometry. [#6269](https://github.com/CesiumGS/cesium/issues/6269)
- Fixed bug where `AxisAlignedBoundingBox` did not copy over center value when cloning an undefined result. [#6183](https://github.com/CesiumGS/cesium/pull/6183)
- Fixed a bug where imagery stops loading when changing terrain in request render mode. [#6193](https://github.com/CesiumGS/cesium/issues/6193)
- Fixed `Resource.fetch` when called with no arguments [#6206](https://github.com/CesiumGS/cesium/issues/6206)
- Fixed `Resource.clone` to clone the `Request` object, so resource can be used in parallel. [#6208](https://github.com/CesiumGS/cesium/issues/6208)
- Fixed `Material` so it can now take a `Resource` object as an image. [#6199](https://github.com/CesiumGS/cesium/issues/6199)
- Fixed an issue causing the Bing Maps key to be sent unnecessarily with every tile request. [#6250](https://github.com/CesiumGS/cesium/pull/6250)
- Fixed documentation issue for the `Cesium.Math` class. [#6233](https://github.com/CesiumGS/cesium/issues/6233)
- Fixed rendering 3D Tiles as classification volumes. [#6295](https://github.com/CesiumGS/cesium/pull/6295)

### 1.42.1 - 2018-02-01

\_This is an npm-only release to fix an issue with using Cesium in Node.js.\_\_

- Fixed a bug where Cesium would fail to load under Node.js. [#6177](https://github.com/CesiumGS/cesium/pull/6177)

### 1.42 - 2018-02-01

##### Highlights :sparkler:

- Added experimental support for [3D Tiles Vector and Geometry data](https://github.com/CesiumGS/3d-tiles/tree/vctr/TileFormats/VectorData). ([#4665](https://github.com/CesiumGS/cesium/pull/4665))
- Added optional mode to reduce CPU usage. See [Improving Performance with Explicit Rendering](https://cesium.com/blog/2018/01/24/cesium-scene-rendering-performance/). ([#6115](https://github.com/CesiumGS/cesium/pull/6115))
- Added experimental `CesiumIon` utility class for working with the Cesium ion beta API. [#6136](https://github.com/CesiumGS/cesium/pull/6136)
- Major refactor of URL handling. All classes that take a url parameter, can now take a Resource or a String. This includes all imagery providers, all terrain providers, `Cesium3DTileset`, `KMLDataSource`, `CZMLDataSource`, `GeoJsonDataSource`, `Model`, and `Billboard`.

##### Breaking Changes :mega:

- The clock does not animate by default. Set the `shouldAnimate` option to `true` when creating the Viewer to enable animation.

##### Deprecated :hourglass_flowing_sand:

- For all classes/functions that can now take a `Resource` instance, all additional parameters that are part of the `Resource` class have been deprecated and will be removed in Cesium 1.44. This generally includes `proxy`, `headers` and `query` parameters.
- All low level load functions including `loadArrayBuffer`, `loadBlob`, `loadImage`, `loadJson`, `loadJsonp`, `loadText`, `loadXML` and `loadWithXhr` have been deprecated and will be removed in Cesium 1.44. Please use the equivalent `fetch` functions on the `Resource` class.

##### Additions :tada:

- Added experimental support for [3D Tiles Vector and Geometry data](https://github.com/CesiumGS/3d-tiles/tree/vctr/TileFormats/VectorData) ([#4665](https://github.com/CesiumGS/cesium/pull/4665)). The new and modified Cesium APIs are:
  - `Cesium3DTileStyle` has expanded to include styling point features. See the [styling specification](https://github.com/CesiumGS/3d-tiles/tree/vector-tiles/Styling#vector-data) for details.
  - `Cesium3DTileFeature` can modify `color` and `show` properties for polygon, polyline, and geometry features.
  - `Cesium3DTilePointFeature` can modify the styling options for a point feature.
- Added optional mode to reduce CPU usage. [#6115](https://github.com/CesiumGS/cesium/pull/6115)
  - `Scene.requestRenderMode` enables a mode which will only request new render frames on changes to the scene, or when the simulation time change exceeds `scene.maximumRenderTimeChange`.
  - `Scene.requestRender` will explicitly request a new render frame when in request render mode.
  - Added `Scene.preUpdate` and `Scene.postUpdate` events that are raised before and after the scene updates respectively. The scene is always updated before executing a potential render. Continue to listen to `Scene.preRender` and `Scene.postRender` events for when the scene renders a frame.
  - Added `CreditDisplay.update`, which updates the credit display before a new frame is rendered.
  - Added `Globe.imageryLayersUpdatedEvent`, which is raised when an imagery layer is added, shown, hidden, moved, or removed on the globe.
- Added `Cesium3DTileset.classificationType` to specify if a tileset classifies terrain, another 3D Tiles tileset, or both. This only applies to vector, geometry and batched 3D model tilesets. The limitations on the glTF contained in the b3dm tile are:
  - `POSITION` and `_BATCHID` semantics are required.
  - All indices with the same batch id must occupy contiguous sections of the index buffer.
  - All shaders and techniques are ignored. The generated shader simply multiplies the position by the model-view-projection matrix.
  - The only supported extensions are `CESIUM_RTC` and `WEB3D_quantized_attributes`.
  - Only one node is supported.
  - Only one mesh per node is supported.
  - Only one primitive per mesh is supported.
- Added geometric-error-based point cloud attenuation and eye dome lighting for point clouds using replacement refinement. [#6069](https://github.com/CesiumGS/cesium/pull/6069)
- Updated `Viewer.zoomTo` and `Viewer.flyTo` to take a `Cesium3DTileset` as a target. [#6104](https://github.com/CesiumGS/cesium/pull/6104)
- Added `shouldAnimate` option to the `Viewer` constructor to indicate if the clock should begin animating on startup. [#6154](https://github.com/CesiumGS/cesium/pull/6154)
- Added `Cesium3DTileset.ellipsoid` determining the size and shape of the globe. This can be set at construction and defaults to a WGS84 ellipsoid.
- Added `Plane.projectPointOntoPlane` for projecting a `Cartesian3` position onto a `Plane`. [#6092](https://github.com/CesiumGS/cesium/pull/6092)
- Added `Cartesian3.projectVector` for projecting one vector to another. [#6093](https://github.com/CesiumGS/cesium/pull/6093)
- Added `Cesium3DTileset.tileFailed` event that will be raised when a tile fails to load. The object passed to the event listener will have a url and message property. If there are no event listeners, error messages will be logged to the console. [#6088](https://github.com/CesiumGS/cesium/pull/6088)
- Added `AttributeCompression.zigZagDeltaDecode` which will decode delta and ZigZag encoded buffers in place.
- Added `pack` and `unpack` functions to `OrientedBoundingBox` for packing to and unpacking from a flat buffer.
- Added support for vertex shader uniforms when `tileset.colorBlendMode` is `MIX` or `REPLACE`. [#5874](https://github.com/CesiumGS/cesium/pull/5874)
- Added `ClippingPlaneCollection.isSupported` function for checking if rendering with clipping planes is supported.[#6084](https://github.com/CesiumGS/cesium/pull/6084)
- Added `Cartographic.toCartesian` to convert from `Cartographic` to `Cartesian3`. [#6163](https://github.com/CesiumGS/cesium/pull/6163)
- Added `BoundingSphere.volume` for computing the volume of a `BoundingSphere`. [#6069](https://github.com/CesiumGS/cesium/pull/6069)
- Added new file for the Cesium [Code of Conduct](https://github.com/CesiumGS/cesium/blob/main/CODE_OF_CONDUCT.md). [#6129](https://github.com/CesiumGS/cesium/pull/6129)

##### Fixes :wrench:

- Fixed a bug that could cause tiles to be missing from the globe surface, especially when starting with the camera zoomed close to the surface. [#4969](https://github.com/CesiumGS/cesium/pull/4969)
- Fixed applying a translucent style to a point cloud tileset. [#6113](https://github.com/CesiumGS/cesium/pull/6113)
- Fixed Sandcastle error in IE 11. [#6169](https://github.com/CesiumGS/cesium/pull/6169)
- Fixed a glTF animation bug that caused certain animations to jitter. [#5740](https://github.com/CesiumGS/cesium/pull/5740)
- Fixed a bug when creating billboard and model entities without a globe. [#6109](https://github.com/CesiumGS/cesium/pull/6109)
- Improved CZML Custom Properties Sandcastle example. [#6086](https://github.com/CesiumGS/cesium/pull/6086)
- Improved Particle System Sandcastle example for better visual. [#6132](https://github.com/CesiumGS/cesium/pull/6132)
- Fixed behavior of `Camera.move*` and `Camera.look*` functions in 2D mode. [#5884](https://github.com/CesiumGS/cesium/issues/5884)
- Fixed `Camera.moveStart` and `Camera.moveEnd` events not being raised when camera is close to the ground. [#4753](https://github.com/CesiumGS/cesium/issues/4753)
- Fixed `OrientedBoundingBox` documentation. [#6147](https://github.com/CesiumGS/cesium/pull/6147)
- Updated documentation links to reflect new locations on `https://cesiumjs.org` and `https://cesium.com`.

### 1.41 - 2018-01-02

- Breaking changes
  - Removed the `text`, `imageUrl`, and `link` parameters from `Credit`, which were deprecated in Cesium 1.40. Use `options.text`, `options.imageUrl`, and `options.link` instead.
- Added support for clipping planes. [#5913](https://github.com/CesiumGS/cesium/pull/5913), [#5996](https://github.com/CesiumGS/cesium/pull/5996)
  - Added `clippingPlanes` property to `ModelGraphics`, `Model`, `Cesium3DTileset`, and `Globe`, which specifies a `ClippingPlaneCollection` to selectively disable rendering.
  - Added `PlaneGeometry`, `PlaneOutlineGeometry`, `PlaneGeometryUpdater`, `PlaneOutlineGeometryUpdater`, `PlaneGraphics`, and `Entity.plane` to visualize planes.
  - Added `Plane.transformPlane` to apply a transformation to a plane.
- Fixed point cloud exception in IE. [#6051](https://github.com/CesiumGS/cesium/pull/6051)
- Fixed globe materials when `Globe.enableLighting` was `false`. [#6042](https://github.com/CesiumGS/cesium/issues/6042)
- Fixed shader compilation failure on pick when globe materials were enabled. [#6039](https://github.com/CesiumGS/cesium/issues/6039)
- Fixed exception when `invertClassification` was enabled, the invert color had an alpha less than `1.0`, and the window was resized. [#6046](https://github.com/CesiumGS/cesium/issues/6046)

### 1.40 - 2017-12-01

- Deprecated
  - The `text`, `imageUrl` and `link` parameters from `Credit` have been deprecated and will be removed in Cesium 1.41. Use `options.text`, `options.imageUrl` and `options.link` instead.
- Added `Globe.material` to apply materials to the globe/terrain for shading such as height- or slope-based color ramps. See the new [Sandcastle example](https://cesiumjs.org/Cesium/Apps/Sandcastle/?src=Globe%20Materials.html&label=Showcases). [#5919](https://github.com/CesiumGS/cesium/pull/5919/files)
- Added CZML support for `polyline.depthFailMaterial`, `label.scaleByDistance`, `distanceDisplayCondition`, and `disableDepthTestDistance`. [#5986](https://github.com/CesiumGS/cesium/pull/5986)
- Fixed a bug where drill picking a polygon clamped to ground would cause the browser to hang. [#5971](https://github.com/CesiumGS/cesium/issues/5971)
- Fixed bug in KML LookAt bug where degrees and radians were mixing in a subtraction. [#5992](https://github.com/CesiumGS/cesium/issues/5992)
- Fixed handling of KMZ files with missing `xsi` namespace declarations. [#6003](https://github.com/CesiumGS/cesium/pull/6003)
- Added function that removes duplicate namespace declarations while loading a KML or a KMZ. [#5972](https://github.com/CesiumGS/cesium/pull/5972)
- Fixed a language detection issue. [#6016](https://github.com/CesiumGS/cesium/pull/6016)
- Fixed a bug where glTF models with animations of different lengths would cause an error. [#5694](https://github.com/CesiumGS/cesium/issues/5694)
- Added a `clampAnimations` parameter to `Model` and `Entity.model`. Setting this to `false` allows different length animations to loop asynchronously over the duration of the longest animation.
- Fixed `Invalid asm.js: Invalid member of stdlib` console error by recompiling crunch.js with latest emscripten toolchain. [#5847](https://github.com/CesiumGS/cesium/issues/5847)
- Added `file:` scheme compatibility to `joinUrls`. [#5989](https://github.com/CesiumGS/cesium/pull/5989)
- Added a Reverse Geocoder [Sandcastle example](https://cesiumjs.org/Cesium/Apps/Sandcastle/?src=Reverse%20Geocoder.html&label=Showcases). [#5976](https://github.com/CesiumGS/cesium/pull/5976)
- Added ability to support touch event in Imagery Layers Split Sandcastle example. [#5948](https://github.com/CesiumGS/cesium/pull/5948)
- Added a new `@experimental` tag to the documentation. A small subset of the Cesium API tagged as such are subject to breaking changes without deprecation. See the [Coding Guide](https://github.com/CesiumGS/cesium/tree/main/Documentation/Contributors/CodingGuide#deprecation-and-breaking-changes) for further explanation. [#6010](https://github.com/CesiumGS/cesium/pull/6010)
- Moved terrain and imagery credits to a lightbox that pops up when you click a link in the onscreen credits [#3013](https://github.com/CesiumGS/cesium/issues/3013)

### 1.39 - 2017-11-01

- Cesium now officially supports webpack. See our [Integrating Cesium and webpack blog post](https://cesium.com/blog/2017/10/18/cesium-and-webpack/) for more details.
- Added support for right-to-left language detection in labels, currently Hebrew and Arabic are supported. To enable it, set `Cesium.Label.enableRightToLeftDetection = true` at the start of your application. [#5771](https://github.com/CesiumGS/cesium/pull/5771)
- Fixed handling of KML files with missing `xsi` namespace declarations. [#5860](https://github.com/CesiumGS/cesium/pull/5860)
- Fixed a bug that caused KML ground overlays to appear distorted when rotation was applied. [#5914](https://github.com/CesiumGS/cesium/issues/5914)
- Fixed a bug where KML placemarks with no specified icon would be displayed with default icon. [#5819](https://github.com/CesiumGS/cesium/issues/5819)
- Changed KML loading to ignore NetworkLink failures and continue to load the rest of the document. [#5871](https://github.com/CesiumGS/cesium/pull/5871)
- Added the ability to load Cesium's assets from the local file system if security permissions allow it. [#5830](https://github.com/CesiumGS/cesium/issues/5830)
- Added two new properties to `ImageryLayer` that allow for adjusting the texture sampler used for up and down-sampling of imagery tiles, namely `minificationFilter` and `magnificationFilter` with possible values `LINEAR` (the default) and `NEAREST` defined in `TextureMinificationFilter` and `TextureMagnificationFilter`. [#5846](https://github.com/CesiumGS/cesium/issues/5846)
- Fixed flickering artifacts with 3D Tiles tilesets with thin walls. [#5940](https://github.com/CesiumGS/cesium/pull/5940)
- Fixed bright fog when terrain lighting is enabled and added `Fog.minimumBrightness` to affect how bright the fog will be when in complete darkness. [#5934](https://github.com/CesiumGS/cesium/pull/5934)
- Fixed using arrow keys in geocoder widget to select search suggestions. [#5943](https://github.com/CesiumGS/cesium/issues/5943)
- Added support for the layer.json `parentUrl` property in `CesiumTerrainProvider` to allow for compositing of tilesets. [#5864](https://github.com/CesiumGS/cesium/pull/5864)
- Added `invertClassification` and `invertClassificationColor` to `Scene`. When `invertClassification` is `true`, any 3D Tiles geometry that is not classified by a `ClassificationPrimitive` or `GroundPrimitive` will have its color multiplied by `invertClassificationColor`. [#5836](https://github.com/CesiumGS/cesium/pull/5836)
- Added `customTags` property to the UrlTemplateImageryProvider to allow custom keywords in the template URL. [#5696](https://github.com/CesiumGS/cesium/pull/5696)
- Added `eyeSeparation` and `focalLength` properties to `Scene` to configure VR settings. [#5917](https://github.com/CesiumGS/cesium/pull/5917)
- Improved CZML Reference Properties example [#5754](https://github.com/CesiumGS/cesium/pull/5754)

### 1.38 - 2017-10-02

- Breaking changes
  - `Scene/CullingVolume` has been removed. Use `Core/CullingVolume`.
  - `Scene/OrthographicFrustum` has been removed. Use `Core/OrthographicFrustum`.
  - `Scene/OrthographicOffCenterFrustum` has been removed. Use `Core/OrthographicOffCenterFrustum`.
  - `Scene/PerspectiveFrustum` has been removed. Use `Core/PerspectiveFrustum`.
  - `Scene/PerspectiveOffCenterFrustum` has been removed. Use `Core/PerspectiveOffCenterFrustum`.
- Added support in CZML for expressing `orientation` as the velocity vector of an entity, using `velocityReference` syntax. [#5807](https://github.com/CesiumGS/cesium/pull/5807)
- Fixed CZML processing of `velocityReference` within an interval. [#5738](https://github.com/CesiumGS/cesium/issues/5738)
- Added ability to add an animation to `ModelAnimationCollection` by its index. [#5815](https://github.com/CesiumGS/cesium/pull/5815)
- Fixed a bug in `ModelAnimationCollection` that caused adding an animation by its name to throw an error. [#5815](https://github.com/CesiumGS/cesium/pull/5815)
- Fixed issue in Internet Explorer and Edge with loading unicode strings in typed arrays that impacted 3D Tiles Batch Table values.
- Zoom now maintains camera heading, pitch, and roll. [#4639](https://github.com/CesiumGS/cesium/pull/5603)
- Fixed a bug in `PolylineCollection` preventing the display of more than 16K points in a single collection. [#5538](https://github.com/CesiumGS/cesium/pull/5782)
- Fixed a 3D Tiles point cloud bug causing a stray point to appear at the center of the screen on certain hardware. [#5599](https://github.com/CesiumGS/cesium/issues/5599)
- Fixed removing multiple event listeners within event callbacks. [#5827](https://github.com/CesiumGS/cesium/issues/5827)
- Running `buildApps` now creates a built version of Sandcastle which uses the built version of Cesium for better performance.
- Fixed a tileset traversal bug when the `skipLevelOfDetail` optimization is off. [#5869](https://github.com/CesiumGS/cesium/issues/5869)

### 1.37 - 2017-09-01

- Breaking changes
  - Passing `options.clock` when creating a new `Viewer` instance is removed, pass `options.clockViewModel` instead.
  - Removed `GoogleEarthImageryProvider`, use `GoogleEarthEnterpriseMapsProvider` instead.
  - Removed the `throttleRequest` parameter from `TerrainProvider.requestTileGeometry` and inherited terrain providers. It is replaced with an optional `Request` object. Set the request's `throttle` property to `true` to throttle requests.
  - Removed the ability to provide a Promise for the `options.url` parameter of `loadWithXhr` and for the `url` parameter of `loadArrayBuffer`, `loadBlob`, `loadImageViaBlob`, `loadText`, `loadJson`, `loadXML`, `loadImage`, `loadCRN`, `loadKTX`, and `loadCubeMap`. Instead `url` must be a string.
- Added `classificationType` to `ClassificationPrimitive` and `GroundPrimitive` to choose whether terrain, 3D Tiles, or both are classified. [#5770](https://github.com/CesiumGS/cesium/pull/5770)
- Fixed depth picking on 3D Tiles. [#5676](https://github.com/CesiumGS/cesium/issues/5676)
- Fixed glTF model translucency bug. [#5731](https://github.com/CesiumGS/cesium/issues/5731)
- Fixed `replaceState` bug that was causing the `CesiumViewer` demo application to crash in Safari and iOS. [#5691](https://github.com/CesiumGS/cesium/issues/5691)
- Fixed a 3D Tiles traversal bug for tilesets using additive refinement. [#5766](https://github.com/CesiumGS/cesium/issues/5766)
- Fixed a 3D Tiles traversal bug where out-of-view children were being loaded unnecessarily. [#5477](https://github.com/CesiumGS/cesium/issues/5477)
- Fixed `Entity` id type to be `String` in `EntityCollection` and `CompositeEntityCollection` [#5791](https://github.com/CesiumGS/cesium/pull/5791)
- Fixed issue where `Model` and `BillboardCollection` would throw an error if the globe is undefined. [#5638](https://github.com/CesiumGS/cesium/issues/5638)
- Fixed issue where the `Model` glTF cache loses reference to the model's buffer data. [#5720](https://github.com/CesiumGS/cesium/issues/5720)
- Fixed some issues with `disableDepthTestDistance`. [#5501](https://github.com/CesiumGS/cesium/issues/5501) [#5331](https://github.com/CesiumGS/cesium/issues/5331) [#5621](https://github.com/CesiumGS/cesium/issues/5621)
- Added several new Bing Maps styles: `CANVAS_DARK`, `CANVAS_LIGHT`, and `CANVAS_GRAY`. [#5737](https://github.com/CesiumGS/cesium/pull/5737)
- Added small improvements to the atmosphere. [#5741](https://github.com/CesiumGS/cesium/pull/5741)
- Fixed a bug that caused imagery splitting to work incorrectly when CSS pixels were not equivalent to WebGL drawing buffer pixels, such as on high DPI displays in Microsoft Edge and Internet Explorer. [#5743](https://github.com/CesiumGS/cesium/pull/5743)
- Added `Cesium3DTileset.loadJson` to support overriding the default tileset loading behavior. [#5685](https://github.com/CesiumGS/cesium/pull/5685)
- Fixed loading of binary glTFs containing CRN or KTX textures. [#5753](https://github.com/CesiumGS/cesium/pull/5753)
- Fixed specular computation for certain models using the `KHR_materials_common` extension. [#5773](https://github.com/CesiumGS/cesium/pull/5773)
- Fixed a picking bug in the `3D Tiles Interactivity` Sandcastle demo. [#5703](https://github.com/CesiumGS/cesium/issues/5703)
- Updated knockout from 3.4.0 to 3.4.2 [#5703](https://github.com/CesiumGS/cesium/pull/5829)

### 1.36 - 2017-08-01

- Breaking changes
  - The function `Quaternion.fromHeadingPitchRoll(heading, pitch, roll, result)` was removed. Use `Quaternion.fromHeadingPitchRoll(hpr, result)` instead where `hpr` is a `HeadingPitchRoll`.
  - The function `Transforms.headingPitchRollToFixedFrame(origin, headingPitchRoll, ellipsoid, result)` was removed. Use `Transforms.headingPitchRollToFixedFrame(origin, headingPitchRoll, ellipsoid, fixedFrameTransform, result)` instead where `fixedFrameTransform` is a a 4x4 transformation matrix (see `Transforms.localFrameToFixedFrameGenerator`).
  - The function `Transforms.headingPitchRollQuaternion(origin, headingPitchRoll, ellipsoid, result)` was removed. Use `Transforms.headingPitchRollQuaternion(origin, headingPitchRoll, ellipsoid, fixedFrameTransform, result)` instead where `fixedFrameTransform` is a a 4x4 transformation matrix (see `Transforms.localFrameToFixedFrameGenerator`).
  - The `color`, `show`, and `pointSize` properties of `Cesium3DTileStyle` are no longer initialized with default values.
- Deprecated
  - `Scene/CullingVolume` is deprecated and will be removed in 1.38. Use `Core/CullingVolume`.
  - `Scene/OrthographicFrustum` is deprecated and will be removed in 1.38. Use `Core/OrthographicFrustum`.
  - `Scene/OrthographicOffCenterFrustum` is deprecated and will be removed in 1.38. Use `Core/OrthographicOffCenterFrustum`.
  - `Scene/PerspectiveFrustum` is deprecated and will be removed in 1.38. Use `Core/PerspectiveFrustum`.
  - `Scene/PerspectiveOffCenterFrustum` is deprecated and will be removed in 1.38. Use `Core/PerspectiveOffCenterFrustum`.
- Added glTF 2.0 support, including physically-based material rendering, morph targets, and appropriate updating of glTF 1.0 models to 2.0. [#5641](https://github.com/CesiumGS/cesium/pull/5641)
- Added `ClassificationPrimitive` which defines a volume and draws the intersection of the volume and terrain or 3D Tiles. [#5625](https://github.com/CesiumGS/cesium/pull/5625)
- Added `tileLoad` event to `Cesium3DTileset`. [#5628](https://github.com/CesiumGS/cesium/pull/5628)
- Fixed issue where scene would blink when labels were added. [#5537](https://github.com/CesiumGS/cesium/issues/5537)
- Fixed label positioning when height reference changes [#5609](https://github.com/CesiumGS/cesium/issues/5609)
- Fixed label positioning when using `HeightReference.CLAMP_TO_GROUND` and no position [#5648](https://github.com/CesiumGS/cesium/pull/5648)
- Fix for dynamic polylines with polyline dash material [#5681](https://github.com/CesiumGS/cesium/pull/5681)
- Added ability to provide a `width` and `height` to `scene.pick`. [#5602](https://github.com/CesiumGS/cesium/pull/5602)
- Fixed `Viewer.flyTo` not respecting zoom limits, and resetting minimumZoomDistance if the camera zoomed past the minimumZoomDistance. [5573](https://github.com/CesiumGS/cesium/issues/5573)
- Added ability to show tile urls in the 3D Tiles Inspector. [#5592](https://github.com/CesiumGS/cesium/pull/5592)
- Fixed a bug when reading CRN compressed textures with multiple mip levels. [#5618](https://github.com/CesiumGS/cesium/pull/5618)
- Fixed issue where composite 3D Tiles that contained instanced 3D Tiles with an external model reference would fail to download the model.
- Added behavior to `Cesium3DTilesInspector` that selects the first tileset hovered over if no tilest is specified. [#5139](https://github.com/CesiumGS/cesium/issues/5139)
- Added `Entity.computeModelMatrix` which returns the model matrix representing the entity's transformation. [#5584](https://github.com/CesiumGS/cesium/pull/5584)
- Added ability to set a style's `color`, `show`, or `pointSize` with a string or object literal. `show` may also take a boolean and `pointSize` may take a number. [#5412](https://github.com/CesiumGS/cesium/pull/5412)
- Added setter for `KmlDataSource.name` to specify a name for the datasource [#5660](https://github.com/CesiumGS/cesium/pull/5660).
- Added setter for `GeoJsonDataSource.name` to specify a name for the datasource [#5653](https://github.com/CesiumGS/cesium/issues/5653)
- Fixed crash when using the `Cesium3DTilesInspectorViewModel` and removing a tileset [#5607](https://github.com/CesiumGS/cesium/issues/5607)
- Fixed polygon outline in Polygon Sandcastle demo [#5642](https://github.com/CesiumGS/cesium/issues/5642)
- Updated `Billboard`, `Label` and `PointPrimitive` constructors to clone `NearFarScale` parameters [#5654](https://github.com/CesiumGS/cesium/pull/5654)
- Added `FrustumGeometry` and `FrustumOutlineGeometry`. [#5649](https://github.com/CesiumGS/cesium/pull/5649)
- Added an `options` parameter to the constructors of `PerspectiveFrustum`, `PerspectiveOffCenterFrustum`, `OrthographicFrustum`, and `OrthographicOffCenterFrustum` to set properties. [#5649](https://github.com/CesiumGS/cesium/pull/5649)

### 1.35.2 - 2017-07-11

- This is an npm-only release to fix an issue with using Cesium in Node.js.
- Fixed a bug where Cesium would fail to load under Node.js and some webpack configurations. [#5593](https://github.com/CesiumGS/cesium/issues/5593)
- Fixed a bug where a Model's compressed textures were not being displayed. [#5596](https://github.com/CesiumGS/cesium/pull/5596)
- Fixed documentation for `OrthographicFrustum`. [#5586](https://github.com/CesiumGS/cesium/issues/5586)

### 1.35.1 - 2017-07-05

- This is an npm-only release to fix a deployment issue with 1.35. No code changes.

### 1.35 - 2017-07-05

- Breaking changes
  - `JulianDate.fromIso8601` will default to midnight UTC if no time is provided to match the Javascript [`Date` specification](https://developer.mozilla.org/en-US/docs/Web/JavaScript/Reference/Global_Objects/Date). You must specify a local time of midnight to achieve the old behavior.
- Deprecated
  - `GoogleEarthImageryProvider` has been deprecated and will be removed in Cesium 1.37, use `GoogleEarthEnterpriseMapsProvider` instead.
  - The `throttleRequest` parameter for `TerrainProvider.requestTileGeometry`, `CesiumTerrainProvider.requestTileGeometry`, `VRTheWorldTerrainProvider.requestTileGeometry`, and `EllipsoidTerrainProvider.requestTileGeometry` is deprecated and will be replaced with an optional `Request` object. The `throttleRequests` parameter will be removed in 1.37. Instead set the request's `throttle` property to `true` to throttle requests.
  - The ability to provide a Promise for the `options.url` parameter of `loadWithXhr` and for the `url` parameter of `loadArrayBuffer`, `loadBlob`, `loadImageViaBlob`, `loadText`, `loadJson`, `loadXML`, `loadImage`, `loadCRN`, `loadKTX`, and `loadCubeMap` is deprecated. This will be removed in 1.37, instead `url` must be a string.
- Added support for [3D Tiles](https://github.com/CesiumGS/3d-tiles/blob/main/README.md) for streaming massive heterogeneous 3D geospatial datasets ([#5308](https://github.com/CesiumGS/cesium/pull/5308)). See the new [Sandcastle examples](http://cesiumjs.org/Cesium/Apps/Sandcastle/index.html?src=3D%20Tiles%20Photogrammetry&label=3D%20Tiles). The new Cesium APIs are:
  - `Cesium3DTileset`
  - `Cesium3DTileStyle`, `StyleExpression`, `Expression`, and `ConditionsExpression`
  - `Cesium3DTile`
  - `Cesium3DTileContent`
  - `Cesium3DTileFeature`
  - `Cesium3DTilesInspector`, `Cesium3DTilesInspectorViewModel`, and `viewerCesium3DTilesInspectorMixin`
  - `Cesium3DTileColorBlendMode`
- Added a particle system for effects like smoke, fire, sparks, etc. See `ParticleSystem`, `Particle`, `ParticleBurst`, `BoxEmitter`, `CircleEmitter`, `ConeEmitter`, `ParticleEmitter`, and `SphereEmitter`, and the new Sandcastle examples: [Particle System](http://cesiumjs.org/Cesium/Apps/Sandcastle/index.html?src=Particle%20System.html&label=Showcases) and [Particle System Fireworks](http://cesiumjs.org/Cesium/Apps/Sandcastle/index.html?src=Particle%20System%20Fireworks.html&label=Showcases). [#5212](https://github.com/CesiumGS/cesium/pull/5212)
- Added `options.clock`, `options.times` and `options.dimensions` to `WebMapTileServiceImageryProvider` in order to handle time dynamic and static values for dimensions.
- Added an `options.request` parameter to `loadWithXhr` and a `request` parameter to `loadArrayBuffer`, `loadBlob`, `loadImageViaBlob`, `loadText`, `loadJson`, `loadJsonp`, `loadXML`, `loadImageFromTypedArray`, `loadImage`, `loadCRN`, and `loadKTX`.
- `CzmlDataSource` and `KmlDataSource` load functions now take an optional `query` object, which will append query parameters to all network requests. [#5419](https://github.com/CesiumGS/cesium/pull/5419), [#5434](https://github.com/CesiumGS/cesium/pull/5434)
- Added Sandcastle demo for setting time with the Clock API [#5457](https://github.com/CesiumGS/cesium/pull/5457);
- Added Sandcastle demo for ArcticDEM data. [#5224](https://github.com/CesiumGS/cesium/issues/5224)
- Added `fromIso8601`, `fromIso8601DateArray`, and `fromIso8601DurationArray` to `TimeIntervalCollection` for handling various ways groups of intervals can be specified in ISO8601 format.
- Added `fromJulianDateArray` to `TimeIntervalCollection` for generating intervals from a list of dates.
- Fixed geocoder bug so geocoder can accurately handle NSEW inputs [#5407](https://github.com/CesiumGS/cesium/pull/5407)
- Fixed a bug where picking would break when the Sun came into view [#5478](https://github.com/CesiumGS/cesium/issues/5478)
- Fixed a bug where picking clusters would return undefined instead of a list of the clustered entities. [#5286](https://github.com/CesiumGS/cesium/issues/5286)
- Fixed bug where if polylines were set to follow the surface of an undefined globe, Cesium would throw an exception. [#5413](https://github.com/CesiumGS/cesium/pull/5413)
- Reduced the amount of Sun bloom post-process effect near the horizon. [#5381](https://github.com/CesiumGS/cesium/issues/5381)
- Fixed a bug where camera zooming worked incorrectly when the display height was greater than the display width [#5421](https://github.com/CesiumGS/cesium/pull/5421)
- Updated glTF/glb MIME types. [#5420](https://github.com/CesiumGS/cesium/issues/5420)
- Added `Cesium.Math.randomBetween`.
- Modified `defaultValue` to check for both `undefined` and `null`. [#5551](https://github.com/CesiumGS/cesium/pull/5551)
- The `throttleRequestByServer` function has been removed. Instead pass a `Request` object with `throttleByServer` set to `true` to any of following load functions: `loadWithXhr`, `loadArrayBuffer`, `loadBlob`, `loadImageViaBlob`, `loadText`, `loadJson`, `loadJsonp`, `loadXML`, `loadImageFromTypedArray`, `loadImage`, `loadCRN`, and `loadKTX`.

### 1.34 - 2017-06-01

- Deprecated
  - Passing `options.clock` when creating a new `Viewer` instance has been deprecated and will be removed in Cesium 1.37, pass `options.clockViewModel` instead.
- Fix issue where polylines in a `PolylineCollection` would ignore the far distance when updating the distance display condition. [#5283](https://github.com/CesiumGS/cesium/pull/5283)
- Fixed a crash when calling `Camera.pickEllipsoid` with a canvas of size 0.
- Fix `BoundingSphere.fromOrientedBoundingBox`. [#5334](https://github.com/CesiumGS/cesium/issues/5334)
- Fixed bug where polylines would not update when `PolylineCollection` model matrix was updated. [#5327](https://github.com/CesiumGS/cesium/pull/5327)
- Fixed a bug where adding a ground clamped label without a position would show up at a previous label's clamped position. [#5338](https://github.com/CesiumGS/cesium/issues/5338)
- Fixed translucency bug for certain material types. [#5335](https://github.com/CesiumGS/cesium/pull/5335)
- Fix picking polylines that use a depth fail appearance. [#5337](https://github.com/CesiumGS/cesium/pull/5337)
- Fixed a crash when morphing from Columbus view to 3D. [#5311](https://github.com/CesiumGS/cesium/issues/5311)
- Fixed a bug which prevented KML descriptions with relative paths from loading. [#5352](https://github.com/CesiumGS/cesium/pull/5352)
- Fixed an issue where camera view could be invalid at the last frame of animation. [#4949](https://github.com/CesiumGS/cesium/issues/4949)
- Fixed an issue where using the depth fail material for polylines would cause a crash in Edge. [#5359](https://github.com/CesiumGS/cesium/pull/5359)
- Fixed a crash where `EllipsoidGeometry` and `EllipsoidOutlineGeometry` were given floating point values when expecting integers. [#5260](https://github.com/CesiumGS/cesium/issues/5260)
- Fixed an issue where billboards were not properly aligned. [#2487](https://github.com/CesiumGS/cesium/issues/2487)
- Fixed an issue where translucent objects could flicker when picking on mouse move. [#5307](https://github.com/CesiumGS/cesium/issues/5307)
- Fixed a bug where billboards with `sizeInMeters` set to true would move upwards when zooming out. [#5373](https://github.com/CesiumGS/cesium/issues/5373)
- Fixed a bug where `SampledProperty.setInterpolationOptions` does not ignore undefined `options`. [#3575](https://github.com/CesiumGS/cesium/issues/3575)
- Added `basePath` option to `Cesium.Model.fromGltf`. [#5320](https://github.com/CesiumGS/cesium/issues/5320)

### 1.33 - 2017-05-01

- Breaking changes
  - Removed left, right, bottom and top properties from `OrthographicFrustum`. Use `OrthographicOffCenterFrustum` instead. [#5109](https://github.com/CesiumGS/cesium/issues/5109)
- Added `GoogleEarthEnterpriseTerrainProvider` and `GoogleEarthEnterpriseImageryProvider` to read data from Google Earth Enterprise servers. [#5189](https://github.com/CesiumGS/cesium/pull/5189).
- Support for dashed polylines [#5159](https://github.com/CesiumGS/cesium/pull/5159).
  - Added `PolylineDash` Material type.
  - Added `PolylineDashMaterialProperty` to the Entity API.
  - Added CZML `polylineDash` property .
- Added `disableDepthTestDistance` to billboards, points and labels. This sets the distance to the camera where the depth test will be disabled. Setting it to zero (the default) will always enable the depth test. Setting it to `Number.POSITVE_INFINITY` will never enabled the depth test. Also added `scene.minimumDisableDepthTestDistance` to change the default value from zero. [#5166](https://github.com/CesiumGS/cesium/pull/5166)
- Added a `depthFailMaterial` property to line entities, which is the material used to render the line when it fails the depth test. [#5160](https://github.com/CesiumGS/cesium/pull/5160)
- Fixed billboards not initially clustering. [#5208](https://github.com/CesiumGS/cesium/pull/5208)
- Fixed issue with displaying `MapboxImageryProvider` default token error message. [#5191](https://github.com/CesiumGS/cesium/pull/5191)
- Fixed bug in conversion formula in `Matrix3.fromHeadingPitchRoll`. [#5195](https://github.com/CesiumGS/cesium/issues/5195)
- Upgrade FXAA to version 3.11. [#5200](https://github.com/CesiumGS/cesium/pull/5200)
- `Scene.pickPosition` now caches results per frame to increase performance. [#5117](https://github.com/CesiumGS/cesium/issues/5117)

### 1.32 - 2017-04-03

- Deprecated
  - The `left`, `right`, `bottom`, and `top` properties of `OrthographicFrustum` are deprecated and will be removed in 1.33. Use `OrthographicOffCenterFrustum` instead.
- Breaking changes
  - Removed `ArcGisImageServerTerrainProvider`.
  - The top-level `properties` in an `Entity` created by `GeoJsonDataSource` are now instances of `ConstantProperty` instead of raw values.
- Added support for an orthographic projection in 3D and Columbus view.
  - Set `projectionPicker` to `true` in the options when creating a `Viewer` to add a widget that will switch projections. [#5021](https://github.com/CesiumGS/cesium/pull/5021)
  - Call `switchToOrthographicFrustum` or `switchToPerspectiveFrustum` on `Camera` to change projections.
- Added support for custom time-varying properties in CZML. [#5105](https://github.com/CesiumGS/cesium/pull/5105).
- Added new flight parameters to `Camera.flyTo` and `Camera.flyToBoundingSphere`: `flyOverLongitude`, `flyOverLongitudeWeight`, and `pitchAdjustHeight`. [#5070](https://github.com/CesiumGS/cesium/pull/5070)
- Added the event `Viewer.trackedEntityChanged`, which is raised when the value of `viewer.trackedEntity` changes. [#5060](https://github.com/CesiumGS/cesium/pull/5060)
- Added `Camera.DEFAULT_OFFSET` for default view of objects with bounding spheres. [#4936](https://github.com/CesiumGS/cesium/pull/4936)
- Fixed an issue with `TileBoundingBox` that caused the terrain to disappear in certain places [4032](https://github.com/CesiumGS/cesium/issues/4032)
- Fixed overlapping billboard blending. [#5066](https://github.com/CesiumGS/cesium/pull/5066)
- Fixed an issue with `PinBuilder` where inset images could have low-alpha fringes against an opaque background. [#5099](https://github.com/CesiumGS/cesium/pull/5099)
- Fix billboard, point and label clustering in 2D and Columbus view. [#5136](https://github.com/CesiumGS/cesium/pull/5136)
- Fixed `GroundPrimitive` rendering in 2D and Columbus View. [#5078](https://github.com/CesiumGS/cesium/pull/5078)
- Fixed an issue with camera tracking of dynamic ellipsoids. [#5133](https://github.com/CesiumGS/cesium/pull/5133)
- Fixed issues with imagerySplitPosition and the international date line in 2D mode. [#5151](https://github.com/CesiumGS/cesium/pull/5151)
- Fixed a bug in `ModelAnimationCache` causing different animations to reference the same animation. [#5064](https://github.com/CesiumGS/cesium/pull/5064)
- `ConstantProperty` now provides `valueOf` and `toString` methods that return the constant value.
- Improved depth artifacts between opaque and translucent primitives. [#5116](https://github.com/CesiumGS/cesium/pull/5116)
- Fixed crunch compressed textures in IE11. [#5057](https://github.com/CesiumGS/cesium/pull/5057)
- Fixed a bug in `Quaternion.fromHeadingPitchRoll` that made it erroneously throw an exception when passed individual angles in an unminified / debug build.
- Fixed a bug that caused an exception in `CesiumInspectorViewModel` when using the NW / NE / SW / SE / Parent buttons to navigate to a terrain tile that is not yet loaded.
- `QuadtreePrimitive` now uses `frameState.afterRender` to fire `tileLoadProgressEvent` [#3450](https://github.com/CesiumGS/cesium/issues/3450)

### 1.31 - 2017-03-01

- Deprecated
  - The function `Quaternion.fromHeadingPitchRoll(heading, pitch, roll, result)` will be removed in 1.33. Use `Quaternion.fromHeadingPitchRoll(hpr, result)` instead where `hpr` is a `HeadingPitchRoll`. [#4896](https://github.com/CesiumGS/cesium/pull/4896)
  - The function `Transforms.headingPitchRollToFixedFrame(origin, headingPitchRoll, ellipsoid, result)` will be removed in 1.33. Use `Transforms.headingPitchRollToFixedFrame(origin, headingPitchRoll, ellipsoid, fixedFrameTransform, result)` instead where `fixedFrameTransform` is a a 4x4 transformation matrix (see `Transforms.localFrameToFixedFrameGenerator`). [#4896](https://github.com/CesiumGS/cesium/pull/4896)
  - The function `Transforms.headingPitchRollQuaternion(origin, headingPitchRoll, ellipsoid, result)` will be removed in 1.33. Use `Transforms.headingPitchRollQuaternion(origin, headingPitchRoll, ellipsoid, fixedFrameTransform, result)` instead where `fixedFrameTransform` is a a 4x4 transformation matrix (see `Transforms.localFrameToFixedFrameGenerator`). [#4896](https://github.com/CesiumGS/cesium/pull/4896)
  - `ArcGisImageServerTerrainProvider` will be removed in 1.32 due to missing TIFF support in web browsers. [#4981](https://github.com/CesiumGS/cesium/pull/4981)
- Breaking changes
  - Corrected spelling of `Color.FUCHSIA` from `Color.FUSCHIA`. [#4977](https://github.com/CesiumGS/cesium/pull/4977)
  - The enums `MIDDLE_DOUBLE_CLICK` and `RIGHT_DOUBLE_CLICK` from `ScreenSpaceEventType` have been removed. [#5052](https://github.com/CesiumGS/cesium/pull/5052)
  - Removed the function `GeometryPipeline.computeBinormalAndTangent`. Use `GeometryPipeline.computeTangentAndBitangent` instead. [#5053](https://github.com/CesiumGS/cesium/pull/5053)
  - Removed the `url` and `key` properties from `GeocoderViewModel`. [#5056](https://github.com/CesiumGS/cesium/pull/5056)
  - `BingMapsGeocoderServices` now requires `options.scene`. [#5056](https://github.com/CesiumGS/cesium/pull/5056)
- Added compressed texture support. [#4758](https://github.com/CesiumGS/cesium/pull/4758)
  - glTF models and imagery layers can now reference [KTX](https://www.khronos.org/opengles/sdk/tools/KTX/) textures and textures compressed with [crunch](https://github.com/BinomialLLC/crunch).
  - Added `loadKTX`, to load KTX textures, and `loadCRN` to load crunch compressed textures.
  - Added new `PixelFormat` and `WebGLConstants` enums from WebGL extensions `WEBGL_compressed_s3tc`, `WEBGL_compressed_texture_pvrtc`, and `WEBGL_compressed_texture_etc1`.
  - Added `CompressedTextureBuffer`.
- Added support for `Scene.pickPosition` in Columbus view and 2D. [#4990](https://github.com/CesiumGS/cesium/pull/4990)
- Added support for depth picking translucent primitives when `Scene.pickTranslucentDepth` is `true`. [#4979](https://github.com/CesiumGS/cesium/pull/4979)
- Fixed an issue where the camera would zoom past an object and flip to the other side of the globe. [#4967](https://github.com/CesiumGS/cesium/pull/4967) and [#4982](https://github.com/CesiumGS/cesium/pull/4982)
- Enable rendering `GroundPrimitives` on hardware without the `EXT_frag_depth` extension; however, this could cause artifacts for certain viewing angles. [#4930](https://github.com/CesiumGS/cesium/pull/4930)
- Added `Transforms.localFrameToFixedFrameGenerator` to generate a function that computes a 4x4 transformation matrix from a local reference frame to fixed reference frame. [#4896](https://github.com/CesiumGS/cesium/pull/4896)
- Added `Label.scaleByDistance` to control minimum/maximum label size based on distance from the camera. [#5019](https://github.com/CesiumGS/cesium/pull/5019)
- Added support to `DebugCameraPrimitive` to draw multifrustum planes. The attribute `debugShowFrustumPlanes` of `Scene` and `frustumPlanes` of `CesiumInspector` toggle this. [#4932](https://github.com/CesiumGS/cesium/pull/4932)
- Added fix to always outline KML line extrusions so that they show up properly in 2D and other straight down views. [#4961](https://github.com/CesiumGS/cesium/pull/4961)
- Improved `RectangleGeometry` by skipping unnecessary logic in the code. [#4948](https://github.com/CesiumGS/cesium/pull/4948)
- Fixed exception for polylines in 2D when rotating the map. [#4619](https://github.com/CesiumGS/cesium/issues/4619)
- Fixed an issue with constant `VertexArray` attributes not being set correctly. [#4995](https://github.com/CesiumGS/cesium/pull/4995)
- Added the event `Viewer.selectedEntityChanged`, which is raised when the value of `viewer.selectedEntity` changes. [#5043](https://github.com/CesiumGS/cesium/pull/5043)

### 1.30 - 2017-02-01

- Deprecated
  - The properties `url` and `key` will be removed from `GeocoderViewModel` in 1.31. These properties will be available on geocoder services that support them, like `BingMapsGeocoderService`.
  - The function `GeometryPipeline.computeBinormalAndTangent` will be removed in 1.31. Use `GeometryPipeline.createTangentAndBitangent` instead. [#4856](https://github.com/CesiumGS/cesium/pull/4856)
  - The enums `MIDDLE_DOUBLE_CLICK` and `RIGHT_DOUBLE_CLICK` from `ScreenSpaceEventType` have been deprecated and will be removed in 1.31. [#4910](https://github.com/CesiumGS/cesium/pull/4910)
- Breaking changes
  - Removed separate `heading`, `pitch`, `roll` parameters from `Transform.headingPitchRollToFixedFrame` and `Transform.headingPitchRollQuaternion`. Pass a `HeadingPitchRoll` object instead. [#4843](https://github.com/CesiumGS/cesium/pull/4843)
  - The property `binormal` has been renamed to `bitangent` for `Geometry` and `VertexFormat`. [#4856](https://github.com/CesiumGS/cesium/pull/4856)
  - A handful of `CesiumInspectorViewModel` properties were removed or changed from variables to functions. [#4857](https://github.com/CesiumGS/cesium/pull/4857)
  - The `ShadowMap` constructor has been made private. [#4010](https://github.com/CesiumGS/cesium/issues/4010)
- Added `sampleTerrainMostDetailed` to sample the height of an array of positions using the best available terrain data at each point. This requires a `TerrainProvider` with the `availability` property.
- Transparent parts of billboards, labels, and points no longer overwrite parts of the scene behind them. [#4886](https://github.com/CesiumGS/cesium/pull/4886)
  - Added `blendOption` property to `BillboardCollection`, `LabelCollection`, and `PointPrimitiveCollection`. The default is `BlendOption.OPAQUE_AND_TRANSLUCENT`; however, if all billboards, labels, or points are either completely opaque or completely translucent, `blendOption` can be changed to `BlendOption.OPAQUE` or `BlendOption.TRANSLUCENT`, respectively, to increase performance by up to 2x.
- Added support for custom geocoder services and autocomplete, see the [Sandcastle example](http://cesiumjs.org/Cesium/Apps/Sandcastle/index.html?src=Custom%20Geocoder.html). Added `GeocoderService`, an interface for geocoders, and `BingMapsGeocoderService` and `CartographicGeocoderService` implementations. [#4723](https://github.com/CesiumGS/cesium/pull/4723)
- Added ability to draw an `ImageryLayer` with a splitter to allow layers to only display to the left or right of a splitter. See `ImageryLayer.splitDirection`, `Scene.imagerySplitPosition`, and the [Sandcastle example](http://cesiumjs.org/Cesium/Apps/Sandcastle/index.html?src=Imagery%20Layers%20Split.html&label=Showcases).
- Fixed bug where `GroundPrimitives` where rendering incorrectly or disappearing at different zoom levels. [#4161](https://github.com/CesiumGS/cesium/issues/4161), [#4326](https://github.com/CesiumGS/cesium/issues/4326)
- `TerrainProvider` now optionally exposes an `availability` property that can be used to query the terrain level that is available at a location or in a rectangle. Currently only `CesiumTerrainProvider` exposes this property.
- Added support for WMS version 1.3 by using CRS vice SRS query string parameter to request projection. SRS is still used for older versions.
- Fixed a bug that caused all models to use the same highlight color. [#4798](https://github.com/CesiumGS/cesium/pull/4798)
- Fixed sky atmosphere from causing incorrect picking and hanging drill picking. [#4783](https://github.com/CesiumGS/cesium/issues/4783) and [#4784](https://github.com/CesiumGS/cesium/issues/4784)
- Fixed KML loading when color is an empty string. [#4826](https://github.com/CesiumGS/cesium/pull/4826)
- Fixed a bug that could cause a "readyImagery is not actually ready" exception when quickly zooming past the maximum available imagery level of an imagery layer near the poles.
- Fixed a bug that affected dynamic graphics with time-dynamic modelMatrix. [#4907](https://github.com/CesiumGS/cesium/pull/4907)
- Fixed `Geocoder` autocomplete drop down visibility in Firefox. [#4916](https://github.com/CesiumGS/cesium/issues/4916)
- Added `Rectangle.fromRadians`.
- Updated the morph so the default view in Columbus View is now angled. [#3878](https://github.com/CesiumGS/cesium/issues/3878)
- Added 2D and Columbus View support for models using the RTC extension or whose vertices are in WGS84 coordinates. [#4922](https://github.com/CesiumGS/cesium/pull/4922)
- The attribute `perInstanceAttribute` of `DebugAppearance` has been made optional and defaults to `false`.
- Fixed a bug that would cause a crash when `debugShowFrustums` is enabled with OIT. [#4864](https://github.com/CesiumGS/cesium/pull/4864)
- Added the ability to run the unit tests with a [WebGL Stub](https://github.com/CesiumGS/cesium/tree/main/Documentation/Contributors/TestingGuide#run-with-webgl-stub), which makes all WebGL calls a noop and ignores test expectations that rely on reading back from WebGL. Use the web link from the main index.html or run with `npm run test-webgl-stub`.

### 1.29 - 2017-01-02

- Improved 3D Models
  - Added the ability to blend a `Model` with a color/translucency. Added `color`, `colorBlendMode`, and `colorBlendAmount` properties to `Model`, `ModelGraphics`, and CZML. Also added `ColorBlendMode` enum. [#4547](https://github.com/CesiumGS/cesium/pull/4547)
  - Added the ability to render a `Model` with a silhouette. Added `silhouetteColor` and `silhouetteSize` properties to `Model`, `ModelGraphics`, and CZML. [#4314](https://github.com/CesiumGS/cesium/pull/4314)
- Improved Labels
  - Added new `Label` properties `showBackground`, `backgroundColor`, and `backgroundPadding` to the primitive, Entity, and CZML layers.
  - Added support for newlines (`\n`) in Cesium `Label`s and CZML. [#2402]
  - Added new enum `VerticalOrigin.BASELINE`. Previously, `VerticalOrigin.BOTTOM` would sometimes align to the baseline depending on the contents of a label.
    (https://github.com/CesiumGS/cesium/issues/2402)
- Fixed translucency in Firefox 50. [#4762](https://github.com/CesiumGS/cesium/pull/4762)
- Fixed texture rotation for `RectangleGeometry`. [#2737](https://github.com/CesiumGS/cesium/issues/2737)
- Fixed issue where billboards on terrain had an incorrect offset. [#4598](https://github.com/CesiumGS/cesium/issues/4598)
- Fixed issue where `globe.getHeight` incorrectly returned `undefined`. [#3411](https://github.com/CesiumGS/cesium/issues/3411)
- Fixed a crash when using Entity path visualization with reference properties. [#4915](https://github.com/CesiumGS/cesium/issues/4915)
- Fixed a bug that caused `GroundPrimitive` to render incorrectly on systems without the `WEBGL_depth_texture` extension. [#4747](https://github.com/CesiumGS/cesium/pull/4747)
- Fixed default Mapbox token and added a watermark to notify users that they need to sign up for their own token.
- Fixed glTF models with skinning that used `bindShapeMatrix`. [#4722](https://github.com/CesiumGS/cesium/issues/4722)
- Fixed a bug that could cause a "readyImagery is not actually ready" exception with some configurations of imagery layers.
- Fixed `Rectangle.union` to correctly account for rectangles that cross the IDL. [#4732](https://github.com/CesiumGS/cesium/pull/4732)
- Fixed tooltips for gallery thumbnails in Sandcastle [#4702].(https://github.com/CesiumGS/cesium/pull/4702)
- DataSourceClock.getValue now preserves the provided `result` properties when its properties are `undefined`. [#4029](https://github.com/CesiumGS/cesium/issues/4029)
- Added `divideComponents` function to `Cartesian2`, `Cartesian3`, and `Cartesian4`. [#4750](https://github.com/CesiumGS/cesium/pull/4750)
- Added `WebGLConstants` enum. Previously, this was part of the private Renderer API. [#4731](https://github.com/CesiumGS/cesium/pull/4731)

### 1.28 - 2016-12-01

- Improved terrain/imagery load ordering, especially when the terrain is already fully loaded and a new imagery layer is loaded. This results in a 25% reduction in load times in many cases. [#4616](https://github.com/CesiumGS/cesium/pull/4616)
- Improved `Billboard`, `Label`, and `PointPrimitive` visual quality. [#4675](https://github.com/CesiumGS/cesium/pull/4675)
  - Corrected odd-width and odd-height billboard sizes from being incorrectly rounded up.
  - Changed depth testing from `LESS` to `LEQUAL`, allowing label glyphs of equal depths to overlap.
  - Label glyph positions have been adjusted and corrected.
  - `TextureAtlas.borderWidthInPixels` has always been applied to the upper and right edges of each internal texture, but is now also applied to the bottom and left edges of the entire TextureAtlas, guaranteeing borders on all sides regardless of position within the atlas.
- Fall back to packing floats into an unsigned byte texture when floating point textures are unsupported. [#4563](https://github.com/CesiumGS/cesium/issues/4563)
- Added support for saving html and css in GitHub Gists. [#4125](https://github.com/CesiumGS/cesium/issues/4125)
- Fixed `Cartographic.fromCartesian` when the cartesian is not on the ellipsoid surface. [#4611](https://github.com/CesiumGS/cesium/issues/4611)

### 1.27 - 2016-11-01

- Deprecated
  - Individual heading, pitch, and roll options to `Transforms.headingPitchRollToFixedFrame` and `Transforms.headingPitchRollQuaternion` have been deprecated and will be removed in 1.30. Pass the new `HeadingPitchRoll` object instead. [#4498](https://github.com/CesiumGS/cesium/pull/4498)
- Breaking changes
  - The `scene` parameter for creating `BillboardVisualizer`, `LabelVisualizer`, and `PointVisualizer` has been removed. Instead, pass an instance of `EntityCluster`. [#4514](https://github.com/CesiumGS/cesium/pull/4514)
- Fixed an issue where a billboard entity would not render after toggling the show property. [#4408](https://github.com/CesiumGS/cesium/issues/4408)
- Fixed a crash when zooming from touch input on viewer initialization. [#4177](https://github.com/CesiumGS/cesium/issues/4177)
- Fixed a crash when clustering is enabled, an entity has a label graphics defined, but the label isn't visible. [#4414](https://github.com/CesiumGS/cesium/issues/4414)
- Added the ability for KML files to load network links to other KML files within the same KMZ archive. [#4477](https://github.com/CesiumGS/cesium/issues/4477)
- `KmlDataSource` and `GeoJsonDataSource` were not honoring the `clampToGround` option for billboards and labels and was instead always clamping, reducing performance in cases when it was unneeded. [#4459](https://github.com/CesiumGS/cesium/pull/4459)
- Fixed `KmlDataSource` features to respect `timespan` and `timestamp` properties of its parents (e.g. Folders or NetworkLinks). [#4041](https://github.com/CesiumGS/cesium/issues/4041)
- Fixed a `KmlDataSource` bug where features had duplicate IDs and only one was drawn. [#3941](https://github.com/CesiumGS/cesium/issues/3941)
- `GeoJsonDataSource` now treats null crs values as a no-op instead of failing to load. [#4456](https://github.com/CesiumGS/cesium/pull/4456)
- `GeoJsonDataSource` now gracefully handles missing style icons instead of failing to load. [#4452](https://github.com/CesiumGS/cesium/pull/4452)
- Added `HeadingPitchRoll` [#4047](https://github.com/CesiumGS/cesium/pull/4047)
  - `HeadingPitchRoll.fromQuaternion` function for retrieving heading-pitch-roll angles from a quaternion.
  - `HeadingPitchRoll.fromDegrees` function that returns a new HeadingPitchRoll instance from angles given in degrees.
  - `HeadingPitchRoll.clone` function to duplicate HeadingPitchRoll instance.
  - `HeadingPitchRoll.equals` and `HeadingPitchRoll.equalsEpsilon` functions for comparing two instances.
  - Added `Matrix3.fromHeadingPitchRoll` Computes a 3x3 rotation matrix from the provided headingPitchRoll.
- Fixed primitive bounding sphere bug that would cause a crash when loading data sources. [#4431](https://github.com/CesiumGS/cesium/issues/4431)
- Fixed `BoundingSphere` computation for `Primitive` instances with a modelMatrix. [#4428](https://github.com/CesiumGS/cesium/issues/4428)
- Fixed a bug with rotated, textured rectangles. [#4430](https://github.com/CesiumGS/cesium/pull/4430)
- Added the ability to specify retina options, such as `@2x.png`, via the `MapboxImageryProvider` `format` option. [#4453](https://github.com/CesiumGS/cesium/pull/4453).
- Fixed a crash that could occur when specifying an imagery provider's `rectangle` option. [https://github.com/CesiumGS/cesium/issues/4377](https://github.com/CesiumGS/cesium/issues/4377)
- Fixed a crash that would occur when using dynamic `distanceDisplayCondition` properties. [#4403](https://github.com/CesiumGS/cesium/pull/4403)
- Fixed several bugs that lead to billboards and labels being improperly clamped to terrain. [#4396](https://github.com/CesiumGS/cesium/issues/4396), [#4062](https://github.com/CesiumGS/cesium/issues/4062)
- Fixed a bug affected models with multiple meshes without indices. [#4237](https://github.com/CesiumGS/cesium/issues/4237)
- Fixed a glTF transparency bug where `blendFuncSeparate` parameters were loaded in the wrong order. [#4435](https://github.com/CesiumGS/cesium/pull/4435)
- Fixed a bug where creating a custom geometry with attributes and indices that have values that are not a typed array would cause a crash. [#4419](https://github.com/CesiumGS/cesium/pull/4419)
- Fixed a bug when morphing from 2D to 3D. [#4388](https://github.com/CesiumGS/cesium/pull/4388)
- Fixed `RectangleGeometry` rotation when the rectangle is close to the international date line [#3874](https://github.com/CesiumGS/cesium/issues/3874)
- Added `clusterBillboards`, `clusterLabels`, and `cluserPoints` properties to `EntityCluster` to selectively cluster screen space entities.
- Prevent execution of default device/browser behavior when handling "pinch" touch event/gesture. [#4518](https://github.com/CesiumGS/cesium/pull/4518).
- Fixed a shadow aliasing issue where polygon offset was not being applied. [#4559](https://github.com/CesiumGS/cesium/pull/4559)
- Removed an unnecessary reprojection of Web Mercator imagery tiles to the Geographic projection on load. This should improve both visual quality and load performance slightly. [#4339](https://github.com/CesiumGS/cesium/pull/4339)
- Added `Transforms.northUpEastToFixedFrame` to compute a 4x4 local transformation matrix from a reference frame with a north-west-up axes.
- Improved `Geocoder` usability by selecting text on click [#4464](https://github.com/CesiumGS/cesium/pull/4464)
- Added `Rectangle.simpleIntersection` which is an optimized version of `Rectangle.intersection` for more constrained input. [#4339](https://github.com/CesiumGS/cesium/pull/4339)
- Fixed warning when using Webpack. [#4467](https://github.com/CesiumGS/cesium/pull/4467)

### 1.26 - 2016-10-03

- Deprecated
  - The `scene` parameter for creating `BillboardVisualizer`, `LabelVisualizer`, and `PointVisualizer` has been deprecated and will be removed in 1.28. Instead, pass an instance of `EntityCluster`.
- Breaking changes
  - Vertex texture fetch is now required to be supported to render polylines. Maximum vertex texture image units must be greater than zero.
  - Removed `castShadows` and `receiveShadows` properties from `Model`, `Primitive`, and `Globe`. Instead, use `shadows` with the `ShadowMode` enum, e.g. `model.shadows = ShadowMode.ENABLED`.
  - `Viewer.terrainShadows` now uses the `ShadowMode` enum instead of a Boolean, e.g. `viewer.terrainShadows = ShadowMode.RECEIVE_ONLY`.
- Added support for clustering `Billboard`, `Label` and `Point` entities. [#4240](https://github.com/CesiumGS/cesium/pull/4240)
- Added `DistanceDisplayCondition`s to all primitives to determine the range interval from the camera for when it will be visible.
- Removed the default gamma correction for Bing Maps aerial imagery, because it is no longer an improvement to current versions of the tiles. To restore the previous look, set the `defaultGamma` property of your `BingMapsImageryProvider` instance to 1.3.
- Fixed a bug that could lead to incorrect terrain heights when using `HeightmapTerrainData` with an encoding in which actual heights were equal to the minimum representable height.
- Fixed a bug in `AttributeCompression.compressTextureCoordinates` and `decompressTextureCoordinates` that could cause a small inaccuracy in the encoded texture coordinates.
- Fixed a bug where viewing a model with transparent geometry would cause a crash. [#4378](https://github.com/CesiumGS/cesium/issues/4378)
- Added `TrustedServer` collection that controls which servers should have `withCredential` set to `true` on XHR Requests.
- Fixed billboard rotation when sized in meters. [#3979](https://github.com/CesiumGS/cesium/issues/3979)
- Added `backgroundColor` and `borderWidth` properties to `writeTextToCanvas`.
- Fixed timeline touch events. [#4305](https://github.com/CesiumGS/cesium/pull/4305)
- Fixed a bug that was incorrectly clamping Latitudes in KML <GroundOverlay>(s) to the range -PI..PI. Now correctly clamps to -PI/2..PI/2.
- Added `CesiumMath.clampToLatitudeRange`. A convenience function to clamp a passed radian angle to valid Latitudes.
- Added `DebugCameraPrimitive` to visualize the view frustum of a camera.

### 1.25 - 2016-09-01

- Breaking changes
  - The number and order of arguments passed to `KmlDataSource` `unsupportedNodeEvent` listeners have changed to allow better handling of unsupported KML Features.
  - Changed billboards and labels that are clamped to terrain to have the `verticalOrigin` set to `CENTER` by default instead of `BOTTOM`.
- Deprecated
  - Deprecated `castShadows` and `receiveShadows` properties from `Model`, `Primitive`, and `Globe`. They will be removed in 1.26. Use `shadows` instead with the `ShadowMode` enum, e.g. `model.shadows = ShadowMode.ENABLED`.
  - `Viewer.terrainShadows` now uses the `ShadowMode` enum instead of a Boolean, e.g. `viewer.terrainShadows = ShadowMode.RECEIVE_ONLY`. Boolean support will be removed in 1.26.
- Updated the online [model converter](http://cesiumjs.org/convertmodel.html) to convert OBJ models to glTF with [obj2gltf](https://github.com/CesiumGS/OBJ2GLTF), as well as optimize existing glTF models with the [gltf-pipeline](https://github.com/CesiumGS/gltf-pipeline). Added an option to bake ambient occlusion onto the glTF model. Also added an option to compress geometry using the glTF [WEB3D_quantized_attributes](https://github.com/KhronosGroup/glTF/blob/master/extensions/Vendor/WEB3D_quantized_attributes/README.md) extension.
- Improve label quality for oblique and italic fonts. [#3782](https://github.com/CesiumGS/cesium/issues/3782)
- Added `shadows` property to the entity API for `Box`, `Corridor`, `Cylinder`, `Ellipse`, `Ellipsoid`, `Polygon`, `Polyline`, `PoylineVolume`, `Rectangle`, and `Wall`. [#4005](https://github.com/CesiumGS/cesium/pull/4005)
- Added `Camera.cancelFlight` to cancel the existing camera flight if it exists.
- Fix overlapping camera flights by always cancelling the previous flight when a new one is created.
- Camera flights now disable collision with the terrain until all of the terrain in the area has finished loading. This prevents the camera from being moved to be above lower resolution terrain when flying to a position close to higher resolution terrain. [#4075](https://github.com/CesiumGS/cesium/issues/4075)
- Fixed a crash that would occur if quickly toggling imagery visibility. [#4083](https://github.com/CesiumGS/cesium/issues/4083)
- Fixed an issue causing an error if KML has a clamped to ground LineString with color. [#4131](https://github.com/CesiumGS/cesium/issues/4131)
- Added logic to `KmlDataSource` defaulting KML Feature node to hidden unless all ancestors are visible. This better matches the KML specification.
- Fixed position of KML point features with an altitude mode of `relativeToGround` and `clampToGround`.
- Added `GeocoderViewModel.keepExpanded` which when set to true will always keep the Geocoder in its expanded state.
- Added support for `INT` and `UNSIGNED_INT` in `ComponentDatatype`.
- Added `ComponentDatatype.fromName` for getting a `ComponentDatatype` from its name.
- Fixed a crash caused by draping dynamic geometry over terrain. [#4255](https://github.com/CesiumGS/cesium/pull/4255)

### 1.24 - 2016-08-01

- Added support in CZML for expressing `BillboardGraphics.alignedAxis` as the velocity vector of an entity, using `velocityReference` syntax.
- Added `urlSchemeZeroPadding` property to `UrlTemplateImageryProvider` to allow the numeric parts of a URL, such as `{x}`, to be padded with zeros to make them a fixed width.
- Added leap second just prior to January 2017. [#4092](https://github.com/CesiumGS/cesium/issues/4092)
- Fixed an exception that would occur when switching to 2D view when shadows are enabled. [#4051](https://github.com/CesiumGS/cesium/issues/4051)
- Fixed an issue causing entities to disappear when updating multiple entities simultaneously. [#4096](https://github.com/CesiumGS/cesium/issues/4096)
- Normalizing the velocity vector produced by `VelocityVectorProperty` is now optional.
- Pack functions now return the result array [#4156](https://github.com/CesiumGS/cesium/pull/4156)
- Added optional `rangeMax` parameter to `Math.toSNorm` and `Math.fromSNorm`. [#4121](https://github.com/CesiumGS/cesium/pull/4121)
- Removed `MapQuest OpenStreetMap` from the list of demo base layers since direct tile access has been discontinued. See the [MapQuest Developer Blog](http://devblog.mapquest.com/2016/06/15/modernization-of-mapquest-results-in-changes-to-open-tile-access/) for details.
- Fixed PolylinePipeline.generateArc to accept an array of heights when there's only one position [#4155](https://github.com/CesiumGS/cesium/pull/4155)

### 1.23 - 2016-07-01

- Breaking changes
  - `GroundPrimitive.initializeTerrainHeights()` must be called and have the returned promise resolve before a `GroundPrimitive` can be added synchronously.
- Added terrain clamping to entities, KML, and GeoJSON
  - Added `heightReference` property to point, billboard and model entities.
  - Changed corridor, ellipse, polygon and rectangle entities to conform to terrain by using a `GroundPrimitive` if its material is a `ColorMaterialProperty` instance and it doesn't have a `height` or `extrudedHeight`. Entities with any other type of material are not clamped to terrain.
  - `KMLDataSource`
    - Point and Model features will always respect `altitudeMode`.
    - Added `clampToGround` property. When `true`, clamps `Polygon`, `LineString` and `LinearRing` features to the ground if their `altitudeMode` is `clampToGround`. For this case, lines use a corridor instead of a polyline.
  - `GeoJsonDataSource`
    - Points with a height will be drawn at that height; otherwise, they will be clamped to the ground.
    - Added `clampToGround` property. When `true`, clamps `Polygon` and `LineString` features to the ground. For this case, lines use a corridor instead of a polyline.
  - Added [Ground Clamping Sandcastle example](https://cesiumjs.org/Cesium/Apps/Sandcastle/index.html?src=Ground%20Clamping.html&label=Showcases).
- Improved performance and accuracy of polygon triangulation by using the [earcut](https://github.com/mapbox/earcut) library. Loading a GeoJSON with polygons for each country was 2x faster.
- Fix some large polygon triangulations. [#2788](https://github.com/CesiumGS/cesium/issues/2788)
- Added support for the glTF extension [WEB3D_quantized_attributes](https://github.com/KhronosGroup/glTF/blob/master/extensions/Vendor/WEB3D_quantized_attributes/README.md). [#3241](https://github.com/CesiumGS/cesium/issues/3241)
- Added CZML support for `Box`, `Corridor` and `Cylinder`. Added new CZML properties:
  - `Billboard`: `width`, `height`, `heightReference`, `scaleByDistance`, `translucencyByDistance`, `pixelOffsetScaleByDistance`, `imageSubRegion`
  - `Label`: `heightReference`, `translucencyByDistance`, `pixelOffsetScaleByDistance`
  - `Model`: `heightReference`, `maximumScale`
  - `Point`: `heightReference`, `scaleByDistance`, `translucencyByDistance`
  - `Ellipsoid`: `subdivisions`, `stackPartitions`, `slicePartitions`
- Added `rotatable2D` property to to `Scene`, `CesiumWidget` and `Viewer` to enable map rotation in 2D mode. [#3897](https://github.com/CesiumGS/cesium/issues/3897)
- `Camera.setView` and `Camera.flyTo` now use the `orientation.heading` parameter in 2D if the map is rotatable.
- Added `Camera.changed` event that will fire whenever the camera has changed more than `Camera.percentageChanged`. `percentageChanged` is in the range [0, 1].
- Zooming in toward a target point now keeps the target point at the same screen position. [#4016](https://github.com/CesiumGS/cesium/pull/4016)
- Improved `GroundPrimitive` performance.
- Some incorrect KML (specifically KML that reuses IDs) is now parsed correctly.
- Added `unsupportedNodeEvent` to `KmlDataSource` that is fired whenever an unsupported node is encountered.
- `Clock` now keeps its configuration settings self-consistent. Previously, this was done by `AnimationViewModel` and could become inconsistent in certain cases. [#4007](https://github.com/CesiumGS/cesium/pull/4007)
- Updated [Google Cardboard Sandcastle example](http://cesiumjs.org/Cesium/Apps/Sandcastle/index.html?src=Cardboard.html&label=Showcase).
- Added [hot air balloon](https://github.com/CesiumGS/cesium/tree/main/Apps/SampleData/models/CesiumBalloon) sample model.
- Fixed handling of sampled Rectangle coordinates in CZML. [#4033](https://github.com/CesiumGS/cesium/pull/4033)
- Fix "Cannot read property 'x' of undefined" error when calling SceneTransforms.wgs84ToWindowCoordinates in certain cases. [#4022](https://github.com/CesiumGS/cesium/pull/4022)
- Re-enabled mouse inputs after a specified number of milliseconds past the most recent touch event.
- Exposed a parametric ray-triangle intersection test to the API as `IntersectionTests.rayTriangleParametric`.
- Added `packArray` and `unpackArray` functions to `Cartesian2`, `Cartesian3`, and `Cartesian4`.

### 1.22.2 - 2016-06-14

- This is an npm only release to fix the improperly published 1.22.1. There were no code changes.

### 1.22.1 - 2016-06-13

- Fixed default Bing Key and added a watermark to notify users that they need to sign up for their own key.

### 1.22 - 2016-06-01

- Breaking changes
  - `KmlDataSource` now requires `options.camera` and `options.canvas`.
- Added shadows
  - See the Sandcastle demo: [Shadows](http://cesiumjs.org/Cesium/Apps/Sandcastle/index.html?src=Shadows.html&label=Showcases).
  - Added `Viewer.shadows` and `Viewer.terrainShadows`. Both are off by default.
  - Added `Viewer.shadowMap` and `Scene.shadowMap` for accessing the scene's shadow map.
  - Added `castShadows` and `receiveShadows` properties to `Model` and `Entity.model`, and options to the `Model` constructor and `Model.fromGltf`.
  - Added `castShadows` and `receiveShadows` properties to `Primitive`, and options to the `Primitive` constructor.
  - Added `castShadows` and `receiveShadows` properties to `Globe`.
- Added `heightReference` to models so they can be drawn on terrain.
- Added support for rendering models in 2D and Columbus view.
- Added option to enable sun position based atmosphere color when `Globe.enableLighting` is `true`. [3439](https://github.com/CesiumGS/cesium/issues/3439)
- Improved KML NetworkLink compatibility by supporting the `Url` tag. [#3895](https://github.com/CesiumGS/cesium/pull/3895).
- Added `VelocityVectorProperty` so billboard's aligned axis can follow the velocity vector. [#3908](https://github.com/CesiumGS/cesium/issues/3908)
- Improve memory management for entity billboard/label/point/path visualization.
- Added `terrainProviderChanged` event to `Scene` and `Globe`
- Added support for hue, saturation, and brightness color shifts in the atmosphere in `SkyAtmosphere`. See the new Sandcastle example: [Atmosphere Color](http://cesiumjs.org/Cesium/Apps/Sandcastle/index.html?src=Atmosphere%20Color.html&label=Showcases). [#3439](https://github.com/CesiumGS/cesium/issues/3439)
- Fixed exaggerated terrain tiles disappearing. [#3676](https://github.com/CesiumGS/cesium/issues/3676)
- Fixed a bug that could cause incorrect normals to be computed for exaggerated terrain, especially for low-detail tiles. [#3904](https://github.com/CesiumGS/cesium/pull/3904)
- Fixed a bug that was causing errors to be thrown when picking and terrain was enabled. [#3779](https://github.com/CesiumGS/cesium/issues/3779)
- Fixed a bug that was causing the atmosphere to disappear when only atmosphere is visible. [#3347](https://github.com/CesiumGS/cesium/issues/3347)
- Fixed infinite horizontal 2D scrolling in IE/Edge. [#3893](https://github.com/CesiumGS/cesium/issues/3893)
- Fixed a bug that would cause a crash is the camera was on the IDL in 2D. [#3951](https://github.com/CesiumGS/cesium/issues/3951)
- Fixed issue where a repeating model animation doesn't play when the clock is set to a time before the model was created. [#3932](https://github.com/CesiumGS/cesium/issues/3932)
- Fixed `Billboard.computeScreenSpacePosition` returning the wrong y coordinate. [#3920](https://github.com/CesiumGS/cesium/issues/3920)
- Fixed issue where labels were disappearing. [#3730](https://github.com/CesiumGS/cesium/issues/3730)
- Fixed issue where billboards on terrain didn't always update when the terrain provider was changed. [#3921](https://github.com/CesiumGS/cesium/issues/3921)
- Fixed issue where `Matrix4.fromCamera` was taking eye/target instead of position/direction. [#3927](https://github.com/CesiumGS/cesium/issues/3927)
- Added `Scene.nearToFarDistance2D` that determines the size of each frustum of the multifrustum in 2D.
- Added `Matrix4.computeView`.
- Added `CullingVolume.fromBoundingSphere`.
- Added `debugShowShadowVolume` to `GroundPrimitive`.
- Fix issue with disappearing tiles on Linux. [#3889](https://github.com/CesiumGS/cesium/issues/3889)

### 1.21 - 2016-05-02

- Breaking changes
  - Removed `ImageryMaterialProperty.alpha`. Use `ImageryMaterialProperty.color.alpha` instead.
  - Removed `OpenStreetMapImageryProvider`. Use `createOpenStreetMapImageryProvider` instead.
- Added ability to import and export Sandcastle example using GitHub Gists. [#3795](https://github.com/CesiumGS/cesium/pull/3795)
- Added `PolygonGraphics.closeTop`, `PolygonGraphics.closeBottom`, and `PolygonGeometry` options for creating an extruded polygon without a top or bottom. [#3879](https://github.com/CesiumGS/cesium/pull/3879)
- Added support for polyline arrow material to `CzmlDataSource` [#3860](https://github.com/CesiumGS/cesium/pull/3860)
- Fixed issue causing the sun not to render. [#3801](https://github.com/CesiumGS/cesium/pull/3801)
- Fixed issue where `Camera.flyTo` would not work with a rectangle in 2D. [#3688](https://github.com/CesiumGS/cesium/issues/3688)
- Fixed issue causing the fog to go dark and the atmosphere to flicker when the camera clips the globe. [#3178](https://github.com/CesiumGS/cesium/issues/3178)
- Fixed a bug that caused an exception and rendering to stop when using `ArcGisMapServerImageryProvider` to connect to a MapServer specifying the Web Mercator projection and a fullExtent bigger than the valid extent of the projection. [#3854](https://github.com/CesiumGS/cesium/pull/3854)
- Fixed issue causing an exception when switching scene modes with an active KML network link. [#3865](https://github.com/CesiumGS/cesium/issues/3865)

### 1.20 - 2016-04-01

- Breaking changes
  - Removed `TileMapServiceImageryProvider`. Use `createTileMapServiceImageryProvider` instead.
  - Removed `GroundPrimitive.geometryInstance`. Use `GroundPrimitive.geometryInstances` instead.
  - Removed `definedNotNull`. Use `defined` instead.
  - Removed ability to rotate the map in 2D due to the new infinite 2D scrolling feature.
- Deprecated
  - Deprecated `ImageryMaterialProperty.alpha`. It will be removed in 1.21. Use `ImageryMaterialProperty.color.alpha` instead.
- Added infinite horizontal scrolling in 2D.
- Added a code example to Sandcastle for the [new 1-meter Pennsylvania terrain service](http://cesiumjs.org/2016/03/15/New-Cesium-Terrain-Service-Covering-Pennsylvania/).
- Fixed loading for KML `NetworkLink` to not append a `?` if there isn't a query string.
- Fixed handling of non-standard KML `styleUrl` references within a `StyleMap`.
- Fixed issue in KML where StyleMaps from external documents fail to load.
- Added translucent and colored image support to KML ground overlays
- Fix bug when upsampling exaggerated terrain where the terrain heights were exaggerated at twice the value. [#3607](https://github.com/CesiumGS/cesium/issues/3607)
- All external urls are now https by default to make Cesium work better with non-server-based applications. [#3650](https://github.com/CesiumGS/cesium/issues/3650)
- `GeoJsonDataSource` now handles CRS `urn:ogc:def:crs:EPSG::4326`
- Fixed `TimeIntervalCollection.removeInterval` bug that resulted in too many intervals being removed.
- `GroundPrimitive` throws a `DeveloperError` when passed an unsupported geometry type instead of crashing.
- Fix issue with billboard collections that have at least one billboard with an aligned axis and at least one billboard without an aligned axis. [#3318](https://github.com/CesiumGS/cesium/issues/3318)
- Fix a race condition that would cause the terrain to continue loading and unloading or cause a crash when changing terrain providers. [#3690](https://github.com/CesiumGS/cesium/issues/3690)
- Fix issue where the `GroundPrimitive` volume was being clipped by the far plane. [#3706](https://github.com/CesiumGS/cesium/issues/3706)
- Fixed issue where `Camera.computeViewRectangle` was incorrect when crossing the international date line. [#3717](https://github.com/CesiumGS/cesium/issues/3717)
- Added `Rectangle` result parameter to `Camera.computeViewRectangle`.
- Fixed a reentrancy bug in `EntityCollection.collectionChanged`. [#3739](https://github.com/CesiumGS/cesium/pull/3739)
- Fixed a crash that would occur if you added and removed an `Entity` with a path without ever actually rendering it. [#3738](https://github.com/CesiumGS/cesium/pull/3738)
- Fixed issue causing parts of geometry and billboards/labels to be clipped. [#3748](https://github.com/CesiumGS/cesium/issues/3748)
- Fixed bug where transparent image materials were drawn black.
- Fixed `Color.fromCssColorString` from reusing the input `result` alpha value in some cases.

### 1.19 - 2016-03-01

- Breaking changes
  - `PolygonGeometry` now changes the input `Cartesian3` values of `options.positions` so that they are on the ellipsoid surface. This only affects polygons created synchronously with `options.perPositionHeight = false` when the positions have a non-zero height and the same positions are used for multiple entities. In this case, make a copy of the `Cartesian3` values used for the polygon positions.
- Deprecated
  - Deprecated `KmlDataSource` taking a proxy object. It will throw an exception in 1.21. It now should take a `options` object with required `camera` and `canvas` parameters.
  - Deprecated `definedNotNull`. It will be removed in 1.20. Use `defined` instead, which now checks for `null` as well as `undefined`.
- Improved KML support.
  - Added support for `NetworkLink` refresh modes `onInterval`, `onExpire` and `onStop`. Includes support for `viewboundScale`, `viewFormat`, `httpQuery`.
  - Added partial support for `NetworkLinkControl` including `minRefreshPeriod`, `cookie` and `expires`.
  - Added support for local `StyleMap`. The `highlight` style is still ignored.
  - Added support for `root://` URLs.
  - Added more warnings for unsupported features.
  - Improved style processing in IE.
- `Viewer.zoomTo` and `Viewer.flyTo` now accept an `ImageryLayer` instance as a valid parameter and will zoom to the extent of the imagery.
- Added `Camera.flyHome` function for resetting the camera to the home view.
- `Camera.flyTo` now honors max and min zoom settings in `ScreenSpaceCameraController`.
- Added `show` property to `CzmlDataSource`, `GeoJsonDataSource`, `KmlDataSource`, `CustomDataSource`, and `EntityCollection` for easily toggling display of entire data sources.
- Added `owner` property to `CompositeEntityCollection`.
- Added `DataSouceDisplay.ready` for determining whether or not static data associated with the Entity API has been rendered.
- Fix an issue when changing a billboard's position property multiple times per frame. [#3511](https://github.com/CesiumGS/cesium/pull/3511)
- Fixed texture coordinates for polygon with position heights.
- Fixed issue that kept `GroundPrimitive` with an `EllipseGeometry` from having a `rotation`.
- Fixed crash caused when drawing `CorridorGeometry` and `CorridorOutlineGeometry` synchronously.
- Added the ability to create empty geometries. Instead of throwing `DeveloperError`, `undefined` is returned.
- Fixed flying to `latitude, longitude, height` in the Geocoder.
- Fixed bug in `IntersectionTests.lineSegmentSphere` where the ray origin was not set.
- Added `length` to `Matrix2`, `Matrix3` and `Matrix4` so these can be used as array-like objects.
- Added `Color.add`, `Color.subtract`, `Color.multiply`, `Color.divide`, `Color.mod`, `Color.multiplyByScalar`, and `Color.divideByScalar` functions to perform arithmetic operations on colors.
- Added optional `result` parameter to `Color.fromRgba`, `Color.fromHsl` and `Color.fromCssColorString`.
- Fixed bug causing `navigator is not defined` reference error when Cesium is used with Node.js.
- Upgraded Knockout from version 3.2.0 to 3.4.0.
- Fixed hole that appeared in the top of in dynamic ellipsoids

### 1.18 - 2016-02-01

- Breaking changes
  - Removed support for `CESIUM_binary_glTF`. Use `KHR_binary_glTF` instead, which is the default for the online [COLLADA-to-glTF converter](http://cesiumjs.org/convertmodel.html).
- Deprecated
  - Deprecated `GroundPrimitive.geometryInstance`. It will be removed in 1.20. Use `GroundPrimitive.geometryInstances` instead.
  - Deprecated `TileMapServiceImageryProvider`. It will be removed in 1.20. Use `createTileMapServiceImageryProvider` instead.
- Reduced the amount of CPU memory used by terrain by ~25% in Chrome.
- Added a Sandcastle example to "star burst" overlapping billboards and labels.
- Added `VRButton` which is a simple, single-button widget that toggles VR mode. It is off by default. To enable the button, set the `vrButton` option to `Viewer` to `true`. Only Cardboard for mobile is supported. More VR devices will be supported when the WebVR API is more stable.
- Added `Scene.useWebVR` to switch the scene to use stereoscopic rendering.
- Cesium now honors `window.devicePixelRatio` on browsers that support the CSS `imageRendering` attribute. This greatly improves performance on mobile devices and high DPI displays by rendering at the browser-recommended resolution. This also reduces bandwidth usage and increases battery life in these cases. To enable the previous behavior, use the following code:
  ```javascript
  if (Cesium.FeatureDetection.supportsImageRenderingPixelated()) {
    viewer.resolutionScale = window.devicePixelRatio;
  }
  ```
- `GroundPrimitive` now supports batching geometry for better performance.
- Improved compatibility with glTF KHR_binary_glTF and KHR_materials_common extensions
- Added `ImageryLayer.getViewableRectangle` to make it easy to get the effective bounds of an imagery layer.
- Improved compatibility with glTF KHR_binary_glTF and KHR_materials_common extensions
- Fixed a picking issue that sometimes prevented objects being selected. [#3386](https://github.com/CesiumGS/cesium/issues/3386)
- Fixed cracking between tiles in 2D. [#3486](https://github.com/CesiumGS/cesium/pull/3486)
- Fixed creating bounding volumes for `GroundPrimitive`s whose containing rectangle has a width greater than pi.
- Fixed incorrect texture coordinates for polygons with large height.
- Fixed camera.flyTo not working when in 2D mode and only orientation changes
- Added `UrlTemplateImageryProvider.reinitialize` for changing imagery provider options without creating a new instance.
- `UrlTemplateImageryProvider` now accepts a promise to an `options` object in addition to taking the object directly.
- Fixed a bug that prevented WMS feature picking from working with THREDDS XML and msGMLOutput in Internet Explorer 11.
- Added `Scene.useDepthPicking` to enable or disable picking using the depth buffer. [#3390](https://github.com/CesiumGS/cesium/pull/3390)
- Added `BoundingSphere.fromEncodedCartesianVertices` to create bounding volumes from parallel arrays of the upper and lower bits of `EncodedCartesian3`s.
- Added helper functions: `getExtensionFromUri`, `getAbsoluteUri`, and `Math.logBase`.
- Added `Rectangle.union` and `Rectangle.expand`.
- TMS support now works with newer versions of gdal2tiles.py generated layers. `createTileMapServiceImageryProvider`. Tilesets generated with older gdal2tiles.py versions may need to have the `flipXY : true` option set to load correctly.

### 1.17 - 2016-01-04

- Breaking changes
  - Removed `Camera.viewRectangle`. Use `Camera.setView({destination: rectangle})` instead.
  - Removed `RectanglePrimitive`. Use `RectangleGeometry` or `Entity.rectangle` instead.
  - Removed `Polygon`. Use `PolygonGeometry` or `Entity.polygon` instead.
  - Removed `OrthographicFrustum.getPixelSize`. Use `OrthographicFrustum.getPixelDimensions` instead.
  - Removed `PerspectiveFrustum.getPixelSize`. Use `PerspectiveFrustum.getPixelDimensions` instead.
  - Removed `PerspectiveOffCenterFrustum.getPixelSize`. Use `PerspectiveOffCenterFrustum.getPixelDimensions` instead.
  - Removed `Scene\HeadingPitchRange`. Use `Core\HeadingPitchRange` instead.
  - Removed `jsonp`. Use `loadJsonp` instead.
  - Removed `HeightmapTessellator` from the public API. It is an implementation details.
  - Removed `TerrainMesh` from the public API. It is an implementation details.
- Reduced the amount of GPU and CPU memory used by terrain by using [compression](http://cesiumjs.org/2015/12/18/Terrain-Quantization/). The CPU memory was reduced by up to 40%.
- Added the ability to manipulate `Model` node transformations via CZML and the Entity API. See the new Sandcastle example: [CZML Model - Node Transformations](http://cesiumjs.org/Cesium/Apps/Sandcastle/index.html?src=CZML%20Model%20-%20Node%20Transformations.html&label=CZML). [#3316](https://github.com/CesiumGS/cesium/pull/3316)
- Added `Globe.tileLoadProgressEvent`, which is raised when the length of the tile load queue changes, enabling incremental loading indicators.
- Added support for msGMLOutput and Thredds server feature information formats to `GetFeatureInfoFormat` and `WebMapServiceImageryProvider`.
- Added dynamic `enableFeaturePicking` toggle to all ImageryProviders that support feature picking.
- Fixed disappearing terrain while fog is active. [#3335](https://github.com/CesiumGS/cesium/issues/3335)
- Fixed short segments in `CorridorGeometry` and `PolylineVolumeGeometry`. [#3293](https://github.com/CesiumGS/cesium/issues/3293)
- Fixed `CorridorGeometry` with nearly colinear points. [#3320](https://github.com/CesiumGS/cesium/issues/3320)
- Added missing points to `EllipseGeometry` and `EllipseOutlineGeometry`. [#3078](https://github.com/CesiumGS/cesium/issues/3078)
- `Rectangle.fromCartographicArray` now uses the smallest rectangle regardess of whether or not it crosses the international date line. [#3227](https://github.com/CesiumGS/cesium/issues/3227)
- Added `TranslationRotationScale` property, which represents an affine transformation defined by a translation, rotation, and scale.
- Added `Matrix4.fromTranslationRotationScale`.
- Added `NodeTransformationProperty`, which is a `Property` value that is defined by independent `translation`, `rotation`, and `scale` `Property` instances.
- Added `PropertyBag`, which is a `Property` whose value is a key-value mapping of property names to the computed value of other properties.
- Added `ModelGraphics.runAnimations` which is a boolean `Property` indicating if all model animations should be started after the model is loaded.
- Added `ModelGraphics.nodeTransformations` which is a `PropertyBag` of `TranslationRotationScale` properties to be applied to a loaded model.
- Added CZML support for new `runAnimations` and `nodeTransformations` properties on the `model` packet.

### 1.16 - 2015-12-01

- Deprecated
  - Deprecated `HeightmapTessellator`. It will be removed in 1.17.
  - Deprecated `TerrainMesh`. It will be removed in 1.17.
  - Deprecated `OpenStreetMapImageryProvider`. It will be removed in 1.18. Use `createOpenStreetMapImageryProvider` instead.
- Improved terrain performance by up to 35%. Added support for fog near the horizon, which improves performance by rendering less terrain tiles and reduces terrain tile requests. This is enabled by default. See `Scene.fog` for options. [#3154](https://github.com/CesiumGS/cesium/pull/3154)
- Added terrain exaggeration. Enabled on viewer creation with the exaggeration scalar as the `terrainExaggeration` option.
- Added support for incrementally loading textures after a Model is ready. This allows the Model to be visible as soon as possible while its textures are loaded in the background.
- `ImageMaterialProperty.image` now accepts an `HTMLVideoElement`. You can also assign a video element directly to an Entity `material` property.
- `Material` image uniforms now accept and `HTMLVideoElement` anywhere it could previously take a `Canvas` element.
- Added `VideoSynchronizer` helper object for keeping an `HTMLVideoElement` in sync with a scene's clock.
- Fixed an issue with loading skeletons for skinned glTF models. [#3224](https://github.com/CesiumGS/cesium/pull/3224)
- Fixed an issue with tile selection when below the surface of the ellipsoid. [#3170](https://github.com/CesiumGS/cesium/issues/3170)
- Added `Cartographic.fromCartesian` function.
- Added `createOpenStreetMapImageryProvider` function to replace the `OpenStreetMapImageryProvider` class. This function returns a constructed `UrlTemplateImageryProvider`.
- `GeoJsonDataSource.load` now takes an optional `describeProperty` function for generating feature description properties. [#3140](https://github.com/CesiumGS/cesium/pull/3140)
- Added `ImageryProvider.readyPromise` and `TerrainProvider.readyPromise` and implemented it in all terrain and imagery providers. This is a promise which resolves when `ready` becomes true and rejected if there is an error during initialization. [#3175](https://github.com/CesiumGS/cesium/pull/3175)
- Fixed an issue where the sun texture is not generated correctly on some mobile devices. [#3141](https://github.com/CesiumGS/cesium/issues/3141)
- Fixed a bug that caused setting `Entity.parent` to `undefined` to throw an exception. [#3169](https://github.com/CesiumGS/cesium/issues/3169)
- Fixed a bug which caused `Entity` polyline graphics to be incorrect when a scene's ellipsoid was not WGS84. [#3174](https://github.com/CesiumGS/cesium/pull/3174)
- Entities have a reference to their entity collection and to their owner (usually a data source, but can be a `CompositeEntityCollection`).
- Added `ImageMaterialProperty.alpha` and a `alpha` uniform to `Image` and `Material` types to control overall image opacity. It defaults to 1.0, fully opaque.
- Added `Camera.getPixelSize` function to get the size of a pixel in meters based on the current view.
- Added `Camera.distanceToBoundingSphere` function.
- Added `BoundingSphere.fromOrientedBoundingBox` function.
- Added utility function `getBaseUri`, which given a URI with or without query parameters, returns the base path of the URI.
- Added `Queue.peek` to return the item at the front of a Queue.
- Fixed `JulianDate.fromIso8601` so that it correctly parses the `YYYY-MM-DDThh:mmTZD` format.
- Added `Model.maximumScale` and `ModelGraphics.maximumScale` properties, giving an upper limit for minimumPixelSize.
- Fixed glTF implementation to read the version as a string as per the specification and to correctly handle backwards compatibility for axis-angle rotations in glTF 0.8 models.
- Fixed a bug in the deprecated `jsonp` that prevented it from returning a promise. Its replacement, `loadJsonp`, was unaffected.
- Fixed a bug where loadWithXhr would reject the returned promise with successful HTTP responses (2xx) that weren't 200.

### 1.15 - 2015-11-02

- Breaking changes
  - Deleted old `<subfolder>/package.json` and `*.profile.js` files, not used since Cesium moved away from a Dojo-based build years ago. This will allow future compatibility with newer systems like Browserify and Webpack.
- Deprecated
  - Deprecated `Camera.viewRectangle`. It will be removed in 1.17. Use `Camera.setView({destination: rectangle})` instead.
  - The following options to `Camera.setView` have been deprecated and will be removed in 1.17:
    - `position`. Use `destination` instead.
    - `positionCartographic`. Convert to a `Cartesian3` and use `destination` instead.
    - `heading`, `pitch` and `roll`. Use `orientation.heading/pitch/roll` instead.
  - Deprecated `CESIUM_binary_glTF` extension support for glTF models. [KHR_binary_glTF](https://github.com/KhronosGroup/glTF/tree/master/extensions/Khronos/KHR_binary_glTF) should be used instead. `CESIUM_binary_glTF` will be removed in 1.18. Reconvert models using the online [model converter](http://cesiumjs.org/convertmodel.html).
  - Deprecated `RectanglePrimitive`. It will be removed in 1.17. Use `RectangleGeometry` or `Entity.rectangle` instead.
  - Deprecated `EllipsoidPrimitive`. It will be removed in 1.17. Use `EllipsoidGeometry` or `Entity.ellipsoid` instead.
  - Made `EllipsoidPrimitive` private, use `EllipsoidGeometry` or `Entity.ellipsoid` instead.
  - Deprecated `BoxGeometry.minimumCorner` and `BoxGeometry.maximumCorner`. These will be removed in 1.17. Use `BoxGeometry.minimum` and `BoxGeometry.maximum` instead.
  - Deprecated `BoxOutlineGeometry.minimumCorner` and `BoxOutlineGeometry.maximumCorner`. These will be removed in 1.17. Use `BoxOutlineGeometry.minimum` and `BoxOutlineGeometry.maximum` instead.
  - Deprecated `OrthographicFrustum.getPixelSize`. It will be removed in 1.17. Use `OrthographicFrustum.getPixelDimensions` instead.
  - Deprecated `PerspectiveFrustum.getPixelSize`. It will be removed in 1.17. Use `PerspectiveFrustum.getPixelDimensions` instead.
  - Deprecated `PerspectiveOffCenterFrustum.getPixelSize`. It will be removed in 1.17. Use `PerspectiveOffCenterFrustum.getPixelDimensions` instead.
  - Deprecated `Scene\HeadingPitchRange`. It will be removed in 1.17. Use `Core\HeadingPitchRange` instead.
  - Deprecated `jsonp`. It will be removed in 1.17. Use `loadJsonp` instead.
- Added support for the [glTF 1.0](https://github.com/KhronosGroup/glTF/blob/master/specification/README.md) draft specification.
- Added support for the glTF extensions [KHR_binary_glTF](https://github.com/KhronosGroup/glTF/tree/master/extensions/Khronos/KHR_binary_glTF) and [KHR_materials_common](https://github.com/KhronosGroup/glTF/tree/KHR_materials_common/extensions/Khronos/KHR_materials_common).
- Decreased GPU memory usage in `BillboardCollection` and `LabelCollection` by using WebGL instancing.
- Added CZML examples to Sandcastle. See the new CZML tab.
- Changed `Camera.setView` to take the same parameter options as `Camera.flyTo`. `options.destination` takes a rectangle, `options.orientation` works with heading/pitch/roll or direction/up, and `options.endTransform` was added. [#3100](https://github.com/CesiumGS/cesium/pull/3100)
- Fixed token issue in `ArcGisMapServerImageryProvider`.
- `ImageryLayerFeatureInfo` now has an `imageryLayer` property, indicating the layer that contains the feature.
- Made `TileMapServiceImageryProvider` and `CesiumTerrainProvider` work properly when the provided base url contains query parameters and fragments.
- The WebGL setting of `failIfMajorPerformanceCaveat` now defaults to `false`, which is the WebGL default. This improves compatibility with out-of-date drivers and remote desktop sessions. Cesium will run slower in these cases instead of simply failing to load. [#3108](https://github.com/CesiumGS/cesium/pull/3108)
- Fixed the issue where the camera inertia takes too long to finish causing the camera move events to fire after it appears to. [#2839](https://github.com/CesiumGS/cesium/issues/2839)
- Make KML invalid coordinate processing match Google Earth behavior. [#3124](https://github.com/CesiumGS/cesium/pull/3124)
- Added `BoxOutlineGeometry.fromAxisAlignedBoundingBox` and `BoxGeometry.fromAxisAlignedBoundingBox` functions.
- Switched to [gulp](http://gulpjs.com/) for all build tasks. `Java` and `ant` are no longer required to develop Cesium. [#3106](https://github.com/CesiumGS/cesium/pull/3106)
- Updated `requirejs` from 2.1.9 to 2.1.20. [#3107](https://github.com/CesiumGS/cesium/pull/3107)
- Updated `almond` from 0.2.6 to 0.3.1. [#3107](https://github.com/CesiumGS/cesium/pull/3107)

### 1.14 - 2015-10-01

- Fixed issues causing the terrain and sky to disappear when the camera is near the surface. [#2415](https://github.com/CesiumGS/cesium/issues/2415) and [#2271](https://github.com/CesiumGS/cesium/issues/2271)
- Changed the `ScreenSpaceCameraController.minimumZoomDistance` default from `20.0` to `1.0`.
- Added `Billboard.sizeInMeters`. `true` sets the billboard size to be measured in meters; otherwise, the size of the billboard is measured in pixels. Also added support for billboard `sizeInMeters` to entities and CZML.
- Fixed a bug in `AssociativeArray` that would cause unbounded memory growth when adding and removing lots of items.
- Provided a workaround for Safari 9 where WebGL constants can't be accessed through `WebGLRenderingContext`. Now constants are hard-coded in `WebGLConstants`. [#2989](https://github.com/CesiumGS/cesium/issues/2989)
- Added a workaround for Chrome 45, where the first character in a label with a small font size would not appear. [#3011](https://github.com/CesiumGS/cesium/pull/3011)
- Added `subdomains` option to the `WebMapTileServiceImageryProvider` constructor.
- Added `subdomains` option to the `WebMapServiceImageryProvider` constructor.
- Fix zooming in 2D when tracking an object. The zoom was based on location rather than the tracked object. [#2991](https://github.com/CesiumGS/cesium/issues/2991)
- Added `options.credit` parameter to `MapboxImageryProvider`.
- Fixed an issue with drill picking at low frame rates that would cause a crash. [#3010](https://github.com/CesiumGS/cesium/pull/3010)
- Fixed a bug that prevented `setView` from working across all scene modes.
- Fixed a bug that caused `camera.positionWC` to occasionally return the incorrect value.
- Used all the template urls defined in the CesiumTerrain provider.[#3038](https://github.com/CesiumGS/cesium/pull/3038)

### 1.13 - 2015-09-01

- Breaking changes
  - Remove deprecated `AxisAlignedBoundingBox.intersect` and `BoundingSphere.intersect`. Use `BoundingSphere.intersectPlane` instead.
  - Remove deprecated `getFeatureInfoAsGeoJson` and `getFeatureInfoAsXml` constructor parameters from `WebMapServiceImageryProvider`.
- Added support for `GroundPrimitive` which works much like `Primitive` but drapes geometry over terrain. Valid geometries that can be draped on terrain are `CircleGeometry`, `CorridorGeometry`, `EllipseGeometry`, `PolygonGeometry`, and `RectangleGeometry`. Because of the cutting edge nature of this feature in WebGL, it requires the [EXT_frag_depth](https://www.khronos.org/registry/webgl/extensions/EXT_frag_depth/) extension, which is currently only supported in Chrome, Firefox, and Edge. Apple support is expected in iOS 9 and MacOS Safari 9. Android support varies by hardware and IE11 will most likely never support it. You can use [webglreport.com](http://webglreport.com) to verify support for your hardware. Finally, this feature is currently only supported in Primitives and not yet available via the Entity API. [#2865](https://github.com/CesiumGS/cesium/pull/2865)
- Added `Scene.groundPrimitives`, which is a primitive collection like `Scene.primitives`, but for `GroundPrimitive` instances. It allows custom z-ordering. [#2960](https://github.com/CesiumGS/cesium/pull/2960) For example:

        // draws the ellipse on top of the rectangle
        var ellipse = scene.groundPrimitives.add(new Cesium.GroundPrimitive({...}));
        var rectangle = scene.groundPrimitives.add(new Cesium.GroundPrimitive({...}));

        // move the rectangle to draw on top of the ellipse
        scene.groundPrimitives.raise(rectangle);

- Added `reverseZ` tag to `UrlTemplateImageryProvider`. [#2961](https://github.com/CesiumGS/cesium/pull/2961)
- Added `BoundingSphere.isOccluded` and `OrientedBoundingBox.isOccluded` to determine if the volumes are occluded by an `Occluder`.
- Added `distanceSquaredTo` and `computePlaneDistances` functions to `OrientedBoundingBox`.
- Fixed a GLSL precision issue that enables Cesium to support Mali-400MP GPUs and other mobile GPUs where GLSL shaders did not previously compile. [#2984](https://github.com/CesiumGS/cesium/pull/2984)
- Fixed an issue where extruded `PolygonGeometry` was always extruding to the ellipsoid surface instead of specified height. [#2923](https://github.com/CesiumGS/cesium/pull/2923)
- Fixed an issue where non-feature nodes prevented KML documents from loading. [#2945](https://github.com/CesiumGS/cesium/pull/2945)
- Fixed an issue where `JulianDate` would not parse certain dates properly. [#405](https://github.com/CesiumGS/cesium/issues/405)
- Removed [es5-shim](https://github.com/kriskowal/es5-shim), which is no longer being used. [#2933](https://github.com/CesiumGS/cesium/pull/2945)

### 1.12 - 2015-08-03

- Breaking changes
  - Remove deprecated `ObjectOrientedBoundingBox`. Use `OrientedBoundingBox` instead.
- Added `MapboxImageryProvider` to load imagery from [Mapbox](https://www.mapbox.com).
- Added `maximumHeight` option to `Viewer.flyTo`. [#2868](https://github.com/CesiumGS/cesium/issues/2868)
- Added picking support to `UrlTemplateImageryProvider`.
- Added ArcGIS token-based authentication support to `ArcGisMapServerImageryProvider`.
- Added proxy support to `ArcGisMapServerImageryProvider` for `pickFeatures` requests.
- The default `CTRL + Left Click Drag` mouse behavior is now duplicated for `CTRL + Right Click Drag` for better compatibility with Firefox on Mac OS [#2872](https://github.com/CesiumGS/cesium/pull/2913).
- Fixed incorrect texture coordinates for `WallGeometry` [#2872](https://github.com/CesiumGS/cesium/issues/2872)
- Fixed `WallGeometry` bug that caused walls covering a short distance not to render. [#2897](https://github.com/CesiumGS/cesium/issues/2897)
- Fixed `PolygonGeometry` clockwise winding order bug.
- Fixed extruded `RectangleGeometry` bug for small heights. [#2823](https://github.com/CesiumGS/cesium/issues/2823)
- Fixed `BillboardCollection` bounding sphere for billboards with a non-center vertical origin. [#2894](https://github.com/CesiumGS/cesium/issues/2894)
- Fixed a bug that caused `Camera.positionCartographic` to be incorrect. [#2838](https://github.com/CesiumGS/cesium/issues/2838)
- Fixed calling `Scene.pickPosition` after calling `Scene.drillPick`. [#2813](https://github.com/CesiumGS/cesium/issues/2813)
- The globe depth is now rendered during picking when `Scene.depthTestAgainstTerrain` is `true` so objects behind terrain are not picked.
- Fixed Cesium.js failing to parse in IE 8 and 9. While Cesium doesn't work in IE versions less than 11, this allows for more graceful error handling.

### 1.11 - 2015-07-01

- Breaking changes
  - Removed `Scene.fxaaOrderIndependentTranslucency`, which was deprecated in 1.10. Use `Scene.fxaa` which is now `true` by default.
  - Removed `Camera.clone`, which was deprecated in 1.10.
- Deprecated
  - The STK World Terrain url `cesiumjs.org/stk-terrain/world` has been deprecated, use `assets.agi.com/stk-terrain/world` instead. A redirect will be in place until 1.14.
  - Deprecated `AxisAlignedBoundingBox.intersect` and `BoundingSphere.intersect`. These will be removed in 1.13. Use `AxisAlignedBoundingBox.intersectPlane` and `BoundingSphere.intersectPlane` instead.
  - Deprecated `ObjectOrientedBoundingBox`. It will be removed in 1.12. Use `OrientedBoundingBox` instead.
- Improved camera flights. [#2825](https://github.com/CesiumGS/cesium/pull/2825)
- The camera now zooms to the point under the mouse cursor.
- Added a new camera mode for horizon views. When the camera is looking at the horizon and a point on terrain above the camera is picked, the camera moves in the plane containing the camera position, up and right vectors.
- Improved terrain and imagery performance and reduced tile loading by up to 50%, depending on the camera view, by using the new `OrientedBoundingBox` for view frustum culling. See [Terrain Culling with Oriented Bounding Boxes](http://cesiumjs.org/2015/06/24/Oriented-Bounding-Boxes/).
- Added `UrlTemplateImageryProvider`. This new imagery provider allows access to a wide variety of imagery sources, including OpenStreetMap, TMS, WMTS, WMS, WMS-C, and various custom schemes, by specifying a URL template to use to request imagery tiles.
- Fixed flash/streak rendering artifacts when picking. [#2790](https://github.com/CesiumGS/cesium/issues/2790), [#2811](https://github.com/CesiumGS/cesium/issues/2811)
- Fixed 2D and Columbus view lighting issue. [#2635](https://github.com/CesiumGS/cesium/issues/2635).
- Fixed issues with material caching which resulted in the inability to use an image-based material multiple times. [#2821](https://github.com/CesiumGS/cesium/issues/2821)
- Improved `Camera.viewRectangle` so that the specified rectangle is now better centered on the screen. [#2764](https://github.com/CesiumGS/cesium/issues/2764)
- Fixed a crash when `viewer.zoomTo` or `viewer.flyTo` were called immediately before or during a scene morph. [#2775](https://github.com/CesiumGS/cesium/issues/2775)
- Fixed an issue where `Camera` functions would throw an exception if used from within a `Scene.morphComplete` callback. [#2776](https://github.com/CesiumGS/cesium/issues/2776)
- Fixed camera flights that ended up at the wrong position in Columbus view. [#802](https://github.com/CesiumGS/cesium/issues/802)
- Fixed camera flights through the map in 2D. [#804](https://github.com/CesiumGS/cesium/issues/804)
- Fixed strange camera flights from opposite sides of the globe. [#1158](https://github.com/CesiumGS/cesium/issues/1158)
- Fixed camera flights that wouldn't fly to the home view after zooming out past it. [#1400](https://github.com/CesiumGS/cesium/issues/1400)
- Fixed flying to rectangles that cross the IDL in Columbus view and 2D. [#2093](https://github.com/CesiumGS/cesium/issues/2093)
- Fixed flights with a pitch of -90 degrees. [#2468](https://github.com/CesiumGS/cesium/issues/2468)
- `Model` can now load Binary glTF from a `Uint8Array`.
- Fixed a bug in `ImageryLayer` that could cause an exception and the render loop to stop when the base layer did not cover the entire globe.
- The performance statistics displayed when `scene.debugShowFramesPerSecond === true` can now be styled using the `cesium-performanceDisplay` CSS classes in `shared.css` [#2779](https://github.com/CesiumGS/cesium/issues/2779).
- Added `Plane.fromCartesian4`.
- Added `Plane.ORIGIN_XY_PLANE`/`ORIGIN_YZ_PLANE`/`ORIGIN_ZX_PLANE` constants for commonly-used planes.
- Added `Matrix2`/`Matrix3`/`Matrix4.ZERO` constants.
- Added `Matrix2`/`Matrix3.multiplyByScale` for multiplying against non-uniform scales.
- Added `projectPointToNearestOnPlane` and `projectPointsToNearestOnPlane` to `EllipsoidTangentPlane` to project 3D points to the nearest 2D point on an `EllipsoidTangentPlane`.
- Added `EllipsoidTangentPlane.plane` property to get the `Plane` for the tangent plane.
- Added `EllipsoidTangentPlane.xAxis`/`yAxis`/`zAxis` properties to get the local coordinate system of the tangent plane.
- Add `QuantizedMeshTerrainData` constructor argument `orientedBoundingBox`.
- Add `TerrainMesh.orientedBoundingBox` which holds the `OrientedBoundingBox` for the mesh for a single terrain tile.

### 1.10 - 2015-06-01

- Breaking changes
  - Existing bookmarks to documentation of static members have changed [#2757](https://github.com/CesiumGS/cesium/issues/2757).
  - Removed `InfoBoxViewModel.defaultSanitizer`, `InfoBoxViewModel.sanitizer`, and `Cesium.sanitize`, which was deprecated in 1.7.
  - Removed `InfoBoxViewModel.descriptionRawHtml`, which was deprecated in 1.7. Use `InfoBoxViewModel.description` instead.
  - Removed `GeoJsonDataSource.fromUrl`, which was deprecated in 1.7. Use `GeoJsonDataSource.load` instead. Unlike fromUrl, load can take either a url or parsed JSON object and returns a promise to a new instance, rather than a new instance.
  - Removed `GeoJsonDataSource.prototype.loadUrl`, which was deprecated in 1.7. Instead, pass a url as the first parameter to `GeoJsonDataSource.prototype.load`.
  - Removed `CzmlDataSource.prototype.loadUrl`, which was deprecated in 1.7. Instead, pass a url as the first parameter to `CzmlDataSource.prototype.load`.
  - Removed `CzmlDataSource.prototype.processUrl`, which was deprecated in 1.7. Instead, pass a url as the first parameter to `CzmlDataSource.prototype.process`.
  - Removed the `sourceUri` parameter to all `CzmlDataSource` load and process functions, which was deprecated in 1.7. Instead pass an `options` object with `sourceUri` property.
  - Removed `PolygonGraphics.positions` which was deprecated in 1.6. Instead, use `PolygonGraphics.hierarchy`.
  - Existing bookmarks to documentation of static members changed. [#2757](https://github.com/CesiumGS/cesium/issues/2757)
- Deprecated
  - `WebMapServiceImageryProvider` constructor parameters `options.getFeatureInfoAsGeoJson` and `options.getFeatureInfoAsXml` were deprecated and will be removed in Cesium 1.13. Use `options.getFeatureInfoFormats` instead.
  - Deprecated `Camera.clone`. It will be removed in 1.11.
  - Deprecated `Scene.fxaaOrderIndependentTranslucency`. It will be removed in 1.11. Use `Scene.fxaa` which is now `true` by default.
  - The Cesium sample models are now in the Binary glTF format (`.bgltf`). Cesium will also include the models as plain glTF (`.gltf`) until 1.13. Cesium support for `.gltf` will not be removed.
- Added `view` query parameter to the CesiumViewer app, which sets the initial camera position using longitude, latitude, height, heading, pitch and roll. For example: `http://cesiumjs.org/Cesium/Build/Apps/CesiumViewer/index.html/index.html?view=-75.0,40.0,300.0,9.0,-13.0,3.0`
- Added `Billboard.heightReference` and `Label.heightReference` to clamp billboards and labels to terrain.
- Added support for the [CESIUM_binary_glTF](https://github.com/KhronosGroup/glTF/blob/new-extensions/extensions/CESIUM_binary_glTF/README.md) extension for loading binary blobs of glTF to `Model`. See [Faster 3D Models with Binary glTF](http://cesiumjs.org/2015/06/01/Binary-glTF/).
- Added support for the [CESIUM_RTC](https://github.com/KhronosGroup/glTF/blob/new-extensions/extensions/CESIUM_RTC/README.md) glTF extension for high-precision rendering to `Model`.
- Added `PointPrimitive` and `PointPrimitiveCollection`, which are faster and use less memory than billboards with circles.
- Changed `Entity.point` to use the new `PointPrimitive` instead of billboards. This does not change the `Entity.point` API.
- Added `Scene.pickPosition` to reconstruct the WGS84 position from window coordinates.
- The default mouse controls now support panning and zooming on 3D models and other opaque geometry.
- Added `Camera.moveStart` and `Camera.moveEnd` events.
- Added `GeocoderViewModel.complete` event. Triggered after the camera flight is completed.
- `KmlDataSource` can now load a KML file that uses explicit XML namespacing, e.g. `kml:Document`.
- Setting `Entity.show` now properly toggles the display of all descendant entities, previously it only affected its direct children.
- Fixed a bug that sometimes caused `Entity` instances with `show` set to false to reappear when new `Entity` geometry is added. [#2686](https://github.com/CesiumGS/cesium/issues/2686)
- Added a `Rotation` object which, when passed to `SampledProperty`, always interpolates values towards the shortest angle. Also hooked up CZML to use `Rotation` for all time-dynamic rotations.
- Fixed a bug where moon rendered in front of foreground geometry. [#1964](https://github.com/CesiumGS/cesium/issue/1964)
- Fixed a bug where the sun was smeared when the skybox/stars was disabled. [#1829](https://github.com/CesiumGS/cesium/issue/1829)
- `TileProviderError` now optionally takes an `error` parameter with more details of the error or exception that occurred. `ImageryLayer` passes that information through when tiles fail to load. This allows tile provider error handling to take a different action when a tile returns a 404 versus a 500, for example.
- `ArcGisMapServerImageryProvider` now has a `maximumLevel` constructor parameter.
- `ArcGisMapServerImageryProvider` picking now works correctly when the `layers` parameter is specified. Previously, it would pick from all layers even if only displaying a subset.
- `WebMapServiceImageryProvider.pickFeatures` now works with WMS servers, such as Google Maps Engine, that can only return feature information in HTML format.
- `WebMapServiceImageryProvider` now accepts an array of `GetFeatureInfoFormat` instances that it will use to obtain information about the features at a given position on the globe. This enables an arbitrary `info_format` to be passed to the WMS server, and an arbitrary JavaScript function to be used to interpret the response.
- Fixed a crash caused by `ImageryLayer` attempting to generate mipmaps for textures that are not a power-of-two size.
- Fixed a bug where `ImageryLayerCollection.pickImageryLayerFeatures` would return incorrect results when picking from a terrain tile that was partially covered by correct-level imagery and partially covered by imagery from an ancestor level.
- Fixed incorrect counting of `debug.tilesWaitingForChildren` in `QuadtreePrimitive`.
- Added `throttleRequestsByServer.maximumRequestsPerServer` property.
- Changed `createGeometry` to load individual-geometry workers using a CommonJS-style `require` when run in a CommonJS-like environment.
- Added `buildModuleUrl.setBaseUrl` function to allow the Cesium base URL to be set without the use of the global CESIUM_BASE_URL variable.
- Changed `ThirdParty/zip` to defer its call to `buildModuleUrl` until it is needed, rather than executing during module loading.
- Added optional drilling limit to `Scene.drillPick`.
- Added optional `ellipsoid` parameter to construction options of imagery and terrain providers that were lacking it. Note that terrain bounding spheres are precomputed on the server, so any supplied terrain ellipsoid must match the one used by the server.
- Added debug option to `Scene` to show the depth buffer information for a specified view frustum slice and exposed capability in `CesiumInspector` widget.
- Added new leap second for 30 June 2015 at UTC 23:59:60.
- Upgraded Autolinker from version 0.15.2 to 0.17.1.

### 1.9 - 2015-05-01

- Breaking changes
  - Removed `ColorMaterialProperty.fromColor`, previously deprecated in 1.6. Pass a `Color` directly to the `ColorMaterialProperty` constructor instead.
  - Removed `CompositeEntityCollection.entities` and `EntityCollection.entities`, both previously deprecated in 1.6. Use `CompositeEntityCollection.values` and `EntityCollection.values` instead.
  - Removed `DataSourceDisplay.getScene` and `DataSourceDisplay.getDataSources`, both previously deprecated in 1.6. Use `DataSourceDisplay.scene` and `DataSourceDisplay.dataSources` instead.
  - `Entity` no longer takes a string id as its constructor argument. Pass an options object with `id` property instead. This was previously deprecated in 1.6.
  - Removed `Model.readyToRender`, previously deprecated in 1.6. Use `Model.readyPromise` instead.
- Entity `material` properties and `Material` uniform values can now take a `canvas` element in addition to an image or url. [#2667](https://github.com/CesiumGS/cesium/pull/2667)
- Fixed a bug which caused `Entity.viewFrom` to be ignored when flying to, zooming to, or tracking an Entity. [#2628](https://github.com/CesiumGS/cesium/issues/2628)
- Fixed a bug that caused `Corridor` and `PolylineVolume` geometry to be incorrect for sharp corners [#2626](https://github.com/CesiumGS/cesium/pull/2626)
- Fixed crash when modifying a translucent entity geometry outline. [#2630](https://github.com/CesiumGS/cesium/pull/2630)
- Fixed crash when loading KML GroundOverlays that spanned 360 degrees. [#2639](https://github.com/CesiumGS/cesium/pull/2639)
- Fixed `Geocoder` styling issue in Safari. [#2658](https://github.com/CesiumGS/cesium/pull/2658).
- Fixed a crash that would occur when the `Viewer` or `CesiumWidget` was resized to 0 while the camera was in motion. [#2662](https://github.com/CesiumGS/cesium/issues/2662)
- Fixed a bug that prevented the `InfoBox` title from updating if the name of `viewer.selectedEntity` changed. [#2644](https://github.com/CesiumGS/cesium/pull/2644)
- Added an optional `result` parameter to `computeScreenSpacePosition` on both `Billboard` and `Label`.
- Added number of cached shaders to the `CesiumInspector` debugging widget.
- An exception is now thrown if `Primitive.modelMatrix` is not the identity matrix when in in 2D or Columbus View.

### 1.8 - 2015-04-01

- Breaking changes
  - Removed the `eye`, `target`, and `up` parameters to `Camera.lookAt` which were deprecated in Cesium 1.6. Use the `target` and `offset`.
  - Removed `Camera.setTransform`, which was deprecated in Cesium 1.6. Use `Camera.lookAtTransform`.
  - Removed `Camera.transform`, which was deprecated in Cesium 1.6. Use `Camera.lookAtTransform`.
  - Removed the `direction` and `up` options to `Camera.flyTo`, which were deprecated in Cesium 1.6. Use the `orientation` option.
  - Removed `Camera.flyToRectangle`, which was deprecated in Cesium 1.6. Use `Camera.flyTo`.
- Deprecated
  - Deprecated the `smallterrain` tileset. It will be removed in 1.11. Use the [STK World Terrain](http://cesiumjs.org/data-and-assets/terrain/stk-world-terrain.html) tileset.
- Added `Entity.show`, a boolean for hiding or showing an entity and its children.
- Added `Entity.isShowing`, a read-only property that indicates if an entity is currently being drawn.
- Added support for the KML `visibility` element.
- Added `PolylineArrowMaterialProperty` to allow entities materials to use polyline arrows.
- Added `VelocityOrientationProperty` to easily orient Entity graphics (such as a model) along the direction it is moving.
- Added a new Sandcastle demo, [Interpolation](http://cesiumjs.org/Cesium/Apps/Sandcastle/index.html?src=Interpolation.html&label=Showcases), which illustrates time-dynamic position interpolation options and uses the new `VelocityOrientationProperty` to orient an aircraft in flight.
- Improved `viewer.zoomTo` and `viewer.flyTo` so they are now "best effort" and work even if some entities being zoomed to are not currently in the scene.
- Fixed `PointerEvent` detection so that it works with older implementations of the specification. This also fixes lack of mouse handling when detection failed, such as when using Cesium in the Windows `WebBrowser` control.
- Fixed an issue with transparency. [#2572](https://github.com/CesiumGS/cesium/issues/2572)
- Fixed improper handling of null values when loading `GeoJSON` data.
- Added support for automatic raster feature picking from `ArcGisMapServerImagerProvider`.
- Added the ability to specify the desired tiling scheme, rectangle, and width and height of tiles to the `ArcGisMapServerImagerProvider` constructor.
- Added the ability to access dynamic ArcGIS MapServer layers by specifying the `layers` parameter to the `ArcGisMapServerImagerProvider` constructor.
- Fixed a bug that could cause incorrect rendering of an `ArcGisMapServerImageProvider` with a "singleFusedMapCache" in the geographic projection (EPSG:4326).
- Added new construction options to `CesiumWidget` and `Viewer`, for `skyBox`, `skyAtmosphere`, and `globe`.
- Fixed a bug that prevented Cesium from working in browser configurations that explicitly disabled localStorage, such as Safari's private browsing mode.
- Cesium is now tested using Jasmine 2.2.0.

### 1.7.1 - 2015-03-06

- Fixed a crash in `InfoBox` that would occur when attempting to display plain text.
- Fixed a crash when loading KML features that have no description and an empty `ExtendedData` node.
- Fixed a bug `in Color.fromCssColorString` where undefined would be returned for the CSS color `transparent`.
- Added `Color.TRANSPARENT`.
- Added support for KML `TimeStamp` nodes.
- Improved KML compatibility to work with non-specification compliant KML files that still happen to load in Google Earth.
- All data sources now print errors to the console in addition to raising the `errorEvent` and rejecting their load promise.

### 1.7 - 2015-03-02

- Breaking changes
  - Removed `viewerEntityMixin`, which was deprecated in Cesium 1.5. Its functionality is now directly part of the `Viewer` widget.
  - Removed `Camera.tilt`, which was deprecated in Cesium 1.6. Use `Camera.pitch`.
  - Removed `Camera.heading` and `Camera.tilt`. They were deprecated in Cesium 1.6. Use `Camera.setView`.
  - Removed `Camera.setPositionCartographic`, which was was deprecated in Cesium 1.6. Use `Camera.setView`.
- Deprecated
  - Deprecated `InfoBoxViewModel.defaultSanitizer`, `InfoBoxViewModel.sanitizer`, and `Cesium.sanitize`. They will be removed in 1.10.
  - Deprecated `InfoBoxViewModel.descriptionRawHtml`, it will be removed in 1.10. Use `InfoBoxViewModel.description` instead.
  - Deprecated `GeoJsonDataSource.fromUrl`, it will be removed in 1.10. Use `GeoJsonDataSource.load` instead. Unlike fromUrl, load can take either a url or parsed JSON object and returns a promise to a new instance, rather than a new instance.
  - Deprecated `GeoJsonDataSource.prototype.loadUrl`, it will be removed in 1.10. Instead, pass a url as the first parameter to `GeoJsonDataSource.prototype.load`.
  - Deprecated `CzmlDataSource.prototype.loadUrl`, it will be removed in 1.10. Instead, pass a url as the first parameter to `CzmlDataSource.prototype.load`.
  - Deprecated `CzmlDataSource.prototype.processUrl`, it will be removed in 1.10. Instead, pass a url as the first parameter to `CzmlDataSource.prototype.process`.
  - Deprecated the `sourceUri` parameter to all `CzmlDataSource` load and process functions. Support will be removed in 1.10. Instead pass an `options` object with `sourceUri` property.
- Added initial support for [KML 2.2](https://developers.google.com/kml/) via `KmlDataSource`. Check out the new [Sandcastle Demo](http://cesiumjs.org/Cesium/Apps/Sandcastle/index.html?src=KML.html) and the [reference documentation](http://cesiumjs.org/Cesium/Build/Documentation/KmlDataSource.html) for more details.
- `InfoBox` sanitization now relies on [iframe sandboxing](http://www.html5rocks.com/en/tutorials/security/sandboxed-iframes/). This allows for much more content to be displayed in the InfoBox (and still be secure).
- Added `InfoBox.frame` which is the instance of the iframe that is used to host description content. Sanitization can be controlled via the frame's `sandbox` attribute. See the above link for additional information.
- Worked around a bug in Safari that caused most of Cesium to be broken. Cesium should now work much better on Safari for both desktop and mobile.
- Fixed incorrect ellipse texture coordinates. [#2363](https://github.com/CesiumGS/cesium/issues/2363) and [#2465](https://github.com/CesiumGS/cesium/issues/2465)
- Fixed a bug that would cause incorrect geometry for long Corridors and Polyline Volumes. [#2513](https://github.com/CesiumGS/cesium/issues/2513)
- Fixed a bug in imagery loading that could cause some or all of the globe to be missing when using an imagery layer that does not cover the entire globe.
- Fixed a bug that caused `ElipseOutlineGeometry` and `CircleOutlineGeometry` to be extruded to the ground when they should have instead been drawn at height. [#2499](https://github.com/CesiumGS/cesium/issues/2499).
- Fixed a bug that prevented per-vertex colors from working with `PolylineGeometry` and `SimplePolylineGeometry` when used asynchronously. [#2516](https://github.com/CesiumGS/cesium/issues/2516)
- Fixed a bug that would caused duplicate graphics if non-time-dynamic `Entity` objects were modified in quick succession. [#2514](https://github.com/CesiumGS/cesium/issues/2514).
- Fixed a bug where `camera.flyToBoundingSphere` would ignore range if the bounding sphere radius was 0. [#2519](https://github.com/CesiumGS/cesium/issues/2519)
- Fixed some styling issues with `InfoBox` and `BaseLayerPicker` caused by using Bootstrap with Cesium. [#2487](https://github.com/CesiumGS/cesium/issues/2479)
- Added support for rendering a water effect on Quantized-Mesh terrain tiles.
- Added `pack` and `unpack` functions to `Matrix2` and `Matrix3`.
- Added camera-terrain collision detection/response when the camera reference frame is set.
- Added `ScreenSpaceCameraController.enableCollisionDetection` to enable/disable camera collision detection with terrain.
- Added `CzmlDataSource.load` and `GeoJsonDataSource.load` to make it easy to create and load data in a single line.
- Added the ability to pass a `Promise` to a `DataSource` to `DataSourceCollection.add`. The `DataSource` will not actually be added until the promise resolves.
- Added the ability to pass a `Promise` to a target to `viewer.zoomTo` and `viewer.flyTo`.
- All `CzmlDataSource` and `GeoJsonDataSource` loading functions now return `Promise` instances that resolve to the instances after data is loaded.
- Error handling in all `CzmlDataSource` and `GeoJsonDataSource` loading functions is now more consistent. Rather than a mix of exceptions and `Promise` rejections, all errors are raised via `Promise` rejections.
- In addition to addresses, the `Geocoder` widget now allows input of longitude, latitude, and an optional height in degrees and meters. Example: `-75.596, 40.038, 1000` or `-75.596 40.038`.

### 1.6 - 2015-02-02

- Breaking changes
  - `Rectangle.intersectWith` was deprecated in Cesium 1.5. Use `Rectangle.intersection`, which is the same but returns `undefined` when two rectangles do not intersect.
  - `Rectangle.isEmpty` was deprecated in Cesium 1.5.
  - The `sourceUri` parameter to `GeoJsonDatasource.load` was deprecated in Cesium 1.4 and has been removed. Use options.sourceUri instead.
  - `PolygonGraphics.positions` created by `GeoJSONDataSource` now evaluate to a `PolygonHierarchy` object instead of an array of positions.
- Deprecated
  - `Camera.tilt` was deprecated in Cesium 1.6. It will be removed in Cesium 1.7. Use `Camera.pitch`.
  - `Camera.heading` and `Camera.tilt` were deprecated in Cesium 1.6. They will become read-only in Cesium 1.7. Use `Camera.setView`.
  - `Camera.setPositionCartographic` was deprecated in Cesium 1.6. It will be removed in Cesium 1.7. Use `Camera.setView`.
  - The `direction` and `up` options to `Camera.flyTo` have been deprecated in Cesium 1.6. They will be removed in Cesium 1.8. Use the `orientation` option.
  - `Camera.flyToRectangle` has been deprecated in Cesium 1.6. They will be removed in Cesium 1.8. Use `Camera.flyTo`.
  - `Camera.setTransform` was deprecated in Cesium 1.6. It will be removed in Cesium 1.8. Use `Camera.lookAtTransform`.
  - `Camera.transform` was deprecated in Cesium 1.6. It will be removed in Cesium 1.8. Use `Camera.lookAtTransform`.
  - The `eye`, `target`, and `up` parameters to `Camera.lookAt` were deprecated in Cesium 1.6. It will be removed in Cesium 1.8. Use the `target` and `offset`.
  - `PolygonGraphics.positions` was deprecated and replaced with `PolygonGraphics.hierarchy`, whose value is a `PolygonHierarchy` instead of an array of positions. `PolygonGraphics.positions` will be removed in Cesium 1.8.
  - The `Model.readyToRender` event was deprecated and will be removed in Cesium 1.9. Use the new `Model.readyPromise` instead.
  - `ColorMaterialProperty.fromColor(color)` has been deprecated and will be removed in Cesium 1.9. The constructor can now take a Color directly, for example `new ColorMaterialProperty(color)`.
  - `DataSourceDisplay` methods `getScene` and `getDataSources` have been deprecated and replaced with `scene` and `dataSources` properties. They will be removed in Cesium 1.9.
  - The `Entity` constructor taking a single string value for the id has been deprecated. The constructor now takes an options object which allows you to provide any and all `Entity` related properties at construction time. Support for the deprecated behavior will be removed in Cesium 1.9.
  - The `EntityCollection.entities` and `CompositeEntityCollect.entities` properties have both been renamed to `values`. Support for the deprecated behavior will be removed in Cesium 1.9.
- Fixed an issue which caused order independent translucency to be broken on many video cards. Disabling order independent translucency should no longer be necessary.
- `GeoJsonDataSource` now supports polygons with holes.
- Many Sandcastle examples have been rewritten to make use of the newly improved Entity API.
- Instead of throwing an exception when there are not enough unique positions to define a geometry, creating a `Primitive` will succeed, but not render. [#2375](https://github.com/CesiumGS/cesium/issues/2375)
- Improved performance of asynchronous geometry creation (as much as 20% faster in some use cases). [#2342](https://github.com/CesiumGS/cesium/issues/2342)
- Fixed picking in 2D. [#2447](https://github.com/CesiumGS/cesium/issues/2447)
- Added `viewer.entities` which allows you to easily create and manage `Entity` instances without a corresponding `DataSource`. This is just a shortcut to `viewer.dataSourceDisplay.defaultDataSource.entities`
- Added `viewer.zoomTo` and `viewer.flyTo` which takes an entity, array of entities, `EntityCollection`, or `DataSource` as a parameter and zooms or flies to the corresponding visualization.
- Setting `viewer.trackedEntity` to `undefined` will now restore the camera controls to their default states.
- When you track an entity by clicking on the track button in the `InfoBox`, you can now stop tracking by clicking the button a second time.
- Added `Quaternion.fromHeadingPitchRoll` to create a rotation from heading, pitch, and roll angles.
- Added `Transforms.headingPitchRollToFixedFrame` to create a local frame from a position and heading/pitch/roll angles.
- Added `Transforms.headingPitchRollQuaternion` which is the quaternion rotation from `Transforms.headingPitchRollToFixedFrame`.
- Added `Color.fromAlpha` and `Color.withAlpha` to make it easy to create translucent colors from constants, i.e. `var translucentRed = Color.RED.withAlpha(0.95)`.
- Added `PolylineVolumeGraphics` and `Entity.polylineVolume`
- Added `Camera.lookAtTransform` which sets the camera position and orientation given a transformation matrix defining a reference frame and either a cartesian offset or heading/pitch/range from the center of that frame.
- Added `Camera.setView` (which use heading, pitch, and roll) and `Camera.roll`.
- Added an orientation option to `Camera.flyTo` that can be either direction and up unit vectors or heading, pitch and roll angles.
- Added `BillboardGraphics.imageSubRegion`, to enable custom texture atlas use for `Entity` instances.
- Added `CheckerboardMaterialProperty` to enable use of the checkerboard material with the entity API.
- Added `PolygonHierarchy` to make defining polygons with holes clearer.
- Added `PolygonGraphics.hierarchy` for supporting polygons with holes via data sources.
- Added `BoundingSphere.fromBoundingSpheres`, which creates a `BoundingSphere` that encloses the specified array of BoundingSpheres.
- Added `Model.readyPromise` and `Primitive.readyPromise` which are promises that resolve when the primitives are ready.
- `ConstantProperty` can now hold any value; previously it was limited to values that implemented `equals` and `clones` functions, as well as a few special cases.
- Fixed a bug in `EllipsoidGeodesic` that caused it to modify the `height` of the positions passed to the constructor or to to `setEndPoints`.
- `WebMapTileServiceImageryProvider` now supports RESTful requests (by accepting a tile-URL template).
- Fixed a bug that caused `Camera.roll` to be around 180 degrees, indicating the camera was upside-down, when in the Southern hemisphere.
- The object returned by `Primitive.getGeometryInstanceAttributes` now contains the instance's bounding sphere and repeated calls will always now return the same object instance.
- Fixed a bug that caused dynamic geometry outlines widths to not work on implementations that support them.
- The `SelectionIndicator` widget now works for all entity visualization and uses the center of visualization instead of entity.position. This produces more accurate results, especially for shapes, volumes, and models.
- Added `CustomDataSource` which makes it easy to create and manage a group of entities without having to manually implement the DataSource interface in a new class.
- Added `DataSourceDisplay.defaultDataSource` which is an instance of `CustomDataSource` and allows you to easily add custom entities to the display.
- Added `Camera.viewBoundingSphere` and `Camera.flyToBoundingSphere`, which as the names imply, sets or flies to a view that encloses the provided `BoundingSphere`
- For constant `Property` values, there is no longer a need to create an instance of `ConstantProperty` or `ConstantPositionProperty`, you can now assign a value directly to the corresponding property. The same is true for material images and colors.
- All Entity and related classes can now be assigned using anonymous objects as well as be passed template objects. The correct underlying instance is created for you automatically. For a more detailed overview of changes to the Entity API, see [this forum thread](https://community.cesium.com/t/cesium-in-2015-entity-api/1863) for details.

### 1.5 - 2015-01-05

- Breaking changes
  - Removed `GeometryPipeline.wrapLongitude`, which was deprecated in 1.4. Use `GeometryPipeline.splitLongitude` instead.
  - Removed `GeometryPipeline.combine`, which was deprecated in 1.4. Use `GeometryPipeline.combineInstances` instead.
- Deprecated
  - `viewerEntityMixin` was deprecated. It will be removed in Cesium 1.6. Its functionality is now directly part of the `Viewer` widget.
  - `Rectangle.intersectWith` was deprecated. It will be removed in Cesium 1.6. Use `Rectangle.intersection`, which is the same but returns `undefined` when two rectangles do not intersect.
  - `Rectangle.isEmpty` was deprecated. It will be removed in Cesium 1.6.
- Improved GeoJSON, TopoJSON, and general polygon loading performance.
- Added caching to `Model` to save memory and improve loading speed when several models with the same url are created.
- Added `ModelNode.show` for per-node show/hide.
- Added the following properties to `Viewer` and `CesiumWidget`: `imageryLayers`, `terrainProvider`, and `camera`. This avoids the need to access `viewer.scene` in some cases.
- Dramatically improved the quality of font outlines.
- Added `BoxGraphics` and `Entity.box`.
- Added `CorridorGraphics` and `Entity.corridor`.
- Added `CylinderGraphics` and `Entity.cylinder`.
- Fixed imagery providers whose rectangle crosses the IDL. Added `Rectangle.computeWidth`, `Rectangle.computeHeight`, `Rectangle.width`, and `Rectangle.height`. [#2195](https://github.com/CesiumGS/cesium/issues/2195)
- `ConstantProperty` now accepts `HTMLElement` instances as valid values.
- `BillboardGraphics.image` and `ImageMaterialProperty.image` now accept `Property` instances that represent an `Image` or `Canvas` in addition to a url.
- Fixed a bug in `PolylineGeometry` that would cause gaps in the line. [#2136](https://github.com/CesiumGS/cesium/issues/2136)
- Fixed `upsampleQuantizedTerrainMesh` rounding errors that had occasionally led to missing terrain skirt geometry in upsampled tiles.
- Added `Math.mod` which computes `m % n` but also works when `m` is negative.

### 1.4 - 2014-12-01

- Breaking changes
  - Types implementing `TerrainProvider` are now required to implement the `getTileDataAvailable` function. Backwards compatibility for this was deprecated in Cesium 1.2.
- Deprecated
  - The `sourceUri` parameter to `GeoJsonDatasource.load` was deprecated and will be removed in Cesium 1.6 on February 3, 2015 ([#2257](https://github.com/CesiumGS/cesium/issues/2257)). Use `options.sourceUri` instead.
  - `GeometryPipeline.wrapLongitude` was deprecated. It will be removed in Cesium 1.5 on January 2, 2015. Use `GeometryPipeline.splitLongitude`. ([#2272](https://github.com/CesiumGS/cesium/issues/2272))
  - `GeometryPipeline.combine` was deprecated. It will be removed in Cesium 1.5. Use `GeometryPipeline.combineInstances`.
- Added support for touch events on Internet Explorer 11 using the [Pointer Events API](http://www.w3.org/TR/pointerevents/).
- Added geometry outline width support to the `DataSource` layer. This is exposed via the new `outlineWidth` property on `EllipseGraphics`, `EllipsoidGraphics`, `PolygonGraphics`, `RectangleGraphics`, and `WallGraphics`.
- Added `outlineWidth` support to CZML geometry packets.
- Added `stroke-width` support to the GeoJSON simple-style implementation.
- Added the ability to specify global GeoJSON default styling. See the [documentation](http://cesiumjs.org/Cesium/Build/Documentation/GeoJsonDataSource.html) for details.
- Added `CallbackProperty` to support lazy property evaluation as well as make custom properties easier to create.
- Added an options parameter to `GeoJsonDataSource.load`, `GeoJsonDataSource.loadUrl`, and `GeoJsonDataSource.fromUrl` to allow for basic per-instance styling. [Sandcastle example](http://cesiumjs.org/Cesium/Apps/Sandcastle/index.html?src=GeoJSON%20and%20TopoJSON.html&label=Showcases).
- Improved GeoJSON loading performance.
- Improved point visualization performance for all DataSources.
- Improved the performance and memory usage of `EllipseGeometry`, `EllipseOutlineGeometry`, `CircleGeometry`, and `CircleOutlineGeometry`.
- Added `tileMatrixLabels` option to `WebMapTileServiceImageryProvider`.
- Fixed a bug in `PolylineGeometry` that would cause the geometry to be split across the IDL for 3D only scenes. [#1197](https://github.com/CesiumGS/cesium/issues/1197)
- Added `modelMatrix` and `cull` options to `Primitive` constructor.
- The `translation` parameter to `Matrix4.fromRotationTranslation` now defaults to `Cartesian3.ZERO`.
- Fixed `ModelNode.matrix` when a node is targeted for animation.
- `Camera.tilt` now clamps to [-pi / 2, pi / 2] instead of [0, pi / 2].
- Fixed an issue that could lead to poor performance on lower-end GPUs like the Intel HD 3000.
- Added `distanceSquared` to `Cartesian2`, `Cartesian3`, and `Cartesian4`.
- Added `Matrix4.multiplyByMatrix3`.
- Fixed a bug in `Model` where the WebGL shader optimizer in Linux was causing mesh loading to fail.

### 1.3 - 2014-11-03

- Worked around a shader compilation regression in Firefox 33 and 34 by falling back to a less precise shader on those browsers. [#2197](https://github.com/CesiumGS/cesium/issues/2197)
- Added support to the `CesiumTerrainProvider` for terrain tiles with more than 64K vertices, which is common for sub-meter terrain.
- Added `Primitive.compressVertices`. When true (default), geometry vertices are compressed to save GPU memory.
- Added `culture` option to `BingMapsImageryProvider` constructor.
- Reduced the amount of GPU memory used by billboards and labels.
- Fixed a bug that caused non-base imagery layers with a limited `rectangle` to be stretched to the edges of imagery tiles. [#416](https://github.com/CesiumGS/cesium/issues/416)
- Fixed rendering polylines with duplicate positions. [#898](https://github.com/CesiumGS/cesium/issues/898)
- Fixed a bug in `Globe.pick` that caused it to return incorrect results when using terrain data with vertex normals. The bug manifested itself as strange behavior when navigating around the surface with the mouse as well as incorrect results when using `Camera.viewRectangle`.
- Fixed a bug in `sampleTerrain` that could cause it to produce undefined heights when sampling for a position very near the edge of a tile.
- `ReferenceProperty` instances now retain their last value if the entity being referenced is removed from the target collection. The reference will be automatically reattached if the target is reintroduced.
- Upgraded topojson from 1.6.8 to 1.6.18.
- Upgraded Knockout from version 3.1.0 to 3.2.0.
- Upgraded CodeMirror, used by SandCastle, from 2.24 to 4.6.

### 1.2 - 2014-10-01

- Deprecated
  - Types implementing the `TerrainProvider` interface should now include the new `getTileDataAvailable` function. The function will be required starting in Cesium 1.4.
- Fixed model orientations to follow the same Z-up convention used throughout Cesium. There was also an orientation issue fixed in the [online model converter](http://cesiumjs.org/convertmodel.html). If you are having orientation issues after updating, try reconverting your models.
- Fixed a bug in `Model` where the wrong animations could be used when the model was created from glTF JSON instead of a url to a glTF file. [#2078](https://github.com/CesiumGS/cesium/issues/2078)
- Fixed a bug in `GeoJsonDataSource` which was causing polygons with height values to be drawn onto the surface.
- Fixed a bug that could cause a crash when quickly adding and removing imagery layers.
- Eliminated imagery artifacts at some zoom levels due to Mercator reprojection.
- Added support for the GeoJSON [simplestyle specification](https://github.com/mapbox/simplestyle-spec). ([Sandcastle example](http://cesiumjs.org/Cesium/Apps/Sandcastle/index.html?src=GeoJSON%20simplestyle.html))
- Added `GeoJsonDataSource.fromUrl` to make it easy to add a data source in less code.
- Added `PinBuilder` class for easy creation of map pins. ([Sandcastle example](http://cesiumjs.org/Cesium/Apps/Sandcastle/index.html?src=PinBuilder.html))
- Added `Color.brighten` and `Color.darken` to make it easy to brighten or darker a color instance.
- Added a constructor option to `Scene`, `CesiumWidget`, and `Viewer` to disable order independent translucency.
- Added support for WKID 102113 (equivalent to 102100) to `ArcGisMapServerImageryProvider`.
- Added `TerrainProvider.getTileDataAvailable` to improve tile loading performance when camera starts near globe.
- Added `Globe.showWaterEffect` to enable/disable the water effect for supported terrain providers.
- Added `Globe.baseColor` to set the color of the globe when no imagery is available.
- Changed default `GeoJSON` Point feature graphics to use `BillboardGraphics` with a blue map pin instead of color `PointGraphics`.
- Cesium now ships with a version of the [maki icon set](https://www.mapbox.com/maki/) for use with `PinBuilder` and GeoJSON simplestyle support.
- Cesium now ships with a default web.config file to simplify IIS deployment.

### 1.1 - 2014-09-02

- Added a new imagery provider, `WebMapTileServiceImageryProvider`, for accessing tiles on a WMTS 1.0.0 server.
- Added an optional `pickFeatures` function to the `ImageryProvider` interface. With supporting imagery providers, such as `WebMapServiceImageryProvider`, it can be used to determine the rasterized features under a particular location.
- Added `ImageryLayerCollection.pickImageryLayerFeatures`. It determines the rasterized imagery layer features intersected by a given pick ray by querying supporting layers using `ImageryProvider.pickFeatures`.
- Added `tileWidth`, `tileHeight`, `minimumLevel`, and `tilingScheme` parameters to the `WebMapServiceImageryProvider` constructor.
- Added `id` property to `Scene` which is a readonly unique identifier associated with each instance.
- Added `FeatureDetection.supportsWebWorkers`.
- Greatly improved the performance of time-varying polylines when using DataSources.
- `viewerEntityMixin` now automatically queries for imagery layer features on click and shows their properties in the `InfoBox` panel.
- Fixed a bug in terrain and imagery loading that could cause an inconsistent frame rate when moving around the globe, especially on a faster internet connection.
- Fixed a bug that caused `SceneTransforms.wgs84ToWindowCoordinates` to incorrectly return `undefined` when in 2D.
- Fixed a bug in `ImageryLayer` that caused layer images to be rendered twice for each terrain tile that existed prior to adding the imagery layer.
- Fixed a bug in `Camera.pickEllipsoid` that caused it to return the back side of the ellipsoid when near the surface.
- Fixed a bug which prevented `loadWithXhr` from working with older browsers, such as Internet Explorer 9.

### 1.0 - 2014-08-01

- Breaking changes ([why so many?](https://community.cesium.com/t/moving-towards-cesium-1-0/1209))

  - All `Matrix2`, `Matrix3`, `Matrix4` and `Quaternion` functions that take a `result` parameter now require the parameter, except functions starting with `from`.
  - Removed `Billboard.imageIndex` and `BillboardCollection.textureAtlas`. Instead, use `Billboard.image`.

    - Code that looked like:

            var billboards = new Cesium.BillboardCollection();
            var textureAtlas = new Cesium.TextureAtlas({
                scene : scene,
                images : images // array of loaded images
            });
            billboards.textureAtlas = textureAtlas;
            billboards.add({
                imageIndex : 0,
                position : //...
            });

    - should now look like:

            var billboards = new Cesium.BillboardCollection();
            billboards.add({
                image : '../images/Cesium_Logo_overlay.png',
                position : //...
            });

  - Updated the [Model Converter](http://cesiumjs.org/convertmodel.html) and `Model` to support [glTF 0.8](https://github.com/KhronosGroup/glTF/blob/schema-8/specification/README.md). See the [forum post](https://community.cesium.com/t/cesium-and-gltf-version-compatibility/1343) for full details.
  - `Model` primitives are now rotated to be `Z`-up to match Cesium convention; glTF stores models with `Y` up.
  - `SimplePolylineGeometry` and `PolylineGeometry` now curve to follow the ellipsoid surface by default. To disable this behavior, set the option `followSurface` to `false`.
  - Renamed `DynamicScene` layer to `DataSources`. The following types were also renamed:
    - `DynamicBillboard` -> `BillboardGraphics`
    - `DynamicBillboardVisualizer` -> `BillboardVisualizer`
    - `CompositeDynamicObjectCollection` -> `CompositeEntityCollection`
    - `DynamicClock` -> `DataSourceClock`
    - `DynamicEllipse` -> `EllipseGraphics`
    - `DynamicEllipsoid` -> `EllipsoidGraphics`
    - `DynamicObject` -> `Entity`
    - `DynamicObjectCollection` -> `EntityCollection`
    - `DynamicObjectView` -> `EntityView`
    - `DynamicLabel` -> `LabelGraphics`
    - `DynamicLabelVisualizer` -> `LabelVisualizer`
    - `DynamicModel` -> `ModelGraphics`
    - `DynamicModelVisualizer` -> `ModelVisualizer`
    - `DynamicPath` -> `PathGraphics`
    - `DynamicPathVisualizer` -> `PathVisualizer`
    - `DynamicPoint` -> `PointGraphics`
    - `DynamicPointVisualizer` -> `PointVisualizer`
    - `DynamicPolygon` -> `PolygonGraphics`
    - `DynamicPolyline` -> `PolylineGraphics`
    - `DynamicRectangle` -> `RectangleGraphics`
    - `DynamicWall` -> `WallGraphics`
    - `viewerDynamicObjectMixin` -> `viewerEntityMixin`
  - Removed `DynamicVector` and `DynamicVectorVisualizer`.
  - Renamed `DataSource.dynamicObjects` to `DataSource.entities`.
  - `EntityCollection.getObjects()` and `CompositeEntityCollection.getObjects()` are now properties named `EntityCollection.entities` and `CompositeEntityCollection.entities`.
  - Renamed `Viewer.trackedObject` and `Viewer.selectedObject` to `Viewer.trackedEntity` and `Viewer.selectedEntity` when using the `viewerEntityMixin`.
  - Renamed functions for consistency:
    - `BoundingSphere.getPlaneDistances` -> `BoundingSphere.computePlaneDistances`
    - `Cartesian[2,3,4].getMaximumComponent` -> `Cartesian[2,3,4].maximumComponent`
    - `Cartesian[2,3,4].getMinimumComponent` -> `Cartesian[2,3,4].minimumComponent`
    - `Cartesian[2,3,4].getMaximumByComponent` -> `Cartesian[2,3,4].maximumByComponent`
    - `Cartesian[2,3,4].getMinimumByComponent` -> `Cartesian[2,3,4].minimumByComponent`
    - `CubicRealPolynomial.realRoots` -> `CubicRealPolynomial.computeRealRoots`
    - `CubicRealPolynomial.discriminant` -> `CubicRealPolynomial.computeDiscriminant`
    - `JulianDate.getTotalDays` -> `JulianDate.totalDyas`
    - `JulianDate.getSecondsDifference` -> `JulianDate.secondsDifference`
    - `JulianDate.getDaysDifference` -> `JulianDate.daysDifference`
    - `JulianDate.getTaiMinusUtc` -> `JulianDate.computeTaiMinusUtc`
    - `Matrix3.getEigenDecompostion` -> `Matrix3.computeEigenDecomposition`
    - `Occluder.getVisibility` -> `Occluder.computeVisibility`
    - `Occluder.getOccludeePoint` -> `Occluder.computerOccludeePoint`
    - `QuadraticRealPolynomial.discriminant` -> `QuadraticRealPolynomial.computeDiscriminant`
    - `QuadraticRealPolynomial.realRoots` -> `QuadraticRealPolynomial.computeRealRoots`
    - `QuarticRealPolynomial.discriminant` -> `QuarticRealPolynomial.computeDiscriminant`
    - `QuarticRealPolynomial.realRoots` -> `QuarticRealPolynomial.computeRealRoots`
    - `Quaternion.getAxis` -> `Quaternion.computeAxis`
    - `Quaternion.getAngle` -> `Quaternion.computeAngle`
    - `Quaternion.innerQuadrangle` -> `Quaternion.computeInnerQuadrangle`
    - `Rectangle.getSouthwest` -> `Rectangle.southwest`
    - `Rectangle.getNorthwest` -> `Rectangle.northwest`
    - `Rectangle.getSoutheast` -> `Rectangle.southeast`
    - `Rectangle.getNortheast` -> `Rectangle.northeast`
    - `Rectangle.getCenter` -> `Rectangle.center`
    - `CullingVolume.getVisibility` -> `CullingVolume.computeVisibility`
  - Replaced `PerspectiveFrustum.fovy` with `PerspectiveFrustum.fov` which will change the field of view angle in either the `X` or `Y` direction depending on the aspect ratio.
  - Removed the following from the Cesium API: `Transforms.earthOrientationParameters`, `EarthOrientationParameters`, `EarthOrientationParametersSample`, `Transforms.iau2006XysData`, `Iau2006XysData`, `Iau2006XysSample`, `IauOrientationAxes`, `TimeConstants`, `Scene.frameState`, `FrameState`, `EncodedCartesian3`, `EllipsoidalOccluder`, `TextureAtlas`, and `FAR`. These are still available but are not part of the official API and may change in future versions.
  - Removed `DynamicObject.vertexPositions`. Use `DynamicWall.positions`, `DynamicPolygon.positions`, and `DynamicPolyline.positions` instead.
  - Removed `defaultPoint`, `defaultLine`, and `defaultPolygon` from `GeoJsonDataSource`.
  - Removed `Primitive.allow3DOnly`. Set the `Scene` constructor option `scene3DOnly` instead.
  - `SampledProperty` and `SampledPositionProperty` no longer extrapolate outside of their sample data time range by default.
  - Changed the following functions to properties:
    - `TerrainProvider.hasWaterMask`
    - `CesiumTerrainProvider.hasWaterMask`
    - `ArcGisImageServerTerrainProvider.hasWaterMask`
    - `EllipsoidTerrainProvider.hasWaterMask`
    - `VRTheWorldTerrainProvider.hasWaterMask`
  - Removed `ScreenSpaceCameraController.ellipsoid`. The behavior that depended on the ellipsoid is now determined based on the scene state.
  - Sandcastle examples now automatically wrap the example code in RequireJS boilerplate. To upgrade any custom examples, copy the code into an existing example (such as Hello World) and save a new file.
  - Removed `CustomSensorVolume`, `RectangularPyramidSensorVolume`, `DynamicCone`, `DynamicConeVisualizerUsingCustomSensor`, `DynamicPyramid` and `DynamicPyramidVisualizer`. This will be moved to a plugin in early August. [#1887](https://github.com/CesiumGS/cesium/issues/1887)
  - If `Primitive.modelMatrix` is changed after creation, it only affects primitives with one instance and only in 3D mode.
  - `ImageryLayer` properties `alpha`, `brightness`, `contrast`, `hue`, `saturation`, and `gamma` may no longer be functions. If you need to change these values each frame, consider moving your logic to an event handler for `Scene.preRender`.
  - Removed `closeTop` and `closeBottom` options from `RectangleGeometry`.
  - CZML changes:
    - CZML is now versioned using the <major>.<minor> scheme. For example, any CZML 1.0 implementation will be able to load any 1.<minor> document (with graceful degradation). Major version number increases will be reserved for breaking changes. We fully expect these major version increases to happen, as CZML is still in development, but we wanted to give developers a stable target to work with.
    - A `"1.0"` version string is required to be on the document packet, which is required to be the first packet in a CZML file. Previously the `document` packet was optional; it is now mandatory. The simplest document packet is:
      ```
      {
        "id":"document",
        "version":"1.0"
      }
      ```
    - The `vertexPositions` property has been removed. There is now a `positions` property directly on objects that use it, currently `polyline`, `polygon`, and `wall`.
    - `cone`, `pyramid`, and `vector` have been removed from the core CZML schema. They are now treated as extensions maintained by Analytical Graphics and have been renamed to `agi_conicSensor`, `agi_customPatternSensor`, and `agi_vector` respectively.
    - The `orientation` property has been changed to match Cesium convention. To update existing CZML documents, conjugate the quaternion values.
    - `pixelOffset` now uses the top-left of the screen as the origin; previously it was the bottom-left. To update existing documents, negate the `y` value.
    - Removed `color`, `outlineColor`, and `outlineWidth` properties from `polyline` and `path`. There is a new `material` property that allows you to specify a variety of materials, such as `solidColor`, `polylineOutline` and `polylineGlow`.
    - See the [CZML Schema](https://github.com/CesiumGS/cesium/wiki/CZML-Content) for more details. We plan on greatly improving this document in the coming weeks.

- Added camera collision detection with terrain to the default mouse interaction.
- Modified the default camera tilt mouse behavior to tilt about the point clicked, taking into account terrain.
- Modified the default camera mouse behavior to look about the camera's position when the sky is clicked.
- Cesium can now render an unlimited number of imagery layers, no matter how few texture units are supported by the hardware.
- Added support for rendering terrain lighting with oct-encoded per-vertex normals. Added `CesiumTerrainProvider.requestVertexNormals` to request per vertex normals. Added `hasVertexNormals` property to all terrain providers to indicate whether or not vertex normals are included in the requested terrain tiles.
- Added `Globe.getHeight` and `Globe.pick` for finding the terrain height at a given Cartographic coordinate and picking the terrain with a ray.
- Added `scene3DOnly` options to `Viewer`, `CesiumWidget`, and `Scene` constructors. This setting optimizes memory usage and performance for 3D mode at the cost of losing the ability to use 2D or Columbus View.
- Added `forwardExtrapolationType`, `forwardExtrapolationDuration`, `backwardExtrapolationType`, and `backwardExtrapolationDuration` to `SampledProperty` and `SampledPositionProperty` which allows the user to specify how a property calculates its value when outside the range of its sample data.
- Prevent primitives from flashing off and on when modifying static DataSources.
- Added the following methods to `IntersectionTests`: `rayTriangle`, `lineSegmentTriangle`, `raySphere`, and `lineSegmentSphere`.
- Matrix types now have `add` and `subtract` functions.
- `Matrix3` type now has a `fromCrossProduct` function.
- Added `CesiumMath.signNotZero`, `CesiumMath.toSNorm` and `CesiumMath.fromSNorm` functions.
- DataSource & CZML models now default to North-East-Down orientation if none is provided.
- `TileMapServiceImageryProvider` now works with tilesets created by tools that better conform to the TMS specification. In particular, a profile of `global-geodetic` or `global-mercator` is now supported (in addition to the previous `geodetic` and `mercator`) and in these profiles it is assumed that the X coordinates of the bounding box correspond to the longitude direction.
- `EntityCollection` and `CompositeEntityCollection` now include the array of modified entities as the last parameter to their `onCollectionChanged` event.
- `RectangleGeometry`, `RectangleOutlineGeometry` and `RectanglePrimitive` can cross the international date line.

## Beta Releases

### b30 - 2014-07-01

- Breaking changes ([why so many?](https://community.cesium.com/t/moving-towards-cesium-1-0/1209))

  - CZML property references now use a `#` symbol to separate identifier from property path. `objectId.position` should now be `objectId#position`.
  - All `Cartesian2`, `Cartesian3`, `Cartesian4`, `TimeInterval`, and `JulianDate` functions that take a `result` parameter now require the parameter (except for functions starting with `from`).
  - Modified `Transforms.pointToWindowCoordinates` and `SceneTransforms.wgs84ToWindowCoordinates` to return window coordinates with origin at the top left corner.
  - `Billboard.pixelOffset` and `Label.pixelOffset` now have their origin at the top left corner.
  - Replaced `CameraFlightPath.createAnimation` with `Camera.flyTo` and replaced `CameraFlightPath.createAnimationRectangle` with `Camera.flyToRectangle`. Code that looked like:

            scene.animations.add(Cesium.CameraFlightPath.createAnimation(scene, {
                destination : Cesium.Cartesian3.fromDegrees(-117.16, 32.71, 15000.0)
            }));

    should now look like:

            scene.camera.flyTo({
                destination : Cesium.Cartesian3.fromDegrees(-117.16, 32.71, 15000.0)
            });

  - In `Camera.flyTo` and `Camera.flyToRectangle`:
    - `options.duration` is now in seconds, not milliseconds.
    - Renamed `options.endReferenceFrame` to `options.endTransform`.
    - Renamed `options.onComplete` to `options.complete`.
    - Renamed `options.onCancel` to `options.cancel`.
  - The following are now in seconds, not milliseconds.
    - `Scene.morphToColumbusView`, `Scene.morphTo2D`, and `Scene.morphTo3D` parameter `duration`.
    - `HomeButton` constructor parameter `options.duration`, `HomeButtonViewModel` constructor parameter `duration`, and `HomeButtonViewModel.duration`.
    - `SceneModePicker` constructor parameter `duration`, `SceneModePickerViewModel` constructor parameter `duration`, and `SceneModePickerViewModel.duration`.
    - `Geocoder` and `GeocoderViewModel` constructor parameter `options.flightDuration` and `GeocoderViewModel.flightDuration`.
    - `ScreenSpaceCameraController.bounceAnimationTime`.
    - `FrameRateMonitor` constructor parameter `options.samplingWindow`, `options.quietPeriod`, and `options.warmupPeriod`.
  - Refactored `JulianDate` to be in line with other Core types.
    - Most functions now take result parameters.
    - The default constructor no longer creates a date at the current time, use `JulianDate.now()` instead.
    - Removed `JulianDate.getJulianTimeFraction` and `JulianDate.compareTo`
    - `new JulianDate()` -> `JulianDate.now()`
    - `date.getJulianDayNumber()` -> `date.dayNumber`
    - `date.getSecondsOfDay()` -> `secondsOfDay`
    - `date.getTotalDays()` -> `JulianDate.getTotalDays(date)`
    - `date.getSecondsDifference(arg1, arg2)` -> `JulianDate.getSecondsDifference(arg2, arg1)` (Note, order of arguments flipped)
    - `date.getDaysDifference(arg1, arg2)` -> `JulianDate.getDaysDifference(arg2, arg1)` (Note, order of arguments flipped)
    - `date.getTaiMinusUtc()` -> `JulianDate.getTaiMinusUtc(date)`
    - `date.addSeconds(seconds)` -> `JulianDate.addSeconds(date, seconds)`
    - `date.addMinutes(minutes)` -> `JulianDate.addMinutes(date, minutes)`
    - `date.addHours(hours)` -> `JulianDate.addHours(date, hours)`
    - `date.addDays(days)` -> `JulianDate.addDays(date, days)`
    - `date.lessThan(right)` -> `JulianDate.lessThan(left, right)`
    - `date.lessThanOrEquals(right)` -> `JulianDate.lessThanOrEquals(left, right)`
    - `date.greaterThan(right)` -> `JulianDate.greaterThan(left, right)`
    - `date.greaterThanOrEquals(right)` -> `JulianDate.greaterThanOrEquals(left, right)`
  - Refactored `TimeInterval` to be in line with other Core types.

    - The constructor no longer requires parameters and now takes a single options parameter. Code that looked like:

            new TimeInterval(startTime, stopTime, true, true, data);

    should now look like:

            new TimeInterval({
                start : startTime,
                stop : stopTime,
                isStartIncluded : true,
                isStopIncluded : true,
                data : data
            });

    - `TimeInterval.fromIso8601` now takes a single options parameter. Code that looked like:

            TimeInterval.fromIso8601(intervalString, true, true, data);

    should now look like:

            TimeInterval.fromIso8601({
                iso8601 : intervalString,
                isStartIncluded : true,
                isStopIncluded : true,
                data : data
            });

    - `interval.intersect(otherInterval)` -> `TimeInterval.intersect(interval, otherInterval)`
    - `interval.contains(date)` -> `TimeInterval.contains(interval, date)`

  - Removed `TimeIntervalCollection.intersectInterval`.
  - `TimeIntervalCollection.findInterval` now takes a single options parameter instead of individual parameters. Code that looked like:

            intervalCollection.findInterval(startTime, stopTime, false, true);

    should now look like:

            intervalCollection.findInterval({
                start : startTime,
                stop : stopTime,
                isStartIncluded : false,
                isStopIncluded : true
            });

  - `TimeIntervalCollection.empty` was renamed to `TimeIntervalCollection.isEmpty`
  - Removed `Scene.animations` and `AnimationCollection` from the public Cesium API.
  - Replaced `color`, `outlineColor`, and `outlineWidth` in `DynamicPath` with a `material` property.
  - `ModelAnimationCollection.add` and `ModelAnimationCollection.addAll` renamed `options.startOffset` to `options.delay`. Also renamed `ModelAnimation.startOffset` to `ModelAnimation.delay`.
  - Replaced `Scene.scene2D.projection` property with read-only `Scene.mapProjection`. Set this with the `mapProjection` option for the `Viewer`, `CesiumWidget`, or `Scene` constructors.
  - Moved Fresnel, Reflection, and Refraction materials to the [Materials Pack Plugin](https://github.com/CesiumGS/cesium-materials-pack).
  - Renamed `Simon1994PlanetaryPositions` functions `ComputeSunPositionInEarthInertialFrame` and `ComputeMoonPositionInEarthInertialFrame` to `computeSunPositionInEarthInertialFrame` and `computeMoonPositionInEarthInertialFrame`, respectively.
  - `Scene` constructor function now takes an `options` parameter instead of individual parameters.
  - `CesiumWidget.showErrorPanel` now takes a `message` parameter in between the previous `title` and `error` parameters.
  - Removed `Camera.createCorrectPositionAnimation`.
  - Moved `LeapSecond.leapSeconds` to `JulianDate.leapSeconds`.
  - `Event.removeEventListener` no longer throws `DeveloperError` if the `listener` does not exist; it now returns `false`.
  - Enumeration values of `SceneMode` have better correspondence with mode names to help with debugging.
  - The build process now requires [Node.js](http://nodejs.org/) to be installed on the system.

- Cesium now supports Internet Explorer 11.0.9 on desktops. For the best results, use the new [IE Developer Channel](http://devchannel.modern.ie/) for development.
- `ReferenceProperty` can now handle sub-properties, for example, `myObject#billboard.scale`.
- `DynamicObject.id` can now include period characters.
- Added `PolylineGlowMaterialProperty` which enables data sources to use the PolylineGlow material.
- Fixed support for embedded resources in glTF models.
- Added `HermitePolynomialApproximation.interpolate` for performing interpolation when derivative information is available.
- `SampledProperty` and `SampledPositionProperty` can now store derivative information for each sample value. This allows for more accurate interpolation when using `HermitePolynomialApproximation`.
- Added `FrameRateMonitor` to monitor the frame rate achieved by a `Scene` and to raise a `lowFrameRate` event when it falls below a configurable threshold.
- Added `PerformanceWatchdog` widget and `viewerPerformanceWatchdogMixin`.
- `Viewer` and `CesiumWidget` now provide more user-friendly error messages when an initialization or rendering error occurs.
- `Viewer` and `CesiumWidget` now take a new optional parameter, `creditContainer`.
- `Viewer` can now optionally be constructed with a `DataSourceCollection`. Previously, it always created one itself internally.
- Fixed a problem that could rarely lead to the camera's `tilt` property being `NaN`.
- `GeoJsonDataSource` no longer uses the `name` or `title` property of the feature as the dynamic object's name if the value of the property is null.
- Added `TimeIntervalCollection.isStartIncluded` and `TimeIntervalCollection.isStopIncluded`.
- Added `Cesium.VERSION` to the combined `Cesium.js` file.
- Made general improvements to the [reference documentation](http://cesiumjs.org/refdoc.html).
- Updated third-party [Tween.js](https://github.com/sole/tween.js/) from r7 to r13.
- Updated third-party JSDoc 3.3.0-alpha5 to 3.3.0-alpha9.
- The development web server has been rewritten in Node.js, and is now included as part of each release.

### b29 - 2014-06-02

- Breaking changes ([why so many?](https://community.cesium.com/t/moving-towards-cesium-1-0/1209))

  - Replaced `Scene.createTextureAtlas` with `new TextureAtlas`.
  - Removed `CameraFlightPath.createAnimationCartographic`. Code that looked like:

           var flight = CameraFlightPath.createAnimationCartographic(scene, {
               destination : cartographic
           });
           scene.animations.add(flight);

    should now look like:

           var flight = CameraFlightPath.createAnimation(scene, {
               destination : ellipsoid.cartographicToCartesian(cartographic)
           });
           scene.animations.add(flight);

  - Removed `CesiumWidget.onRenderLoopError` and `Viewer.renderLoopError`. They have been replaced by `Scene.renderError`.
  - Renamed `CompositePrimitive` to `PrimitiveCollection` and added an `options` parameter to the constructor function.
  - Removed `Shapes.compute2DCircle`, `Shapes.computeCircleBoundary` and `Shapes.computeEllipseBoundary`. Instead, use `CircleOutlineGeometry` and `EllipseOutlineGeometry`. See the [tutorial](http://cesiumjs.org/2013/11/04/Geometry-and-Appearances/).
  - Removed `PolylinePipeline`, `PolygonPipeline`, `Tipsify`, `FrustumCommands`, and all `Renderer` types (except noted below) from the public Cesium API. These are still available but are not part of the official API and may change in future versions. `Renderer` types in particular are likely to change.
  - For AMD users only:
    - Moved `PixelFormat` from `Renderer` to `Core`.
    - Moved the following from `Renderer` to `Scene`: `TextureAtlas`, `TextureAtlasBuilder`, `BlendEquation`, `BlendFunction`, `BlendingState`, `CullFace`, `DepthFunction`, `StencilFunction`, and `StencilOperation`.
    - Moved the following from `Scene` to `Core`: `TerrainProvider`, `ArcGisImageServerTerrainProvider`, `CesiumTerrainProvider`, `EllipsoidTerrainProvider`, `VRTheWorldTerrainProvider`, `TerrainData`, `HeightmapTerrainData`, `QuantizedMeshTerrainData`, `TerrainMesh`, `TilingScheme`, `GeographicTilingScheme`, `WebMercatorTilingScheme`, `sampleTerrain`, `TileProviderError`, `Credit`.
  - Removed `TilingScheme.createRectangleOfLevelZeroTiles`, `GeographicTilingScheme.createLevelZeroTiles` and `WebMercatorTilingScheme.createLevelZeroTiles`.
  - Removed `CameraColumbusViewMode`.
  - Removed `Enumeration`.

- Added new functions to `Cartesian3`: `fromDegrees`, `fromRadians`, `fromDegreesArray`, `fromRadiansArray`, `fromDegreesArray3D` and `fromRadiansArray3D`. Added `fromRadians` to `Cartographic`.
- Fixed dark lighting in 3D and Columbus View when viewing a primitive edge on. ([#592](https://github.com/CesiumGS/cesium/issues/592))
- Improved Internet Explorer 11.0.8 support including workarounds for rendering labels, billboards, and the sun.
- Improved terrain and imagery rendering performance when very close to the surface.
- Added `preRender` and `postRender` events to `Scene`.
- Added `Viewer.targetFrameRate` and `CesiumWidget.targetFrameRate` to allow for throttling of the requestAnimationFrame rate.
- Added `Viewer.resolutionScale` and `CesiumWidget.resolutionScale` to allow the scene to be rendered at a resolution other than the canvas size.
- `Camera.transform` now works consistently across scene modes.
- Fixed a bug that prevented `sampleTerrain` from working with STK World Terrain in Firefox.
- `sampleTerrain` no longer fails when used with a `TerrainProvider` that is not yet ready.
- Fixed problems that could occur when using `ArcGisMapServerImageryProvider` to access a tiled MapServer of non-global extent.
- Added `interleave` option to `Primitive` constructor.
- Upgraded JSDoc from 3.0 to 3.3.0-alpha5. The Cesium reference documentation now has a slightly different look and feel.
- Upgraded Dojo from 1.9.1 to 1.9.3. NOTE: Dojo is only used in Sandcastle and not required by Cesium.

### b28 - 2014-05-01

- Breaking changes ([why so many?](https://community.cesium.com/t/breaking-changes/1132)):
  - Renamed and moved `Scene.primitives.centralBody` moved to `Scene.globe`.
  - Removed `CesiumWidget.centralBody` and `Viewer.centralBody`. Use `CesiumWidget.scene.globe` and `Viewer.scene.globe`.
  - Renamed `CentralBody` to `Globe`.
  - Replaced `Model.computeWorldBoundingSphere` with `Model.boundingSphere`.
  - Refactored visualizers, removing `setDynamicObjectCollection`, `getDynamicObjectCollection`, `getScene`, and `removeAllPrimitives` which are all superfluous after the introduction of `DataSourceDisplay`. The affected classes are:
    - `DynamicBillboardVisualizer`
    - `DynamicConeVisualizerUsingCustomSensor`
    - `DynamicLabelVisualizer`
    - `DynamicModelVisualizer`
    - `DynamicPathVisualizer`
    - `DynamicPointVisualizer`
    - `DynamicPyramidVisualizer`
    - `DynamicVectorVisualizer`
    - `GeometryVisualizer`
  - Renamed Extent to Rectangle
    - `Extent` -> `Rectangle`
    - `ExtentGeometry` -> `RectangleGeomtry`
    - `ExtentGeometryOutline` -> `RectangleGeometryOutline`
    - `ExtentPrimitive` -> `RectanglePrimitive`
    - `BoundingRectangle.fromExtent` -> `BoundingRectangle.fromRectangle`
    - `BoundingSphere.fromExtent2D` -> `BoundingSphere.fromRectangle2D`
    - `BoundingSphere.fromExtentWithHeights2D` -> `BoundingSphere.fromRectangleWithHeights2D`
    - `BoundingSphere.fromExtent3D` -> `BoundingSphere.fromRectangle3D`
    - `EllipsoidalOccluder.computeHorizonCullingPointFromExtent` -> `EllipsoidalOccluder.computeHorizonCullingPointFromRectangle`
    - `Occluder.computeOccludeePointFromExtent` -> `Occluder.computeOccludeePointFromRectangle`
    - `Camera.getExtentCameraCoordinates` -> `Camera.getRectangleCameraCoordinates`
    - `Camera.viewExtent` -> `Camera.viewRectangle`
    - `CameraFlightPath.createAnimationExtent` -> `CameraFlightPath.createAnimationRectangle`
    - `TilingScheme.extentToNativeRectangle` -> `TilingScheme.rectangleToNativeRectangle`
    - `TilingScheme.tileXYToNativeExtent` -> `TilingScheme.tileXYToNativeRectangle`
    - `TilingScheme.tileXYToExtent` -> `TilingScheme.tileXYToRectangle`
  - Converted `DataSource` get methods into properties.
    - `getName` -> `name`
    - `getClock` -> `clock`
    - `getChangedEvent` -> `changedEvent`
    - `getDynamicObjectCollection` -> `dynamicObjects`
    - `getErrorEvent` -> `errorEvent`
  - `BaseLayerPicker` has been extended to support terrain selection ([#1607](https://github.com/CesiumGS/cesium/pull/1607)).
    - The `BaseLayerPicker` constructor function now takes the container element and an options object instead of a CentralBody and ImageryLayerCollection.
    - The `BaseLayerPickerViewModel` constructor function now takes an options object instead of a `CentralBody` and `ImageryLayerCollection`.
    - `ImageryProviderViewModel` -> `ProviderViewModel`
    - `BaseLayerPickerViewModel.selectedName` -> `BaseLayerPickerViewModel.buttonTooltip`
    - `BaseLayerPickerViewModel.selectedIconUrl` -> `BaseLayerPickerViewModel.buttonImageUrl`
    - `BaseLayerPickerViewModel.selectedItem` -> `BaseLayerPickerViewModel.selectedImagery`
    - `BaseLayerPickerViewModel.imageryLayers`has been removed and replaced with `BaseLayerPickerViewModel.centralBody`
  - Renamed `TimeIntervalCollection.clear` to `TimeIntervalColection.removeAll`
  - `Context` is now private.
    - Removed `Scene.context`. Instead, use `Scene.drawingBufferWidth`, `Scene.drawingBufferHeight`, `Scene.maximumAliasedLineWidth`, and `Scene.createTextureAtlas`.
    - `Billboard.computeScreenSpacePosition`, `Label.computeScreenSpacePosition`, `SceneTransforms.clipToWindowCoordinates` and `SceneTransforms.clipToDrawingBufferCoordinates` take a `Scene` parameter instead of a `Context`.
    - `Camera` constructor takes `Scene` as parameter instead of `Context`
  - Types implementing the `ImageryProvider` interface arenow require a `hasAlphaChannel` property.
  - Removed `checkForChromeFrame` since Chrome Frame is no longer supported by Google. See [Google's official announcement](http://blog.chromium.org/2013/06/retiring-chrome-frame.html).
  - Types implementing `DataSource` no longer need to implement `getIsTimeVarying`.
- Added a `NavigationHelpButton` widget that, when clicked, displays information about how to navigate around the globe with the mouse. The new button is enabled by default in the `Viewer` widget.
- Added `Model.minimumPixelSize` property so models remain visible when the viewer zooms out.
- Added `DynamicRectangle` to support DataSource provided `RectangleGeometry`.
- Added `DynamicWall` to support DataSource provided `WallGeometry`.
- Improved texture upload performance and reduced memory usage when using `BingMapsImageryProvider` and other imagery providers that return false from `hasAlphaChannel`.
- Added the ability to offset the grid in the `GridMaterial`.
- `GeometryVisualizer` now creates geometry asynchronously to prevent locking up the browser.
- Add `Clock.canAnimate` to prevent time from advancing, even while the clock is animating.
- `Viewer` now prevents time from advancing if asynchronous geometry is being processed in order to avoid showing an incomplete picture. This can be disabled via the `Viewer.allowDataSourcesToSuspendAnimation` settings.
- Added ability to modify glTF material parameters using `Model.getMaterial`, `ModelMaterial`, and `ModelMesh.material`.
- Added `asynchronous` and `ready` properties to `Model`.
- Added `Cartesian4.fromColor` and `Color.fromCartesian4`.
- Added `getScale` and `getMaximumScale` to `Matrix2`, `Matrix3`, and `Matrix4`.
- Upgraded Knockout from version 3.0.0 to 3.1.0.
- Upgraded TopoJSON from version 1.1.4 to 1.6.8.

### b27 - 2014-04-01

- Breaking changes:

  - All `CameraController` functions have been moved up to the `Camera`. Removed `CameraController`. For example, code that looked like:

           scene.camera.controller.viewExtent(extent);

    should now look like:

           scene.camera.viewExtent(extent);

  - Finished replacing getter/setter functions with properties:
    - `ImageryLayer`
      - `getImageryProvider` -> `imageryProvider`
      - `getExtent` -> `extent`
    - `Billboard`, `Label`
      - `getShow`, `setShow` -> `show`
      - `getPosition`, `setPosition` -> `position`
      - `getPixelOffset`, `setPixelOffset` -> `pixelOffset`
      - `getTranslucencyByDistance`, `setTranslucencyByDistance` -> `translucencyByDistance`
      - `getPixelOffsetScaleByDistance`, `setPixelOffsetScaleByDistance` -> `pixelOffsetScaleByDistance`
      - `getEyeOffset`, `setEyeOffset` -> `eyeOffset`
      - `getHorizontalOrigin`, `setHorizontalOrigin` -> `horizontalOrigin`
      - `getVerticalOrigin`, `setVerticalOrigin` -> `verticalOrigin`
      - `getScale`, `setScale` -> `scale`
      - `getId` -> `id`
    - `Billboard`
      - `getScaleByDistance`, `setScaleByDistance` -> `scaleByDistance`
      - `getImageIndex`, `setImageIndex` -> `imageIndex`
      - `getColor`, `setColor` -> `color`
      - `getRotation`, `setRotation` -> `rotation`
      - `getAlignedAxis`, `setAlignedAxis` -> `alignedAxis`
      - `getWidth`, `setWidth` -> `width`
      - `getHeight` `setHeight` -> `height`
    - `Label`
      - `getText`, `setText` -> `text`
      - `getFont`, `setFont` -> `font`
      - `getFillColor`, `setFillColor` -> `fillColor`
      - `getOutlineColor`, `setOutlineColor` -> `outlineColor`
      - `getOutlineWidth`, `setOutlineWidth` -> `outlineWidth`
      - `getStyle`, `setStyle` -> `style`
    - `Polygon`
      - `getPositions`, `setPositions` -> `positions`
    - `Polyline`
      - `getShow`, `setShow` -> `show`
      - `getPositions`, `setPositions` -> `positions`
      - `getMaterial`, `setMeterial` -> `material`
      - `getWidth`, `setWidth` -> `width`
      - `getLoop`, `setLoop` -> `loop`
      - `getId` -> `id`
    - `Occluder`
      - `getPosition` -> `position`
      - `getRadius` -> `radius`
      - `setCameraPosition` -> `cameraPosition`
    - `LeapSecond`
      - `getLeapSeconds`, `setLeapSeconds` -> `leapSeconds`
    - `Fullscreen`
      - `getFullscreenElement` -> `element`
      - `getFullscreenChangeEventName` -> `changeEventName`
      - `getFullscreenErrorEventName` -> `errorEventName`
      - `isFullscreenEnabled` -> `enabled`
      - `isFullscreen` -> `fullscreen`
    - `Event`
      - `getNumberOfListeners` -> `numberOfListeners`
    - `EllipsoidGeodesic`
      - `getSurfaceDistance` -> `surfaceDistance`
      - `getStart` -> `start`
      - `getEnd` -> `end`
      - `getStartHeading` -> `startHeading`
      - `getEndHeading` -> `endHeading`
    - `AnimationCollection`
      - `getAll` -> `all`
    - `CentralBodySurface`
      - `getTerrainProvider`, `setTerrainProvider` -> `terrainProvider`
    - `Credit`
      - `getText` -> `text`
      - `getImageUrl` -> `imageUrl`
      - `getLink` -> `link`
    - `TerrainData`, `HightmapTerrainData`, `QuanitzedMeshTerrainData`
      - `getWaterMask` -> `waterMask`
    - `Tile`
      - `getChildren` -> `children`
    - `Buffer`
      - `getSizeInBytes` -> `sizeInBytes`
      - `getUsage` -> `usage`
      - `getVertexArrayDestroyable`, `setVertexArrayDestroyable` -> `vertexArrayDestroyable`
    - `CubeMap`
      - `getPositiveX` -> `positiveX`
      - `getNegativeX` -> `negativeX`
      - `getPositiveY` -> `positiveY`
      - `getNegativeY` -> `negativeY`
      - `getPositiveZ` -> `positiveZ`
      - `getNegativeZ` -> `negativeZ`
    - `CubeMap`, `Texture`
      - `getSampler`, `setSampler` -> `sampler`
      - `getPixelFormat` -> `pixelFormat`
      - `getPixelDatatype` -> `pixelDatatype`
      - `getPreMultiplyAlpha` -> `preMultiplyAlpha`
      - `getFlipY` -> `flipY`
      - `getWidth` -> `width`
      - `getHeight` -> `height`
    - `CubeMapFace`
      - `getPixelFormat` -> `pixelFormat`
      - `getPixelDatatype` -> `pixelDatatype`
    - `Framebuffer`
      - `getNumberOfColorAttachments` -> `numberOfColorAttachments`
      - `getDepthTexture` -> `depthTexture`
      - `getDepthRenderbuffer` -> `depthRenderbuffer`
      - `getStencilRenderbuffer` -> `stencilRenderbuffer`
      - `getDepthStencilTexture` -> `depthStencilTexture`
      - `getDepthStencilRenderbuffer` -> `depthStencilRenderbuffer`
      - `hasDepthAttachment` -> `hasdepthAttachment`
    - `Renderbuffer`
      - `getFormat` -> `format`
      - `getWidth` -> `width`
      - `getHeight` -> `height`
    - `ShaderProgram`
      - `getVertexAttributes` -> `vertexAttributes`
      - `getNumberOfVertexAttributes` -> `numberOfVertexAttributes`
      - `getAllUniforms` -> `allUniforms`
      - `getManualUniforms` -> `manualUniforms`
    - `Texture`
      - `getDimensions` -> `dimensions`
    - `TextureAtlas`
      - `getBorderWidthInPixels` -> `borderWidthInPixels`
      - `getTextureCoordinates` -> `textureCoordinates`
      - `getTexture` -> `texture`
      - `getNumberOfImages` -> `numberOfImages`
      - `getGUID` -> `guid`
    - `VertexArray`
      - `getNumberOfAttributes` -> `numberOfAttributes`
      - `getIndexBuffer` -> `indexBuffer`
  - Finished removing prototype functions. (Use 'static' versions of these functions instead):
    - `BoundingRectangle`
      - `union`, `expand`
    - `BoundingSphere`
      - `union`, `expand`, `getPlaneDistances`, `projectTo2D`
    - `Plane`
      - `getPointDistance`
    - `Ray`
      - `getPoint`
    - `Spherical`
      - `normalize`
    - `Extent`
      - `validate`, `getSouthwest`, `getNorthwest`, `getNortheast`, `getSoutheast`, `getCenter`, `intersectWith`, `contains`, `isEmpty`, `subsample`
  - `DataSource` now has additional required properties, `isLoading` and `loadingEvent` as well as a new optional `update` method which will be called each frame.
  - Renamed `Stripe` material uniforms `lightColor` and `darkColor` to `evenColor` and `oddColor`.
  - Replaced `SceneTransitioner` with new functions and properties on the `Scene`: `morphTo2D`, `morphToColumbusView`, `morphTo3D`, `completeMorphOnUserInput`, `morphStart`, `morphComplete`, and `completeMorph`.
  - Removed `TexturePool`.

- Improved visual quality for translucent objects with [Weighted Blended Order-Independent Transparency](http://cesiumjs.org/2014/03/14/Weighted-Blended-Order-Independent-Transparency/).
- Fixed extruded polygons rendered in the southern hemisphere. [#1490](https://github.com/CesiumGS/cesium/issues/1490)
- Fixed Primitive picking that have a closed appearance drawn on the surface. [#1333](https://github.com/CesiumGS/cesium/issues/1333)
- Added `StripeMaterialProperty` for supporting the `Stripe` material in DynamicScene.
- `loadArrayBuffer`, `loadBlob`, `loadJson`, `loadText`, and `loadXML` now support loading data from data URIs.
- The `debugShowBoundingVolume` property on primitives now works across all scene modes.
- Eliminated the use of a texture pool for Earth surface imagery textures. The use of the pool was leading to mipmapping problems in current versions of Google Chrome where some tiles would show imagery from entirely unrelated parts of the globe.

### b26 - 2014-03-03

- Breaking changes:
  - Replaced getter/setter functions with properties:
    - `Scene`
      - `getCanvas` -> `canvas`
      - `getContext` -> `context`
      - `getPrimitives` -> `primitives`
      - `getCamera` -> `camera`
      - `getScreenSpaceCameraController` -> `screenSpaceCameraController`
      - `getFrameState` -> `frameState`
      - `getAnimations` -> `animations`
    - `CompositePrimitive`
      - `getCentralBody`, `setCentralBody` -> `centralBody`
      - `getLength` -> `length`
    - `Ellipsoid`
      - `getRadii` -> `radii`
      - `getRadiiSquared` -> `radiiSquared`
      - `getRadiiToTheFourth` -> `radiiToTheFourth`
      - `getOneOverRadii` -> `oneOverRadii`
      - `getOneOverRadiiSquared` -> `oneOverRadiiSquared`
      - `getMinimumRadius` -> `minimumRadius`
      - `getMaximumRadius` -> `maximumRadius`
    - `CentralBody`
      - `getEllipsoid` -> `ellipsoid`
      - `getImageryLayers` -> `imageryLayers`
    - `EllipsoidalOccluder`
      - `getEllipsoid` -> `ellipsoid`
      - `getCameraPosition`, `setCameraPosition` -> `cameraPosition`
    - `EllipsoidTangentPlane`
      - `getEllipsoid` -> `ellipsoid`
      - `getOrigin` -> `origin`
    - `GeographicProjection`
      - `getEllipsoid` -> `ellipsoid`
    - `WebMercatorProjection`
      - `getEllipsoid` -> `ellipsoid`
    - `SceneTransitioner`
      - `getScene` -> `scene`
      - `getEllipsoid` -> `ellipsoid`
    - `ScreenSpaceCameraController`
      - `getEllipsoid`, `setEllipsoid` -> `ellipsoid`
    - `SkyAtmosphere`
      - `getEllipsoid` -> `ellipsoid`
    - `TilingScheme`, `GeographicTilingScheme`, `WebMercatorTilingSheme`
      - `getEllipsoid` -> `ellipsoid`
      - `getExtent` -> `extent`
      - `getProjection` -> `projection`
    - `ArcGisMapServerImageryProvider`, `BingMapsImageryProvider`, `GoogleEarthImageryProvider`, `GridImageryProvider`, `OpenStreetMapImageryProvider`, `SingleTileImageryProvider`, `TileCoordinatesImageryProvider`, `TileMapServiceImageryProvider`, `WebMapServiceImageryProvider`
      - `getProxy` -> `proxy`
      - `getTileWidth` -> `tileWidth`
      - `getTileHeight` -> `tileHeight`
      - `getMaximumLevel` -> `maximumLevel`
      - `getMinimumLevel` -> `minimumLevel`
      - `getTilingScheme` -> `tilingScheme`
      - `getExtent` -> `extent`
      - `getTileDiscardPolicy` -> `tileDiscardPolicy`
      - `getErrorEvent` -> `errorEvent`
      - `isReady` -> `ready`
      - `getCredit` -> `credit`
    - `ArcGisMapServerImageryProvider`, `BingMapsImageryProvider`, `GoogleEarthImageryProvider`, `OpenStreetMapImageryProvider`, `SingleTileImageryProvider`, `TileMapServiceImageryProvider`, `WebMapServiceImageryProvider`
      - `getUrl` -> `url`
    - `ArcGisMapServerImageryProvider`
      - `isUsingPrecachedTiles` - > `usingPrecachedTiles`
    - `BingMapsImageryProvider`
      - `getKey` -> `key`
      - `getMapStyle` -> `mapStyle`
    - `GoogleEarthImageryProvider`
      - `getPath` -> `path`
      - `getChannel` -> `channel`
      - `getVersion` -> `version`
      - `getRequestType` -> `requestType`
    - `WebMapServiceImageryProvider`
      - `getLayers` -> `layers`
    - `CesiumTerrainProvider`, `EllipsoidTerrainProvider`, `ArcGisImageServerTerrainProvider`, `VRTheWorldTerrainProvider`
      - `getErrorEvent` -> `errorEvent`
      - `getCredit` -> `credit`
      - `getTilingScheme` -> `tilingScheme`
      - `isReady` -> `ready`
    - `TimeIntervalCollection`
      - `getChangedEvent` -> `changedEvent`
      - `getStart` -> `start`
      - `getStop` -> `stop`
      - `getLength` -> `length`
      - `isEmpty` -> `empty`
    - `DataSourceCollection`, `ImageryLayerCollection`, `LabelCollection`, `PolylineCollection`, `SensorVolumeCollection`
      - `getLength` -> `length`
    - `BillboardCollection`
      - `getLength` -> `length`
      - `getTextureAtlas`, `setTextureAtlas` -> `textureAtlas`
      - `getDestroyTextureAtlas`, `setDestroyTextureAtlas` -> `destroyTextureAtlas`
  - Removed `Scene.getUniformState()`. Use `scene.context.getUniformState()`.
  - Visualizers no longer create a `dynamicObject` property on the primitives they create. Instead, they set the `id` property that is standard for all primitives.
  - The `propertyChanged` on DynamicScene objects has been renamed to `definitionChanged`. Also, the event is now raised in the case of an existing property being modified as well as having a new property assigned (previously only property assignment would raise the event).
  - The `visualizerTypes` parameter to the `DataSouceDisplay` has been changed to a callback function that creates an array of visualizer instances.
  - `DynamicDirectionsProperty` and `DynamicVertexPositionsProperty` were both removed, they have been superseded by `PropertyArray` and `PropertyPositionArray`, which make it easy for DataSource implementations to create time-dynamic arrays.
  - `VisualizerCollection` has been removed. It is superseded by `DataSourceDisplay`.
  - `DynamicEllipsoidVisualizer`, `DynamicPolygonVisualizer`, and `DynamicPolylineVisualizer` have been removed. They are superseded by `GeometryVisualizer` and corresponding `GeometryUpdater` implementations; `EllipsoidGeometryUpdater`, `PolygonGeometryUpdater`, `PolylineGeometryUpdater`.
  - Modified `CameraFlightPath` functions to take place in the camera's current reference frame. The arguments to the function now need to be given in world coordinates and an optional reference frame can be given when the flight is completed.
  - `PixelDatatype` properties are now JavaScript numbers, not `Enumeration` instances.
  - `combine` now takes two objects instead of an array, and defaults to copying shallow references. The `allowDuplicates` parameter has been removed. In the event of duplicate properties, the first object's properties will be used.
  - Removed `FeatureDetection.supportsCrossOriginImagery`. This check was only useful for very old versions of WebKit.
- Added `Model` for drawing 3D models using glTF. See the [tutorial](http://cesiumjs.org/2014/03/03/Cesium-3D-Models-Tutorial/) and [Sandcastle example](http://cesiumjs.org/Cesium/Apps/Sandcastle/index.html?src=3D%20Models.html&label=Showcases).
- DynamicScene now makes use of [Geometry and Appearances](http://cesiumjs.org/2013/11/04/Geometry-and-Appearances/), which provides a tremendous improvements to DataSource visualization (CZML, GeoJSON, etc..). Extruded geometries are now supported and in many use cases performance is an order of magnitude faster.
- Added new `SelectionIndicator` and `InfoBox` widgets to `Viewer`, activated by `viewerDynamicObjectMixin`.
- `CesiumTerrainProvider` now supports mesh-based terrain like the tiles created by [STK Terrain Server](https://community.cesium.com/t/stk-terrain-server-beta/1017).
- Fixed rendering artifact on translucent objects when zooming in or out.
- Added `CesiumInspector` widget for graphics debugging. In Cesium Viewer, it is enabled by using the query parameter `inspector=true`. Also see the [Sandcastle example](http://cesiumjs.org/Cesium/Apps/Sandcastle/index.html?src=Cesium%20Inspector.html&label=Showcases).
- Improved compatibility with Internet Explorer 11.
- `DynamicEllipse`, `DynamicPolygon`, and `DynamicEllipsoid` now have properties matching their geometry counterpart, i.e. `EllipseGeometry`, `EllipseOutlineGeometry`, etc. These properties are also available in CZML.
- Added a `definitionChanged` event to the `Property` interface as well as most `DynamicScene` objects. This makes it easy for a client to observe when new data is loaded into a property or object.
- Added an `isConstant` property to the `Property` interface. Constant properties do not change in regards to simulation time, i.e. `Property.getValue` will always return the same result for all times.
- `ConstantProperty` is now mutable; it's value can be updated via `ConstantProperty.setValue`.
- Improved the quality of imagery near the poles when the imagery source uses a `GeographicTilingScheme`.
- `OpenStreetMapImageryProvider` now supports imagery with a minimum level.
- `BingMapsImageryProvider` now uses HTTPS by default for metadata and tiles when the document is loaded over HTTPS.
- Added the ability for imagery providers to specify view-dependent attribution to be display in the `CreditDisplay`.
- View-dependent imagery source attribution is now added to the `CreditDisplay` by the `BingMapsImageryProvider`.
- Fixed viewing an extent. [#1431](https://github.com/CesiumGS/cesium/issues/1431)
- Fixed camera tilt in ICRF. [#544](https://github.com/CesiumGS/cesium/issues/544)
- Fixed developer error when zooming in 2D. If the zoom would create an invalid frustum, nothing is done. [#1432](https://github.com/CesiumGS/cesium/issues/1432)
- Fixed `WallGeometry` bug that failed by removing positions that were less close together by less than 6 decimal places. [#1483](https://github.com/CesiumGS/cesium/pull/1483)
- Fixed `EllipsoidGeometry` texture coordinates. [#1454](https://github.com/CesiumGS/cesium/issues/1454)
- Added a loop property to `Polyline`s to join the first and last point. [#960](https://github.com/CesiumGS/cesium/issues/960)
- Use `performance.now()` instead of `Date.now()`, when available, to limit time spent loading terrain and imagery tiles. This results in more consistent frame rates while loading tiles on some systems.
- `RequestErrorEvent` now includes the headers that were returned with the error response.
- Added `AssociativeArray`, which is a helper class for maintaining a hash of objects that also needs to be iterated often.
- Added `TimeIntervalCollection.getChangedEvent` which returns an event that will be raised whenever intervals are updated.
- Added a second parameter to `Material.fromType` to override default uniforms. [#1522](https://github.com/CesiumGS/cesium/pull/1522)
- Added `Intersections2D` class containing operations on 2D triangles.
- Added `czm_inverseViewProjection` and `czm_inverseModelViewProjection` automatic GLSL uniform.

### b25 - 2014-02-03

- Breaking changes:
  - The `Viewer` constructor argument `options.fullscreenElement` now matches the `FullscreenButton` default of `document.body`, it was previously the `Viewer` container itself.
  - Removed `Viewer.objectTracked` event; `Viewer.trackedObject` is now an ES5 Knockout observable that can be subscribed to directly.
  - Replaced `PerformanceDisplay` with `Scene.debugShowFramesPerSecond`.
  - `Asphalt`, `Blob`, `Brick`, `Cement`, `Erosion`, `Facet`, `Grass`, `TieDye`, and `Wood` materials were moved to the [Materials Pack Plugin](https://github.com/CesiumGS/cesium-materials-pack).
  - Renamed `GeometryPipeline.createAttributeIndices` to `GeometryPipeline.createAttributeLocations`.
  - Renamed `attributeIndices` property to `attributeLocations` when calling `Context.createVertexArrayFromGeometry`.
  - `PerformanceDisplay` requires a DOM element as a parameter.
- Fixed globe rendering in the current Canary version of Google Chrome.
- `Viewer` now monitors the clock settings of the first added `DataSource` for changes, and also now has a constructor option `automaticallyTrackFirstDataSourceClock` which will turn off this behavior.
- The `DynamicObjectCollection` created by `CzmlDataSource` now sends a single `collectionChanged` event after CZML is loaded; previously it was sending an event every time an object was created or removed during the load process.
- Added `ScreenSpaceCameraController.enableInputs` to fix issue with inputs not being restored after overlapping camera flights.
- Fixed picking in 2D with rotated map. [#1337](https://github.com/CesiumGS/cesium/issues/1337)
- `TileMapServiceImageryProvider` can now handle casing differences in tilemapresource.xml.
- `OpenStreetMapImageryProvider` now supports imagery with a minimum level.
- Added `Quaternion.fastSlerp` and `Quaternion.fastSquad`.
- Upgraded Tween.js to version r12.

### b24 - 2014-01-06

- Breaking changes:

  - Added `allowTextureFilterAnisotropic` (default: `true`) and `failIfMajorPerformanceCaveat` (default: `true`) properties to the `contextOptions` property passed to `Viewer`, `CesiumWidget`, and `Scene` constructors and moved the existing properties to a new `webgl` sub-property. For example, code that looked like:

           var viewer = new Viewer('cesiumContainer', {
               contextOptions : {
                 alpha : true
               }
           });

    should now look like:

           var viewer = new Viewer('cesiumContainer', {
               contextOptions : {
                 webgl : {
                   alpha : true
                 }
               }
           });

  - The read-only `Cartesian3` objects must now be cloned to camera properties instead of assigned. For example, code that looked like:

          camera.up = Cartesian3.UNIT_Z;

    should now look like:

          Cartesian3.clone(Cartesian3.UNIT_Z, camera.up);

  - The CSS files for individual widgets, e.g. `BaseLayerPicker.css`, no longer import other CSS files. Most applications should import `widgets.css` (and optionally `lighter.css`).
  - `SvgPath` has been replaced by a Knockout binding: `cesiumSvgPath`.
  - `DynamicObject.availability` is now a `TimeIntervalCollection` instead of a `TimeInterval`.
  - Removed prototype version of `BoundingSphere.transform`.
  - `Matrix4.multiplyByPoint` now returns a `Cartesian3` instead of a `Cartesian4`.

- The minified, combined `Cesium.js` file now omits certain `DeveloperError` checks, to increase performance and reduce file size. When developing your application, we recommend using the unminified version locally for early error detection, then deploying the minified version to production.
- Fixed disabling `CentralBody.enableLighting`.
- Fixed `Geocoder` flights when following an object.
- The `Viewer` widget now clears `Geocoder` input when the user clicks the home button.
- The `Geocoder` input type has been changed to `search`, which improves usability (particularly on mobile devices). There were also some other minor styling improvements.
- Added `CentralBody.maximumScreenSpaceError`.
- Added `translateEventTypes`, `zoomEventTypes`, `rotateEventTypes`, `tiltEventTypes`, and `lookEventTypes` properties to `ScreenSpaceCameraController` to change the default mouse inputs.
- Added `Billboard.setPixelOffsetScaleByDistance`, `Label.setPixelOffsetScaleByDistance`, `DynamicBillboard.pixelOffsetScaleByDistance`, and `DynamicLabel.pixelOffsetScaleByDistance` to control minimum/maximum pixelOffset scaling based on camera distance.
- Added `BoundingSphere.transformsWithoutScale`.
- Added `fromArray` function to `Matrix2`, `Matrix3` and `Matrix4`.
- Added `Matrix4.multiplyTransformation`, `Matrix4.multiplyByPointAsVector`.

### b23 - 2013-12-02

- Breaking changes:

  - Changed the `CatmulRomSpline` and `HermiteSpline` constructors from taking an array of structures to a structure of arrays. For example, code that looked like:

           var controlPoints = [
               { point: new Cartesian3(1235398.0, -4810983.0, 4146266.0), time: 0.0},
               { point: new Cartesian3(1372574.0, -5345182.0, 4606657.0), time: 1.5},
               { point: new Cartesian3(-757983.0, -5542796.0, 4514323.0), time: 3.0},
               { point: new Cartesian3(-2821260.0, -5248423.0, 4021290.0), time: 4.5},
               { point: new Cartesian3(-2539788.0, -4724797.0, 3620093.0), time: 6.0}
           ];
           var spline = new HermiteSpline(controlPoints);

    should now look like:

           var spline = new HermiteSpline({
               times : [ 0.0, 1.5, 3.0, 4.5, 6.0 ],
               points : [
                   new Cartesian3(1235398.0, -4810983.0, 4146266.0),
                   new Cartesian3(1372574.0, -5345182.0, 4606657.0),
                   new Cartesian3(-757983.0, -5542796.0, 4514323.0),
                   new Cartesian3(-2821260.0, -5248423.0, 4021290.0),
                   new Cartesian3(-2539788.0, -4724797.0, 3620093.0)
               ]
           });

  - `loadWithXhr` now takes an options object, and allows specifying HTTP method and data to send with the request.
  - Renamed `SceneTransitioner.onTransitionStart` to `SceneTransitioner.transitionStart`.
  - Renamed `SceneTransitioner.onTransitionComplete` to `SceneTransitioner.transitionComplete`.
  - Renamed `CesiumWidget.onRenderLoopError` to `CesiumWidget.renderLoopError`.
  - Renamed `SceneModePickerViewModel.onTransitionStart` to `SceneModePickerViewModel.transitionStart`.
  - Renamed `Viewer.onRenderLoopError` to `Viewer.renderLoopError`.
  - Renamed `Viewer.onDropError` to `Viewer.dropError`.
  - Renamed `CesiumViewer.onDropError` to `CesiumViewer.dropError`.
  - Renamed `viewerDragDropMixin.onDropError` to `viewerDragDropMixin.dropError`.
  - Renamed `viewerDynamicObjectMixin.onObjectTracked` to `viewerDynamicObjectMixin.objectTracked`.
  - `PixelFormat`, `PrimitiveType`, `IndexDatatype`, `TextureWrap`, `TextureMinificationFilter`, and `TextureMagnificationFilter` properties are now JavaScript numbers, not `Enumeration` instances.
  - Replaced `sizeInBytes` properties on `IndexDatatype` with `IndexDatatype.getSizeInBytes`.

- Added `perPositionHeight` option to `PolygonGeometry` and `PolygonOutlineGeometry`.
- Added `QuaternionSpline` and `LinearSpline`.
- Added `Quaternion.log`, `Quaternion.exp`, `Quaternion.innerQuadrangle`, and `Quaternion.squad`.
- Added `Matrix3.inverse` and `Matrix3.determinant`.
- Added `ObjectOrientedBoundingBox`.
- Added `Ellipsoid.transformPositionFromScaledSpace`.
- Added `Math.nextPowerOfTwo`.
- Renamed our main website from [cesium.agi.com](http://cesium.agi.com/) to [cesiumjs.org](http://cesiumjs.org/).

### b22 - 2013-11-01

- Breaking changes:
  - Reversed the rotation direction of `Matrix3.fromQuaternion` to be consistent with graphics conventions. Mirrored change in `Quaternion.fromRotationMatrix`.
  - The following prototype functions were removed:
    - From `Matrix2`, `Matrix3`, and `Matrix4`: `toArray`, `getColumn`, `setColumn`, `getRow`, `setRow`, `multiply`, `multiplyByVector`, `multiplyByScalar`, `negate`, and `transpose`.
    - From `Matrix4`: `getTranslation`, `getRotation`, `inverse`, `inverseTransformation`, `multiplyByTranslation`, `multiplyByUniformScale`, `multiplyByPoint`. For example, code that previously looked like `matrix.toArray();` should now look like `Matrix3.toArray(matrix);`.
  - Replaced `DynamicPolyline` `color`, `outlineColor`, and `outlineWidth` properties with a single `material` property.
  - Renamed `DynamicBillboard.nearFarScalar` to `DynamicBillboard.scaleByDistance`.
  - All data sources must now implement `DataSource.getName`, which returns a user-readable name for the data source.
  - CZML `document` objects are no longer added to the `DynamicObjectCollection` created by `CzmlDataSource`. Use the `CzmlDataSource` interface to access the data instead.
  - `TimeInterval.equals`, and `TimeInterval.equalsEpsilon` now compare interval data as well.
  - All SVG files were deleted from `Widgets/Images` and replaced by a new `SvgPath` class.
  - The toolbar widgets (Home, SceneMode, BaseLayerPicker) and the fullscreen button now depend on `CesiumWidget.css` for global Cesium button styles.
  - The toolbar widgets expect their `container` to be the toolbar itself now, no need for separate containers for each widget on the bar.
  - `Property` implementations are now required to implement a prototype `equals` function.
  - `ConstantProperty` and `TimeIntervalCollectionProperty` no longer take a `clone` function and instead require objects to implement prototype `clone` and `equals` functions.
  - The `SkyBox` constructor now takes an `options` argument with a `sources` property, instead of directly taking `sources`.
  - Replaced `SkyBox.getSources` with `SkyBox.sources`.
  - The `bearing` property of `DynamicEllipse` is now called `rotation`.
  - CZML `ellipse.bearing` property is now `ellipse.rotation`.
- Added a `Geocoder` widget that allows users to enter an address or the name of a landmark and zoom to that location. It is enabled by default in applications that use the `Viewer` widget.
- Added `GoogleEarthImageryProvider`.
- Added `Moon` for drawing the moon, and `IauOrientationAxes` for computing the Moon's orientation.
- Added `Material.translucent` property. Set this property or `Appearance.translucent` for correct rendering order. Translucent geometries are rendered after opaque geometries.
- Added `enableLighting`, `lightingFadeOutDistance`, and `lightingFadeInDistance` properties to `CentralBody` to configure lighting.
- Added `Billboard.setTranslucencyByDistance`, `Label.setTranslucencyByDistance`, `DynamicBillboard.translucencyByDistance`, and `DynamicLabel.translucencyByDistance` to control minimum/maximum translucency based on camera distance.
- Added `PolylineVolumeGeometry` and `PolylineVolumeGeometryOutline`.
- Added `Shapes.compute2DCircle`.
- Added `Appearances` tab to Sandcastle with an example for each geometry appearance.
- Added `Scene.drillPick` to return list of objects each containing 1 primitive at a screen space position.
- Added `PolylineOutlineMaterialProperty` for use with `DynamicPolyline.material`.
- Added the ability to use `Array` and `JulianDate` objects as custom CZML properties.
- Added `DynamicObject.name` and corresponding CZML support. This is a non-unique, user-readable name for the object.
- Added `DynamicObject.parent` and corresponding CZML support. This allows for `DataSource` objects to present data hierarchically.
- Added `DynamicPoint.scaleByDistance` to control minimum/maximum point size based on distance from the camera.
- The toolbar widgets (Home, SceneMode, BaseLayerPicker) and the fullscreen button can now be styled directly with user-supplied CSS.
- Added `skyBox` to the `CesiumWidget` and `Viewer` constructors for changing the default stars.
- Added `Matrix4.fromTranslationQuaternionRotationScale` and `Matrix4.multiplyByScale`.
- Added `Matrix3.getEigenDecomposition`.
- Added utility function `getFilenameFromUri`, which given a URI with or without query parameters, returns the last segment of the URL.
- Added prototype versions of `equals` and `equalsEpsilon` method back to `Cartesian2`, `Cartesian3`, `Cartesian4`, and `Quaternion`.
- Added prototype equals function to `NearFarScalar`, and `TimeIntervalCollection`.
- Added `FrameState.events`.
- Added `Primitive.allowPicking` to save memory when picking is not needed.
- Added `debugShowBoundingVolume`, for debugging primitive rendering, to `Primitive`, `Polygon`, `ExtentPrimitive`, `EllipsoidPrimitive`, `BillboardCollection`, `LabelCollection`, and `PolylineCollection`.
- Added `DebugModelMatrixPrimitive` for debugging primitive's `modelMatrix`.
- Added `options` argument to the `EllipsoidPrimitive` constructor.
- Upgraded Knockout from version 2.3.0 to 3.0.0.
- Upgraded RequireJS to version 2.1.9, and Almond to 0.2.6.
- Added a user-defined `id` to all primitives for use with picking. For example:

            primitives.add(new Polygon({
                id : {
                    // User-defined object returned by Scene.pick
                },
                // ...
            }));
            // ...
            var p = scene.pick(/* ... */);
            if (defined(p) && defined(p.id)) {
               // Use properties and functions in p.id
            }

### b21 - 2013-10-01

- Breaking changes:

  - Cesium now prints a reminder to the console if your application uses Bing Maps imagery and you do not supply a Bing Maps key for your application. This is a reminder that you should create a Bing Maps key for your application as soon as possible and prior to deployment. You can generate a Bing Maps key by visiting [https://www.bingmapsportal.com/](https://www.bingmapsportal.com/). Set the `BingMapsApi.defaultKey` property to the value of your application's key before constructing the `CesiumWidget` or any other types that use the Bing Maps API.

           BingMapsApi.defaultKey = 'my-key-generated-with-bingmapsportal.com';

  - `Scene.pick` now returns an object with a `primitive` property, not the primitive itself. For example, code that looked like:

           var primitive = scene.pick(/* ... */);
           if (defined(primitive)) {
              // Use primitive
           }

    should now look like:

           var p = scene.pick(/* ... */);
           if (defined(p) && defined(p.primitive)) {
              // Use p.primitive
           }

  - Removed `getViewMatrix`, `getInverseViewMatrix`, `getInverseTransform`, `getPositionWC`, `getDirectionWC`, `getUpWC` and `getRightWC` from `Camera`. Instead, use the `viewMatrix`, `inverseViewMatrix`, `inverseTransform`, `positionWC`, `directionWC`, `upWC`, and `rightWC` properties.
  - Removed `getProjectionMatrix` and `getInfiniteProjectionMatrix` from `PerspectiveFrustum`, `PerspectiveOffCenterFrustum` and `OrthographicFrustum`. Instead, use the `projectionMatrix` and `infiniteProjectionMatrix` properties.
  - The following prototype functions were removed:

    - From `Quaternion`: `conjugate`, `magnitudeSquared`, `magnitude`, `normalize`, `inverse`, `add`, `subtract`, `negate`, `dot`, `multiply`, `multiplyByScalar`, `divideByScalar`, `getAxis`, `getAngle`, `lerp`, `slerp`, `equals`, `equalsEpsilon`
    - From `Cartesian2`, `Cartesian3`, and `Cartesian4`: `getMaximumComponent`, `getMinimumComponent`, `magnitudeSquared`, `magnitude`, `normalize`, `dot`, `multiplyComponents`, `add`, `subtract`, `multiplyByScalar`, `divideByScalar`, `negate`, `abs`, `lerp`, `angleBetween`, `mostOrthogonalAxis`, `equals`, and `equalsEpsilon`.
    - From `Cartesian3`: `cross`

    Code that previously looked like `quaternion.magnitude();` should now look like `Quaternion.magnitude(quaternion);`.

  - `DynamicObjectCollection` and `CompositeDynamicObjectCollection` have been largely re-written, see the documentation for complete details. Highlights include:
    - `getObject` has been renamed `getById`.
    - `removeObject` has been renamed `removeById`.
    - `collectionChanged` event added for notification of objects being added or removed.
  - `DynamicScene` graphics object (`DynamicBillboard`, etc...) have had their static `mergeProperties` and `clean` functions removed.
  - `UniformState.update` now takes a context as its first parameter.
  - `Camera` constructor now takes a context instead of a canvas.
  - `SceneTransforms.clipToWindowCoordinates` now takes a context instead of a canvas.
  - Removed `canvasDimensions` from `FrameState`.
  - Removed `context` option from `Material` constructor and parameter from `Material.fromType`.
  - Renamed `TextureWrap.CLAMP` to `TextureWrap.CLAMP_TO_EDGE`.

- Added `Geometries` tab to Sandcastle with an example for each geometry type.
- Added `CorridorOutlineGeometry`.
- Added `PolylineGeometry`, `PolylineColorAppearance`, and `PolylineMaterialAppearance`.
- Added `colors` option to `SimplePolylineGeometry` for per vertex or per segment colors.
- Added proper support for browser zoom.
- Added `propertyChanged` event to `DynamicScene` graphics objects for receiving change notifications.
- Added prototype `clone` and `merge` functions to `DynamicScene` graphics objects.
- Added `width`, `height`, and `nearFarScalar` properties to `DynamicBillboard` for controlling the image size.
- Added `heading` and `tilt` properties to `CameraController`.
- Added `Scene.sunBloom` to enable/disable the bloom filter on the sun. The bloom filter should be disabled for better frame rates on mobile devices.
- Added `getDrawingBufferWidth` and `getDrawingBufferHeight` to `Context`.
- Added new built-in GLSL functions `czm_getLambertDiffuse` and `czm_getSpecular`.
- Added support for [EXT_frag_depth](http://www.khronos.org/registry/webgl/extensions/EXT_frag_depth/).
- Improved graphics performance.
  - An Everest terrain view went from 135-140 to over 150 frames per second.
  - Rendering over a thousand polylines in the same collection with different materials went from 20 to 40 frames per second.
- Improved runtime generation of GLSL shaders.
- Made sun size accurate.
- Fixed bug in triangulation that fails on complex polygons. Instead, it makes a best effort to render what it can. [#1121](https://github.com/CesiumGS/cesium/issues/1121)
- Fixed geometries not closing completely. [#1093](https://github.com/CesiumGS/cesium/issues/1093)
- Fixed `EllipsoidTangentPlane.projectPointOntoPlane` for tangent planes on an ellipsoid other than the unit sphere.
- `CompositePrimitive.add` now returns the added primitive. This allows us to write more concise code.

        var p = new Primitive(/* ... */);
        primitives.add(p);
        return p;

  becomes

        return primitives.add(new Primitive(/* ... */));

### b20 - 2013-09-03

_This releases fixes 2D and other issues with Chrome 29.0.1547.57 ([#1002](https://github.com/CesiumGS/cesium/issues/1002) and [#1047](https://github.com/CesiumGS/cesium/issues/1047))._

- Breaking changes:

  - The `CameraFlightPath` functions `createAnimation`, `createAnimationCartographic`, and `createAnimationExtent` now take `scene` as their first parameter instead of `frameState`.
  - Completely refactored the `DynamicScene` property system to vastly improve the API. See [#1080](https://github.com/CesiumGS/cesium/pull/1080) for complete details.
    - Removed `CzmlBoolean`, `CzmlCartesian2`, `CzmlCartesian3`, `CzmlColor`, `CzmlDefaults`, `CzmlDirection`, `CzmlHorizontalOrigin`, `CzmlImage`, `CzmlLabelStyle`, `CzmlNumber`, `CzmlPosition`, `CzmlString`, `CzmlUnitCartesian3`, `CzmlUnitQuaternion`, `CzmlUnitSpherical`, and `CzmlVerticalOrigin` since they are no longer needed.
    - Removed `DynamicProperty`, `DynamicMaterialProperty`, `DynamicDirectionsProperty`, and `DynamicVertexPositionsProperty`; replacing them with an all new system of properties.
      - `Property` - base interface for all properties.
      - `CompositeProperty` - a property composed of other properties.
      - `ConstantProperty` - a property whose value never changes.
      - `SampledProperty` - a property whose value is interpolated from a set of samples.
      - `TimeIntervalCollectionProperty` - a property whose value changes based on time interval.
      - `MaterialProperty` - base interface for all material properties.
      - `CompositeMaterialProperty` - a `CompositeProperty` for materials.
      - `ColorMaterialProperty` - a property that maps to a color material. (replaces `DynamicColorMaterial`)
      - `GridMaterialProperty` - a property that maps to a grid material. (replaces `DynamicGridMaterial`)
      - `ImageMaterialProperty` - a property that maps to an image material. (replaces `DynamicImageMaterial`)
      - `PositionProperty`- base interface for all position properties.
      - `CompositePositionProperty` - a `CompositeProperty` for positions.
      - `ConstantPositionProperty` - a `PositionProperty` whose value does not change in respect to the `ReferenceFrame` in which is it defined.
      - `SampledPositionProperty` - a `SampledProperty` for positions.
      - `TimeIntervalCollectionPositionProperty` - A `TimeIntervalCollectionProperty` for positions.
  - Removed `processCzml`, use `CzmlDataSource` instead.
  - `Source/Widgets/Viewer/lighter.css` was deleted, use `Source/Widgets/lighter.css` instead.
  - Replaced `ExtentGeometry` parameters for extruded extent to make them consistent with other geometries.
    - `options.extrudedOptions.height` -> `options.extrudedHeight`
    - `options.extrudedOptions.closeTop` -> `options.closeBottom`
    - `options.extrudedOptions.closeBottom` -> `options.closeTop`
  - Geometry constructors no longer compute vertices or indices. Use the type's `createGeometry` method. For example, code that looked like:

          var boxGeometry = new BoxGeometry({
            minimumCorner : min,
            maximumCorner : max,
            vertexFormat : VertexFormat.POSITION_ONLY
          });

    should now look like:

          var box = new BoxGeometry({
              minimumCorner : min,
              maximumCorner : max,
              vertexFormat : VertexFormat.POSITION_ONLY
          });
          var geometry = BoxGeometry.createGeometry(box);

  - Removed `createTypedArray` and `createArrayBufferView` from each of the `ComponentDatatype` enumerations. Instead, use `ComponentDatatype.createTypedArray` and `ComponentDatatype.createArrayBufferView`.
  - `DataSourceDisplay` now requires a `DataSourceCollection` to be passed into its constructor.
  - `DeveloperError` and `RuntimeError` no longer contain an `error` property. Call `toString`, or check the `stack` property directly instead.
  - Replaced `createPickFragmentShaderSource` with `createShaderSource`.
  - Renamed `PolygonPipeline.earClip2D` to `PolygonPipeline.triangulate`.

- Added outline geometries. [#1021](https://github.com/CesiumGS/cesium/pull/1021).
- Added `CorridorGeometry`.
- Added `Billboard.scaleByDistance` and `NearFarScalar` to control billboard minimum/maximum scale based on camera distance.
- Added `EllipsoidGeodesic`.
- Added `PolylinePipeline.scaleToSurface`.
- Added `PolylinePipeline.scaleToGeodeticHeight`.
- Added the ability to specify a `minimumTerrainLevel` and `maximumTerrainLevel` when constructing an `ImageryLayer`. The layer will only be shown for terrain tiles within the specified range.
- Added `Math.setRandomNumberSeed` and `Math.nextRandomNumber` for generating repeatable random numbers.
- Added `Color.fromRandom` to generate random and partially random colors.
- Added an `onCancel` callback to `CameraFlightPath` functions that will be executed if the flight is canceled.
- Added `Scene.debugShowFrustums` and `Scene.debugFrustumStatistics` for rendering debugging.
- Added `Packable` and `PackableForInterpolation` interfaces to aid interpolation and in-memory data storage. Also made most core Cesium types implement them.
- Added `InterpolationAlgorithm` interface to codify the base interface already being used by `LagrangePolynomialApproximation`, `LinearApproximation`, and `HermitePolynomialApproximation`.
- Improved the performance of polygon triangulation using an O(n log n) algorithm.
- Improved geometry batching performance by moving work to a web worker.
- Improved `WallGeometry` to follow the curvature of the earth.
- Improved visual quality of closed translucent geometries.
- Optimized polyline bounding spheres.
- `Viewer` now automatically sets its clock to that of the first added `DataSource`, regardless of how it was added to the `DataSourceCollection`. Previously, this was only done for dropped files by `viewerDragDropMixin`.
- `CesiumWidget` and `Viewer` now display an HTML error panel if an error occurs while rendering, which can be disabled with a constructor option.
- `CameraFlightPath` now automatically disables and restores mouse input for the flights it generates.
- Fixed broken surface rendering in Columbus View when using the `EllipsoidTerrainProvider`.
- Fixed triangulation for polygons that cross the international date line.
- Fixed `EllipsoidPrimitive` rendering for some oblate ellipsoids. [#1067](https://github.com/CesiumGS/cesium/pull/1067).
- Fixed Cesium on Nexus 4 with Android 4.3.
- Upgraded Knockout from version 2.2.1 to 2.3.0.

### b19 - 2013-08-01

- Breaking changes:
  - Replaced tessellators and meshes with geometry. In particular:
    - Replaced `CubeMapEllipsoidTessellator` with `EllipsoidGeometry`.
    - Replaced `BoxTessellator` with `BoxGeometry`.
    - Replaced `ExtentTessletaor` with `ExtentGeometry`.
    - Removed `PlaneTessellator`. It was incomplete and not used.
    - Renamed `MeshFilters` to `GeometryPipeline`.
    - Renamed `MeshFilters.toWireframeInPlace` to `GeometryPipeline.toWireframe`.
    - Removed `MeshFilters.mapAttributeIndices`. It was not used.
    - Renamed `Context.createVertexArrayFromMesh` to `Context.createVertexArrayFromGeometry`. Likewise, renamed `mesh` constructor property to `geometry`.
  - Renamed `ComponentDatatype.*.toTypedArray` to `ComponentDatatype.*.createTypedArray`.
  - Removed `Polygon.configureExtent`. Use `ExtentPrimitive` instead.
  - Removed `Polygon.bufferUsage`. It is no longer needed.
  - Removed `height` and `textureRotationAngle` arguments from `Polygon` `setPositions` and `configureFromPolygonHierarchy` functions. Use `Polygon` `height` and `textureRotationAngle` properties.
  - Renamed `PolygonPipeline.cleanUp` to `PolygonPipeline.removeDuplicates`.
  - Removed `PolygonPipeline.wrapLongitude`. Use `GeometryPipeline.wrapLongitude` instead.
  - Added `surfaceHeight` parameter to `BoundingSphere.fromExtent3D`.
  - Added `surfaceHeight` parameter to `Extent.subsample`.
  - Renamed `pointInsideTriangle2D` to `pointInsideTriangle`.
  - Renamed `getLogo` to `getCredit` for `ImageryProvider` and `TerrainProvider`.
- Added Geometry and Appearances [#911](https://github.com/CesiumGS/cesium/pull/911).
- Added property `intersectionWidth` to `DynamicCone`, `DynamicPyramid`, `CustomSensorVolume`, and `RectangularPyramidSensorVolume`.
- Added `ExtentPrimitive`.
- Added `PolylinePipeline.removeDuplicates`.
- Added `barycentricCoordinates` to compute the barycentric coordinates of a point in a triangle.
- Added `BoundingSphere.fromEllipsoid`.
- Added `BoundingSphere.projectTo2D`.
- Added `Extent.fromDegrees`.
- Added `czm_tangentToEyeSpaceMatrix` built-in GLSL function.
- Added debugging aids for low-level rendering: `DrawCommand.debugShowBoundingVolume` and `Scene.debugCommandFilter`.
- Added extrusion to `ExtentGeometry`.
- Added `Credit` and `CreditDisplay` for displaying credits on the screen.
- Improved performance and visual quality of `CustomSensorVolume` and `RectangularPyramidSensorVolume`.
- Improved the performance of drawing polygons created with `configureFromPolygonHierarchy`.

### b18 - 2013-07-01

- Breaking changes:
  - Removed `CesiumViewerWidget` and replaced it with a new `Viewer` widget with mixin architecture. This new widget does not depend on Dojo and is part of the combined Cesium.js file. It is intended to be a flexible base widget for easily building robust applications. ([#838](https://github.com/CesiumGS/cesium/pull/838))
  - Changed all widgets to use ECMAScript 5 properties. All public observable properties now must be accessed and assigned as if they were normal properties, instead of being called as functions. For example:
    - `clockViewModel.shouldAnimate()` -> `clockViewModel.shouldAnimate`
    - `clockViewModel.shouldAnimate(true);` -> `clockViewModel.shouldAnimate = true;`
  - `ImageryProviderViewModel.fromConstants` has been removed. Use the `ImageryProviderViewModel` constructor directly.
  - Renamed the `transitioner` property on `CesiumWidget`, `HomeButton`, and `ScreenModePicker` to `sceneTrasitioner` to be consistent with property naming convention.
  - `ImageryProvider.loadImage` now requires that the calling imagery provider instance be passed as its first parameter.
  - Removed the Dojo-based `checkForChromeFrame` function, and replaced it with a new standalone version that returns a promise to signal when the asynchronous check has completed.
  - Removed `Assets/Textures/NE2_LR_LC_SR_W_DR_2048.jpg`. If you were previously using this image with `SingleTileImageryProvider`, consider instead using `TileMapServiceImageryProvider` with a URL of `Assets/Textures/NaturalEarthII`.
  - The `Client CZML` SandCastle demo has been removed, largely because it is redundant with the Simple CZML demo.
  - The `Two Viewer Widgets` SandCastle demo has been removed. We will add back a multi-scene example when we have a good architecture for it in place.
  - Changed static `clone` functions in all objects such that if the object being cloned is undefined, the function will return undefined instead of throwing an exception.
- Fix resizing issues in `CesiumWidget` ([#608](https://github.com/CesiumGS/cesium/issues/608), [#834](https://github.com/CesiumGS/cesium/issues/834)).
- Added initial support for [GeoJSON](http://www.geojson.org/) and [TopoJSON](https://github.com/mbostock/topojson). ([#890](https://github.com/CesiumGS/cesium/pull/890), [#906](https://github.com/CesiumGS/cesium/pull/906))
- Added rotation, aligned axis, width, and height properties to `Billboard`s.
- Improved the performance of "missing tile" checking, especially for Bing imagery.
- Improved the performance of terrain and imagery refinement, especially when using a mixture of slow and fast imagery sources.
- `TileMapServiceImageryProvider` now supports imagery with a minimum level. This improves compatibility with tile sets generated by MapTiler or gdal2tiles.py using their default settings.
- Added `Context.getAntialias`.
- Improved test robustness on Mac.
- Upgraded RequireJS to version 2.1.6, and Almond to 0.2.5.
- Fixed artifacts that showed up on the edges of imagery tiles on a number of GPUs.
- Fixed an issue in `BaseLayerPicker` where destroy wasn't properly cleaning everything up.
- Added the ability to unsubscribe to `Timeline` update event.
- Added a `screenSpaceEventHandler` property to `CesiumWidget`. Also added a `sceneMode` option to the constructor to set the initial scene mode.
- Added `useDefaultRenderLoop` property to `CesiumWidget` that allows the default render loop to be disabled so that a custom render loop can be used.
- Added `CesiumWidget.onRenderLoopError` which is an `Event` that is raised if an exception is generated inside of the default render loop.
- `ImageryProviderViewModel.creationCommand` can now return an array of ImageryProvider instances, which allows adding multiple layers when a single item is selected in the `BaseLayerPicker` widget.

### b17 - 2013-06-03

- Breaking changes:
  - Replaced `Uniform.getFrameNumber` and `Uniform.getTime` with `Uniform.getFrameState`, which returns the full frame state.
  - Renamed `Widgets/Fullscreen` folder to `Widgets/FullscreenButton` along with associated objects/files.
    - `FullscreenWidget` -> `FullscreenButton`
    - `FullscreenViewModel` -> `FullscreenButtonViewModel`
  - Removed `addAttribute`, `removeAttribute`, and `setIndexBuffer` from `VertexArray`. They were not used.
- Added support for approximating local vertical, local horizontal (LVLH) reference frames when using `DynamicObjectView` in 3D. The object automatically selects LVLH or EastNorthUp based on the object's velocity.
- Added support for CZML defined vectors via new `CzmlDirection`, `DynamicVector`, and `DynamicVectorVisualizer` objects.
- Added `SceneTransforms.wgs84ToWindowCoordinates`. [#746](https://github.com/CesiumGS/cesium/issues/746).
- Added `fromElements` to `Cartesian2`, `Cartesian3`, and `Cartesian4`.
- Added `DrawCommand.cull` to avoid redundant visibility checks.
- Added `czm_morphTime` automatic GLSL uniform.
- Added support for [OES_vertex_array_object](http://www.khronos.org/registry/webgl/extensions/OES_vertex_array_object/), which improves rendering performance.
- Added support for floating-point textures.
- Added `IntersectionTests.trianglePlaneIntersection`.
- Added `computeHorizonCullingPoint`, `computeHorizonCullingPointFromVertices`, and `computeHorizonCullingPointFromExtent` methods to `EllipsoidalOccluder` and used them to build a more accurate horizon occlusion test for terrain rendering.
- Added sun visualization. See `Sun` and `Scene.sun`.
- Added a new `HomeButton` widget for returning to the default view of the current scene mode.
- Added `Command.beforeExecute` and `Command.afterExecute` events to enable additional processing when a command is executed.
- Added rotation parameter to `Polygon.configureExtent`.
- Added camera flight to extents. See new methods `CameraController.getExtentCameraCoordinates` and `CameraFlightPath.createAnimationExtent`.
- Improved the load ordering of terrain and imagery tiles, so that relevant detail is now more likely to be loaded first.
- Improved appearance of the Polyline arrow material.
- Fixed polyline clipping artifact. [#728](https://github.com/CesiumGS/cesium/issues/728).
- Fixed polygon crossing International Date Line for 2D and Columbus view. [#99](https://github.com/CesiumGS/cesium/issues/99).
- Fixed issue for camera flights when `frameState.mode === SceneMode.MORPHING`.
- Fixed ISO8601 date parsing when UTC offset is specified in the extended format, such as `2008-11-10T14:00:00+02:30`.

### b16 - 2013-05-01

- Breaking changes:

  - Removed the color, outline color, and outline width properties of polylines. Instead, use materials for polyline color and outline properties. Code that looked like:

           var polyline = polylineCollection.add({
               positions : positions,
               color : new Color(1.0, 1.0, 1.0, 1.0),
               outlineColor : new Color(1.0, 0.0, 0.0, 1.0),
               width : 1.0,
               outlineWidth : 3.0
           });

    should now look like:

           var outlineMaterial = Material.fromType(context, Material.PolylineOutlineType);
           outlineMaterial.uniforms.color = new Color(1.0, 1.0, 1.0, 1.0);
           outlineMaterial.uniforms.outlineColor = new Color(1.0, 0.0, 0.0, 1.0);
           outlineMaterial.uniforms.outlinewidth = 2.0;

           var polyline = polylineCollection.add({
               positions : positions,
               width : 3.0,
               material : outlineMaterial
           });

  - `CzmlCartographic` has been removed and all cartographic values are converted to Cartesian internally during CZML processing. This improves performance and fixes interpolation of cartographic source data. The Cartographic representation can still be retrieved if needed.
  - Removed `ComplexConicSensorVolume`, which was not documented and did not work on most platforms. It will be brought back in a future release. This does not affect CZML, which uses a custom sensor to approximate a complex conic.
  - Replaced `computeSunPosition` with `Simon1994PlanetaryPosition`, which has functions to calculate the position of the sun and the moon more accurately.
  - Removed `Context.createClearState`. These properties are now part of `ClearCommand`.
  - `RenderState` objects returned from `Context.createRenderState` are now immutable.
  - Removed `positionMC` from `czm_materialInput`. It is no longer used by any materials.

- Added wide polylines that work with and without ANGLE.
- Polylines now use materials to describe their surface appearance. See the [Fabric](https://github.com/CesiumGS/cesium/wiki/Fabric) wiki page for more details on how to create materials.
- Added new `PolylineOutline`, `PolylineGlow`, `PolylineArrow`, and `Fade` materials.
- Added `czm_pixelSizeInMeters` automatic GLSL uniform.
- Added `AnimationViewModel.snapToTicks`, which when set to true, causes the shuttle ring on the Animation widget to snap to the defined tick values, rather than interpolate between them.
- Added `Color.toRgba` and `Color.fromRgba` to convert to/from numeric unsigned 32-bit RGBA values.
- Added `GridImageryProvider` for custom rendering effects and debugging.
- Added new `Grid` material.
- Made `EllipsoidPrimitive` double-sided.
- Improved rendering performance by minimizing WebGL state calls.
- Fixed an error in Web Worker creation when loading Cesium.js from a different origin.
- Fixed `EllipsoidPrimitive` picking and picking objects with materials that have transparent parts.
- Fixed imagery smearing artifacts on mobile devices and other devices without high-precision fragment shaders.

### b15 - 2013-04-01

- Breaking changes:
  - `Billboard.computeScreenSpacePosition` now takes `Context` and `FrameState` arguments instead of a `UniformState` argument.
  - Removed `clampToPixel` property from `BillboardCollection` and `LabelCollection`. This option is no longer needed due to overall LabelCollection visualization improvements.
  - Removed `Widgets/Dojo/CesiumWidget` and replaced it with `Widgets/CesiumWidget`, which has no Dojo dependancies.
  - `destroyObject` no longer deletes properties from the object being destroyed.
  - `darker.css` files have been deleted and the `darker` theme is now the default style for widgets. The original theme is now known as `lighter` and is in corresponding `lighter.css` files.
  - CSS class names have been standardized to avoid potential collisions. All widgets now follow the same pattern, `cesium-<widget>-<className>`.
  - Removed `view2D`, `view3D`, and `viewColumbus` properties from `CesiumViewerWidget`. Use the `sceneTransitioner` property instead.
- Added `BoundingSphere.fromCornerPoints`.
- Added `fromArray` and `distance` functions to `Cartesian2`, `Cartesian3`, and `Cartesian4`.
- Added `DynamicPath.resolution` property for setting the maximum step size, in seconds, to take when sampling a position for path visualization.
- Added `TileCoordinatesImageryProvider` that renders imagery with tile X, Y, Level coordinates on the surface of the globe. This is mostly useful for debugging.
- Added `DynamicEllipse` and `DynamicObject.ellipse` property to render CZML ellipses on the globe.
- Added `sampleTerrain` function to sample the terrain height of a list of `Cartographic` positions.
- Added `DynamicObjectCollection.removeObject` and handling of the new CZML `delete` property.
- Imagery layers with an `alpha` of exactly 0.0 are no longer rendered. Previously these invisible layers were rendered normally, which was a waste of resources. Unlike the `show` property, imagery tiles in a layer with an `alpha` of 0.0 are still downloaded, so the layer will become visible more quickly when its `alpha` is increased.
- Added `onTransitionStart` and `onTransitionComplete` events to `SceneModeTransitioner`.
- Added `SceneModePicker`; a new widget for morphing between scene modes.
- Added `BaseLayerPicker`; a new widget for switching among pre-configured base layer imagery providers.

### b14 - 2013-03-01

- Breaking changes:
  - Major refactoring of both animation and widgets systems as we move to an MVVM-like architecture for user interfaces.
    - New `Animation` widget for controlling playback.
    - AnimationController.js has been deleted.
    - `ClockStep.SYSTEM_CLOCK_DEPENDENT` was renamed to `ClockStep.SYSTEM_CLOCK_MULTIPLIER`.
    - `ClockStep.SYSTEM_CLOCK` was added to have the clock always match the system time.
    - `ClockRange.LOOP` was renamed to `ClockRange.LOOP_STOP` and now only loops in the forward direction.
    - `Clock.reverseTick` was removed, simply negate `Clock.multiplier` and pass it to `Clock.tick`.
    - `Clock.shouldAnimate` was added to indicate if `Clock.tick` should actually advance time.
    - The Timeline widget was moved into the Widgets/Timeline subdirectory.
    - `Dojo/TimelineWidget` was removed. You should use the non-toolkit specific Timeline widget directly.
  - Removed `CesiumViewerWidget.fullScreenElement`, instead use the `CesiumViewerWidget.fullscreen.viewModel.fullScreenElement` observable property.
  - `IntersectionTests.rayPlane` now takes the new `Plane` type instead of separate `planeNormal` and `planeD` arguments.
  - Renamed `ImageryProviderError` to `TileProviderError`.
- Added support for global terrain visualization via `CesiumTerrainProvider`, `ArcGisImageServerTerrainProvider`, and `VRTheWorldTerrainProvider`. See the [Terrain Tutorial](http://cesiumjs.org/2013/02/15/Cesium-Terrain-Tutorial/) for more information.
- Added `FullscreenWidget` which is a simple, single-button widget that toggles fullscreen mode of the specified element.
- Added interactive extent drawing to the `Picking` Sandcastle example.
- Added `HeightmapTessellator` to create a mesh from a heightmap.
- Added `JulianDate.equals`.
- Added `Plane` for representing the equation of a plane.
- Added a line segment-plane intersection test to `IntersectionTests`.
- Improved the lighting used in 2D and Columbus View modes. In general, the surface lighting in these modes should look just like it does in 3D.
- Fixed an issue where a `PolylineCollection` with a model matrix other than the identity would be incorrectly rendered in 2D and Columbus view.
- Fixed an issue in the `ScreenSpaceCameraController` where disabled mouse events can cause the camera to be moved after being re-enabled.

### b13 - 2013-02-01

- Breaking changes:
  - The combined `Cesium.js` file and other required files are now created in `Build/Cesium` and `Build/CesiumUnminified` folders.
  - The Web Worker files needed when using the combined `Cesium.js` file are now in a `Workers` subdirectory.
  - Removed `erosion` property from `Polygon`, `ComplexConicSensorVolume`, `RectangularPyramidSensorVolume`, and `ComplexConicSensorVolume`. Use the new `Erosion` material. See the Sandbox Animation example.
  - Removed `setRectangle` and `getRectangle` methods from `ViewportQuad`. Use the new `rectangle` property.
  - Removed `time` parameter from `Scene.initializeFrame`. Instead, pass the time to `Scene.render`.
- Added new `RimLighting` and `Erosion` materials. See the [Fabric](https://github.com/CesiumGS/cesium/wiki/Fabric) wiki page.
- Added `hue` and `saturation` properties to `ImageryLayer`.
- Added `czm_hue` and `czm_saturation` to adjust the hue and saturation of RGB colors.
- Added `JulianDate.getDaysDifference` method.
- Added `Transforms.computeIcrfToFixedMatrix` and `computeFixedToIcrfMatrix`.
- Added `EarthOrientationParameters`, `EarthOrientationParametersSample`, `Iau2006XysData`, and `Iau2006XysDataSample` classes to `Core`.
- CZML now supports the ability to specify positions in the International Celestial Reference Frame (ICRF), and inertial reference frame.
- Fixed globe rendering on the Nexus 4 running Google Chrome Beta.
- `ViewportQuad` now supports the material system. See the [Fabric](https://github.com/CesiumGS/cesium/wiki/Fabric) wiki page.
- Fixed rendering artifacts in `EllipsoidPrimitive`.
- Fixed an issue where streaming CZML would fail when changing material types.
- Updated Dojo from 1.7.2 to 1.8.4. Reminder: Cesium does not depend on Dojo but uses it for reference applications.

### b12a - 2013-01-18

- Breaking changes:

  - Renamed the `server` property to `url` when constructing a `BingMapsImageryProvider`. Likewise, renamed `BingMapsImageryProvider.getServer` to `BingMapsImageryProvider.getUrl`. Code that looked like

           var bing = new BingMapsImageryProvider({
               server : 'dev.virtualearth.net'
           });

    should now look like:

           var bing = new BingMapsImageryProvider({
               url : 'http://dev.virtualearth.net'
           });

  - Renamed `toCSSColor` to `toCssColorString`.
  - Moved `minimumZoomDistance` and `maximumZoomDistance` from the `CameraController` to the `ScreenSpaceCameraController`.

- Added `fromCssColorString` to `Color` to create a `Color` instance from any CSS value.
- Added `fromHsl` to `Color` to create a `Color` instance from H, S, L values.
- Added `Scene.backgroundColor`.
- Added `textureRotationAngle` parameter to `Polygon.setPositions` and `Polygon.configureFromPolygonHierarchy` to rotate textures on polygons.
- Added `Matrix3.fromRotationX`, `Matrix3.fromRotationY`, `Matrix3.fromRotationZ`, and `Matrix2.fromRotation`.
- Added `fromUniformScale` to `Matrix2`, `Matrix3`, and `Matrix4`.
- Added `fromScale` to `Matrix2`.
- Added `multiplyByUniformScale` to `Matrix4`.
- Added `flipY` property when calling `Context.createTexture2D` and `Context.createCubeMap`.
- Added `MeshFilters.encodePosition` and `EncodedCartesian3.encode`.
- Fixed jitter artifacts with polygons.
- Fixed camera tilt close to the `minimumZoomDistance`.
- Fixed a bug that could lead to blue tiles when zoomed in close to the North and South poles.
- Fixed a bug where removing labels would remove the wrong label and ultimately cause a crash.
- Worked around a bug in Firefox 18 preventing typed arrays from being transferred to or from Web Workers.
- Upgraded RequireJS to version 2.1.2, and Almond to 0.2.3.
- Updated the default Bing Maps API key.

### b12 - 2013-01-03

- Breaking changes:
  - Renamed `EventHandler` to `ScreenSpaceEventHandler`.
  - Renamed `MouseEventType` to `ScreenSpaceEventType`.
  - Renamed `MouseEventType.MOVE` to `ScreenSpaceEventType.MOUSE_MOVE`.
  - Renamed `CameraEventHandler` to `CameraEventAggregator`.
  - Renamed all `*MouseAction` to `*InputAction` (including get, set, remove, etc).
  - Removed `Camera2DController`, `CameraCentralBodyController`, `CameraColumbusViewController`, `CameraFlightController`, `CameraFreeLookController`, `CameraSpindleController`, and `CameraControllerCollection`. Common ways to modify the camera are through the `CameraController` object of the `Camera` and will work in all scene modes. The default camera handler is the `ScreenSpaceCameraController` object on the `Scene`.
  - Changed default Natural Earth imagery to a 2K version of [Natural Earth II with Shaded Relief, Water, and Drainages](http://www.naturalearthdata.com/downloads/10m-raster-data/10m-natural-earth-2/). The previously used version did not include lakes and rivers. This replaced `Source/Assets/Textures/NE2_50M_SR_W_2048.jpg` with `Source/Assets/Textures/NE2_LR_LC_SR_W_DR_2048.jpg`.
- Added pinch-zoom, pinch-twist, and pinch-tilt for touch-enabled browsers (particularly mobile browsers).
- Improved rendering support on Nexus 4 and Nexus 7 using Firefox.
- Improved camera flights.
- Added Sandbox example using NASA's new [Black Marble](http://www.nasa.gov/mission_pages/NPP/news/earth-at-night.html) night imagery.
- Added constrained z-axis by default to the Cesium widgets.
- Upgraded Jasmine from version 1.1.0 to 1.3.0.
- Added `JulianDate.toIso8601`, which creates an ISO8601 compliant representation of a JulianDate.
- The `Timeline` widget now properly displays leap seconds.

### b11 - 2012-12-03

- Breaking changes:
  - Widget render loop now started by default. Startup code changed, see Sandcastle examples.
  - Changed `Timeline.makeLabel` to take a `JulianDate` instead of a JavaScript date parameter.
  - Default Earth imagery has been moved to a new package `Assets`. Images used by `Sandcastle` examples have been moved to the Sandcastle folder, and images used by the Dojo widgets are now self-contained in the `Widgets` package.
  - `positionToEyeEC` in `czm_materialInput` is no longer normalized by default.
  - `FullScreen` and related functions have been renamed to `Fullscreen` to match the W3C standard name.
  - `Fullscreen.isFullscreenEnabled` was incorrectly implemented in certain browsers. `isFullscreenEnabled` now correctly determines whether the browser will allow an element to go fullscreen. A new `isFullscreen` function is available to determine if the browser is currently in fullscreen mode.
  - `Fullscreen.getFullScreenChangeEventName` and `Fullscreen.getFullScreenChangeEventName` now return the proper event name, suitable for use with the `addEventListener` API, instead prefixing them with "on".
  - Removed `Scene.setSunPosition` and `Scene.getSunPosition`. The sun position used for lighting is automatically computed based on the scene's time.
  - Removed a number of rendering options from `CentralBody`, including the ground atmosphere, night texture, specular map, cloud map, cloud shadows, and bump map. These features weren't really production ready and had a disproportionate cost in terms of shader complexity and compilation time. They may return in a more polished form in a future release.
  - Removed `affectedByLighting` property from `Polygon`, `EllipsoidPrimitive`, `RectangularPyramidSensorVolume`, `CustomSensorVolume`, and `ComplexConicSensorVolume`.
  - Removed `DistanceIntervalMaterial`. This was not documented.
  - `Matrix2.getElementIndex`, `Matrix3.getElementIndex`, and `Matrix4.getElementIndex` functions have had their parameters swapped and now take row first and column second. This is consistent with other class constants, such as Matrix2.COLUMN1ROW2.
  - Replaced `CentralBody.showSkyAtmosphere` with `Scene.skyAtmosphere` and `SkyAtmosphere`. This has no impact for those using the Cesium widget.
- Improved lighting in Columbus view and on polygons, ellipsoids, and sensors.
- Fixed atmosphere rendering artifacts and improved Columbus view transition.
- Fixed jitter artifacts with billboards and polylines.
- Added `TileMapServiceImageryProvider`. See the Imagery Layers `Sandcastle` example.
- Added `Water` material. See the Materials `Sandcastle` example.
- Added `SkyBox` to draw stars. Added `CesiumWidget.showSkyBox` and `CesiumViewerWidget.showSkyBox`.
- Added new `Matrix4` functions: `Matrix4.multiplyByTranslation`, `multiplyByPoint`, and `Matrix4.fromScale`. Added `Matrix3.fromScale`.
- Added `EncodedCartesian3`, which is used to eliminate jitter when drawing primitives.
- Added new automatic GLSL uniforms: `czm_frameNumber`, `czm_temeToPseudoFixed`, `czm_entireFrustum`, `czm_inverseModel`, `czm_modelViewRelativeToEye`, `czm_modelViewProjectionRelativeToEye`, `czm_encodedCameraPositionMCHigh`, and `czm_encodedCameraPositionMCLow`.
- Added `czm_translateRelativeToEye` and `czm_luminance` GLSL functions.
- Added `shininess` to `czm_materialInput`.
- Added `QuadraticRealPolynomial`, `CubicRealPolynomial`, and `QuarticRealPolynomial` for finding the roots of quadratic, cubic, and quartic polynomials.
- Added `IntersectionTests.grazingAltitudeLocation` for finding a point on a ray nearest to an ellipsoid.
- Added `mostOrthogonalAxis` function to `Cartesian2`, `Cartesian3`, and `Cartesian4`.
- Changed CesiumViewerWidget default behavior so that zooming to an object now requires a single left-click, rather than a double-click.
- Updated third-party [Tween.js](https://github.com/sole/tween.js/).

### b10 - 2012-11-02

- Breaking changes:
  - Renamed `Texture2DPool` to `TexturePool`.
  - Renamed `BingMapsTileProvider` to `BingMapsImageryProvider`.
  - Renamed `SingleTileProvider` to `SingleTileImageryProvider`.
  - Renamed `ArcGISTileProvider` to `ArcGisMapServerImageryProvider`.
  - Renamed `EquidistantCylindrdicalProjection` to `GeographicProjection`.
  - Renamed `MercatorProjection` to `WebMercatorProjection`.
  - `CentralBody.dayTileProvider` has been removed. Instead, add one or more imagery providers to the collection returned by `CentralBody.getImageryLayers()`.
  - The `description.generateTextureCoords` parameter passed to `ExtentTessellator.compute` is now called `description.generateTextureCoordinates`.
  - Renamed `bringForward`, `sendBackward`, `bringToFront`, and `sendToBack` methods on `CompositePrimitive` to `raise`, `lower`, `raiseToTop`, and `lowerToBottom`, respectively.
  - `Cache` and `CachePolicy` are no longer used and have been removed.
  - Fixed problem with Dojo widget startup, and removed "postSetup" callback in the process. See Sandcastle examples and update your startup code.
- `CentralBody` now allows imagery from multiple sources to be layered and alpha blended on the globe. See the new `Imagery Layers` and `Map Projections` Sandcastle examples.
- Added `WebMapServiceImageryProvider`.
- Improved middle mouse click behavior to always tilt in the same direction.
- Added `getElementIndex` to `Matrix2`, `Matrix3`, and `Matrix4`.

### b9 - 2012-10-01

- Breaking changes:
  - Removed the `render` and `renderForPick` functions of primitives. The primitive `update` function updates a list of commands for the renderer. For more details, see the [Data Driven Renderer](https://github.com/CesiumGS/cesium/wiki/Data-Driven-Renderer-Details).
  - Removed `Context.getViewport` and `Context.setViewport`. The viewport defaults to the size of the canvas if a primitive does not override the viewport property in the render state.
  - `shallowEquals` has been removed.
  - Passing `undefined` to any of the set functions on `Billboard` now throws an exception.
  - Passing `undefined` to any of the set functions on `Polyline` now throws an exception.
  - `PolygonPipeline.scaleToGeodeticHeight` now takes ellipsoid as the last parameter, instead of the first. It also now defaults to `Ellipsoid.WGS84` if no parameter is provided.
- The new Sandcastle live editor and demo gallery replace the Sandbox and Skeleton examples.
- Improved picking performance and accuracy.
- Added EllipsoidPrimitive for visualizing ellipsoids and spheres. Currently, this is only supported in 3D, not 2D or Columbus view.
- Added `DynamicEllipsoid` and `DynamicEllipsoidVisualizer` which use the new `EllipsoidPrimitive` to implement ellipsoids in CZML.
- `Extent` functions now take optional result parameters. Also added `getCenter`, `intersectWith`, and `contains` functions.
- Add new utility class, `DynamicObjectView` for tracking a DynamicObject with the camera across scene modes; also hooked up CesiumViewerWidget to use it.
- Added `enableTranslate`, `enableZoom`, and `enableRotate` properties to `Camera2DController` to selectively toggle camera behavior. All values default to `true`.
- Added `Camera2DController.setPositionCartographic` to simplify moving the camera programmatically when in 2D mode.
- Improved near/far plane distances and eliminated z-fighting.
- Added `Matrix4.multiplyByTranslation`, `Matrix4.fromScale`, and `Matrix3.fromScale`.

### b8 - 2012-09-05

- Breaking changes:

  - Materials are now created through a centralized Material class using a JSON schema called [Fabric](https://github.com/CesiumGS/cesium/wiki/Fabric). For example, change:

          polygon.material = new BlobMaterial({repeat : 10.0});

    to:

          polygon.material = Material.fromType(context, 'Blob');
          polygon.material.repeat = 10.0;

    or:

          polygon.material = new Material({
              context : context,
              fabric : {
                  type : 'Blob',
                  uniforms : {
                      repeat : 10.0
                  }
              }
          });

  - `Label.computeScreenSpacePosition` now requires the current scene state as a parameter.
  - Passing `undefined` to any of the set functions on `Label` now throws an exception.
  - Renamed `agi_` prefix on GLSL identifiers to `czm_`.
  - Replaced `ViewportQuad` properties `vertexShader` and `fragmentShader` with optional constructor arguments.
  - Changed the GLSL automatic uniform `czm_viewport` from an `ivec4` to a `vec4` to reduce casting.
  - `Billboard` now defaults to an image index of `-1` indicating no texture, previously billboards defaulted to `0` indicating the first texture in the atlas. For example, change:

          billboards.add({
              position : { x : 1.0, y : 2.0, z : 3.0 },
          });

    to:

          billboards.add({
              position : { x : 1.0, y : 2.0, z : 3.0 },
              imageIndex : 0
          });

  - Renamed `SceneState` to `FrameState`.
  - `SunPosition` was changed from a static object to a function `computeSunPosition`; which now returns a `Cartesian3` with the computed position. It was also optimized for performance and memory pressure. For example, change:

          var result = SunPosition.compute(date);
          var position = result.position;

        to:

          var position = computeSunPosition(date);

- All `Quaternion` operations now have static versions that work with any objects exposing `x`, `y`, `z` and `w` properties.
- Added support for nested polygons with holes. See `Polygon.configureFromPolygonHierarchy`.
- Added support to the renderer for view frustum and central body occlusion culling. All built-in primitives, such as `BillboardCollection`, `Polygon`, `PolylineCollection`, etc., can be culled. See the advanced examples in the Sandbox for details.
- Added `writeTextToCanvas` function which handles sizing the resulting canvas to fit the desired text.
- Added support for CZML path visualization via the `DynamicPath` and `DynamicPathVisualizer` objects. See the [CZML wiki](https://github.com/CesiumGS/cesium/wiki/CZML-Guide) for more details.
- Added support for [WEBGL_depth_texture](http://www.khronos.org/registry/webgl/extensions/WEBGL_depth_texture/). See `Framebuffer.setDepthTexture`.
- Added `CesiumMath.isPowerOfTwo`.
- Added `affectedByLighting` to `ComplexConicSensorVolume`, `CustomSensorVolume`, and `RectangularPyramidSensorVolume` to turn lighting on/off for these objects.
- CZML `Polygon`, `Cone`, and `Pyramid` objects are no longer affected by lighting.
- Added `czm_viewRotation` and `czm_viewInverseRotation` automatic GLSL uniforms.
- Added a `clampToPixel` property to `BillboardCollection` and `LabelCollection`. When true, it aligns all billboards and text to a pixel in screen space, providing a crisper image at the cost of jumpier motion.
- `Ellipsoid` functions now take optional result parameters.

### b7 - 2012-08-01

- Breaking changes:

  - Removed keyboard input handling from `EventHandler`.
  - `TextureAtlas` takes an object literal in its constructor instead of separate parameters. Code that previously looked like:

          context.createTextureAtlas(images, pixelFormat, borderWidthInPixels);

    should now look like:

          context.createTextureAtlas({images : images, pixelFormat : pixelFormat, borderWidthInPixels : borderWidthInPixels});

  - `Camera.pickEllipsoid` returns the picked position in world coordinates and the ellipsoid parameter is optional. Prefer the new `Scene.pickEllipsoid` method. For example, change

          var position = camera.pickEllipsoid(ellipsoid, windowPosition);

    to:

          var position = scene.pickEllipsoid(windowPosition, ellipsoid);

  - `Camera.getPickRay` now returns the new `Ray` type instead of an object with position and direction properties.
  - `Camera.viewExtent` now takes an `Extent` argument instead of west, south, east and north arguments. Prefer `Scene.viewExtent` over `Camera.viewExtent`. `Scene.viewExtent` will work in any `SceneMode`. For example, change

          camera.viewExtent(ellipsoid, west, south, east, north);

    to:

          scene.viewExtent(extent, ellipsoid);

  - `CameraSpindleController.mouseConstrainedZAxis` has been removed. Instead, use `CameraSpindleController.constrainedAxis`. Code that previously looked like:

          spindleController.mouseConstrainedZAxis = true;

    should now look like:

          spindleController.constrainedAxis = Cartesian3.UNIT_Z;

  - The `Camera2DController` constructor and `CameraControllerCollection.add2D` now require a projection instead of an ellipsoid.
  - `Chain` has been removed. `when` is now included as a more complete CommonJS Promises/A implementation.
  - `Jobs.downloadImage` was replaced with `loadImage` to provide a promise that will asynchronously load an image.
  - `jsonp` now returns a promise for the requested data, removing the need for a callback parameter.
  - JulianDate.getTimeStandard() has been removed, dates are now always stored internally as TAI.
  - LeapSeconds.setLeapSeconds now takes an array of LeapSecond instances instead of JSON.
  - TimeStandard.convertUtcToTai and TimeStandard.convertTaiToUtc have been removed as they are no longer needed.
  - `Cartesian3.prototype.getXY()` was replaced with `Cartesian2.fromCartesian3`. Code that previously looked like `cartesian3.getXY();` should now look like `Cartesian2.fromCartesian3(cartesian3);`.
  - `Cartesian4.prototype.getXY()` was replaced with `Cartesian2.fromCartesian4`. Code that previously looked like `cartesian4.getXY();` should now look like `Cartesian2.fromCartesian4(cartesian4);`.
  - `Cartesian4.prototype.getXYZ()` was replaced with `Cartesian3.fromCartesian4`. Code that previously looked like `cartesian4.getXYZ();` should now look like `Cartesian3.fromCartesian4(cartesian4);`.
  - `Math.angleBetween` was removed because it was a duplicate of `Cartesian3.angleBetween`. Simply replace calls of the former to the later.
  - `Cartographic3` was renamed to `Cartographic`.
  - `Cartographic2` was removed; use `Cartographic` instead.
  - `Ellipsoid.toCartesian` was renamed to `Ellipsoid.cartographicToCartesian`.
  - `Ellipsoid.toCartesians` was renamed to `Ellipsoid.cartographicArrayToCartesianArray`.
  - `Ellipsoid.toCartographic2` was renamed to `Ellipsoid.cartesianToCartographic`.
  - `Ellipsoid.toCartographic2s` was renamed to `Ellipsoid.cartesianArrayToCartographicArray`.
  - `Ellipsoid.toCartographic3` was renamed to `Ellipsoid.cartesianToCartographic`.
  - `Ellipsoid.toCartographic3s` was renamed to `Ellipsoid.cartesianArrayToCartographicArray`.
  - `Ellipsoid.cartographicDegreesToCartesian` was removed. Code that previously looked like `ellipsoid.cartographicDegreesToCartesian(new Cartographic(45, 50, 10))` should now look like `ellipsoid.cartographicToCartesian(Cartographic.fromDegrees(45, 50, 10))`.
  - `Math.cartographic3ToRadians`, `Math.cartographic2ToRadians`, `Math.cartographic2ToDegrees`, and `Math.cartographic3ToDegrees` were removed. These functions are no longer needed because Cartographic instances are always represented in radians.
  - All functions starting with `multiplyWith` now start with `multiplyBy` to be consistent with functions starting with `divideBy`.
  - The `multiplyWithMatrix` function on each `Matrix` type was renamed to `multiply`.
  - All three Matrix classes have been largely re-written for consistency and performance. The `values` property has been eliminated and Matrices are no longer immutable. Code that previously looked like `matrix = matrix.setColumn0Row0(12);` now looks like `matrix[Matrix2.COLUMN0ROW0] = 12;`. Code that previously looked like `matrix.setColumn3(cartesian3);` now looked like `matrix.setColumn(3, cartesian3, matrix)`.
  - 'Polyline' is no longer externally creatable. To create a 'Polyline' use the 'PolylineCollection.add' method.

          Polyline polyline = new Polyline();

    to

          PolylineCollection polylineCollection = new PolylineCollection();
          Polyline polyline = polylineCollection.add();

- All `Cartesian2` operations now have static versions that work with any objects exposing `x` and `y` properties.
- All `Cartesian3` operations now have static versions that work with any objects exposing `x`, `y`, and `z` properties.
- All `Cartesian4` operations now have static versions that work with any objects exposing `x`, `y`, `z` and `w` properties.
- All `Cartographic` operations now have static versions that work with any objects exposing `longitude`, `latitude`, and `height` properties.
- All `Matrix` classes are now indexable like arrays.
- All `Matrix` operations now have static versions of all prototype functions and anywhere we take a Matrix instance as input can now also take an Array or TypedArray.
- All `Matrix`, `Cartesian`, and `Cartographic` operations now take an optional result parameter for object re-use to reduce memory pressure.
- Added `Cartographic.fromDegrees` to make creating Cartographic instances from values in degrees easier.
- Added `addImage` to `TextureAtlas` so images can be added to a texture atlas after it is constructed.
- Added `Scene.pickEllipsoid`, which picks either the ellipsoid or the map depending on the current `SceneMode`.
- Added `Event`, a new utility class which makes it easy for objects to expose event properties.
- Added `TextureAtlasBuilder`, a new utility class which makes it easy to build a TextureAtlas asynchronously.
- Added `Clock`, a simple clock for keeping track of simulated time.
- Added `LagrangePolynomialApproximation`, `HermitePolynomialApproximation`, and `LinearApproximation` interpolation algorithms.
- Added `CoordinateConversions`, a new static class where most coordinate conversion methods will be stored.
- Added `Spherical` coordinate type
- Added a new DynamicScene layer for time-dynamic, data-driven visualization. This include CZML processing. For more details see https://github.com/CesiumGS/cesium/wiki/Architecture and https://github.com/CesiumGS/cesium/wiki/CZML-in-Cesium.
- Added a new application, Cesium Viewer, for viewing CZML files and otherwise exploring the globe.
- Added a new Widgets directory, to contain common re-usable Cesium related controls.
- Added a new Timeline widget to the Widgets directory.
- Added a new Widgets/Dojo directory, to contain dojo-specific widgets.
- Added new Timeline and Cesium dojo widgets.
- Added `CameraCentralBodyController` as the new default controller to handle mouse input.
  - The left mouse button rotates around the central body.
  - The right mouse button and mouse wheel zoom in and out.
  - The middle mouse button rotates around the point clicked on the central body.
- Added `computeTemeToPseudoFixedMatrix` function to `Transforms`.
- Added 'PolylineCollection' to manage numerous polylines. 'PolylineCollection' dramatically improves rendering speed when using polylines.

### b6a - 2012-06-20

- Breaking changes:
  - Changed `Tipsify.tipsify` and `Tipsify.calculateACMR` to accept an object literal instead of three separate arguments. Supplying a maximum index and cache size is now optional.
  - `CentralBody` no longer requires a camera as the first parameter.
- Added `CentralBody.northPoleColor` and `CentralBody.southPoleColor` to fill in the poles if they are not covered by a texture.
- Added `Polygon.configureExtent` to create a polygon defined by west, south, east, and north values.
- Added functions to `Camera` to provide position and directions in world coordinates.
- Added `showThroughEllipsoid` to `CustomSensorVolume` and `RectangularPyramidSensorVolume` to allow sensors to draw through Earth.
- Added `affectedByLighting` to `CentralBody` and `Polygon` to turn lighting on/off for these objects.

### b5 - 2012-05-15

- Breaking changes:

  - Renamed Geoscope to Cesium. To update your code, change all `Geoscope.*` references to `Cesium.*`, and reference Cesium.js instead of Geoscope.js.
  - `CompositePrimitive.addGround` was removed; use `CompositePrimitive.add` instead. For example, change

          primitives.addGround(polygon);

    to:

          primitives.add(polygon);

  - Moved `eastNorthUpToFixedFrame` and `northEastDownToFixedFrame` functions from `Ellipsoid` to a new `Transforms` object. For example, change

          var m = ellipsoid.eastNorthUpToFixedFrame(p);

    to:

          var m = Cesium.Transforms.eastNorthUpToFixedFrame(p, ellipsoid);

  - Label properties `fillStyle` and `strokeStyle` were renamed to `fillColor` and `outlineColor`; they are also now color objects instead of strings. The label `Color` property has been removed.

    For example, change

          label.setFillStyle("red");
          label.setStrokeStyle("#FFFFFFFF");

    to:

          label.setFillColor({ red : 1.0, blue : 0.0, green : 0.0, alpha : 1.0 });
          label.setOutlineColor({ red : 1.0, blue : 1.0, green : 1.0, alpha : 1.0 });

  - Renamed `Tipsify.Tipsify` to `Tipsify.tipsify`.
  - Renamed `Tipsify.CalculateACMR` to `Tipsify.calculateACMR`.
  - Renamed `LeapSecond.CompareLeapSecondDate` to `LeapSecond.compareLeapSecondDate`.
  - `Geoscope.JSONP.get` is now `Cesium.jsonp`. `Cesium.jsonp` now takes a url, a callback function, and an options object. The previous 2nd and 4th parameters are now specified using the options object.
  - `TWEEN` is no longer globally defined, and is instead available as `Cesium.Tween`.
  - Chain.js functions such as `run` are now moved to `Cesium.Chain.run`, etc.
  - `Geoscope.CollectionAlgorithms.binarySearch` is now `Cesium.binarySearch`.
  - `Geoscope.ContainmentTests.pointInsideTriangle2D` is now `Cesium.pointInsideTriangle2D`.
  - Static constructor methods prefixed with "createFrom", now start with "from":

          Matrix2.createfromColumnMajorArray

    becomes

          Matrix2.fromColumnMajorArray

  - The `JulianDate` constructor no longer takes a `Date` object, use the new from methods instead:

          new JulianDate(new Date());

    becomes

          JulianDate.fromDate(new Date("January 1, 2011 12:00:00 EST"));
          JulianDate.fromIso8601("2012-04-24T18:08Z");
          JulianDate.fromTotalDays(23452.23);

  - `JulianDate.getDate` is now `JulianDate.toDate()` and returns a new instance each time.
  - `CentralBody.logoOffsetX` and `logoOffsetY` have been replaced with `CentralBody.logoOffset`, a `Cartesian2`.
  - TileProviders now take a proxy object instead of a string, to allow more control over how proxy URLs are built. Construct a DefaultProxy, passing the previous proxy URL, to get the previous behavior.
  - `Ellipsoid.getScaledWgs84()` has been removed since it is not needed.
  - `getXXX()` methods which returned a new instance of what should really be a constant are now exposed as frozen properties instead. This should improve performance and memory pressure.

    - `Cartsian2/3/4.getUnitX()` -> `Cartsian2/3/4.UNIT_X`
    - `Cartsian2/3/4.getUnitY()` -> `Cartsian2/3/4.UNIT_Y`
    - `Cartsian2/3/4.getUnitZ()` -> `Cartsian3/4.UNIT_Z`
    - `Cartsian2/3/4.getUnitW()` -> `Cartsian4.UNIT_W`
    - `Matrix/2/3/4.getIdentity()` -> `Matrix/2/3/4.IDENTITY`
    - `Quaternion.getIdentity()` -> `Quaternion.IDENTITY`
    - `Ellipsoid.getWgs84()` -> `Ellipsoid.WGS84`
    - `Ellipsoid.getUnitSphere()` -> `Ellipsoid.UNIT_SPHERE`
    - `Cartesian2/3/4/Cartographic.getZero()` -> `Cartesian2/3/4/Cartographic.ZERO`

- Added `PerformanceDisplay` which can be added to a scene to display frames per second (FPS).
- Labels now correctly allow specifying fonts by non-pixel CSS units such as points, ems, etc.
- Added `Shapes.computeEllipseBoundary` and updated `Shapes.computeCircleBoundary` to compute boundaries using arc-distance.
- Added `fileExtension` and `credit` properties to `OpenStreetMapTileProvider` construction.
- Night lights no longer disappear when `CentralBody.showGroundAtmosphere` is `true`.

### b4 - 2012-03-01

- Breaking changes:

  - Replaced `Geoscope.SkyFromSpace` object with `CentralBody.showSkyAtmosphere` property.
  - For mouse click and double click events, replaced `event.x` and `event.y` with `event.position`.
  - For mouse move events, replaced `movement.startX` and `startY` with `movement.startPosition`. Replaced `movement.endX` and `movement.endY` with `movement.endPosition`.
  - `Scene.Pick` now takes a `Cartesian2` with the origin at the upper-left corner of the canvas. For example, code that looked like:

          scene.pick(movement.endX, scene.getCanvas().clientHeight - movement.endY);

    becomes:

          scene.pick(movement.endPosition);

- Added `SceneTransitioner` to switch between 2D and 3D views. See the new Skeleton 2D example.
- Added `CentralBody.showGroundAtmosphere` to show an atmosphere on the ground.
- Added `Camera.pickEllipsoid` to get the point on the globe under the mouse cursor.
- Added `Polygon.height` to draw polygons at a constant altitude above the ellipsoid.

### b3 - 2012-02-06

- Breaking changes:
  - Replaced `Geoscope.Constants` and `Geoscope.Trig` with `Geoscope.Math`.
  - `Polygon`
    - Replaced `setColor` and `getColor` with a `material.color` property.
    - Replaced `setEllipsoid` and `getEllipsoid` with an `ellipsoid` property.
    - Replaced `setGranularity` and `getGranularity` with a `granularity` property.
  - `Polyline`
    - Replaced `setColor`/`getColor` and `setOutlineColor`/`getOutlineColor` with `color` and `outline` properties.
    - Replaced `setWidth`/`getWidth` and `setOutlineWidth`/`getOutlineWidth` with `width` and `outlineWidth` properties.
  - Removed `Geoscope.BillboardCollection.bufferUsage`. It is now automatically determined.
  - Removed `Geoscope.Label` set/get functions for `shadowOffset`, `shadowBlur`, `shadowColor`. These are no longer supported.
  - Renamed `Scene.getTransitions` to `Scene.getAnimations`.
  - Renamed `SensorCollection` to `SensorVolumeCollection`.
  - Replaced `ComplexConicSensorVolume.material` with separate materials for each surface: `outerMaterial`, `innerMaterial`, and `capMaterial`.
  - Material renames
    - `TranslucentSensorVolumeMaterial` to `ColorMaterial`.
    - `DistanceIntervalSensorVolumeMaterial` to `DistanceIntervalMaterial`.
    - `TieDyeSensorVolumeMaterial` to `TieDyeMaterial`.
    - `CheckerboardSensorVolumeMaterial` to `CheckerboardMaterial`.
    - `PolkaDotSensorVolumeMaterial` to `DotMaterial`.
    - `FacetSensorVolumeMaterial` to `FacetMaterial`.
    - `BlobSensorVolumeMaterial` to `BlobMaterial`.
  - Added new materials:
    - `VerticalStripeMaterial`
    - `HorizontalStripeMaterial`
    - `DistanceIntervalMaterial`
  - Added polygon material support via the new `Polygon.material` property.
  - Added clock angle support to `ConicSensorVolume` via the new `maximumClockAngle` and `minimumClockAngle` properties.
  - Added a rectangular sensor, `RectangularPyramidSensorVolume`.
  - Changed custom sensor to connect direction points using the sensor's radius; previously, points were connected with a line.
  - Improved performance and memory usage of `BillboardCollection` and `LabelCollection`.
  - Added more mouse events.
  - Added Sandbox examples for new features.

### b2 - 2011-12-01

- Added complex conic and custom sensor volumes, and various materials to change their appearance. See the new Sensor folder in the Sandbox.
- Added modelMatrix property to primitives to render them in a local reference frame. See the polyline example in the Sandbox.
- Added eastNorthUpToFixedFrame() and northEastDownToFixedFrame() to Ellipsoid to create local reference frames.
- Added CameraFlightController to zoom smoothly from one point to another. See the new camera examples in the Sandbox.
- Added row and column assessors to Matrix2, Matrix3, and Matrix4.
- Added Scene, which reduces the amount of code required to use Geoscope. See the Skeleton. We recommend using this instead of explicitly calling update() and render() for individual or composite primitives. Existing code will need minor changes:

  - Calls to Context.pick() should be replaced with Scene.pick().
  - Primitive constructors no longer require a context argument.
  - Primitive update() and render() functions now require a context argument. However, when using the new Scene object, these functions do not need to be called directly.
  - TextureAtlas should no longer be created directly; instead, call Scene.getContext().createTextureAtlas().
  - Other breaking changes:

    - Camera get/set functions, e.g., getPosition/setPosition were replaced with properties, e.g., position.
    - Replaced CompositePrimitive, Polygon, and Polyline getShow/setShow functions with a show property.
    - Replaced Polyline, Polygon, BillboardCollection, and LabelCollection getBufferUsage/setBufferUsage functions with a bufferUsage property.
    - Changed colors used by billboards, labels, polylines, and polygons. Previously, components were named r, g, b, and a. They are now red, green, blue, and alpha. Previously, each component's range was [0, 255]. The range is now [0, 1] floating point. For example,

            color : { r : 0, g : 255, b : 0, a : 255 }

      becomes:

            color : { red : 0.0, green : 1.0, blue : 0.0, alpha : 1.0 }

### b1 - 2011-09-19

- Added `Shapes.computeCircleBoundary` to compute circles. See the Sandbox.
- Changed the `EventHandler` constructor function to take the Geoscope canvas, which ensures the mouse position is correct regardless of the canvas' position on the page. Code that previously looked like:

        var handler = new Geoscope.EventHandler();

  should now look like:

        var handler = new Geoscope.EventHandler(canvas);

- Context.Pick no longer requires clamping the x and y arguments. Code that previously looked like:

        var pickedObject = context.pick(primitives, us, Math.max(x, 0.0),
            Math.max(context.getCanvas().clientHeight - y, 0.0));

  can now look like:

        var pickedObject = context.pick(primitives, us, x, context.getCanvas().clientHeight - y);

- Changed Polyline.setWidth and Polyline.setOutlineWidth to clamp the width to the WebGL implementation limit instead of throwing an exception. Code that previously looked like:

        var maxWidth = context.getMaximumAliasedLineWidth();
        polyline.setWidth(Math.min(5, maxWidth));
        polyline.setOutlineWidth(Math.min(10, maxWidth));

  can now look like:

        polyline.setWidth(5);
        polyline.setOutlineWidth(10);

- Improved the Sandbox:
  - Code in the editor is now evaluated as you type for quick prototyping.
  - Highlighting a Geoscope type in the editor and clicking the doc button in the toolbar now brings up the reference help for that type.
- BREAKING CHANGE: The `Context` constructor-function now takes an element instead of an ID. Code that previously looked like:

        var context = new Geoscope.Context("glCanvas");
        var canvas = context.getCanvas();

  should now look like:

        var canvas = document.getElementById("glCanvas");
        var context = new Geoscope.Context(canvas);

### b0 - 2011-08-31

- Added new Sandbox and Skeleton examples. The sandbox contains example code for common tasks. The skeleton is a bare-bones application for building upon. Most sandbox code examples can be copy and pasted directly into the skeleton.
- Added `Geoscope.Polygon` for drawing polygons on the globe.
- Added `Context.pick` to pick objects in one line of code.
- Added `bringForward`, `bringToFront`, `sendBackward`, and `sendToBack` functions to `CompositePrimitive` to control the render-order for ground primitives.
- Added `getShow`/`setShow` functions to `Polyline` and `CompositePrimitive`.
- Added new camera control and event types including `CameraFreeLookEventHandler`, `CameraSpindleEventHandler`, and `EventHandler`.
- Replaced `Ellipsoid.toCartesian3` with `Ellipsoid.toCartesian`.
- update and `updateForPick` functions no longer require a `UniformState` argument.

## Alpha Releases

### a6 - 2011-08-05

- Added support for lines using `Geoscope.Polyline`. See the Sandbox example.
- Made `CompositePrimitive`, `LabelCollection`, and `BillboardCollection` have consistent function names, including a new `contains()` function.
- Improved reference documentation layout.

### a5 - 2011-07-22

- Flushed out `CompositePrimitive`, `TimeStandard`, and `LeapSecond` types.
- Improved support for browsers using ANGLE (Windows Only).

### a4 - 2011-07-15

- Added `Geoscope.TimeStandard` for handling TAI and UTC time standards.
- Added `Geoscope.Quaternion`, which is a foundation for future camera control.
- Added initial version of `Geoscope.PrimitiveCollection` to simplify rendering.
- Prevented billboards/labels near the surface from getting cut off by the globe.
- See the Sandbox for example code.
- Added more reference documentation for labels.

### a3 - 2011-07-08

- Added `Geoscope.LabelCollection` for drawing text.
- Added `Geoscope.JulianDate` and `Geoscope.TimeConstants` for proper time handling.
- See the Sandbox example for how to use the new labels and Julian date.

### a2 - 2011-07-01

- Added `Geoscope.ViewportQuad` and `Geoscope.Rectangle` (foundations for 2D map).
- Improved the visual quality of cloud shadows.

### a1 - 2011-06-24

- Added `SunPosition` type to compute the sun position for a julian date.
- Simplified picking. See the mouse move event in the Sandbox example.
- `Cartographic2` and `Cartographic3` are now mutable types.
- Added reference documentation for billboards.

### a0 - 2011-06-17

- Initial Release.<|MERGE_RESOLUTION|>--- conflicted
+++ resolved
@@ -1,22 +1,16 @@
 # Change Log
 
-<<<<<<< HEAD
-### 1.101 - 2023-01-02
+### 1.101 - 2023-01-01
 
 ### engine
 
 ##### Additions :tada:
 
 - Added `vertexShadowDarkness` parameter to `Globe` to control the amount of darkness of the vertex shadow when terrain lighting is enabled. [#10914](https://github.com/CesiumGS/cesium/pull/10914)
-=======
-### 1.101 - 2023-01-01
-
-### engine
 
 ##### Fixes :wrench:
 
 - Fixed a bug where the scale of a `PointPrimitive` was incorrect when `scaleByDistance` was set to a `NearFarScalar` [#10912](https://github.com/CesiumGS/cesium/pull/10912)
->>>>>>> c0ec9571
 
 ### 1.100 - 2022-12-01
 
