# Change Log

<<<<<<< HEAD
### 1.100 - 2022-12-01

##### Fixes :wrench:

- Fixed the JSDoc and TypeScript definitions of arguments in `Matrix2.multiplyByScalar`, `Matrix3.multiplyByScalar`, and several functions in the `S2Cell` class. [#10899](https://github.com/CesiumGS/cesium/pull/10899)
=======
### 1.101 - 2023-01-01

### engine

##### Fixes :wrench:

- Fixed a bug where the scale of a `PointPrimitive` was incorrect when `scaleByDistance` was set to a `NearFarScalar` [#10912](https://github.com/CesiumGS/cesium/pull/10912)

### 1.100 - 2022-12-01

#### Major Announcements :loudspeaker:

- CesiumJS is now published alongside two smaller packages `@cesium/engine` and `@cesium/widgets` [#10824](https://github.com/CesiumGS/cesium/pull/10824):
  - The source code has been paritioned into two folders: `packages/engine` and `packages/widgets`.
  - These workspaces packages will follow semantic versioning.
  - These workspaces packages will be published as ES modules with TypeScript definitions.
  - In the combined CesiumJS release, the `Source` folder only contains the following:
    - `Cesium.js`
    - `Cesium.d.ts`
    - `Assets`
    - `ThirdParty`
    - `Widgets`(CSS files only)
  - The ability to import modules and TypeScript definitions from individual files has been removed. Any imports should originate from the `cesium` module (`import { Cartesian3 } from "cesium";`) or the combined `Cesium.js` file (`import { Cartesian3 } from "Source/Cesium.js";`);
>>>>>>> c0ec9571

### 1.99 - 2022-11-01

#### Major Announcements :loudspeaker:

- Starting with version 1.100, CesiumJS will be published alongside two smaller packages `@cesium/engine` and `@cesium/widgets` [#10824](https://github.com/CesiumGS/cesium/pull/10824):
  - The source code will been paritioned into two folders: `packages/engine` and `packages/widgets`.
  - These workspaces packages will follow semantic versioning.
  - These workspaces packages will be published as ES modules with TypeScript definitions.
  - The combined CesiumJS release will continue to be published, however, the `Source` folder will only contain the following:
    - `Cesium.js`
    - `Cesium.d.ts`
    - `Assets`
    - `ThirdParty`
    - `Widgets`(CSS files only)
  - The ability to import modules and TypeScript definitions from individual files will been removed. Any imports should originate from the `cesium` module (`import { Cartesian3 } from "cesium";`) or the combined `Cesium.js` file (`import { Cartesian3 } from "Source/Cesium.js";`);

##### Additions :tada:

- Added support for I3S 3D Object and IntegratedMesh Layers. [#9634](https://github.com/CesiumGS/cesium/pull/9634)

##### Deprecated :hourglass_flowing_sand:

- The viewer parameter in `KmlTour.prototype.play` was deprecated in Cesium 1.99. It will be removed in 1.100. Instead of a `Viewer`, pass a `CesiumWidget` instead. [#10845](https://github.com/CesiumGS/cesium/pull/10845)

##### Fixes :wrench:

- Fixed a bug where the scale of a `Model` was being incorrectly applied to its bounding sphere. [#10855](https://github.com/CesiumGS/cesium/pull/10855)
- Fixed a bug where rendering a `Model` with image-based lighting while specular environment maps were unsupported caused a crash. [#10859](https://github.com/CesiumGS/cesium/pull/10859)
- Fixed a bug where request render mode was broken when a ground primitive is added. [#10756](https://github.com/CesiumGS/cesium/issues/10756)

### 1.98.1 - 2022-10-03

- This is an npm only release to fix the improperly published 1.98.

### 1.98 - 2022-10-03

#### Breaking Changes :mega:

- As of the previous release (1.97), `new Model()` is an internal constructor and must not be used directly. Use `Model.fromGltf()` instead. [#10778](https://github.com/CesiumGS/cesium/pull/10778)

##### Additions :tada:

- Added support for the `WEB3D_quantized_attributes` extension found in some glTF 1.0 models. [#10758](https://github.com/CesiumGS/cesium/pull/10758)

##### Fixes :wrench:

- Fixed a bug where instanced models without normals would not render. [#10765](https://github.com/CesiumGS/cesium/pull/10765)
- Fixed a regression where `i3dm` with scale and without rotation would render incorrectly. [#10808](https://github.com/CesiumGS/cesium/pull/10808)
- Fixed a regression where instanced feature IDs were not processed correctly [#10771](https://github.com/CesiumGS/cesium/pull/10771)
- Fixed a regression where `Cesium3DTileFeature.setProperty()` was not creating properties for unknown property IDs. [#10775](https://github.com/CesiumGS/cesium/pull/10775)
- Fixed a regression where `pnts` tiles with `3DTILES_draco_point_compression` and <= 8 quantization bits were being rendered incorrectly. [#10794](https://github.com/CesiumGS/cesium/pull/10794)
- Fixed a regression where glTF models with unused nodes would crash [#10813](https://github.com/CesiumGS/cesium/pull/10813)
- Fixed a regression where tilesets would not load in multiple `Viewer`s. [#10828](https://github.com/CesiumGS/cesium/pull/10828)
- Fixed a bug where camera would not follow the `Viewer.trackedEntity` if it had a model with a `HeightReference` other than `NONE`. [#10805](https://github.com/CesiumGS/cesium/pull/10805)
- Fixed a bug where calling `removeAll` on a `ClippingPlaneCollection` attached to a `Model` would cause a crash. [#10827](https://github.com/CesiumGS/cesium/pull/10827)
- Fixed a bug where replacing a `Model`'s `ClippingPlaneCollection` with one of the same length would cause a crash. [#10831](https://github.com/CesiumGS/cesium/pull/10831)
- Fixed a bug where KMLs with a NetworkLink with viewRefreshMode=='onRegion' would cause Cesium to make numerous resource requests and possibly trigger an out of memory error. [#10790](https://github.com/CesiumGS/cesium/pull/10790)
- Fixed a bug where calling `Vector3DTileContent.getFeature` before a render update could result in no feature being returned. [#10819](https://github.com/CesiumGS/cesium/pull/10819)

### 1.97 - 2022-09-01

#### Major Announcements :loudspeaker:

- CesiumJS has switched to a new architecture for loading glTF models and tilesets to enable:
  - User-defined GLSL shaders via [`CustomShader`](Documentation/CustomShaderGuide/README.md)
  - Support for [3D Tiles Next](https://cesium.com/blog/2021/11/10/introducing-3d-tiles-next/) metadata extensions: [`EXT_structural_metadata`](https://github.com/CesiumGS/glTF/tree/proposal-EXT_structural_metadata/extensions/2.0/Vendor/EXT_structural_metadata), [`EXT_mesh_features`](https://github.com/CesiumGS/glTF/tree/proposal-EXT_mesh_features/extensions/2.0/Vendor/EXT_mesh_features) and [`EXT_instance_features`](https://github.com/CesiumGS/glTF/tree/3d-tiles-next/extensions/2.0/Vendor/EXT_instance_features)
  - Support for [`EXT_mesh_gpu_instancing`](https://github.com/KhronosGroup/glTF/tree/main/extensions/2.0/Vendor/EXT_mesh_gpu_instancing)
  - Support for [`EXT_meshopt_compression`](https://github.com/KhronosGroup/glTF/tree/main/extensions/2.0/Vendor/EXT_meshopt_compression)
  - Texture caching across different tiles
  - Numerous bug fixes
- Usage notes for the new glTF architecture:
  - Those using `ModelExperimental.fromGltf()` should now use `Model.fromGltf()`.
  - The `enableModelExperimental` flag was removed, as tilesets and entities always use the new architecture.
  - The new implementation of `Model` uses the same public API as before, so no other changes are necessary.

#### Breaking Changes :mega:

- glTF 1.0 assets are no longer fully supported. glTF 1.0 techniques are converted to PBR materials where possible, but more complex techniques will no longer function correctly. If custom GLSL shaders are needed, use `CustomShader` instead. [#10648](https://github.com/CesiumGS/cesium/pull/10648)
- The glTF 2.0 extension `KHR_techniques_webgl` and `KHR_materials_common` are also no longer fully supported. Materials are converted to PBR materials where possible.
- Support for rendering instanced models on the CPU has been removed.
- `Model.gltf`, `Model.basePath`, `Model.pendingTextureLoads` (properties), and `Model.dequantizeInShader` (constructor option) have been removed.
- `ModelMesh` and `ModelMaterial` have been removed.
- `new Model()` is an internal constructor and must not be used directly. Use `Model.fromGltf()` instead. [#10778](https://github.com/CesiumGS/cesium/pull/10778)

##### Additions :tada:

- `Model` can now classify other assets with a given `classificationType`. [#10623](https://github.com/CesiumGS/cesium/pull/10623)
- `Model` now supports back face culling for point clouds. [#10703](https://github.com/CesiumGS/cesium/pull/10703)
- Export asset files such as CSS in `package.json`, allowing bundlers to import without additional configuration. [#9212](https://github.com/CesiumGS/cesium/pull/9212)
- The `sideEffects` field in `package.json` is now specified, allowing more conservative bundlers like Webpack to enable tree shaking by default. [#10714](https://github.com/CesiumGS/cesium/pull/10714)
- Model entities now support `CustomShader`. [#10747](https://github.com/CesiumGS/cesium/pull/10747)

##### Fixes :wrench:

- Fixed bug with `Viewer.flyTo` where camera could go underground when target is an `Entity` with `ModelGraphics` with `HeightReference.CLAMP_TO_GROUND` or `HeightReference.RELATIVE_TO_GROUND`. [#10631](https://github.com/CesiumGS/cesium/pull/10631)
- Fixed issues running CesiumJS under Node.js when using ES modules. [#10684](https://github.com/CesiumGS/cesium/issues/10684)
- Fixed the incorrect lighting of instanced models. [#10690](https://github.com/CesiumGS/cesium/pull/10690)
- Fixed developer error with `Camera.flyTo` with an `orientation` and a `Rectangle` value for `destination`. [#10704](https://github.com/CesiumGS/cesium/issues/10704)
- Fixed rendering bug with points in .vctr format, where points wouldn't show until picked or styled. [#10707](https://github.com/CesiumGS/cesium/pull/10707)
- Fixed bounding volume calculations for glTF models with `KHR_mesh_quantization` and normalized positions. [#10741](https://github.com/CesiumGS/cesium/pull/10741)

### 1.96 - 2022-08-01

##### Major Announcements :loudspeaker:

- Built `Cesium.js` is no longer AMD format. This may or may not be a breaking change depending on how you use Cesium in your app. See our [blog post](https://cesium.com/blog/2022/07/19/build-tooling-updates-coming-to-cesiumjs/) for the full details. [#10399](https://github.com/CesiumGS/cesium/pull/10399)
  - Built `Cesium.js` has gone from `12.5MB` to `8.4MB` unminified and from `4.3MB` to `3.6MB` minified. `Cesium.js.map` has gone from `22MB` to `17.2MB`.
  - If you were ingesting individual ESM-style modules from the combined file `Build/Cesium/Cesium.js` or `Build/CesiumUnminified/Cesium.js`, instead use `Build/Cesium/index.js` or `Build/CesiumUnminified/index.js` respectively.
  - Using ESM from `Source` will require a bundler to resolve third party node dependencies.
  - `CESIUM_BASE_URL` should be set to either `Build/Cesium` or `Build/CesiumUnminified`.

##### Breaking Changes :mega:

- `Model.boundingSphere` now returns the bounding sphere in ECEF coordinates instead of the local coordinate system. [#10589](https://github.com/CesiumGS/cesium/pull/10589)

##### Additions :tada:

- Models and tilesets that use the `CESIUM_primitive_outline` extension can now toggle outlines at runtime with the `showOutline` property. Furthermore, the color of the outlines can now be controlled by the `outlineColor` property. [#10506](https://github.com/CesiumGS/cesium/pull/10506)
- Added optional `blurActiveElementOnCanvasFocus` option to set the behavior of blurring the active element when interacting with the canvas. [#10518](https://github.com/CesiumGS/cesium/pull/10518)
- Added `ModelExperimental.getNode` to allow users to modify the transforms of model nodes at runtime. [#10540](https://github.com/CesiumGS/cesium/pull/10540)
- Added support for point cloud styling for tilesets loaded with `ModelExperimental`. [#10569](https://github.com/CesiumGS/cesium/pull/10569)
- Upgraded earcut from version 2.2.2 to version 2.2.4 which includes 10-15% better performance in triangulation. [#10593](https://github.com/CesiumGS/cesium/pull/10593)

##### Fixes :wrench:

- Fixed crash when loading glTF models with the `EXT_mesh_features` and `EXT_structural_metadata` extensions without `channels` property. [#10511](https://github.com/CesiumGS/cesium/pull/10511)
- Fixed a crash in the 3D Tiles Feature Styling sandcastle that occurred when using `ModelExperimental`. [#10514](https://github.com/CesiumGS/cesium/pull/10514)
- Fixed improper handling of double-sided materials in `ModelExperimental`. [#10507](https://github.com/CesiumGS/cesium/pull/10507)
- Fixed a bug where the alpha component of `model.color` would not update in the 3D Models Coloring sandcastle when using `ModelExperimental`. [#10519](https://github.com/CesiumGS/cesium/pull/10519)
- Fixed a bug where .cmpt files were not cached correctly in `ModelExperimental`. [#10524](https://github.com/CesiumGS/cesium/pull/10524)
- Fixed a crash in the 3D Tiles Formats sandcastle when loading draco-compressed point clouds with `ModelExperimental`. [#10521](https://github.com/CesiumGS/cesium/pull/10521)
- Fixed a bug where per-feature post-processing was not working with `ModelExperimental`. [#10528](https://github.com/CesiumGS/cesium/pull/10528)
- Fixed error in `loadAndExecuteScript` and favorite icon lost in sandcaslte when CesiumJS was running in cross-origin isloated evironment.[#10515](https://github.com/CesiumGS/cesium/pull/10515)
- Fixed a bug where `Viewer.zoomTo` would continuously throw errors if a `Cesium3DTileset` failed to load.[#10523](https://github.com/CesiumGS/cesium/pull/10523)
- Fixed a bug where styles would not apply to tilesets if they were applied while the tileset was hidden. [#10582](https://github.com/CesiumGS/cesium/pull/10582)
- Fixed a bug where `.i3dm` models with quantized positions were not being correctly loaded by `ModelExperimental`. [#10598](https://github.com/CesiumGS/cesium/pull/10598)
- Fixed a bug where dynamic geometry was not marked as `ready`. [#10517](https://github.com/CesiumGS/cesium/issues/10517)

##### Deprecated :hourglass_flowing_sand:

- Support for rendering instanced models on the CPU has been deprecated and will be removed in CesiumJS 1.97. [#10589](https://github.com/CesiumGS/cesium/pull/10589)
- The polyfills `requestAnimationFrame` and `cancelAnimationFrame` have been deprecated and will be removed in 1.99. Use the native browser methods instead. [#10579](https://github.com/CesiumGS/cesium/pull/10579)

### 1.95 - 2022-07-01

##### Breaking Changes :mega:

- Tilesets rendered with `ModelExperimental` must set `projectTo2D` to true in order to be accurately projected and rendered in 2D / CV mode. [#10440](https://github.com/CesiumGS/cesium/pull/10440)

##### Additions :tada:

- Memory statistics for `ModelExperimental` now appear in the `Cesium3DTilesInspector`. This includes binary metadata memory, which is not counted by `Model`. [#10397](https://github.com/CesiumGS/cesium/pull/10397)
- Memory statistics for `ResourceCache` (used by `ModelExperimental`) now appear in the `Cesium3DTilesInspector`. [#10413](https://github.com/CesiumGS/cesium/pull/10413)
- Added support for rendering individual models in 2D / CV using `ModelExperimental`. [#10419](https://github.com/CesiumGS/cesium/pull/10419)
- Added support for rendering instanced tilesets in 2D / CV using `ModelExperimental`. [#10433](https://github.com/CesiumGS/cesium/pull/10433)
- Added `modelUpAxis` and `modelForwardAxis` constructor options to `Cesium3DTileset` [#10439](https://github.com/CesiumGS/cesium/pull/10439)
- Added `heightReference` to `ModelExperimental`. [#10448](https://github.com/CesiumGS/cesium/pull/10448)
- Added `silhouetteSize` and `silhouetteColor` to `ModelExperimental`. [#10457](https://github.com/CesiumGS/cesium/pull/10457)
- Added support for mipmapped textures in `ModelExperimental`. [#10231](https://github.com/CesiumGS/cesium/issues/10231)
- Added `distanceDisplayCondition` to `ModelExperimental`. [#10481](https://github.com/CesiumGS/cesium/pull/10481)
- Added support for `AGI_articulations` to `ModelExperimental`. [#10479](https://github.com/CesiumGS/cesium/pull/10479)
- Added `credit` to `ModelExperimental`. [#10489](https://github.com/CesiumGS/cesium/pull/10489)
- Added `asynchronous` to `ModelExperimental.fromGltf`. [#10490](https://github.com/CesiumGS/cesium/pull/10490)
- Added `id` to `ModelExperimental`. [#10491](https://github.com/CesiumGS/cesium/pull/10491)
- `ExperimentalFeatures.enableModelExperimental` now enables `ModelExperimental` for entities and CZML in addition to 3D Tiles. [#10492](https://github.com/CesiumGS/cesium/pull/10492)

##### Fixes :wrench:

- Fixed `FeatureDetection` for Microsoft Edge. [#10429](https://github.com/CesiumGS/cesium/pull/10429)
- Fixed broken links in documentation of `CesiumTerrainProvider`. [#7478](https://github.com/CesiumGS/cesium/issues/7478)
- Warn if `Cesium3DTile` content.uri property is empty, and load empty tile. [#7263](https://github.com/CesiumGS/cesium/issues/7263)
- Updated text highlighting for code examples in documentation. [#10051](https://github.com/CesiumGS/cesium/issues/10051)
- Updated ModelExperimental shader defaults to match glTF spec. [#9992](https://github.com/CesiumGS/cesium/issues/9992)
- Fixed shadow rendering artifacts that appeared in `ModelExperimental`. [#10501](https://github.com/CesiumGS/cesium/pull/10501/)

##### Deprecated :hourglass_flowing_sand:

- The `.getPropertyNames` methods of `Cesium3DTileFeature`, `Cesium3DTilePointFeature`, and `ModelFeature` have been deprecated and will be removed in 1.98. Use the `.getPropertyIds` methods instead.

### 1.94.3 - 2022-06-10

- Fixed a crash with vector tilesets with lines when clamping to terrain or 3D tiles. [#10447](https://github.com/CesiumGS/cesium/pull/10447)

### 1.94.2 - 2022-06-03

- This is an npm only release to fix the improperly published 1.94.1.

### 1.94.1 - 2022-06-03

##### Additions :tada:

- Added support for rendering individual models in 2D / CV using `ModelExperimental`. [#10419](https://github.com/CesiumGS/cesium/pull/10419)

##### Fixes :wrench:

- Fixed `Cesium3DTileColorBlendMode.REPLACE` for certain tilesets. [#10424](https://github.com/CesiumGS/cesium/pull/10424)
- Fixed a crash when applying a style to a vector tileset with point features. [#10427](https://github.com/CesiumGS/cesium/pull/10427)

### 1.94 - 2022-06-01

##### Breaking Changes :mega:

- Removed individual image-based lighting parameters from `Model` and `Cesium3DTileset`. [#10388](https://github.com/CesiumGS/cesium/pull/10388)
- Models and tilesets rendered with `ModelExperimental` must set `enableDebugWireframe` to true in order for `debugWireframe` to work in WebGL1. [#10344](https://github.com/CesiumGS/cesium/pull/10344)
- Removed `ImagerySplitPosition` and `Scene.imagerySplitPosition`. Use `SplitDirection` and `Scene.splitPosition` instead.[#10418](https://github.com/CesiumGS/cesium/pull/10418)
- Removed restriction on enabling `Scene.orderIndependentTranslucency` on iPad and iOS. [#10417](https://github.com/CesiumGS/cesium/pull/10417)

##### Additions :tada:

- Added `Cesium3DTileStyle.fromUrl` for loading a style from a url. [#10348](https://github.com/CesiumGS/cesium/pull/10348)
- Added `IndexDatatype.fromTypedArray`. [#10350](https://github.com/CesiumGS/cesium/pull/10350)
- Added `ModelAnimationCollection.animateWhilePaused` and `ModelAnimation.animationTime` to allow explicit control over a model's animations. [#9339](https://github.com/CesiumGS/cesium/pull/9339)
- Replaced `options.gltf` with `options.url` in `ModelExperimental.fromGltf`. [#10371](https://github.com/CesiumGS/cesium/pull/10371)
- Added support for 2D / CV mode for non-instanced tilesets rendered with `ModelExperimental`. [#10384](https://github.com/CesiumGS/cesium/pull/10384)
- Added `PolygonGraphics.textureCoordinates`, `PolygonGeometry.textureCoordinates`, `CoplanarPolygonGeometry.textureCoordinates`, which override the default `stRotation`-based texture coordinate calculation behaviour with the provided texture coordinates, specified in the form of a `PolygonHierarchy` of `Cartesian2` points. [#10109](https://github.com/CesiumGS/cesium/pull/10109)

##### Fixes :wrench:

- Fixed the rendering issues related to order-independent translucency on iOS devices. [#10417](https://github.com/CesiumGS/cesium/pull/10417)
- Fixed the inaccurate computation of bounding spheres for models not centered at (0,0,0) in their local space. [#10395](https://github.com/CesiumGS/cesium/pull/10395)
- Fixed the inaccurate computation of bounding spheres for `ModelExperimental`. [#10339](https://github.com/CesiumGS/cesium/pull/10339/)
- Fixed error when destroying a 3D tileset before it has finished loading. [#10363](Fixes https://github.com/CesiumGS/cesium/issues/10363)
- Fixed race condition which can occur when updating `Cesium3DTileStyle` before its `readyPromise` has resolved. [#10345](https://github.com/CesiumGS/cesium/issues/10345)
- Fixed label background rendering. [#10342](https://github.com/CesiumGS/cesium/issues/10342)
- Enabled support for loading web assembly modules in Edge. [#6541](https://github.com/CesiumGS/cesium/pull/6541)
- Fixed crash for zero-area `region` bounding volumes in a 3D Tileset. [#10351](https://github.com/CesiumGS/cesium/pull/10351)
- Fixed `Cesium3DTileset.debugShowUrl` so that it works for implicit tiles too. [#10372](https://github.com/CesiumGS/cesium/issues/10372)
- Fixed crash when loading a tileset without a metadata schema but has external tilesets with tile or content metadata. [#10387](https://github.com/CesiumGS/cesium/pull/10387)
- Fixed winding order for negatively scaled models in `ModelExperimental`. [#10405](https://github.com/CesiumGS/cesium/pull/10405)
- Fixed error when calling `sampleTerrain` over a large area that required lots of tile requests. [#10425](https://github.com/CesiumGS/cesium/pull/10425)

##### Deprecated :hourglass_flowing_sand:

- `Cesium3DTileStyle` constructor parameters of `string` or `Resource` type have been deprecated and will be removed in CesiumJS 1.96. If loading a style from a url, use `Cesium3DTileStyle.fromUrl` instead. [#10348](https://github.com/CesiumGS/cesium/pull/10348)
- `Cesium3DTileStyle.readyPromise` and `Cesium3DTileStyle.ready` have been deprecated and will be removed in CesiumJS 1.96. If loading a style from a url, use `Cesium3DTileStyle.fromUrl` instead. [#10348](https://github.com/CesiumGS/cesium/pull/10348)
- `Model.gltf`, `Model.basePath`, `Model.pendingTextureLoads` (properties), and `Model.dequantizeInShader` (constructor option) have been deprecated and will be removed in CesiumJS 1.97. [#10415](https://github.com/CesiumGS/cesium/pull/10415)
- Support for glTF 1.0 assets has been deprecated and will be removed in CesiumJS 1.97. Please convert any glTF 1.0 assets to glTF 2.0. [#10414](https://github.com/CesiumGS/cesium/pull/10414)
- Support for the glTF extension `KHR_techniques_webgl` has been deprecated and will be removed in CesiumJS 1.97. If custom GLSL shaders are needed, use `CustomShader` instead. [#10414](https://github.com/CesiumGS/cesium/pull/10414)
- `Model.boundingSphere` currently returns results in the model's local coordinate system, but in CesiumJS 1.96 it will be changed to return results in ECEF coordinates. [#10415](https://github.com/CesiumGS/cesium/pull/10415)

### 1.93 - 2022-05-02

##### Breaking Changes :mega:

- Temporarily disable `Scene.orderIndependentTranslucency` by default on iPad and iOS due to a WebGL regression, see [#9827](https://github.com/CesiumGS/cesium/issues/9827). The old default will be restored once the issue has been resolved.

##### Additions :tada:

- Improved rendering of ground and sky atmosphere. [#10063](https://github.com/CesiumGS/cesium/pull/10063)
- Added support for morph targets in `ModelExperimental`. [#10271](https://github.com/CesiumGS/cesium/pull/10271)
- Added support for skins in `ModelExperimental`. [#10282](https://github.com/CesiumGS/cesium/pull/10282)
- Added support for animations in `ModelExperimental`. [#10314](https://github.com/CesiumGS/cesium/pull/10314)
- Added `debugWireframe` to `ModelExperimental`. [#10332](https://github.com/CesiumGS/cesium/pull/10332)
- Added `GeoJsonSource.process` to support adding features without removing existing entities, similar to `CzmlDataSource.process`. [#9275](https://github.com/CesiumGS/cesium/issues/9275)
- `KmlDataSource` now exposes the `camera` and `canvas` properties, which are used to provide information about the state of the `Viewer` when making network requests for a [`Link`](https://developers.google.com/kml/documentation/kmlreference#link). Passing these values in the constructor is now optional.
- Prevent text selection in the Timeline widget. [#10325](https://github.com/CesiumGS/cesium/pull/10325)

##### Fixes :wrench:

- Fixed `GoogleEarthEnterpriseImageryProvider.requestImagery`, `GridImageryProvider.requestImagery`, and `TileCoordinateImageryProvider.requestImagery` return types to match interface. [#10265](https://github.com/CesiumGS/cesium/issues/10265)
- Various property and return TypeScript definitions were corrected, and the `Event` class was made generic in order to support strongly typed event callbacks. [#10292](https://github.com/CesiumGS/cesium/pull/10292)
- Fixed debug label rendering in `Cesium3dTilesInspector`. [#10246](https://github.com/CesiumGS/cesium/issues/10246)
- Fixed a crash that occurred in `ModelExperimental` when loading a Draco-compressed model with tangents. [#10294](https://github.com/CesiumGS/cesium/pull/10294)
- Fixed an incorrect model matrix computation for `i3dm` tilesets that are loaded using `ModelExperimental`. [#10302](https://github.com/CesiumGS/cesium/pull/10302)
- Fixed race condition during billboard clamping when the height reference changes. [#10191](https://github.com/CesiumGS/cesium/issues/10191)
- Fixed ability to run `test` and other support tasks from within the release zip file. [#10311](https://github.com/CesiumGS/cesium/pull/10311)

### 1.92 - 2022-04-01

##### Breaking Changes :mega:

- Removed `Cesium.when`. Any `Promise` in the Cesium API has changed to the native `Promise` API. Code bases using cesium will likely need updates after this change. See the [upgrade guide](https://community.cesium.com/t/cesiumjs-is-switching-from-when-js-to-native-promises-which-will-be-a-breaking-change-in-1-92/17213) for instructions on how to update your code base to be compliant with native promises.
- `ArcGisMapServerImageryProvider.readyPromise` will not reject if there is a failure unless the request cannot be retried.
- `SingleTileImageryProvider.readyPromise` will not reject if there is a failure unless the request cannot be retried.
- Removed links to SpecRunner.html and related Jasmine files for running unit tests in browsers.

##### Additions :tada:

- Added experimental support for the [3D Tiles 1.1 draft](https://github.com/CesiumGS/3d-tiles/pull/666). [#10189](https://github.com/CesiumGS/cesium/pull/10189)
- Added support for `EXT_structural_metadata` property attributes in `CustomShader` [#10228](https://github.com/CesiumGS/cesium/pull/10228)
- Added partial support for `EXT_structural_metadata` property textures in `CustomShader` [#10247](https://github.com/CesiumGS/cesium/pull/10247)
- Added `minimumPixelSize`, `scale`, and `maximumScale` to `ModelExperimental`. [#10092](https://github.com/CesiumGS/cesium/pull/10092)
- `Cesium3DTileset` now has a `splitDirection` property, allowing the tileset to only be drawn on the left or right side of the screen. This is useful for visual comparison of tilesets. [#10193](https://github.com/CesiumGS/cesium/pull/10193)
- Added `lightColor` to `ModelExperimental` [#10207](https://github.com/CesiumGS/cesium/pull/10207)
- Added image-based lighting to `ModelExperimental`. [#10234](https://github.com/CesiumGS/cesium/pull/10234)
- Added clipping planes to `ModelExperimental`. [#10250](https://github.com/CesiumGS/cesium/pull/10250)
- Added `Cartesian2.clamp`, `Cartesian3.clamp`, and `Cartesian4.clamp`. [#10197](https://github.com/CesiumGS/cesium/pull/10197)
- Added a 'renderable' property to 'Fog' to disable its visual rendering while preserving tiles culling at a distance. [#10186](https://github.com/CesiumGS/cesium/pull/10186)
- Refactored metadata API so `tileset.metadata` and `content.group.metadata` are more symmetric with `content.metadata` and `tile.metadata`. [#10224](https://github.com/CesiumGS/cesium/pull/10224)

##### Fixes :wrench:

- Fixed `Scene` documentation for `msaaSamples` property. [#10205](https://github.com/CesiumGS/cesium/pull/10205)
- Fixed a bug where `pnts` tiles would crash when `Cesium.ExperimentalFeatures.enableModelExperimental` was true. [#10183](https://github.com/CesiumGS/cesium/pull/10183)
- Fixed an issue with Firefox and dimensionless SVG images. [#9191](https://github.com/CesiumGS/cesium/pull/9191)
- Fixed `ShadowMap` documentation for `options.pointLightRadius` type. [#10195](https://github.com/CesiumGS/cesium/pull/10195)
- Fixed evaluation of `minimumLevel` on metadataFailure for TileMapServiceImageryProvider. [#10198](https://github.com/CesiumGS/cesium/pull/10198)
- Fixed a bug where models without normals would render as solid black. Now, such models will use unlit shading. [#10237](https://github.com/CesiumGS/cesium/pull/10237)

##### Deprecated :hourglass_flowing_sand:

- `ImagerySplitDirection` and `Scene.imagerySplitPosition` have been deprecated and will be removed in CesiumJS 1.94. Use `SplitDirection` and `Scene.splitPosition` instead.
- Tilesets and models should now specify image-based lighting parameters in `ImageBasedLighting` instead of as individual options. The individual parameters are deprecated and will be removed in CesiumJS 1.94. [#10226](https://github.com/CesiumGS/cesium/pull/10226)

### 1.91 - 2022-03-01

##### Breaking Changes :mega:

- In Cesium 1.92, `when.js` will be removed and replaced with native promises. `Cesium.when` is deprecated and will be removed in 1.92. Any `Promise` returned from a function as of 1.92 will switch the native `Promise` API. Code bases using cesium will likely need updates after this change. See the [upgrade guide](https://community.cesium.com/t/cesiumjs-is-switching-from-when-js-to-native-promises-which-will-be-a-breaking-change-in-1-92/17213) for instructions on how to update your code base to be compliant with native promises.
- Fixed an inconsistently handled exception in `camera.getPickRay` that arises when the scene is not rendered. `camera.getPickRay` can now return undefined. [#10139](https://github.com/CesiumGS/cesium/pull/10139)

##### Additions :tada:

- Added MSAA support for WebGL2. Enabled in the `Viewer` constructor with the `msaaSamples` option and can be controlled through `Scene.msaaSamples`.
- glTF contents now use `ModelExperimental` by default. [#10055](https://github.com/CesiumGS/cesium/pull/10055)
- Added the ability to toggle back-face culling in `ModelExperimental`. [#10070](https://github.com/CesiumGS/cesium/pull/10070)
- Added `depthPlaneEllipsoidOffset` to `Viewer` and `Scene` constructors to address rendering artifacts below the WGS84 ellipsoid. [#9200](https://github.com/CesiumGS/cesium/pull/9200)
- Added support for `debugColorTiles` in `ModelExperimental`. [#10071](https://github.com/CesiumGS/cesium/pull/10071)
- Added support for shadows in `ModelExperimental`. [#10077](https://github.com/CesiumGS/cesium/pull/10077)
- Added `packArray` and `unpackArray` for matrix types. [#10118](https://github.com/CesiumGS/cesium/pull/10118)
- Added more affine transformation helper functions to `Matrix2`, `Matrix3`, and `Matrix4`. [#10124](https://github.com/CesiumGS/cesium/pull/10124)
  - Added `setScale`, `setUniformScale`, `setRotation`, `getRotation`, and `multiplyByUniformScale` to `Matrix2`.
  - Added `setScale`, `setUniformScale`, `setRotation`, and `multiplyByUniformScale` to `Matrix3`.
  - Added `setUniformScale`, `setRotation`, `getRotation`, and `fromRotation` to `Matrix4`.
- Added `AxisAlignedBoundingBox.fromCorners`. [#10130](https://github.com/CesiumGS/cesium/pull/10130)
- Added `BoundingSphere.fromTransformation`. [#10130](https://github.com/CesiumGS/cesium/pull/10130)
- Added `OrientedBoundingBox.fromTransformation`, `OrientedBoundingBox.computeCorners`, and `OrientedBoundingBox.computeTransformation`. [#10130](https://github.com/CesiumGS/cesium/pull/10130)
- Added `Rectangle.subsection`. [#10130](https://github.com/CesiumGS/cesium/pull/10130)
- Added option to show tileset credits on screen. [#10144](https://github.com/CesiumGS/cesium/pull/10144)
- glTF copyrights now appear under the credits display. [#10138](https://github.com/CesiumGS/cesium/pull/10138)
- Credits are now sorted based on their number of occurrences. [#10141](https://github.com/CesiumGS/cesium/pull/10141)

##### Fixes :wrench:

- Fixed a bug where updating `ModelExperimental`'s model matrix would not update its bounding sphere. [#10078](https://github.com/CesiumGS/cesium/pull/10078)
- Fixed feature ID texture artifacts on Safari. [#10111](https://github.com/CesiumGS/cesium/pull/10111)
- Fixed a bug where a translucent shader applied to a `ModelExperimental` with opaque features was not being rendered. [#10110](https://github.com/CesiumGS/cesium/pull/10110)

### 1.90 - 2022-02-01

##### Additions :tada:

- Feature IDs for styling and picking in `ModelExperimental` can now be selected via `(tileset|model).featureIdIndex` and `(tileset|model).instanceFeatureIdIndex`. [#10018](https://github.com/CesiumGS/cesium/pull/10018)
- Added support for all types of feature IDs in `CustomShader`. [#10018](https://github.com/CesiumGS/cesium/pull/10018)
- Moved documentation for `CustomShader` into `Documentation/CustomShaderGuide/` to make it more discoverable. [#10054](https://github.com/CesiumGS/cesium/pull/10054)
- Added getters `Cesium3DTileFeature.featureId` and `ModelFeature.featureId` so the feature ID or batch ID can be accessed from a picked feature. [#10022](https://github.com/CesiumGS/cesium/pull/10022)
- Added `I3dmLoader` to transcode .i3dm to `ModelExperimental`. [#9968](https://github.com/CesiumGS/cesium/pull/9968)
- Added `PntsLoader` to transcode .pnts to `ModelExperimental`. [#9978](https://github.com/CesiumGS/cesium/pull/9978)
- Added point cloud attenuation support to `ModelExperimental`. [#9998](https://github.com/CesiumGS/cesium/pull/9998)

##### Fixes :wrench:

- Fixed an error when loading GeoJSON with null `stroke` or `fill` properties but valid opacity values. [#9717](https://github.com/CesiumGS/cesium/pull/9717)
- Fixed `scene.pickTranslucentDepth` for translucent point clouds with eye dome lighting. [#9991](https://github.com/CesiumGS/cesium/pull/9991)
- Added a setter for `tileset.pointCloudShading` that throws if set to `undefined` to clarify that this is disallowed. [#9998](https://github.com/CesiumGS/cesium/pull/9998)
- Fixes handling .b3dm `_BATCHID` accessors in `ModelExperimental` [#10008](https://github.com/CesiumGS/cesium/pull/10008) and [10031](https://github.com/CesiumGS/cesium/pull/10031)
- Fixed path entity being drawn when data is unavailable [#1704](https://github.com/CesiumGS/cesium/pull/1704)
- Fixed setting `tileset.imageBasedLightingFactor` has no effect on i3dm tile content. [#10020](https://github.com/CesiumGS/cesium/pull/10020)
- Zooming out is no longer sluggish when close to `screenSpaceCameraController.minimumDistance`. [#9932](https://github.com/CesiumGS/cesium/pull/9932)
- Fixed Particle System Weather sandcastle demo to work with new ES6 rules. [#10045](https://github.com/CesiumGS/cesium/pull/10045)

### 1.89 - 2022-01-03

##### Breaking Changes :mega:

- Removed `Scene.debugShowGlobeDepth`. [#9965](https://github.com/CesiumGS/cesium/pull/9965)
- Removed `CesiumInspectorViewModel.globeDepth` and `CesiumInspectorViewModel.pickDepth`. [#9965](https://github.com/CesiumGS/cesium/pull/9965)
- `barycentricCoordinates` returns `undefined` when the input triangle is degenerate. [#9175](https://github.com/CesiumGS/cesium/pull/9175)

##### Additions :tada:

- Added a `pointSize` field to custom vertex shaders for more control over shading point clouds. [#9960](https://github.com/CesiumGS/cesium/pull/9960)
- Added `lambertDiffuseMultiplier` property to Globe object to enhance terrain lighting. [#9878](https://github.com/CesiumGS/cesium/pull/9878)
- Added `getFeatureInfoUrl` option to `WebMapServiceImageryProvider` which reads the getFeatureInfo request URL for WMS service if it differs with the getCapabilities URL. [#9563](https://github.com/CesiumGS/cesium/pull/9563)
- Added `tileset.enableModelExperimental` so tilesets with `Model` and `ModelExperimental` can be mixed in the same scene. [#9982](https://github.com/CesiumGS/cesium/pull/9982)

##### Fixes :wrench:

- Fixed handling of vec3 vertex colors in `ModelExperimental`. [#9955](https://github.com/CesiumGS/cesium/pull/9955)
- Fixed handling of Draco quantized vec3 vertex colors in `ModelExperimental`. [#9957](https://github.com/CesiumGS/cesium/pull/9957)
- Fixed handling of vec3 vertex colors in `CustomShaderPipelineStage`. [#9964](https://github.com/CesiumGS/cesium/pull/9964)
- Fixes how `Camera.changed` handles changes in `heading`. [#9970](https://github.com/CesiumGS/cesium/pull/9970)
- Fixed handling of subtree root transforms in `Implicit3DTileContent`. [#9971](https://github.com/CesiumGS/cesium/pull/9971)
- Fixed issue in `ModelExperimental` where indices were not the correct data type after draco decode. [#9974](https://github.com/CesiumGS/cesium/pull/9974)
- Fixed WMS 1.3.0 `GetMap` `bbox` parameter so that it follows the axis ordering as defined in the EPSG database. [#9797](https://github.com/CesiumGS/cesium/pull/9797)
- Fixed `KmlDataSource` so that it can handle relative URLs for additional elements - video, audio, iframe etc. [#9328](https://github.com/CesiumGS/cesium/pull/9328)

### 1.88 - 2021-12-01

##### Fixes :wrench:

- Fixed a bug with .ktx2 textures having an incorrect minification filter. [#9876](https://github.com/CesiumGS/cesium/pull/9876/)
- Fixed incorrect diffuse texture alpha in glTFs with the `KHR_materials_pbrSpecularGlossiness` extension. [#9943](https://github.com/CesiumGS/cesium/pull/9943)

### 1.87.1 - 2021-11-09

##### Additions :tada:

- Added experimental implementations of [3D Tiles Next](https://github.com/CesiumGS/3d-tiles/tree/main/next). The following extensions are supported:
  - [3DTILES_content_gltf](https://github.com/CesiumGS/3d-tiles/tree/main/extensions/3DTILES_content_gltf) for using glTF models directly as tile contents
  - [3DTILES_metadata](https://github.com/CesiumGS/3d-tiles/tree/main/extensions/3DTILES_metadata) for adding structured metadata to tilesets, tiles, or groups of tile content
  - [EXT_mesh_features](https://github.com/KhronosGroup/glTF/pull/2082) for adding feature identification and feature metadata to glTF models
  - [3DTILES_implicit_tiling](https://github.com/CesiumGS/3d-tiles/tree/main/extensions/3DTILES_implicit_tiling) for a compact representation of quadtrees and octrees
  - [3DTILES_bounding_volume_S2](https://github.com/CesiumGS/3d-tiles/tree/main/extensions/3DTILES_bounding_volume_S2) for [S2](https://s2geometry.io/) bounding volumes
  - [3DTILES_multiple_contents](https://github.com/CesiumGS/3d-tiles/tree/main/extensions/3DTILES_multiple_contents) for storing multiple contents within a single tile
- Added `ModelExperimental`, a new experimental architecture for loading glTF models. It is disabled by default; set `ExperimentalFeatures.enableModelExperimental = true` to enable it.
- Added `CustomShader` class for styling `Cesium3DTileset` or `ModelExperimental` with custom GLSL shaders
- Added Sandcastle examples for 3D Tiles Next: [Photogrammetry Classification](http://sandcastle.cesium.com/index.html?src=3D%20Tiles%20Next%20Photogrammetry%20Classification.html&label=3D%20Tiles%20Next), [CDB Yemen](http://sandcastle.cesium.com/index.html?src=3D%20Tiles%20Next%20CDB%20Yemen.html&label=3D%20Tiles%20Next), and [S2 Globe](http://sandcastle.cesium.com/index.html?src=3D%20Tiles%20Next%20S2%20Globe.html&label=3D%20Tiles%20Next)

### 1.87 - 2021-11-01

##### Additions :tada:

- Added `ScreenOverlay` support to `KmlDataSource`. [#9864](https://github.com/CesiumGS/cesium/pull/9864)
- Added back some support for Draco attribute quantization as a workaround until a full fix in the next Draco version. [#9904](https://github.com/CesiumGS/cesium/pull/9904)
- Added `CumulusCloud.color` for customizing cloud colors. [#9877](https://github.com/CesiumGS/cesium/pull/9877)

##### Fixes :wrench:

- Point cloud styles that reference a missing property now treat the missing property as `undefined` rather than throwing an error. [#9882](https://github.com/CesiumGS/cesium/pull/9882)
- Fixed Draco attribute quantization in point clouds. [#9908](https://github.com/CesiumGS/cesium/pull/9908)
- Fixed crashes caused by the cloud noise texture exceeding WebGL's maximum supported texture size. [#9885](https://github.com/CesiumGS/cesium/pull/9885)
- Updated third-party zip.js library to 2.3.12 to fix compatibility with Webpack 4. [#9897](https://github.com/cesiumgs/cesium/pull/9897)

### 1.86.1 - 2021-10-15

##### Fixes :wrench:

- Fixed zip.js configurations causing CesiumJS to not work with Node 16. [#9861](https://github.com/CesiumGS/cesium/pull/9861)
- Fixed a bug in `Rectangle.union` with rectangles that span the entire globe. [#9866](https://github.com/CesiumGS/cesium/pull/9866)

### 1.86 - 2021-10-01

##### Breaking Changes :mega:

- Updated to Draco 1.4.1 and temporarily disabled attribute quantization. [#9847](https://github.com/CesiumGS/cesium/issues/9847)

##### Fixes :wrench:

- Fixed incorrect behavior in `CameraFlightPath` when using Columbus View. [#9192](https://github.com/CesiumGS/cesium/pull/9192)

### 1.85 - 2021-09-01

##### Breaking Changes :mega:

- Removed `Scene.terrainExaggeration` and `options.terrainExaggeration` for `CesiumWidget`, `Viewer`, and `Scene`, which were deprecated in CesiumJS 1.83. Use `Globe.terrainExaggeration` instead.

##### Additions :tada:

- Added `CloudCollection` and `CumulusCloud` for adding procedurally generated clouds to a scene. [#9737](https://github.com/CesiumGS/cesium/pull/9737)
- `BingMapsGeocoderService` now takes an optional [Culture Code](https://docs.microsoft.com/en-us/bingmaps/rest-services/common-parameters-and-types/supported-culture-codes) for localizing results. [#9729](https://github.com/CesiumGS/cesium/pull/9729)

##### Fixes :wrench:

- Fixed several crashes related to point cloud eye dome lighting. [#9719](https://github.com/CesiumGS/cesium/pull/9719)

### 1.84 - 2021-08-02

##### Breaking Changes :mega:

- Dropped support for Internet Explorer, which was deprecated in CesiumJS 1.83.

##### Additions :tada:

- Added a `polylinePositions` getter to `Cesium3DTileFeature` that gets the decoded positions of a polyline vector feature. [#9684](https://github.com/CesiumGS/cesium/pull/9684)
- Added `ImageryLayerCollection.pickImageryLayers`, which determines the imagery layers that are intersected by a pick ray. [#9651](https://github.com/CesiumGS/cesium/pull/9651)

##### Fixes :wrench:

- Fixed an issue where styling vector points based on their batch table properties would crash. [#9692](https://github.com/CesiumGS/cesium/pull/9692)
- Fixed an issue in `TileBoundingRegion.distanceToCamera` that caused incorrect results when the camera was on the opposite site of the globe. [#9678](https://github.com/CesiumGS/cesium/pull/9678)
- Fixed an error with removing a CZML datasource when the clock interval has a duration of zero. [#9637](https://github.com/CesiumGS/cesium/pull/9637)
- Fixed the ability to set a material's image to `undefined` and `Material.DefaultImageId`. [#9644](https://github.com/CesiumGS/cesium/pull/9644)
- Fixed render crash when creating a `polylineVolume` with very close points. [#9669](https://github.com/CesiumGS/cesium/pull/9669)
- Fixed a bug in `PolylineGeometry` that incorrectly shifted colors when duplicate positions were removed. [#9676](https://github.com/CesiumGS/cesium/pull/9676)
- Fixed the calculation of `OrientedBoundingBox.distancedSquaredTo` such that they handle `halfAxes` with magnitudes near zero. [#9670](https://github.com/CesiumGS/cesium/pull/9670)
- Fixed a crash that would hang the browser if a `Label` was created with a soft hyphen in its text. [#9682](https://github.com/CesiumGS/cesium/pull/9682)
- Fixed the incorrect calculation of `distanceSquaredTo` in `BoundingSphere`. [#9686](https://github.com/CesiumGS/cesium/pull/9686)

### 1.83 - 2021-07-01

##### Breaking Changes :mega:

- Dropped support for KTX1 and Crunch textures; use the [`ktx2ktx2`](https://github.com/KhronosGroup/KTX-Software) converter tool to update existing KTX1 files.

##### Additions :tada:

- Added support for KTX2 and Basis Universal compressed textures. [#9513](https://github.com/CesiumGS/cesium/issues/9513)
  - Added support for glTF models with the [`KHR_texture_basisu`](https://github.com/KhronosGroup/glTF/blob/master/extensions/2.0/Khronos/KHR_texture_basisu/README.md) extension.
  - Added support for 8-bit, 16-bit float, and 32-bit float KTX2 specular environment maps.
  - Added support for KTX2 images in `Material`.
  - Added new `PixelFormat` and `WebGLConstants` enums from WebGL extensions `WEBGL_compressed_texture_etc`, `WEBGL_compressed_texture_astc`, and `EXT_texture_compression_bptc`.
- Added dynamic terrain exaggeration with `Globe.terrainExaggeration` and `Globe.terrainExaggerationRelativeHeight`. [#9603](https://github.com/CesiumGS/cesium/pull/9603)
- Added `CustomHeightmapTerrainProvider`, a simple `TerrainProvider` that gets height values from a callback function. [#9604](https://github.com/CesiumGS/cesium/pull/9604)
- Added the ability to hide outlines on OSM Buildings and other tilesets and glTF models using the `CESIUM_primitive_outline` extension. [#8959](https://github.com/CesiumGS/cesium/issues/8959)
- Added checks for supported 3D Tiles extensions. [#9552](https://github.com/CesiumGS/cesium/issues/9552)
- Added option to ignore extraneous colorspace information in glTF textures and `ImageBitmap`. [#9624](https://github.com/CesiumGS/cesium/pull/9624)
- Added `options.fadingEnabled` parameter to `ShadowMap` to control whether shadows fade out when the light source is close to the horizon. [#9565](https://github.com/CesiumGS/cesium/pull/9565)
- Added documentation clarifying that the `outlineWidth` property will be ignored on all major browsers on Windows platforms. [#9600](https://github.com/CesiumGS/cesium/pull/9600)
- Added documentation for `KmlTour`, `KmlTourFlyTo`, and `KmlTourWait`. Added documentation and a `kmlTours` getter to `KmlDataSource`. Removed references to `KmlTourSoundCues`. [#8073](https://github.com/CesiumGS/cesium/issues/8073)

##### Fixes :wrench:

- Fixed a regression where older tilesets without a top-level `geometricError` would fail to load. [#9618](https://github.com/CesiumGS/cesium/pull/9618)
- Fixed an issue in `WebMapTileServiceImageryProvider` where using URL subdomains caused query parameters to be dropped from requests. [#9606](https://github.com/CesiumGS/cesium/pull/9606)
- Fixed an issue in `ScreenSpaceCameraController.tilt3DOnTerrain` that caused unexpected camera behavior when tilting terrain diagonally along the screen. [#9562](https://github.com/CesiumGS/cesium/pull/9562)
- Fixed error handling in `GlobeSurfaceTile` to print terrain tile request errors to console. [#9570](https://github.com/CesiumGS/cesium/pull/9570)
- Fixed broken image URL in the KML Sandcastle. [#9579](https://github.com/CesiumGS/cesium/pull/9579)
- Fixed an error where the `positionToEyeEC` and `tangentToEyeMatrix` properties for custom materials were not set in `GlobeFS`. [#9597](https://github.com/CesiumGS/cesium/pull/9597)
- Fixed misleading documentation in `Matrix4.inverse` and `Matrix4.inverseTransformation` that used "affine transformation" instead of "rotation and translation" specifically. [#9608](https://github.com/CesiumGS/cesium/pull/9608)
- Fixed a regression where external images in glTF models were not being loaded with `preferImageBitmap`, which caused them to decode on the main thread and cause frame rate stuttering. [#9627](https://github.com/CesiumGS/cesium/pull/9627)
- Fixed misleading "else" case condition for `color` and `show` in `Cesium3DTileStyle`. A default `color` value is used if no `color` conditions are given. The default value for `show`, `true`, is used if no `show` conditions are given. [#9633](https://github.com/CesiumGS/cesium/pull/9633)
- Fixed a crash that occurred after disabling and re-enabling a post-processing stage. This also prevents the screen from randomly flashing when enabling stages for the first time. [#9649](https://github.com/CesiumGS/cesium/pull/9649)

##### Deprecated :hourglass_flowing_sand:

- `Scene.terrainExaggeration` and `options.terrainExaggeration` for `CesiumWidget`, `Viewer`, and `Scene` have been deprecated and will be removed in CesiumJS 1.85. They will be replaced with `Globe.terrainExaggeration`.
- Support for Internet Explorer has been deprecated and will end in CesiumJS 1.84.

### 1.82.1 - 2021-06-01

- This is an npm only release to fix the improperly published 1.82.0.

### 1.82 - 2021-06-01

##### Additions :tada:

- Added `FeatureDetection.supportsBigInt64Array`, `FeatureDetection.supportsBigUint64Array` and `FeatureDetection.supportsBigInt`.

##### Fixes :wrench:

- Fixed `processTerrain` in `decodeGoogleEarthEnterprisePacket` to handle a newer terrain packet format that includes water surface meshes after terrain meshes. [#9519](https://github.com/CesiumGS/cesium/pull/9519)

### 1.81 - 2021-05-01

##### Fixes :wrench:

- Fixed an issue where `Camera.flyTo` would not work properly with a non-WGS84 Ellipsoid. [#9498](https://github.com/CesiumGS/cesium/pull/9498)
- Fixed an issue where setting the `ViewportQuad` rectangle after creating the viewport had no effect.[#9511](https://github.com/CesiumGS/cesium/pull/9511)
- Fixed an issue where TypeScript was not picking up type defintions for `ArcGISTiledElevationTerrainProvider`. [#9522](https://github.com/CesiumGS/cesium/pull/9522)

##### Deprecated :hourglass_flowing_sand:

- `loadCRN` and `loadKTX` have been deprecated and will be removed in CesiumJS 1.83. They will be replaced with support for KTX2. [#9478](https://github.com/CesiumGS/cesium/pull/9478)

### 1.80 - 2021-04-01

##### Additions :tada:

- Added support for drawing ground primitives on translucent 3D Tiles. [#9399](https://github.com/CesiumGS/cesium/pull/9399)

### 1.79.1 - 2021-03-01

##### Fixes :wrench:

- Fixed a regression in 1.79 that broke terrain exaggeration. [#9397](https://github.com/CesiumGS/cesium/pull/9397)
- Fixed an issue where interpolating certain small rhumblines with surface distance 0.0 would not return the expected result. [#9430](https://github.com/CesiumGS/cesium/pull/9430)

### 1.79 - 2021-03-01

##### Breaking Changes :mega:

- Removed `Cesium3DTileset.url`, which was deprecated in CesiumJS 1.78. Use `Cesium3DTileset.resource.url` to retrieve the url value.
- Removed `EasingFunction.QUADRACTIC_IN`, which was deprecated in CesiumJS 1.77. Use `EasingFunction.QUADRATIC_IN`.
- Removed `EasingFunction.QUADRACTIC_OUT`, which was deprecated in CesiumJS 1.77. Use `EasingFunction.QUADRATIC_OUT`.
- Removed `EasingFunction.QUADRACTIC_IN_OUT`, which was deprecated in CesiumJS 1.77. Use `EasingFunction.QUADRATIC_IN_OUT`.
- Changed `TaskProcessor.maximumActiveTasks` constructor option to be infinity by default. [#9313](https://github.com/CesiumGS/cesium/pull/9313)

##### Fixes :wrench:

- Fixed an issue that prevented use of the full CesiumJS zip release package in a Node.js application.
- Fixed an issue where certain inputs to EllipsoidGeodesic would result in a surfaceDistance of NaN. [#9316](https://github.com/CesiumGS/cesium/pull/9316)
- Fixed `sampleTerrain` and `sampleTerrainMostDetailed` not working for `ArcGISTiledElevationTerrainProvider`. [#9286](https://github.com/CesiumGS/cesium/pull/9286)
- Consistent with the spec, CZML `polylineVolume` now expects its shape positions to specified using the `cartesian2` property. Use of the `cartesian` is also supported for backward-compatibility. [#9384](https://github.com/CesiumGS/cesium/pull/9384)
- Removed an unnecessary matrix copy each time a `Cesium3DTileset` is updated. [#9366](https://github.com/CesiumGS/cesium/pull/9366)

### 1.78 - 2021-02-01

##### Additions :tada:

- Added `BillboardCollection.show`, `EntityCluster.show`, `LabelCollection.show`, `PointPrimitiveCollection.show`, and `PolylineCollection.show` for a convenient way to control show of the entire collection [#9307](https://github.com/CesiumGS/cesium/pull/9307)
- `TaskProcessor` now accepts an absolute URL in addition to a worker name as it's first parameter. This makes it possible to use custom web workers with Cesium's task processing system without copying them to Cesium's Workers directory. [#9338](https://github.com/CesiumGS/cesium/pull/9338)
- Added `Cartesian2.cross` which computes the magnitude of the cross product of two vectors whose Z values are implicitly 0. [#9305](https://github.com/CesiumGS/cesium/pull/9305)
- Added `Math.previousPowerOfTwo`. [#9310](https://github.com/CesiumGS/cesium/pull/9310)

##### Fixes :wrench:

- Fixed an issue with `Math.mod` introducing a small amount of floating point error even when the input did not need to be altered. [#9354](https://github.com/CesiumGS/cesium/pull/9354)

##### Deprecated :hourglass_flowing_sand:

- `Cesium3DTileset.url` has been deprecated and will be removed in Cesium 1.79. Instead, use `Cesium3DTileset.resource.url` to retrieve the url value.

### 1.77 - 2021-01-04

##### Additions :tada:

- Added `ElevationBand` material, which maps colors and gradients to exact elevations. [#9132](https://github.com/CesiumGS/cesium/pull/9132)

##### Fixes :wrench:

- Fixed an issue where changing a model or tileset's `color`, `backFaceCulling`, or `silhouetteSize` would trigger an error. [#9271](https://github.com/CesiumGS/cesium/pull/9271)

##### Deprecated :hourglass_flowing_sand:

- `EasingFunction.QUADRACTIC_IN` was deprecated and will be removed in Cesium 1.79. It has been replaced with `EasingFunction.QUADRATIC_IN`. [#9220](https://github.com/CesiumGS/cesium/issues/9220)
- `EasingFunction.QUADRACTIC_OUT` was deprecated and will be removed in Cesium 1.79. It has been replaced with `EasingFunction.QUADRATIC_OUT`. [#9220](https://github.com/CesiumGS/cesium/issues/9220)
- `EasingFunction.QUADRACTIC_IN_OUT` was deprecated and will be removed in Cesium 1.79. It has been replaced with `EasingFunction.QUADRATIC_IN_OUT`. [#9220](https://github.com/CesiumGS/cesium/issues/9220)

### 1.76 - 2020-12-01

##### Fixes :wrench:

- Fixed an issue where tileset styles would be reapplied every frame when a tileset has a style and `tileset.preloadWhenHidden` is true and `tileset.show` is false. Also fixed a related issue where styles would be reapplied if the style being set is the same as the active style. [#9223](https://github.com/CesiumGS/cesium/pull/9223)
- Fixed JSDoc and TypeScript type definitions for `EllipsoidTangentPlane.fromPoints` which didn't list a return type. [#9227](https://github.com/CesiumGS/cesium/pull/9227)
- Updated DOMPurify from 1.0.8 to 2.2.2. [#9240](https://github.com/CesiumGS/cesium/issues/9240)

### 1.75 - 2020-11-02

##### Fixes :wrench:

- Fixed an issue in the PBR material where models with the `KHR_materials_unlit` extension had the normal attribute disabled. [#9173](https://github.com/CesiumGS/cesium/pull/9173).
- Fixed JSDoc and TypeScript type definitions for `writeTextToCanvas` which listed incorrect return type. [#9196](https://github.com/CesiumGS/cesium/pull/9196)
- Fixed JSDoc and TypeScript type definitions for `Viewer.globe` constructor option to allow disabling the globe on startup. [#9063](https://github.com/CesiumGS/cesium/pull/9063)

### 1.74 - 2020-10-01

##### Additions :tada:

- Added `Matrix3.inverseTranspose` and `Matrix4.inverseTranspose`. [#9135](https://github.com/CesiumGS/cesium/pull/9135)

##### Fixes :wrench:

- Fixed an issue where the camera zooming is stuck when looking up. [#9126](https://github.com/CesiumGS/cesium/pull/9126)
- Fixed an issue where Plane doesn't rotate correctly around the main local axis. [#8268](https://github.com/CesiumGS/cesium/issues/8268)
- Fixed clipping planes with non-uniform scale. [#9135](https://github.com/CesiumGS/cesium/pull/9135)
- Fixed an issue where ground primitives would get clipped at certain camera angles. [#9114](https://github.com/CesiumGS/cesium/issues/9114)
- Fixed a bug that could cause half of the globe to disappear when setting the `terrainProvider. [#9161](https://github.com/CesiumGS/cesium/pull/9161)
- Fixed a crash when loading Cesium OSM buildings with shadows enabled. [#9172](https://github.com/CesiumGS/cesium/pull/9172)

### 1.73 - 2020-09-01

##### Breaking Changes :mega:

- Removed `MapboxApi`, which was deprecated in CesiumJS 1.72. Pass your access token directly to the `MapboxImageryProvider` or `MapboxStyleImageryProvider` constructors.
- Removed `BingMapsApi`, which was deprecated in CesiumJS 1.72. Pass your access key directly to the `BingMapsImageryProvider` or `BingMapsGeocoderService` constructors.

##### Additions :tada:

- Added support for the CSS `line-height` specifier in the `font` property of a `Label`. [#8954](https://github.com/CesiumGS/cesium/pull/8954)
- `Viewer` now has default pick handling for `Cesium3DTileFeature` data and will display its properties in the default Viewer `InfoBox` as well as set `Viewer.selectedEntity` to a transient Entity instance representing the data. [#9121](https://github.com/CesiumGS/cesium/pull/9121).

##### Fixes :wrench:

- Fixed several artifacts on mobile devices caused by using insufficient precision. [#9064](https://github.com/CesiumGS/cesium/pull/9064)
- Fixed handling of `data:` scheme for the Cesium ion logo URL. [#9085](https://github.com/CesiumGS/cesium/pull/9085)
- Fixed an issue where the boundary rectangles in `TileAvailability` are not sorted correctly, causing terrain to sometimes fail to achieve its maximum detail. [#9098](https://github.com/CesiumGS/cesium/pull/9098)
- Fixed an issue where a request for an availability tile of the reference layer is delayed because the throttle option is on. [#9099](https://github.com/CesiumGS/cesium/pull/9099)
- Fixed an issue where Node.js tooling could not resolve package.json. [#9105](https://github.com/CesiumGS/cesium/pull/9105)
- Fixed classification artifacts on some mobile devices. [#9108](https://github.com/CesiumGS/cesium/pull/9108)
- Fixed an issue where Resource silently fails to load if being used multiple times. [#9093](https://github.com/CesiumGS/cesium/issues/9093)

### 1.72 - 2020-08-03

##### Breaking Changes :mega:

- CesiumJS no longer ships with a default Mapbox access token and Mapbox imagery layers have been removed from the `BaseLayerPicker` defaults. If you are using `MapboxImageryProvider` or `MapboxStyleImageryProvider`, use `options.accessToken` when initializing the imagery provider.

##### Additions :tada:

- Added support for glTF multi-texturing via `TEXCOORD_1`. [#9075](https://github.com/CesiumGS/cesium/pull/9075)

##### Deprecated :hourglass_flowing_sand:

- `MapboxApi.defaultAccessToken` was deprecated and will be removed in CesiumJS 1.73. Pass your access token directly to the MapboxImageryProvider or MapboxStyleImageryProvider constructors.
- `BingMapsApi` was deprecated and will be removed in CesiumJS 1.73. Pass your access key directly to the BingMapsImageryProvider or BingMapsGeocoderService constructors.

##### Fixes :wrench:

- Fixed `Color.fromCssColorString` when color string contains spaces. [#9015](https://github.com/CesiumGS/cesium/issues/9015)
- Fixed 3D Tileset replacement refinement when leaf is empty. [#8996](https://github.com/CesiumGS/cesium/pull/8996)
- Fixed a bug in the assessment of terrain tile visibility [#9033](https://github.com/CesiumGS/cesium/issues/9033)
- Fixed vertical polylines with `arcType: ArcType.RHUMB`, including lines drawn via GeoJSON. [#9028](https://github.com/CesiumGS/cesium/pull/9028)
- Fixed wall rendering when underground [#9041](https://github.com/CesiumGS/cesium/pull/9041)
- Fixed issue where a side of the wall was missing if the first position and the last position were equal [#9044](https://github.com/CesiumGS/cesium/pull/9044)
- Fixed `translucencyByDistance` for label outline color [#9003](https://github.com/CesiumGS/cesium/pull/9003)
- Fixed return value for `SampledPositionProperty.removeSample` [#9017](https://github.com/CesiumGS/cesium/pull/9017)
- Fixed issue where wall doesn't have correct texture coordinates when there are duplicate positions input [#9042](https://github.com/CesiumGS/cesium/issues/9042)
- Fixed an issue where clipping planes would not clip at the correct distances on some Android devices, most commonly reproducible on devices with `Mali` GPUs that do not support float textures via WebGL [#9023](https://github.com/CesiumGS/cesium/issues/9023)

### 1.71 - 2020-07-01

##### Breaking Changes :mega:

- Updated `WallGeometry` to respect the order of positions passed in, instead of making the positions respect a counter clockwise winding order. This will only affect the look of walls with an image material. If this changed the way your wall is drawing, reverse the order of the positions. [#8955](https://github.com/CesiumGS/cesium/pull/8955/)

##### Additions :tada:

- Added `backFaceCulling` property to `Cesium3DTileset` and `Model` to support viewing the underside or interior of a tileset or model. [#8981](https://github.com/CesiumGS/cesium/pull/8981)
- Added `Ellipsoid.surfaceArea` for computing the approximate surface area of a rectangle on the surface of an ellipsoid. [#8986](https://github.com/CesiumGS/cesium/pull/8986)
- Added support for PolylineVolume in CZML. [#8841](https://github.com/CesiumGS/cesium/pull/8841)
- Added `Color.toCssHexString` for getting the CSS hex string equivalent for a color. [#8987](https://github.com/CesiumGS/cesium/pull/8987)

##### Fixes :wrench:

- Fixed issue where tileset was not playing glTF animations. [#8962](https://github.com/CesiumGS/cesium/issues/8962)
- Fixed a divide-by-zero bug in `Ellipsoid.geodeticSurfaceNormal` when given the origin as input. `undefined` is returned instead. [#8986](https://github.com/CesiumGS/cesium/pull/8986)
- Fixed error with `WallGeometry` when there were adjacent positions with very close values. [#8952](https://github.com/CesiumGS/cesium/pull/8952)
- Fixed artifact for skinned model when log depth is enabled. [#6447](https://github.com/CesiumGS/cesium/issues/6447)
- Fixed a bug where certain rhumb arc polylines would lead to a crash. [#8787](https://github.com/CesiumGS/cesium/pull/8787)
- Fixed handling of Label's backgroundColor and backgroundPadding option [#8949](https://github.com/CesiumGS/cesium/pull/8949)
- Fixed several bugs when rendering CesiumJS in a WebGL 2 context. [#797](https://github.com/CesiumGS/cesium/issues/797)
- Fixed a bug where switching from perspective to orthographic caused triangles to overlap each other incorrectly. [#8346](https://github.com/CesiumGS/cesium/issues/8346)
- Fixed a bug where switching to orthographic camera on the first frame caused the zoom level to be incorrect. [#8853](https://github.com/CesiumGS/cesium/pull/8853)
- Fixed `scene.pickFromRay` intersection inaccuracies. [#8439](https://github.com/CesiumGS/cesium/issues/8439)
- Fixed a bug where a null or undefined name property passed to the `Entity` constructor would throw an exception.[#8832](https://github.com/CesiumGS/cesium/pull/8832)
- Fixed JSDoc and TypeScript type definitions for `ScreenSpaceEventHandler.getInputAction` which listed incorrect return type. [#9002](https://github.com/CesiumGS/cesium/pull/9002)
- Improved the style of the error panel. [#8739](https://github.com/CesiumGS/cesium/issues/8739)
- Fixed animation widget SVG icons not appearing in iOS 13.5.1. [#8993](https://github.com/CesiumGS/cesium/pull/8993)

### 1.70.1 - 2020-06-10

##### Additions :tada:

- Add a `toString` method to the `Resource` class in case an instance gets logged as a string. [#8722](https://github.com/CesiumGS/cesium/issues/8722)
- Exposed `Transforms.rotationMatrixFromPositionVelocity` method from Cesium's private API. [#8927](https://github.com/CesiumGS/cesium/issues/8927)

##### Fixes :wrench:

- Fixed JSDoc and TypeScript type definitions for all `ImageryProvider` types, which were missing `defaultNightAlpha` and `defaultDayAlpha` properties. [#8908](https://github.com/CesiumGS/cesium/pull/8908)
- Fixed JSDoc and TypeScript for `MaterialProperty`, which were missing the ability to take primitive types in their constructor. [#8904](https://github.com/CesiumGS/cesium/pull/8904)
- Fixed JSDoc and TypeScript type definitions to allow the creation of `GeometryInstance` instances using `XXXGeometry` classes. [#8941](https://github.com/CesiumGS/cesium/pull/8941).
- Fixed JSDoc and TypeScript for `buildModuleUrl`, which was accidentally excluded from the official CesiumJS API. [#8923](https://github.com/CesiumGS/cesium/pull/8923)
- Fixed JSDoc and TypeScript type definitions for `EllipsoidGeodesic` which incorrectly listed `result` as required. [#8904](https://github.com/CesiumGS/cesium/pull/8904)
- Fixed JSDoc and TypeScript type definitions for `EllipsoidTangentPlane.fromPoints`, which takes an array of `Cartesian3`, not a single instance. [#8928](https://github.com/CesiumGS/cesium/pull/8928)
- Fixed JSDoc and TypeScript type definitions for `EntityCollection.getById` and `CompositeEntityCollection.getById`, which can both return undefined. [#8928](https://github.com/CesiumGS/cesium/pull/8928)
- Fixed JSDoc and TypeScript type definitions for `Viewer` options parameters.
- Fixed a memory leak where some 3D Tiles requests were being unintentionally retained after the requests were cancelled. [#8843](https://github.com/CesiumGS/cesium/pull/8843)
- Fixed a bug with handling of PixelFormat's flipY. [#8893](https://github.com/CesiumGS/cesium/pull/8893)

### 1.70.0 - 2020-06-01

##### Major Announcements :loudspeaker:

- All Cesium ion users now have access to Cesium OSM Buildings - a 3D buildings layer covering the entire world built with OpenStreetMap building data, available as 3D Tiles. Read more about it [on our blog](https://cesium.com/blog/2020/06/01/cesium-osm-buildings/).
  - [Explore it on Sandcastle](https://sandcastle.cesium.com/index.html?src=Cesium%20OSM%20Buildings.html).
  - Add it to your CesiumJS app: `viewer.scene.primitives.add(Cesium.createOsmBuildings())`.
  - Contains per-feature data like building name, address, and much more. [Read more about the available properties](https://cesium.com/content/cesium-osm-buildings/).
- CesiumJS now ships with official TypeScript type definitions! [#8878](https://github.com/CesiumGS/cesium/pull/8878)
  - If you import CesiumJS as a module, the new definitions will automatically be used by TypeScript and related tooling.
  - If you import individual CesiumJS source files directly, you'll need to add `"types": ["cesium"]` in your tsconfig.json in order for the definitions to be used.
  - If you’re using your own custom definitions and you’re not yet ready to switch, you can delete `Source/Cesium.d.ts` after install.
  - See our [blog post](https://cesium.com/blog/2020/06/01/cesiumjs-tsd/) for more information and a technical overview of how it all works.
- CesiumJS now supports underground rendering with globe translucency! [#8726](https://github.com/CesiumGS/cesium/pull/8726)
  - Added options for controlling globe translucency through the new [`GlobeTranslucency`](https://cesium.com/learn/cesiumjs/ref-doc/GlobeTranslucency.html) object including front face alpha, back face alpha, and a translucency rectangle.
  - Added `Globe.undergroundColor` and `Globe.undergroundColorAlphaByDistance` for controlling how the back side of the globe is rendered when the camera is underground or the globe is translucent. [#8867](https://github.com/CesiumGS/cesium/pull/8867)
  - Improved camera controls when the camera is underground. [#8811](https://github.com/CesiumGS/cesium/pull/8811)
  - Sandcastle examples: [Globe Translucency](https://sandcastle.cesium.com/?src=Globe%20Translucency.html), [Globe Interior](https://sandcastle.cesium.com/?src=Globe%20Interior.html), and [Underground Color](https://sandcastle.cesium.com/?src=Underground%20Color.html&label=All)

##### Additions :tada:

- Our API reference documentation has received dozens of fixes and improvements, largely due to the TypeScript effort.
- Added `Cesium3DTileset.extensions` to get the extensions property from the tileset JSON. [#8829](https://github.com/CesiumGS/cesium/pull/8829)
- Added `Camera.completeFlight`, which causes the current camera flight to immediately jump to the final destination and call its complete callback. [#8788](https://github.com/CesiumGS/cesium/pull/8788)
- Added `nightAlpha` and `dayAlpha` properties to `ImageryLayer` to control alpha separately for the night and day sides of the globe. [#8868](https://github.com/CesiumGS/cesium/pull/8868)
- Added `SkyAtmosphere.perFragmentAtmosphere` to switch between per-vertex and per-fragment atmosphere shading. [#8866](https://github.com/CesiumGS/cesium/pull/8866)
- Added a new sandcastle example to show how to add fog using a `PostProcessStage` [#8798](https://github.com/CesiumGS/cesium/pull/8798)
- Added `frustumSplits` option to `DebugCameraPrimitive`. [8849](https://github.com/CesiumGS/cesium/pull/8849)
- Supported `#rgba` and `#rrggbbaa` formats in `Color.fromCssColorString`. [8873](https://github.com/CesiumGS/cesium/pull/8873)

##### Fixes :wrench:

- Fixed a bug that could cause rendering of a glTF model to become corrupt when switching from a Uint16 to a Uint32 index buffer to accomodate new vertices added for edge outlining. [#8820](https://github.com/CesiumGS/cesium/pull/8820)
- Fixed a bug where a removed billboard could prevent changing of the `TerrainProvider`. [#8766](https://github.com/CesiumGS/cesium/pull/8766)
- Fixed an issue with 3D Tiles point cloud styling where `${feature.propertyName}` and `${feature["propertyName"]}` syntax would cause a crash. Also fixed an issue where property names with non-alphanumeric characters would crash. [#8785](https://github.com/CesiumGS/cesium/pull/8785)
- Fixed a bug where `DebugCameraPrimitive` was ignoring the near and far planes of the `Camera`. [#8848](https://github.com/CesiumGS/cesium/issues/8848)
- Fixed sky atmosphere artifacts below the horizon. [#8866](https://github.com/CesiumGS/cesium/pull/8866)
- Fixed ground primitives in orthographic mode. [#5110](https://github.com/CesiumGS/cesium/issues/5110)
- Fixed the depth plane in orthographic mode. This improves the quality of polylines and other primitives that are rendered near the horizon. [8858](https://github.com/CesiumGS/cesium/pull/8858)

### 1.69.0 - 2020-05-01

##### Breaking Changes :mega:

- The property `Scene.sunColor` has been removed. Use `scene.light.color` and `scene.light.intensity` instead. [#8774](https://github.com/CesiumGS/cesium/pull/8774)
- Removed `isArray`. Use the native `Array.isArray` function instead. [#8779](https://github.com/CesiumGS/cesium/pull/8779)

##### Additions :tada:

- Added `RequestScheduler` to the public API; this allows users to have more control over the requests made by CesiumJS. [#8384](https://github.com/CesiumGS/cesium/issues/8384)
- Added support for high-quality edges on solid geometry in glTF models. [#8776](https://github.com/CesiumGS/cesium/pull/8776)
- Added `Scene.cameraUnderground` for checking whether the camera is underneath the globe. [#8765](https://github.com/CesiumGS/cesium/pull/8765)

##### Fixes :wrench:

- Fixed several problems with polylines when the logarithmic depth buffer is enabled, which is the default on most systems. [#8706](https://github.com/CesiumGS/cesium/pull/8706)
- Fixed a bug with very long view ranges requiring multiple frustums even with the logarithmic depth buffer enabled. Previously, such scenes could resolve depth incorrectly. [#8727](https://github.com/CesiumGS/cesium/pull/8727)
- Fixed an issue with glTF skinning support where an optional property `skeleton` was considered required by Cesium. [#8175](https://github.com/CesiumGS/cesium/issues/8175)
- Fixed an issue with clamping of non-looped glTF animations. Subscribers to animation `update` events should expect one additional event firing as an animation stops. [#7387](https://github.com/CesiumGS/cesium/issues/7387)
- Geometry instance floats now work for high precision floats on newer iOS devices. [#8805](https://github.com/CesiumGS/cesium/pull/8805)
- Fixed a bug where the elevation contour material's alpha was not being applied. [#8749](https://github.com/CesiumGS/cesium/pull/8749)
- Fix potential memory leak when destroying `CesiumWidget` instances. [#8591](https://github.com/CesiumGS/cesium/pull/8591)
- Fixed displaying the Cesium ion icon when running in an Android, iOS or UWP WebView. [#8758](https://github.com/CesiumGS/cesium/pull/8758)

### 1.68.0 - 2020-04-01

##### Additions :tada:

- Added basic underground rendering support. When the camera is underground the globe will be rendered as a solid surface and underground entities will not be culled. [#8572](https://github.com/AnalyticalGraphicsInc/cesium/pull/8572)
- The `CesiumUnminified` build now includes sourcemaps. [#8572](https://github.com/CesiumGS/cesium/pull/8659)
- Added glTF `STEP` animation interpolation. [#8786](https://github.com/CesiumGS/cesium/pull/8786)
- Added the ability to edit CesiumJS shaders on-the-fly using the [SpectorJS](https://spector.babylonjs.com/) Shader Editor. [#8608](https://github.com/CesiumGS/cesium/pull/8608)

##### Fixes :wrench:

- Cesium can now be used in Node.JS 12 and later, with or without `--experimental-modules`. It can still be used in earlier versions as well. [#8572](https://github.com/CesiumGS/cesium/pull/8659)
- Interacting with the Cesium canvas will now blur the previously focused element. This prevents unintended modification of input elements when interacting with the globe. [#8662](https://github.com/CesiumGS/cesium/pull/8662)
- `TileMapServiceImageryProvider` will now force `minimumLevel` to 0 if the `tilemapresource.xml` metadata request fails and the `rectangle` is too large for the given detail level [#8448](https://github.com/AnalyticalGraphicsInc/cesium/pull/8448)
- Fixed ground atmosphere rendering when using a smaller ellipsoid. [#8683](https://github.com/CesiumGS/cesium/issues/8683)
- Fixed globe incorrectly occluding objects when using a smaller ellipsoid. [#7124](https://github.com/CesiumGS/cesium/issues/7124)
- Fixed a regression introduced in 1.67 which caused overlapping colored ground geometry to have visual artifacts. [#8694](https://github.com/CesiumGS/cesium/pull/8694)
- Fixed a clipping problem when viewing a polyline up close with the logarithmic depth buffer enabled, which is the default on most systems. [#8703](https://github.com/CesiumGS/cesium/pull/8703)

### 1.67.0 - 2020-03-02

##### Breaking Changes :mega:

- `Cesium3DTileset.skipLevelOfDetail` is now `false` by default. [#8631](https://github.com/CesiumGS/cesium/pull/8631)
- glTF models are now rendered using the `LEQUALS` depth test function instead of `LESS`. This means that when geometry overlaps, the _later_ geometry will be visible above the earlier, where previously the opposite was true. We believe this is a more sensible default, and makes it easier to render e.g. outlined buildings with glTF. [#8646](https://github.com/CesiumGS/cesium/pull/8646)

##### Additions :tada:

- Massively improved performance of clamped Entity ground geometry with dynamic colors. [#8630](https://github.com/CesiumGS/cesium/pull/8630)
- Added `Entity.tileset` for loading a 3D Tiles tileset via the Entity API using the new `Cesium3DTilesetGraphics` class. [#8580](https://github.com/CesiumGS/cesium/pull/8580)
- Added `tileset.uri`, `tileset.show`, and `tileset.maximumScreenSpaceError` properties to CZML processing for loading 3D Tiles. [#8580](https://github.com/CesiumGS/cesium/pull/8580)
- Added `Color.lerp` for linearly interpolating between two RGB colors. [#8607](https://github.com/CesiumGS/cesium/pull/8607)
- `CesiumTerrainProvider` now supports terrain tiles using a `WebMercatorTilingScheme` by specifying `"projection": "EPSG:3857"` in `layer.json`. It also now supports numbering tiles from the North instead of the South by specifying `"scheme": "slippyMap"` in `layer.json`. [#8563](https://github.com/CesiumGS/cesium/pull/8563)
- Added basic support for `isNaN`, `isFinite`, `null`, and `undefined` in the 3D Tiles styling GLSL backend for point clouds. [#8621](https://github.com/CesiumGS/cesium/pull/8621)
- Added `sizeInMeters` to `ParticleSystem`. [#7746](https://github.com/CesiumGS/cesium/pull/7746)

##### Fixes :wrench:

- Fixed a bug that caused large, nearby geometry to be clipped when using a logarithmic depth buffer, which is the default on most systems. [#8600](https://github.com/CesiumGS/cesium/pull/8600)
- Fixed a bug where tiles would not load if the camera was tracking a moving tileset. [#8598](https://github.com/CesiumGS/cesium/pull/8598)
- Fixed a bug where applying a new 3D Tiles style during a flight would not update all existing tiles. [#8622](https://github.com/CesiumGS/cesium/pull/8622)
- Fixed a bug where Cartesian vectors could not be packed to typed arrays [#8568](https://github.com/CesiumGS/cesium/pull/8568)
- Updated knockout from 3.5.0 to 3.5.1. [#8424](https://github.com/CesiumGS/cesium/pull/8424)
- Cesium's local development server now works in Node 12 & 13 [#8648](https://github.com/CesiumGS/cesium/pull/8648)

##### Deprecated :hourglass_flowing_sand:

- The `isArray` function has been deprecated and will be removed in Cesium 1.69. Use the native `Array.isArray` function instead. [#8526](https://github.com/CesiumGS/cesium/pull/8526)

### 1.66.0 - 2020-02-03

##### Deprecated :hourglass_flowing_sand:

- The property `Scene.sunColor` has been deprecated and will be removed in Cesium 1.69. Use `scene.light.color` and `scene.light.intensity` instead. [#8493](https://github.com/CesiumGS/cesium/pull/8493)

##### Additions :tada:

- `useBrowserRecommendedResolution` flag in `Viewer` and `CesiumWidget` now defaults to `true`. This ensures Cesium rendering is fast and smooth by default across all devices. Set it to `false` to always render at native device resolution instead at the cost of performance on under-powered devices. [#8548](https://github.com/CesiumGS/cesium/pull/8548)
- Cesium now creates a WebGL context with a `powerPreference` value of `high-performance`. Some browsers use this setting to enable a second, more powerful, GPU. You can set it back to `default`, or opt-in to `low-power` mode, by passing the context option when creating a `Viewer` or `CesiumWidget` instance:

```js
var viewer = new Viewer("cesiumContainer", {
  contextOptions: {
    webgl: {
      powerPreference: "default",
    },
  },
});
```

- Added more customization to Cesium's lighting system. [#8493](https://github.com/CesiumGS/cesium/pull/8493)
  - Added `Light`, `DirectionalLight`, and `SunLight` classes for creating custom light sources.
  - Added `Scene.light` for setting the scene's light source, which defaults to a `SunLight`.
  - Added `Globe.dynamicAtmosphereLighting` for enabling lighting effects on atmosphere and fog, such as day/night transitions. It is true by default but may be set to false if the atmosphere should stay unchanged regardless of the scene's light direction.
  - Added `Globe.dynamicAtmosphereLightingFromSun` for using the sun direction instead of the scene's light direction when `Globe.dynamicAtmosphereLighting` is enabled. See the moonlight example in the [Lighting Sandcastle example](https://cesiumjs.org/Cesium/Apps/Sandcastle/?src=Lighting.html).
  - Primitives and the globe are now shaded with the scene light's color.
- Updated SampleData models to glTF 2.0. [#7802](https://github.com/CesiumGS/cesium/issues/7802)
- Added `Globe.showSkirts` to support the ability to hide terrain skirts when viewing terrain from below the surface. [#8489](https://github.com/CesiumGS/cesium/pull/8489)
- Added `minificationFilter` and `magnificationFilter` options to `Material` to control texture filtering. [#8473](https://github.com/CesiumGS/cesium/pull/8473)
- Updated [earcut](https://github.com/mapbox/earcut) to 2.2.1. [#8528](https://github.com/CesiumGS/cesium/pull/8528)
- Added a font cache to improve label performance. [#8537](https://github.com/CesiumGS/cesium/pull/8537)

##### Fixes :wrench:

- Fixed a bug where the camera could go underground during mouse navigation. [#8504](https://github.com/CesiumGS/cesium/pull/8504)
- Fixed a bug where rapidly updating a `PolylineCollection` could result in an `instanceIndex` is out of range error. [#8546](https://github.com/CesiumGS/cesium/pull/8546)
- Fixed issue where `RequestScheduler` double-counted image requests made via `createImageBitmap`. [#8162](https://github.com/CesiumGS/cesium/issues/8162)
- Reduced Cesium bundle size by avoiding unnecessarily importing `Cesium3DTileset` in `Picking.js`. [#8532](https://github.com/CesiumGS/cesium/pull/8532)
- Fixed a bug where files with backslashes were not loaded in KMZ files. [#8533](https://github.com/CesiumGS/cesium/pull/8533)
- Fixed WebGL warning message about `EXT_float_blend` being implicitly enabled. [#8534](https://github.com/CesiumGS/cesium/pull/8534)
- Fixed a bug where toggling point cloud classification visibility would result in a grey screen on Linux / Nvidia. [#8538](https://github.com/CesiumGS/cesium/pull/8538)
- Fixed a bug where a point in a `PointPrimitiveCollection` was rendered in the middle of the screen instead of being clipped. [#8542](https://github.com/CesiumGS/cesium/pull/8542)
- Fixed a crash when deleting and re-creating polylines from CZML. `ReferenceProperty` now returns undefined when the target entity or property does not exist, instead of throwing. [#8544](https://github.com/CesiumGS/cesium/pull/8544)
- Fixed terrain tile picking in the Cesium Inspector. [#8567](https://github.com/CesiumGS/cesium/pull/8567)
- Fixed a crash that could occur when an entity was deleted while the corresponding `Primitive` was being created asynchronously. [#8569](https://github.com/CesiumGS/cesium/pull/8569)
- Fixed a crash when calling `camera.lookAt` with the origin (0, 0, 0) as the target. This could happen when looking at a tileset with the origin as its center. [#8571](https://github.com/CesiumGS/cesium/pull/8571)
- Fixed a bug where `camera.viewBoundingSphere` was modifying the `offset` parameter. [#8438](https://github.com/CesiumGS/cesium/pull/8438)
- Fixed a crash when creating a plane with both position and normal on the Z-axis. [#8576](https://github.com/CesiumGS/cesium/pull/8576)
- Fixed `BoundingSphere.projectTo2D` when the bounding sphere’s center is at the origin. [#8482](https://github.com/CesiumGS/cesium/pull/8482)

### 1.65.0 - 2020-01-06

##### Breaking Changes :mega:

- `OrthographicFrustum.getPixelDimensions`, `OrthographicOffCenterFrustum.getPixelDimensions`, `PerspectiveFrustum.getPixelDimensions`, and `PerspectiveOffCenterFrustum.getPixelDimensions` now require a `pixelRatio` argument before the `result` argument. The previous function definition has been deprecated since 1.63. [#8320](https://github.com/CesiumGS/cesium/pull/8320)
- The function `Matrix4.getRotation` has been renamed to `Matrix4.getMatrix3`. `Matrix4.getRotation` has been deprecated since 1.62. [#8183](https://github.com/CesiumGS/cesium/pull/8183)
- `createTileMapServiceImageryProvider` and `createOpenStreetMapImageryProvider` have been removed. Instead, pass the same options to `new TileMapServiceImageryProvider` and `new OpenStreetMapImageryProvider` respectively. The old functions have been deprecated since 1.62. [#8174](https://github.com/CesiumGS/cesium/pull/8174)

##### Additions :tada:

- Added `Globe.backFaceCulling` to support viewing terrain from below the surface. [#8470](https://github.com/CesiumGS/cesium/pull/8470)

##### Fixes :wrench:

- Fixed Geocoder auto-complete suggestions when hosted inside Web Components. [#8425](https://github.com/CesiumGS/cesium/pull/8425)
- Fixed terrain tile culling problems when under ellipsoid. [#8397](https://github.com/CesiumGS/cesium/pull/8397)
- Fixed primitive culling when below the ellipsoid but above terrain. [#8398](https://github.com/CesiumGS/cesium/pull/8398)
- Improved the translucency calculation for the Water material type. [#8455](https://github.com/CesiumGS/cesium/pull/8455)
- Fixed bounding volume calculation for `GroundPrimitive`. [#4883](https://github.com/CesiumGS/cesium/issues/4483)
- Fixed `OrientedBoundingBox.fromRectangle` for rectangles with width greater than 180 degrees. [#8475](https://github.com/CesiumGS/cesium/pull/8475)
- Fixed globe picking so that it returns the closest intersecting triangle instead of the first intersecting triangle. [#8390](https://github.com/CesiumGS/cesium/pull/8390)
- Fixed horizon culling issues with large root tiles. [#8487](https://github.com/CesiumGS/cesium/pull/8487)
- Fixed a lighting bug affecting Macs with Intel integrated graphics where glTF 2.0 PBR models with double sided materials would have flipped normals. [#8494](https://github.com/CesiumGS/cesium/pull/8494)

### 1.64.0 - 2019-12-02

##### Fixes :wrench:

- Fixed an issue in image based lighting where an invalid environment map would silently fail. [#8303](https://github.com/CesiumGS/cesium/pull/8303)
- Various small internal improvements

### 1.63.1 - 2019-11-06

##### Fixes :wrench:

- Fixed regression in 1.63 where ground atmosphere and labels rendered incorrectly on displays with `window.devicePixelRatio` greater than 1.0. [#8351](https://github.com/CesiumGS/cesium/pull/8351)
- Fixed regression in 1.63 where some primitives would show through the globe when log depth is disabled. [#8368](https://github.com/CesiumGS/cesium/pull/8368)

### 1.63 - 2019-11-01

##### Major Announcements :loudspeaker:

- Cesium has migrated to ES6 modules. This may or may not be a breaking change for your application depending on how you use Cesium. See our [blog post](https://cesium.com/blog/2019/10/31/cesiumjs-es6/) for the full details.
- We’ve consolidated all of our website content from cesiumjs.org and cesium.com into one home on cesium.com. Here’s where you can now find:
  - [Sandcastle](https://sandcastle.cesium.com) - `https://sandcastle.cesium.com`
  - [API Docs](https://cesium.com/learn/cesiumjs/ref-doc/) - `https://cesium.com/learn/cesiumjs/ref-doc/`
  - [Downloads](https://cesium.com/downloads/) - `https://cesium.com/downloads/`
  - Hosted releases can be found at `https://cesium.com/downloads/cesiumjs/releases/<CesiumJS Version Number>/Build/Cesium/Cesium.js`
  - See our [blog post](https://cesium.com/blog/2019/10/15/cesiumjs-migration/) for more information.

##### Additions :tada:

- Decreased Web Workers bundle size by a factor of 10, from 8384KB (2624KB gzipped) to 863KB (225KB gzipped). This makes Cesium load faster, especially on low-end devices and slower network connections.
- Added full UTF-8 support to labels, greatly improving support for non-latin alphabets and emoji. [#7280](https://github.com/CesiumGS/cesium/pull/7280)
- Added `"type": "module"` to package.json to take advantage of native ES6 module support in newer versions of Node.js. This also enables module-based front-end development for tooling that relies on Node.js module resolution.
- The combined `Build/Cesium/Cesium.js` and `Build/CesiumUnminified/Cesium.js` have been upgraded from IIFE to UMD modules that support IIFE, AMD, and commonjs.
- Added `pixelRatio` parameter to `OrthographicFrustum.getPixelDimensions`, `OrthographicOffCenterFrustum.getPixelDimensions`, `PerspectiveFrustum.getPixelDimensions`, and `PerspectiveOffCenterFrustum.getPixelDimensions`. Pass in `scene.pixelRatio` for dimensions in CSS pixel units or `1.0` for dimensions in native device pixel units. [#8237](https://github.com/CesiumGS/cesium/pull/8237)

##### Fixes :wrench:

- Fixed css pixel usage for polylines, point clouds, models, primitives, and post-processing. [#8113](https://github.com/CesiumGS/cesium/issues/8113)
- Fixed a bug where `scene.sampleHeightMostDetailed` and `scene.clampToHeightMostDetailed` would not resolve in request render mode. [#8281](https://github.com/CesiumGS/cesium/issues/8281)
- Fixed seam artifacts when log depth is disabled, `scene.globe.depthTestAgainstTerrain` is false, and primitives are under the globe. [#8205](https://github.com/CesiumGS/cesium/pull/8205)
- Fix dynamic ellipsoids using `innerRadii`, `minimumClock`, `maximumClock`, `minimumCone` or `maximumCone`. [#8277](https://github.com/CesiumGS/cesium/pull/8277)
- Fixed rendering billboard collections containing more than 65536 billboards. [#8325](https://github.com/CesiumGS/cesium/pull/8325)

##### Deprecated :hourglass_flowing_sand:

- `OrthographicFrustum.getPixelDimensions`, `OrthographicOffCenterFrustum.getPixelDimensions`, `PerspectiveFrustum.getPixelDimensions`, and `PerspectiveOffCenterFrustum.getPixelDimensions` now take a `pixelRatio` argument before the `result` argument. The previous function definition will no longer work in 1.65. [#8237](https://github.com/CesiumGS/cesium/pull/8237)

### 1.62 - 2019-10-01

##### Deprecated :hourglass_flowing_sand:

- `createTileMapServiceImageryProvider` and `createOpenStreetMapImageryProvider` have been deprecated and will be removed in Cesium 1.65. Instead, pass the same options to `new TileMapServiceImageryProvider` and `new OpenStreetMapImageryProvider` respectively.
- The function `Matrix4.getRotation` has been deprecated and renamed to `Matrix4.getMatrix3`. `Matrix4.getRotation` will be removed in version 1.65.

##### Additions :tada:

- Added ability to create partial ellipsoids using both the Entity API and CZML. New ellipsoid geometry properties: `innerRadii`, `minimumClock`, `maximumClock`, `minimumCone`, and `maximumCone`. This affects both `EllipsoidGeometry` and `EllipsoidOutlineGeometry`. See the updated [Sandcastle example](https://cesiumjs.org/Cesium/Apps/Sandcastle/?src=Partial%20Ellipsoids.html&label=Geometries). [#5995](https://github.com/CesiumGS/cesium/pull/5995)
- Added `useBrowserRecommendedResolution` flag to `Viewer` and `CesiumWidget`. When true, Cesium renders at CSS pixel resolution instead of native device resolution. This replaces the workaround in the 1.61 change list. [8215](https://github.com/CesiumGS/cesium/issues/8215)
- Added `TileMapResourceImageryProvider` and `OpenStreetMapImageryProvider` classes to improve API consistency: [#4812](https://github.com/CesiumGS/cesium/issues/4812)
- Added `credit` parameter to `CzmlDataSource`, `GeoJsonDataSource`, `KmlDataSource` and `Model`. [#8173](https://github.com/CesiumGS/cesium/pull/8173)
- Added `Matrix3.getRotation` to get the rotational component of a matrix with scaling removed. [#8182](https://github.com/CesiumGS/cesium/pull/8182)

##### Fixes :wrench:

- Fixed labels not showing for individual entities in data sources when clustering is enabled. [#6087](https://github.com/CesiumGS/cesium/issues/6087)
- Fixed an issue where polygons, corridors, rectangles, and ellipses on terrain would not render on some mobile devices. [#6739](https://github.com/CesiumGS/cesium/issues/6739)
- Fixed a bug where GlobeSurfaceTile would not render the tile until all layers completed loading causing globe to appear to hang. [#7974](https://github.com/CesiumGS/cesium/issues/7974)
- Spread out KMl loading across multiple frames to prevent freezing. [#8195](https://github.com/CesiumGS/cesium/pull/8195)
- Fixed a bug where extruded polygons would sometimes be missing segments. [#8035](https://github.com/CesiumGS/cesium/pull/8035)
- Made pixel sizes consistent for polylines and point clouds when rendering at different pixel ratios. [#8113](https://github.com/CesiumGS/cesium/issues/8113)
- `Camera.flyTo` flies to the correct location in 2D when the destination crosses the international date line [#7909](https://github.com/CesiumGS/cesium/pull/7909)
- Fixed 3D tiles style coloring when multiple tilesets are in the scene [#8051](https://github.com/CesiumGS/cesium/pull/8051)
- 3D Tiles geometric error now correctly scales with transform. [#8182](https://github.com/CesiumGS/cesium/pull/8182)
- Fixed per-feature post processing from sometimes selecting the wrong feature. [#7929](https://github.com/CesiumGS/cesium/pull/7929)
- Fixed a bug where dynamic polylines did not use the given arcType. [#8191](https://github.com/CesiumGS/cesium/issues/8191)
- Fixed atmosphere brightness when High Dynamic Range is disabled. [#8149](https://github.com/CesiumGS/cesium/issues/8149)
- Fixed brightness levels for procedural Image Based Lighting. [#7803](https://github.com/CesiumGS/cesium/issues/7803)
- Fixed alpha equation for `BlendingState.ALPHA_BLEND` and `BlendingState.ADDITIVE_BLEND`. [#8202](https://github.com/CesiumGS/cesium/pull/8202)
- Improved display of tile coordinates for `TileCoordinatesImageryProvider` [#8131](https://github.com/CesiumGS/cesium/pull/8131)
- Reduced size of approximateTerrainHeights.json [#7959](https://github.com/CesiumGS/cesium/pull/7959)
- Fixed undefined `quadDetails` error from zooming into the map really close. [#8011](https://github.com/CesiumGS/cesium/pull/8011)
- Fixed a crash for 3D Tiles that have zero volume. [#7945](https://github.com/CesiumGS/cesium/pull/7945)
- Fixed relative-to-center check, `depthFailAppearance` resource freeing for `Primitive` [#8044](https://github.com/CesiumGS/cesium/pull/8044)

### 1.61 - 2019-09-03

##### Additions :tada:

- Added optional `index` parameter to `PrimitiveCollection.add`. [#8041](https://github.com/CesiumGS/cesium/pull/8041)
- Cesium now renders at native device resolution by default instead of CSS pixel resolution, to go back to the old behavior, set `viewer.resolutionScale = 1.0 / window.devicePixelRatio`. [#8082](https://github.com/CesiumGS/cesium/issues/8082)
- Added `getByName` method to `DataSourceCollection` allowing to retrieve `DataSource`s by their name property from the collection

##### Fixes :wrench:

- Disable FXAA by default. To re-enable, set `scene.postProcessStages.fxaa.enabled = true` [#7875](https://github.com/CesiumGS/cesium/issues/7875)
- Fixed a crash when a glTF model used `KHR_texture_transform` without a sampler defined. [#7916](https://github.com/CesiumGS/cesium/issues/7916)
- Fixed post-processing selection filtering to work for bloom. [#7984](https://github.com/CesiumGS/cesium/issues/7984)
- Disabled HDR by default to improve visual quality in most standard use cases. Set `viewer.scene.highDynamicRange = true` to re-enable. [#7966](https://github.com/CesiumGS/cesium/issues/7966)
- Fixed a bug that causes hidden point primitives to still appear on some operating systems. [#8043](https://github.com/CesiumGS/cesium/issues/8043)
- Fix negative altitude altitude handling in `GoogleEarthEnterpriseTerrainProvider`. [#8109](https://github.com/CesiumGS/cesium/pull/8109)
- Fixed issue where KTX or CRN files would not be properly identified. [#7979](https://github.com/CesiumGS/cesium/issues/7979)
- Fixed multiple globe materials making the globe darker. [#7726](https://github.com/CesiumGS/cesium/issues/7726)

### 1.60 - 2019-08-01

##### Additions :tada:

- Reworked label rendering to use signed distance fields (SDF) for crisper text. [#7730](https://github.com/CesiumGS/cesium/pull/7730)
- Added a [new Sandcastle example](https://cesiumjs.org/Cesium/Build/Apps/Sandcastle/?src=Labels%20SDF.html) to showcase the new SDF labels.
- Added support for polygon holes to CZML. [#7991](https://github.com/CesiumGS/cesium/pull/7991)
- Added `totalScale` property to `Label` which is the total scale of the label taking into account the label's scale and the relative size of the desired font compared to the generated glyph size.

##### Fixes :wrench:

- Fixed crash when using ArcGIS terrain with clipping planes. [#7998](https://github.com/CesiumGS/cesium/pull/7998)
- `PolygonGraphics.hierarchy` now converts constant array values to a `PolygonHierarchy` when set, so code that accesses the value of the property can rely on it always being a `PolygonHierarchy`.
- Fixed a bug with lengthwise texture coordinates in the first segment of ground polylines, as observed in some WebGL implementations such as Chrome on Linux. [#8017](https://github.com/CesiumGS/cesium/issues/8017)

### 1.59 - 2019-07-01

##### Additions :tada:

- Adds `ArcGISTiledElevationTerrainProvider` to support LERC encoded terrain from ArcGIS ImageServer. [#7940](https://github.com/CesiumGS/cesium/pull/7940)
- Added CZML support for `heightReference` to `box`, `cylinder`, and `ellipsoid`, and added CZML support for `classificationType` to `corridor`, `ellipse`, `polygon`, `polyline`, and `rectangle`. [#7899](https://github.com/CesiumGS/cesium/pull/7899)
- Adds `exportKML` function to export `Entity` instances with Point, Billboard, Model, Label, Polyline and Polygon graphics. [#7921](https://github.com/CesiumGS/cesium/pull/7921)
- Added support for new Mapbox Style API. [#7698](https://github.com/CesiumGS/cesium/pull/7698)
- Added support for the [AGI_articulations](https://github.com/KhronosGroup/glTF/tree/master/extensions/2.0/Vendor/AGI_articulations) vendor extension of glTF 2.0 to the Entity API and CZML. [#7907](https://github.com/CesiumGS/cesium/pull/7907)

##### Fixes :wrench:

- Fixed a bug that caused missing segments for ground polylines with coplanar points over large distances and problems with polylines containing duplicate points. [#7885](https://github.com/CesiumGS/cesium//pull/7885)
- Fixed a bug where billboards were not pickable when zoomed out completely in 2D View. [#7908](https://github.com/CesiumGS/cesium/pull/7908)
- Fixed a bug where image requests that returned HTTP code 204 would prevent any future request from succeeding on browsers that supported ImageBitmap. [#7914](https://github.com/CesiumGS/cesium/pull/7914/)
- Fixed polyline colors when `scene.highDynamicRange` is enabled. [#7924](https://github.com/CesiumGS/cesium/pull/7924)
- Fixed a bug in the inspector where the min/max height values of a picked tile were undefined. [#7904](https://github.com/CesiumGS/cesium/pull/7904)
- Fixed `Math.factorial` to return the correct values. (https://github.com/CesiumGS/cesium/pull/7969)
- Fixed a bug that caused 3D models to appear darker on Android devices. [#7944](https://github.com/CesiumGS/cesium/pull/7944)

### 1.58.1 - 2018-06-03

_This is an npm-only release to fix a publishing issue_.

### 1.58 - 2019-06-03

##### Additions :tada:

- Added support for new `BingMapsStyle` values `ROAD_ON_DEMAND` and `AERIAL_WITH_LABELS_ON_DEMAND`. The older versions of these, `ROAD` and `AERIAL_WITH_LABELS`, have been deprecated by Bing. [#7808](https://github.com/CesiumGS/cesium/pull/7808)
- Added syntax to delete data from existing properties via CZML. [#7818](https://github.com/CesiumGS/cesium/pull/7818)
- Added `checkerboard` material to CZML. [#7845](https://github.com/CesiumGS/cesium/pull/7845)
- `BingMapsImageryProvider` now uses `DiscardEmptyTileImagePolicy` by default to detect missing tiles as zero-length responses instead of inspecting pixel values. [#7810](https://github.com/CesiumGS/cesium/pull/7810)
- Added support for the [AGI_articulations](https://github.com/KhronosGroup/glTF/tree/master/extensions/2.0/Vendor/AGI_articulations) vendor extension of glTF 2.0 to the Model primitive graphics API. [#7835](https://github.com/CesiumGS/cesium/pull/7835)
- Reduce the number of Bing transactions and ion Bing sessions used when destroying and recreating the same imagery layer to 1. [#7848](https://github.com/CesiumGS/cesium/pull/7848)

##### Fixes :wrench:

- Fixed an edge case where Cesium would provide ion access token credentials to non-ion servers if the actual asset entrypoint was being hosted by ion. [#7839](https://github.com/CesiumGS/cesium/pull/7839)
- Fixed a bug that caused Cesium to request non-existent tiles for terrain tilesets lacking tile availability, i.e. a `layer.json` file.
- Fixed memory leak when removing entities that had a `HeightReference` of `CLAMP_TO_GROUND` or `RELATIVE_TO_GROUND`. This includes when removing a `DataSource`.
- Fixed 3D Tiles credits not being shown in the data attribution box. [#7877](https://github.com/CesiumGS/cesium/pull/7877)

### 1.57 - 2019-05-01

##### Additions :tada:

- Improved 3D Tiles streaming performance, resulting in ~67% camera tour load time reduction, ~44% camera tour load count reduction. And for general camera movement, ~20% load time reduction with ~27% tile load count reduction. Tile load priority changed to focus on loading tiles in the center of the screen first. Added the following tileset optimizations, which unless stated otherwise are enabled by default. [#7774](https://github.com/CesiumGS/cesium/pull/7774)
  - Added `Cesium3DTileset.cullRequestsWhileMoving` option to ignore requests for tiles that will likely be out-of-view due to the camera's movement when they come back from the server.
  - Added `Cesium3DTileset.cullRequestsWhileMovingMultiplier` option to act as a multiplier when used in culling requests while moving. Larger is more aggressive culling, smaller less aggressive culling.
  - Added `Cesium3DTileset.preloadFlightDestinations` option to preload tiles at the camera's flight destination while the camera is in flight.
  - Added `Cesium3DTileset.preferLeaves` option to prefer loading of leaves. Good for additive refinement point clouds. Set to `false` by default.
  - Added `Cesium3DTileset.progressiveResolutionHeightFraction` option to load tiles at a smaller resolution first. This can help get a quick layer of tiles down while full resolution tiles continue to load.
  - Added `Cesium3DTileset.foveatedScreenSpaceError` option to prioritize loading tiles in the center of the screen.
  - Added `Cesium3DTileset.foveatedConeSize` option to control the cone size that determines which tiles are deferred for loading. Tiles outside the cone are potentially deferred.
  - Added `Cesium3DTileset.foveatedMinimumScreenSpaceErrorRelaxation` option to control the starting screen space error relaxation for tiles outside the foveated cone.
  - Added `Cesium3DTileset.foveatedInterpolationCallback` option to control how screen space error threshold is interpolated for tiles outside the foveated cone.
  - Added `Cesium3DTileset.foveatedTimeDelay` option to control how long in seconds to wait after the camera stops moving before deferred tiles start loading in.
- Added new parameter to `PolylineGlowMaterial` called `taperPower`, that works similar to the existing `glowPower` parameter, to taper the back of the line away. [#7626](https://github.com/CesiumGS/cesium/pull/7626)
- Added `Cesium3DTileset.preloadWhenHidden` tileset option to preload tiles when `tileset.show` is false. Loads tiles as if the tileset is visible but does not render them. [#7774](https://github.com/CesiumGS/cesium/pull/7774)
- Added support for the `KHR_texture_transform` glTF extension. [#7549](https://github.com/CesiumGS/cesium/pull/7549)
- Added functions to remove samples from `SampledProperty` and `SampledPositionProperty`. [#7723](https://github.com/CesiumGS/cesium/pull/7723)
- Added support for color-to-alpha with a threshold on imagery layers. [#7727](https://github.com/CesiumGS/cesium/pull/7727)
- Add CZML processing for `heightReference` and `extrudedHeightReference` for geoemtry types that support it.
- `CesiumMath.toSNorm` documentation changed to reflect the function's implementation. [#7774](https://github.com/CesiumGS/cesium/pull/7774)
- Added `CesiumMath.normalize` to convert a scalar value in an arbitrary range to a scalar in the range [0.0, 1.0]. [#7774](https://github.com/CesiumGS/cesium/pull/7774)

##### Fixes :wrench:

- Fixed an error when loading the same glTF model in two separate viewers. [#7688](https://github.com/CesiumGS/cesium/issues/7688)
- Fixed an error where `clampToHeightMostDetailed` or `sampleHeightMostDetailed` would crash if entities were created when the promise resolved. [#7690](https://github.com/CesiumGS/cesium/pull/7690)
- Fixed an issue with compositing merged entity availability. [#7717](https://github.com/CesiumGS/cesium/issues/7717)
- Fixed an error where many imagery layers within a single tile would cause parts of the tile to render as black on some platforms. [#7649](https://github.com/CesiumGS/cesium/issues/7649)
- Fixed a bug that could cause terrain with a single, global root tile (e.g. that uses `WebMercatorTilingScheme`) to be culled unexpectedly in some views. [#7702](https://github.com/CesiumGS/cesium/issues/7702)
- Fixed a problem where instanced 3D models were incorrectly lit when using physically based materials. [#7775](https://github.com/CesiumGS/cesium/issues/7775)
- Fixed a bug where glTF models with certain blend modes were rendered incorrectly in browsers that support ImageBitmap. [#7795](https://github.com/CesiumGS/cesium/issues/7795)

### 1.56.1 - 2019-04-02

##### Additions :tada:

- `Resource.fetchImage` now takes a `preferImageBitmap` option to use `createImageBitmap` when supported to move image decode off the main thread. This option defaults to `false`.

##### Breaking Changes :mega:

- The following breaking changes are relative to 1.56. The `Resource.fetchImage` behavior is now identical to 1.55 and earlier.
  - Changed `Resource.fetchImage` back to return an `Image` by default, instead of an `ImageBitmap` when supported. Note that an `ImageBitmap` cannot be flipped during texture upload. Instead, set `flipY : true` during fetch to flip it.
  - Changed the default `flipY` option in `Resource.fetchImage` to false. This only has an effect when ImageBitmap is used.

### 1.56 - 2019-04-01

##### Breaking Changes :mega:

- `Resource.fetchImage` now returns an `ImageBitmap` instead of `Image` when supported. This allows for decoding images while fetching using `createImageBitmap` to greatly speed up texture upload and decrease frame drops when loading models with large textures. [#7579](https://github.com/CesiumGS/cesium/pull/7579)
- `Cesium3DTileStyle.style` now has an empty `Object` as its default value, instead of `undefined`. [#7567](https://github.com/CesiumGS/cesium/issues/7567)
- `Scene.clampToHeight` now takes an optional `width` argument before the `result` argument. [#7693](https://github.com/CesiumGS/cesium/pull/7693)
- In the `Resource` class, `addQueryParameters` and `addTemplateValues` have been removed. Please use `setQueryParameters` and `setTemplateValues` instead. [#7695](https://github.com/CesiumGS/cesium/issues/7695)

##### Deprecated :hourglass_flowing_sand:

- `Resource.fetchImage` now takes an options object. Use `resource.fetchImage({ preferBlob: true })` instead of `resource.fetchImage(true)`. The previous function definition will no longer work in 1.57. [#7579](https://github.com/CesiumGS/cesium/pull/7579)

##### Additions :tada:

- Added support for touch and hold gesture. The touch and hold delay can be customized by updating `ScreenSpaceEventHandler.touchHoldDelayMilliseconds`. [#7286](https://github.com/CesiumGS/cesium/pull/7286)
- `Resource.fetchImage` now has a `flipY` option to vertically flip an image during fetch & decode. It is only valid when `ImageBitmapOptions` is supported by the browser. [#7579](https://github.com/CesiumGS/cesium/pull/7579)
- Added `backFaceCulling` and `normalShading` options to `PointCloudShading`. Both options are only applicable for point clouds containing normals. [#7399](https://github.com/CesiumGS/cesium/pull/7399)
- `Cesium3DTileStyle.style` reacts to updates and represents the current state of the style. [#7567](https://github.com/CesiumGS/cesium/issues/7567)

##### Fixes :wrench:

- Fixed the value for `BlendFunction.ONE_MINUS_CONSTANT_COLOR`. [#7624](https://github.com/CesiumGS/cesium/pull/7624)
- Fixed `HeadingPitchRoll.pitch` being `NaN` when using `.fromQuaternion` due to a rounding error for pitches close to +/- 90°. [#7654](https://github.com/CesiumGS/cesium/pull/7654)
- Fixed a type of crash caused by the camera being rotated through terrain. [#6783](https://github.com/CesiumGS/cesium/issues/6783)
- Fixed an error in `Resource` when used with template replacements using numeric keys. [#7668](https://github.com/CesiumGS/cesium/pull/7668)
- Fixed an error in `Cesium3DTilePointFeature` where `anchorLineColor` used the same color instance instead of cloning the color [#7686](https://github.com/CesiumGS/cesium/pull/7686)

### 1.55 - 2019-03-01

##### Breaking Changes :mega:

- `czm_materialInput.slope` is now an angle in radians between 0 and pi/2 (flat to vertical), rather than a projected length 1 to 0 (flat to vertical).

##### Additions :tada:

- Updated terrain and imagery rendering, resulting in terrain/imagery loading ~33% faster and using ~33% less data [#7061](https://github.com/CesiumGS/cesium/pull/7061)
- `czm_materialInput.aspect` was added as an angle in radians between 0 and 2pi (east, north, west to south).
- Added CZML `arcType` support for `polyline` and `polygon`, which supersedes `followSurface`. `followSurface` is still supported for compatibility with existing documents. [#7582](https://github.com/CesiumGS/cesium/pull/7582)

##### Fixes :wrench:

- Fixed an issue where models would cause a crash on load if some primitives were Draco encoded and others were not. [#7383](https://github.com/CesiumGS/cesium/issues/7383)
- Fixed an issue where RTL labels not reversing correctly non alphabetic characters [#7501](https://github.com/CesiumGS/cesium/pull/7501)
- Fixed Node.js support for the `Resource` class and any functionality using it internally.
- Fixed an issue where some ground polygons crossing the Prime Meridian would have incorrect bounding rectangles. [#7533](https://github.com/CesiumGS/cesium/pull/7533)
- Fixed an issue where polygons on terrain using rhumb lines where being rendered incorrectly. [#7538](https://github.com/CesiumGS/cesium/pulls/7538)
- Fixed an issue with `EllipsoidRhumbLines.findIntersectionWithLongitude` when longitude was IDL. [#7551](https://github.com/CesiumGS/cesium/issues/7551)
- Fixed model silhouette colors when rendering with high dynamic range. [#7563](https://github.com/CesiumGS/cesium/pull/7563)
- Fixed an issue with ground polylines on globes that use ellipsoids other than WGS84. [#7552](https://github.com/CesiumGS/cesium/issues/7552)
- Fixed an issue where Draco compressed models with RGB per-vertex color would not load in Cesium. [#7576](https://github.com/CesiumGS/cesium/issues/7576)
- Fixed an issue where the outline geometry for extruded Polygons didn't calculate the correct indices. [#7599](https://github.com/CesiumGS/cesium/issues/7599)

### 1.54 - 2019-02-01

##### Highlights :sparkler:

- Added support for polylines and textured entities on 3D Tiles. [#7437](https://github.com/CesiumGS/cesium/pull/7437) and [#7434](https://github.com/CesiumGS/cesium/pull/7434)
- Added support for loading models and 3D tilesets with WebP images using the [`EXT_texture_webp`](https://github.com/KhronosGroup/glTF/blob/master/extensions/2.0/Vendor/EXT_texture_webp/README.md) glTF extension. [#7486](https://github.com/CesiumGS/cesium/pull/7486)
- Added support for rhumb lines to polygon and polyline geometries. [#7492](https://github.com/CesiumGS/cesium/pull/7492)

##### Breaking Changes :mega:

- Billboards with `HeightReference.CLAMP_TO_GROUND` are now clamped to both terrain and 3D Tiles. [#7434](https://github.com/CesiumGS/cesium/pull/7434)
- The default `classificationType` for `GroundPrimitive`, `CorridorGraphics`, `EllipseGraphics`, `PolygonGraphics` and `RectangleGraphics` is now `ClassificationType.BOTH`. [#7434](https://github.com/CesiumGS/cesium/pull/7434)
- The properties `ModelAnimation.speedup` and `ModelAnimationCollection.speedup` have been removed. Use `ModelAnimation.multiplier` and `ModelAnimationCollection.multiplier` respectively instead. [#7494](https://github.com/CesiumGS/cesium/issues/7394)

##### Deprecated :hourglass_flowing_sand:

- `Scene.clampToHeight` now takes an optional `width` argument before the `result` argument. The previous function definition will no longer work in 1.56. [#7287](https://github.com/CesiumGS/cesium/pull/7287)
- `PolylineGeometry.followSurface` has been superceded by `PolylineGeometry.arcType`. The previous definition will no longer work in 1.57. Replace `followSurface: false` with `arcType: Cesium.ArcType.NONE` and `followSurface: true` with `arcType: Cesium.ArcType.GEODESIC`. [#7492](https://github.com/CesiumGS/cesium/pull/7492)
- `SimplePolylineGeometry.followSurface` has been superceded by `SimplePolylineGeometry.arcType`. The previous definition will no longer work in 1.57. Replace `followSurface: false` with `arcType: Cesium.ArcType.NONE` and `followSurface: true` with `arcType: Cesium.ArcType.GEODESIC`. [#7492](https://github.com/CesiumGS/cesium/pull/7492)

##### Additions :tada:

- Added support for textured ground entities (entities with unspecified `height`) and `GroundPrimitives` on 3D Tiles. [#7434](https://github.com/CesiumGS/cesium/pull/7434)
- Added support for polylines on 3D Tiles. [#7437](https://github.com/CesiumGS/cesium/pull/7437)
- Added `classificationType` property to `PolylineGraphics` and `GroundPolylinePrimitive` which specifies whether a polyline clamped to ground should be clamped to terrain, 3D Tiles, or both. [#7437](https://github.com/CesiumGS/cesium/pull/7437)
- Added the ability to specify the width of the intersection volume for `Scene.sampleHeight`, `Scene.clampToHeight`, `Scene.sampleHeightMostDetailed`, and `Scene.clampToHeightMostDetailed`. [#7287](https://github.com/CesiumGS/cesium/pull/7287)
- Added a [new Sandcastle example](https://cesiumjs.org/Cesium/Build/Apps/Sandcastle/?src=Time%20Dynamic%20Wheels.html) on using `nodeTransformations` to rotate a model's wheels based on its velocity. [#7361](https://github.com/CesiumGS/cesium/pull/7361)
- Added a [new Sandcastle example](https://cesiumjs.org/Cesium/Build/Apps/Sandcastle/?src=Polylines%20on%203D%20Tiles.html) for drawing polylines on 3D Tiles [#7522](https://github.com/CesiumGS/cesium/pull/7522)
- Added `EllipsoidRhumbLine` class as a rhumb line counterpart to `EllipsoidGeodesic`. [#7484](https://github.com/CesiumGS/cesium/pull/7484)
- Added rhumb line support to `PolygonGeometry`, `PolygonOutlineGeometry`, `PolylineGeometry`, `GroundPolylineGeometry`, and `SimplePolylineGeometry`. [#7492](https://github.com/CesiumGS/cesium/pull/7492)
- When using Cesium in Node.js, we now use the combined and minified version for improved performance unless `NODE_ENV` is specifically set to `development`.
- Improved the performance of `QuantizedMeshTerrainData.interpolateHeight`. [#7508](https://github.com/CesiumGS/cesium/pull/7508)
- Added support for glTF models with WebP textures using the `EXT_texture_webp` extension. [#7486](https://github.com/CesiumGS/cesium/pull/7486)

##### Fixes :wrench:

- Fixed 3D Tiles performance regression. [#7482](https://github.com/CesiumGS/cesium/pull/7482)
- Fixed an issue where classification primitives with the `CESIUM_3D_TILE` classification type would render on terrain. [#7422](https://github.com/CesiumGS/cesium/pull/7422)
- Fixed an issue where 3D Tiles would show through the globe. [#7422](https://github.com/CesiumGS/cesium/pull/7422)
- Fixed crash when entity geometry show value is an interval that only covered part of the entity availability range [#7458](https://github.com/CesiumGS/cesium/pull/7458)
- Fix rectangle positions at the north and south poles. [#7451](https://github.com/CesiumGS/cesium/pull/7451)
- Fixed image size issue when using multiple particle systems. [#7412](https://github.com/CesiumGS/cesium/pull/7412)
- Fixed Sandcastle's "Open in New Window" button not displaying imagery due to blob URI limitations. [#7250](https://github.com/CesiumGS/cesium/pull/7250)
- Fixed an issue where setting `scene.globe.cartographicLimitRectangle` to `undefined` would cause a crash. [#7477](https://github.com/CesiumGS/cesium/issues/7477)
- Fixed `PrimitiveCollection.removeAll` to no longer `contain` removed primitives. [#7491](https://github.com/CesiumGS/cesium/pull/7491)
- Fixed `GeoJsonDataSource` to use polygons and polylines that use rhumb lines. [#7492](https://github.com/CesiumGS/cesium/pull/7492)
- Fixed an issue where some ground polygons would be cut off along circles of latitude. [#7507](https://github.com/CesiumGS/cesium/issues/7507)
- Fixed an issue that would cause IE 11 to crash when enabling image-based lighting. [#7485](https://github.com/CesiumGS/cesium/issues/7485)

### 1.53 - 2019-01-02

##### Additions :tada:

- Added image-based lighting for PBR models and 3D Tiles. [#7172](https://github.com/CesiumGS/cesium/pull/7172)
  - `Scene.specularEnvironmentMaps` is a url to a KTX file that contains the specular environment map and convoluted mipmaps for image-based lighting of all PBR models in the scene.
  - `Scene.sphericalHarmonicCoefficients` is an array of 9 `Cartesian3` spherical harmonics coefficients for the diffuse irradiance of all PBR models in the scene.
  - The `specularEnvironmentMaps` and `sphericalHarmonicCoefficients` properties of `Model` and `Cesium3DTileset` can be used to override the values from the scene for specific models and tilesets.
  - The `luminanceAtZenith` property of `Model` and `Cesium3DTileset` adjusts the luminance of the procedural image-based lighting.
- Double click away from an entity to un-track it [#7285](https://github.com/CesiumGS/cesium/pull/7285)

##### Fixes :wrench:

- Fixed 3D Tiles visibility checking when running multiple passes within the same frame. [#7289](https://github.com/CesiumGS/cesium/pull/7289)
- Fixed contrast on imagery layers. [#7382](https://github.com/CesiumGS/cesium/issues/7382)
- Fixed rendering transparent background color when `highDynamicRange` is enabled. [#7427](https://github.com/CesiumGS/cesium/issues/7427)
- Fixed translucent geometry when `highDynamicRange` is toggled. [#7451](https://github.com/CesiumGS/cesium/pull/7451)

### 1.52 - 2018-12-03

##### Breaking Changes :mega:

- `TerrainProviders` that implement `availability` must now also implement the `loadTileDataAvailability` method.

##### Deprecated :hourglass_flowing_sand:

- The property `ModelAnimation.speedup` has been deprecated and renamed to `ModelAnimation.multiplier`. `speedup` will be removed in version 1.54. [#7393](https://github.com/CesiumGS/cesium/pull/7393)

##### Additions :tada:

- Added functions to get the most detailed height of 3D Tiles on-screen or off-screen. [#7115](https://github.com/CesiumGS/cesium/pull/7115)
  - Added `Scene.sampleHeightMostDetailed`, an asynchronous version of `Scene.sampleHeight` that uses the maximum level of detail for 3D Tiles.
  - Added `Scene.clampToHeightMostDetailed`, an asynchronous version of `Scene.clampToHeight` that uses the maximum level of detail for 3D Tiles.
- Added support for high dynamic range rendering. It is enabled by default when supported, but can be disabled with `Scene.highDynamicRange`. [#7017](https://github.com/CesiumGS/cesium/pull/7017)
- Added `Scene.invertClassificationSupported` for checking if invert classification is supported.
- Added `computeLineSegmentLineSegmentIntersection` to `Intersections2D`. [#7228](https://github.com/CesiumGS/Cesium/pull/7228)
- Added ability to load availability progressively from a quantized mesh extension instead of upfront. This will speed up load time and reduce memory usage. [#7196](https://github.com/CesiumGS/cesium/pull/7196)
- Added the ability to apply styles to 3D Tilesets that don't contain features. [#7255](https://github.com/CesiumGS/Cesium/pull/7255)

##### Fixes :wrench:

- Fixed issue causing polyline to look wavy depending on the position of the camera [#7209](https://github.com/CesiumGS/cesium/pull/7209)
- Fixed translucency issues for dynamic geometry entities. [#7364](https://github.com/CesiumGS/cesium/issues/7364)

### 1.51 - 2018-11-01

##### Additions :tada:

- Added WMS-T (time) support in WebMapServiceImageryProvider [#2581](https://github.com/CesiumGS/cesium/issues/2581)
- Added `cutoutRectangle` to `ImageryLayer`, which allows cutting out rectangular areas in imagery layers to reveal underlying imagery. [#7056](https://github.com/CesiumGS/cesium/pull/7056)
- Added `atmosphereHueShift`, `atmosphereSaturationShift`, and `atmosphereBrightnessShift` properties to `Globe` which shift the color of the ground atmosphere to match the hue, saturation, and brightness shifts of the sky atmosphere. [#4195](https://github.com/CesiumGS/cesium/issues/4195)
- Shrink minified and gzipped Cesium.js by 27 KB (~3.7%) by delay loading seldom-used third-party dependencies. [#7140](https://github.com/CesiumGS/cesium/pull/7140)
- Added `lightColor` property to `Cesium3DTileset`, `Model`, and `ModelGraphics` to change the intensity of the light used when shading model. [#7025](https://github.com/CesiumGS/cesium/pull/7025)
- Added `imageBasedLightingFactor` property to `Cesium3DTileset`, `Model`, and `ModelGraphics` to scale the diffuse and specular image-based lighting contributions to the final color. [#7025](https://github.com/CesiumGS/cesium/pull/7025)
- Added per-feature selection to the 3D Tiles BIM Sandcastle example. [#7181](https://github.com/CesiumGS/cesium/pull/7181)
- Added `Transforms.fixedFrameToHeadingPitchRoll`, a helper function for extracting a `HeadingPitchRoll` from a fixed frame transform. [#7164](https://github.com/CesiumGS/cesium/pull/7164)
- Added `Ray.clone`. [#7174](https://github.com/CesiumGS/cesium/pull/7174)

##### Fixes :wrench:

- Fixed issue removing geometry entities with different materials. [#7163](https://github.com/CesiumGS/cesium/pull/7163)
- Fixed texture coordinate calculation for polygon entities with `perPositionHeight`. [#7188](https://github.com/CesiumGS/cesium/pull/7188)
- Fixed crash when updating polyline attributes twice in one frame. [#7155](https://github.com/CesiumGS/cesium/pull/7155)
- Fixed entity visibility issue related to setting an entity show property and altering or adding entity geometry. [#7156](https://github.com/CesiumGS/cesium/pull/7156)
- Fixed an issue where dynamic Entities on terrain would cause a crash in platforms that do not support depth textures such as Internet Explorer. [#7103](https://github.com/CesiumGS/cesium/issues/7103)
- Fixed an issue that would cause a crash when removing a post process stage. [#7210](https://github.com/CesiumGS/cesium/issues/7210)
- Fixed an issue where `pickPosition` would return incorrect results when called after `sampleHeight` or `clampToHeight`. [#7113](https://github.com/CesiumGS/cesium/pull/7113)
- Fixed an issue where `sampleHeight` and `clampToHeight` would crash if picking a primitive that doesn't write depth. [#7120](https://github.com/CesiumGS/cesium/issues/7120)
- Fixed a crash when using `BingMapsGeocoderService`. [#7143](https://github.com/CesiumGS/cesium/issues/7143)
- Fixed accuracy of rotation matrix generated by `VelocityOrientationProperty`. [#6641](https://github.com/CesiumGS/cesium/pull/6641)
- Fixed clipping plane crash when adding a plane to an empty collection. [#7168](https://github.com/CesiumGS/cesium/pull/7168)
- Fixed clipping planes on tilesets not taking into account the tileset model matrix. [#7182](https://github.com/CesiumGS/cesium/pull/7182)
- Fixed incorrect rendering of models using the `KHR_materials_common` lights extension. [#7206](https://github.com/CesiumGS/cesium/pull/7206)

### 1.50 - 2018-10-01

##### Breaking Changes :mega:

- Clipping planes on tilesets now use the root tile's transform, or the root tile's bounding sphere if a transform is not defined. [#7034](https://github.com/CesiumGS/cesium/pull/7034)
  - This is to make clipping planes' coordinates always relative to the object they're attached to. So if you were positioning the clipping planes as in the example below, this is no longer necessary:
  ```javascript
  clippingPlanes.modelMatrix = Cesium.Transforms.eastNorthUpToFixedFrame(
    tileset.boundingSphere.center
  );
  ```
  - This also fixes several issues with clipping planes not using the correct transform for tilesets with children.

##### Additions :tada:

- Initial support for clamping to 3D Tiles. [#6934](https://github.com/CesiumGS/cesium/pull/6934)
  - Added `Scene.sampleHeight` to get the height of geometry in the scene. May be used to clamp objects to the globe, 3D Tiles, or primitives in the scene.
  - Added `Scene.clampToHeight` to clamp a cartesian position to the scene geometry.
  - Requires depth texture support (`WEBGL_depth_texture` or `WEBKIT_WEBGL_depth_texture`). Added `Scene.sampleHeightSupported` and `Scene.clampToHeightSupported` functions for checking if height sampling is supported.
- Added `Cesium3DTileset.initialTilesLoaded` to indicate that all tiles in the initial view are loaded. [#6934](https://github.com/CesiumGS/cesium/pull/6934)
- Added support for glTF extension [KHR_materials_pbrSpecularGlossiness](https://github.com/KhronosGroup/glTF/tree/master/extensions/2.0/Khronos/KHR_materials_pbrSpecularGlossiness) [#7006](https://github.com/CesiumGS/cesium/pull/7006).
- Added support for glTF extension [KHR_materials_unlit](https://github.com/KhronosGroup/glTF/tree/master/extensions/2.0/Khronos/KHR_materials_unlit) [#6977](https://github.com/CesiumGS/cesium/pull/6977).
- Added support for glTF extensions [KHR_techniques_webgl](https://github.com/KhronosGroup/glTF/tree/master/extensions/2.0/Khronos/KHR_techniques_webgl) and [KHR_blend](https://github.com/KhronosGroup/glTF/pull/1302). [#6805](https://github.com/CesiumGS/cesium/pull/6805)
- Update [gltf-pipeline](https://github.com/CesiumGS/gltf-pipeline/) to 2.0. [#6805](https://github.com/CesiumGS/cesium/pull/6805)
- Added `cartographicLimitRectangle` to `Globe`. Use this to limit terrain and imagery to a specific `Rectangle` area. [#6987](https://github.com/CesiumGS/cesium/pull/6987)
- Added `OpenCageGeocoderService`, which provides geocoding via [OpenCage](https://opencagedata.com/). [#7015](https://github.com/CesiumGS/cesium/pull/7015)
- Added ground atmosphere lighting in 3D. This can be toggled with `Globe.showGroundAtmosphere`. [6877](https://github.com/CesiumGS/cesium/pull/6877)
  - Added `Globe.nightFadeOutDistance` and `Globe.nightFadeInDistance` to configure when ground atmosphere night lighting fades in and out. [6877](https://github.com/CesiumGS/cesium/pull/6877)
- Added `onStop` event to `Clock` that fires each time stopTime is reached. [#7066](https://github.com/CesiumGS/cesium/pull/7066)

##### Fixes :wrench:

- Fixed picking for overlapping translucent primitives. [#7039](https://github.com/CesiumGS/cesium/pull/7039)
- Fixed an issue in the 3D Tiles traversal where tilesets would render with mixed level of detail if an external tileset was visible but its root tile was not. [#7099](https://github.com/CesiumGS/cesium/pull/7099)
- Fixed an issue in the 3D Tiles traversal where external tilesets would not always traverse to their root tile. [#7035](https://github.com/CesiumGS/cesium/pull/7035)
- Fixed an issue in the 3D Tiles traversal where empty tiles would be selected instead of their nearest loaded ancestors. [#7011](https://github.com/CesiumGS/cesium/pull/7011)
- Fixed an issue where scaling near zero with an model animation could cause rendering to stop. [#6954](https://github.com/CesiumGS/cesium/pull/6954)
- Fixed bug where credits weren't displaying correctly if more than one viewer was initialized [#6965](expect(https://github.com/CesiumGS/cesium/issues/6965)
- Fixed entity show issues. [#7048](https://github.com/CesiumGS/cesium/issues/7048)
- Fixed a bug where polylines on terrain covering very large portions of the globe would cull incorrectly in 3d-only scenes. [#7043](https://github.com/CesiumGS/cesium/issues/7043)
- Fixed bug causing crash on entity geometry material change. [#7047](https://github.com/CesiumGS/cesium/pull/7047)
- Fixed MIME type behavior for `Resource` requests in recent versions of Edge [#7085](https://github.com/CesiumGS/cesium/issues/7085).

### 1.49 - 2018-09-04

##### Breaking Changes :mega:

- Removed `ClippingPlaneCollection.clone`. [#6872](https://github.com/CesiumGS/cesium/pull/6872)
- Changed `Globe.pick` to return a position in ECEF coordinates regardless of the current scene mode. This will only effect you if you were working around a bug to make `Globe.pick` work in 2D and Columbus View. Use `Globe.pickWorldCoordinates` to get the position in world coordinates that correlate to the current scene mode. [#6859](https://github.com/CesiumGS/cesium/pull/6859)
- Removed the unused `frameState` parameter in `evaluate` and `evaluateColor` functions in `Expression`, `StyleExpression`, `ConditionsExpression` and all other places that call the functions. [#6890](https://github.com/CesiumGS/cesium/pull/6890)
- Removed `PostProcessStageLibrary.createLensFlarStage`. Use `PostProcessStageLibrary.createLensFlareStage` instead. [#6972](https://github.com/CesiumGS/cesium/pull/6972)
- Removed `Scene.fxaa`. Use `Scene.postProcessStages.fxaa.enabled` instead. [#6980](https://github.com/CesiumGS/cesium/pull/6980)

##### Additions :tada:

- Added `heightReference` to `BoxGraphics`, `CylinderGraphics` and `EllipsoidGraphics`, which can be used to clamp these entity types to terrain. [#6932](https://github.com/CesiumGS/cesium/pull/6932)
- Added `GeocoderViewModel.destinationFound` for specifying a function that is called upon a successful geocode. The default behavior is to fly to the destination found by the geocoder. [#6915](https://github.com/CesiumGS/cesium/pull/6915)
- Added `ClippingPlaneCollection.planeAdded` and `ClippingPlaneCollection.planeRemoved` events. `planeAdded` is raised when a new plane is added to the collection and `planeRemoved` is raised when a plane is removed. [#6875](https://github.com/CesiumGS/cesium/pull/6875)
- Added `Matrix4.setScale` for setting the scale on an affine transformation matrix [#6888](https://github.com/CesiumGS/cesium/pull/6888)
- Added optional `width` and `height` to `Scene.drillPick` for specifying a search area. [#6922](https://github.com/CesiumGS/cesium/pull/6922)
- Added `Cesium3DTileset.root` for getting the root tile of a tileset. [#6944](https://github.com/CesiumGS/cesium/pull/6944)
- Added `Cesium3DTileset.extras` and `Cesium3DTile.extras` for getting application specific metadata from 3D Tiles. [#6974](https://github.com/CesiumGS/cesium/pull/6974)

##### Fixes :wrench:

- Several performance improvements and fixes to the 3D Tiles traversal code. [#6390](https://github.com/CesiumGS/cesium/pull/6390)
  - Improved load performance when `skipLevelOfDetail` is false.
  - Fixed a bug that caused some skipped tiles to load when `skipLevelOfDetail` is true.
  - Fixed pick statistics in the 3D Tiles Inspector.
  - Fixed drawing of debug labels for external tilesets.
  - Fixed drawing of debug outlines for empty tiles.
- The Geocoder widget now takes terrain altitude into account when calculating its final destination. [#6876](https://github.com/CesiumGS/cesium/pull/6876)
- The Viewer widget now takes terrain altitude into account when zooming or flying to imagery layers. [#6895](https://github.com/CesiumGS/cesium/pull/6895)
- Fixed Firefox camera control issues with mouse and touch events. [#6372](https://github.com/CesiumGS/cesium/issues/6372)
- Fixed `getPickRay` in 2D. [#2480](https://github.com/CesiumGS/cesium/issues/2480)
- Fixed `Globe.pick` for 2D and Columbus View. [#6859](https://github.com/CesiumGS/cesium/pull/6859)
- Fixed imagery layer feature picking in 2D and Columbus view. [#6859](https://github.com/CesiumGS/cesium/pull/6859)
- Fixed intermittent ground clamping issues for all entity types that use a height reference. [#6930](https://github.com/CesiumGS/cesium/pull/6930)
- Fixed bug that caused a new `ClippingPlaneCollection` to be created every frame when used with a model entity. [#6872](https://github.com/CesiumGS/cesium/pull/6872)
- Improved `Plane` entities so they are better aligned with the globe surface. [#6887](https://github.com/CesiumGS/cesium/pull/6887)
- Fixed crash when rendering translucent objects when all shadow maps in the scene set `fromLightSource` to false. [#6883](https://github.com/CesiumGS/cesium/pull/6883)
- Fixed night shading in 2D and Columbus view. [#4122](https://github.com/CesiumGS/cesium/issues/4122)
- Fixed model loading failure when a glTF 2.0 primitive does not have a material. [6906](https://github.com/CesiumGS/cesium/pull/6906)
- Fixed a crash when setting show to `false` on a polyline clamped to the ground. [#6912](https://github.com/CesiumGS/cesium/issues/6912)
- Fixed a bug where `Cesium3DTileset` wasn't using the correct `tilesetVersion`. [#6933](https://github.com/CesiumGS/cesium/pull/6933)
- Fixed crash that happened when calling `scene.pick` after setting a new terrain provider. [#6918](https://github.com/CesiumGS/cesium/pull/6918)
- Fixed an issue that caused the browser to hang when using `drillPick` on a polyline clamped to the ground. [6907](https://github.com/CesiumGS/cesium/issues/6907)
- Fixed an issue where color wasn't updated properly for polylines clamped to ground. [#6927](https://github.com/CesiumGS/cesium/pull/6927)
- Fixed an excessive memory use bug that occurred when a data URI was used to specify a glTF model. [#6928](https://github.com/CesiumGS/cesium/issues/6928)
- Fixed an issue where switching from 2D to 3D could cause a crash. [#6929](https://github.com/CesiumGS/cesium/issues/6929)
- Fixed an issue where point primitives behind the camera would appear in view. [#6904](https://github.com/CesiumGS/cesium/issues/6904)
- The `createGroundPolylineGeometry` web worker no longer depends on `GroundPolylinePrimitive`, making the worker smaller and potentially avoiding a hanging build in some webpack configurations. [#6946](https://github.com/CesiumGS/cesium/pull/6946)
- Fixed an issue that cause terrain entities (entities with unspecified `height`) and `GroundPrimitives` to fail when crossing the international date line. [#6951](https://github.com/CesiumGS/cesium/issues/6951)
- Fixed normal calculation for `CylinderGeometry` when the top radius is not equal to the bottom radius [#6863](https://github.com/CesiumGS/cesium/pull/6863)

### 1.48 - 2018-08-01

##### Additions :tada:

- Added support for loading Draco compressed Point Cloud tiles for 2-3x better compression. [#6559](https://github.com/CesiumGS/cesium/pull/6559)
- Added `TimeDynamicPointCloud` for playback of time-dynamic point cloud data, where each frame is a 3D Tiles Point Cloud tile. [#6721](https://github.com/CesiumGS/cesium/pull/6721)
- Added `CoplanarPolygonGeometry` and `CoplanarPolygonGeometryOutline` for drawing polygons composed of coplanar positions that are not necessarily on the ellipsoid surface. [#6769](https://github.com/CesiumGS/cesium/pull/6769)
- Improved support for polygon entities using `perPositionHeight`, including supporting vertical polygons. This also improves KML compatibility. [#6791](https://github.com/CesiumGS/cesium/pull/6791)
- Added `Cartesian3.midpoint` to compute the midpoint between two `Cartesian3` positions [#6836](https://github.com/CesiumGS/cesium/pull/6836)
- Added `equalsEpsilon` methods to `OrthographicFrustum`, `PerspectiveFrustum`, `OrthographicOffCenterFrustum` and `PerspectiveOffCenterFrustum`.

##### Deprecated :hourglass_flowing_sand:

- Support for 3D Tiles `content.url` is deprecated to reflect updates to the [3D Tiles spec](https://github.com/CesiumGS/3d-tiles/pull/301). Use `content.uri instead`. Support for `content.url` will remain for backwards compatibility. [#6744](https://github.com/CesiumGS/cesium/pull/6744)
- Support for the 3D Tiles pre-version 1.0 Batch Table Hierarchy is deprecated to reflect updates to the [3D Tiles spec](https://github.com/CesiumGS/3d-tiles/pull/301). Use the [`3DTILES_batch_table_hierarchy`](https://github.com/CesiumGS/3d-tiles/tree/main/extensions/3DTILES_batch_table_hierarchy) extension instead. Support for the deprecated batch table hierarchy will remain for backwards compatibility. [#6780](https://github.com/CesiumGS/cesium/pull/6780)
- `PostProcessStageLibrary.createLensFlarStage` is deprecated due to misspelling and will be removed in Cesium 1.49. Use `PostProcessStageLibrary.createLensFlareStage` instead.

##### Fixes :wrench:

- Fixed a bug where 3D Tilesets using the `region` bounding volume don't get transformed when the tileset's `modelMatrix` changes. [#6755](https://github.com/CesiumGS/cesium/pull/6755)
- Fixed a bug that caused eye dome lighting for point clouds to fail in Safari on macOS and Edge on Windows by removing the dependency on floating point color textures. [#6792](https://github.com/CesiumGS/cesium/issues/6792)
- Fixed a bug that caused polylines on terrain to render incorrectly in 2D and Columbus View with a `WebMercatorProjection`. [#6809](https://github.com/CesiumGS/cesium/issues/6809)
- Fixed bug causing billboards and labels to appear the wrong size when switching scene modes [#6745](https://github.com/CesiumGS/cesium/issues/6745)
- Fixed `PolygonGeometry` when using `VertexFormat.POSITION_ONLY`, `perPositionHeight` and `extrudedHeight` [#6790](expect(https://github.com/CesiumGS/cesium/pull/6790)
- Fixed an issue where tiles were missing in VR mode. [#6612](https://github.com/CesiumGS/cesium/issues/6612)
- Fixed issues related to updating entity show and geometry color [#6835](https://github.com/CesiumGS/cesium/pull/6835)
- Fixed `PolygonGeometry` and `EllipseGeometry` tangent and bitangent attributes when a texture rotation is used [#6788](https://github.com/CesiumGS/cesium/pull/6788)
- Fixed bug where entities with a height reference weren't being updated correctly when the terrain provider was changed. [#6820](https://github.com/CesiumGS/cesium/pull/6820)
- Fixed an issue where glTF 2.0 models sometimes wouldn't be centered in the view after putting the camera on them. [#6784](https://github.com/CesiumGS/cesium/issues/6784)
- Fixed the geocoder when `Viewer` is passed the option `geocoder: true` [#6833](https://github.com/CesiumGS/cesium/pull/6833)
- Improved performance for billboards and labels clamped to terrain [#6781](https://github.com/CesiumGS/cesium/pull/6781) [#6844](https://github.com/CesiumGS/cesium/pull/6844)
- Fixed a bug that caused billboard positions to be set incorrectly when using a `CallbackProperty`. [#6815](https://github.com/CesiumGS/cesium/pull/6815)
- Improved support for generating a TypeScript typings file using `tsd-jsdoc` [#6767](https://github.com/CesiumGS/cesium/pull/6767)
- Updated viewBoundingSphere to use correct zoomOptions [#6848](https://github.com/CesiumGS/cesium/issues/6848)
- Fixed a bug that caused the scene to continuously render after resizing the viewer when `requestRenderMode` was enabled. [#6812](https://github.com/CesiumGS/cesium/issues/6812)

### 1.47 - 2018-07-02

##### Highlights :sparkler:

- Added support for polylines on terrain [#6689](https://github.com/CesiumGS/cesium/pull/6689) [#6615](https://github.com/CesiumGS/cesium/pull/6615)
- Added `heightReference` and `extrudedHeightReference` properties to `CorridorGraphics`, `EllipseGraphics`, `PolygonGraphics` and `RectangleGraphics`. [#6717](https://github.com/CesiumGS/cesium/pull/6717)
- `PostProcessStage` has a `selected` property which is an array of primitives used for selectively applying a post-process stage. [#6476](https://github.com/CesiumGS/cesium/pull/6476)

##### Breaking Changes :mega:

- glTF 2.0 models corrected to face +Z forwards per specification. Internally Cesium uses +X as forward, so a new +Z to +X rotation was added for 2.0 models only. To fix models that are oriented incorrectly after this change:
  - If the model faces +X forwards update the glTF to face +Z forwards. This can be done by loading the glTF in a model editor and applying a 90 degree clockwise rotation about the up-axis. Alternatively, add a new root node to the glTF node hierarchy whose `matrix` is `[0,0,1,0,0,1,0,0,-1,0,0,0,0,0,0,1]`.
  - Apply a -90 degree rotation to the model's heading. This can be done by setting the model's `orientation` using the Entity API or from within CZML. See [#6738](https://github.com/CesiumGS/cesium/pull/6738) for more details.
- Dropped support for directory URLs when loading tilesets to match the updated [3D Tiles spec](https://github.com/CesiumGS/3d-tiles/issues/272). [#6502](https://github.com/CesiumGS/cesium/issues/6502)
- KML and GeoJSON now use `PolylineGraphics` instead of `CorridorGraphics` for polylines on terrain. [#6706](https://github.com/CesiumGS/cesium/pull/6706)

##### Additions :tada:

- Added support for polylines on terrain [#6689](https://github.com/CesiumGS/cesium/pull/6689) [#6615](https://github.com/CesiumGS/cesium/pull/6615)
  - Use the `clampToGround` option for `PolylineGraphics` (polyline entities).
  - Requires depth texture support (`WEBGL_depth_texture` or `WEBKIT_WEBGL_depth_texture`), otherwise `clampToGround` will be ignored. Use `Entity.supportsPolylinesOnTerrain` to check for support.
  - Added `GroundPolylinePrimitive` and `GroundPolylineGeometry`.
- `PostProcessStage` has a `selected` property which is an array of primitives used for selectively applying a post-process stage. [#6476](https://github.com/CesiumGS/cesium/pull/6476)
  - The `PostProcessStageLibrary.createBlackAndWhiteStage` and `PostProcessStageLibrary.createSilhouetteStage` have per-feature support.
- Added CZML support for `zIndex` with `corridor`, `ellipse`, `polygon`, `polyline` and `rectangle`. [#6708](https://github.com/CesiumGS/cesium/pull/6708)
- Added CZML `clampToGround` option for `polyline`. [#6706](https://github.com/CesiumGS/cesium/pull/6706)
- Added support for `RTC_CENTER` property in batched 3D model tilesets to conform to the updated [3D Tiles spec](https://github.com/CesiumGS/3d-tiles/issues/263). [#6488](https://github.com/CesiumGS/cesium/issues/6488)
- Added `heightReference` and `extrudedHeightReference` properties to `CorridorGraphics`, `EllipseGraphics`, `PolygonGraphics` and `RectangleGraphics`. [#6717](https://github.com/CesiumGS/cesium/pull/6717)
  - This can be used in conjunction with the `height` and/or `extrudedHeight` properties to clamp the geometry to terrain or set the height relative to terrain.
  - Note, this will not make the geometry conform to terrain. Extruded geoemtry that is clamped to the ground will have a flat top will sinks into the terrain at the base.

##### Fixes :wrench:

- Fixed a bug that caused Cesium to be unable to load local resources in Electron. [#6726](https://github.com/CesiumGS/cesium/pull/6726)
- Fixed a bug causing crashes with custom vertex attributes on `Geometry` crossing the IDL. Attributes will be barycentrically interpolated. [#6644](https://github.com/CesiumGS/cesium/pull/6644)
- Fixed a bug causing Point Cloud tiles with unsigned int batch-ids to not load. [#6666](https://github.com/CesiumGS/cesium/pull/6666)
- Fixed a bug with Draco encoded i3dm tiles, and loading two Draco models with the same url. [#6668](https://github.com/CesiumGS/cesium/issues/6668)
- Fixed a bug caused by creating a polygon with positions at the same longitude/latitude position but different heights [#6731](https://github.com/CesiumGS/cesium/pull/6731)
- Fixed terrain clipping when the camera was close to flat terrain and was using logarithmic depth. [#6701](https://github.com/CesiumGS/cesium/pull/6701)
- Fixed KML bug that constantly requested the same image if it failed to load. [#6710](https://github.com/CesiumGS/cesium/pull/6710)
- Improved billboard and label rendering so they no longer sink into terrain when clamped to ground. [#6621](https://github.com/CesiumGS/cesium/pull/6621)
- Fixed an issue where KMLs containing a `colorMode` of `random` could return the exact same color on successive calls to `Color.fromRandom()`.
- `Iso8601.MAXIMUM_VALUE` now formats to a string which can be parsed by `fromIso8601`.
- Fixed material support when using an image that is already loaded [#6729](https://github.com/CesiumGS/cesium/pull/6729)

### 1.46.1 - 2018-06-01

- This is an npm only release to fix the improperly published 1.46.0. There were no code changes.

### 1.46 - 2018-06-01

##### Highlights :sparkler:

- Added support for materials on terrain entities (entities with unspecified `height`) and `GroundPrimitives`. [#6393](https://github.com/CesiumGS/cesium/pull/6393)
- Added a post-processing framework. [#5615](https://github.com/CesiumGS/cesium/pull/5615)
- Added `zIndex` for ground geometry, including corridor, ellipse, polygon and rectangle entities. [#6362](https://github.com/CesiumGS/cesium/pull/6362)

##### Breaking Changes :mega:

- `ParticleSystem` no longer uses `forces`. [#6510](https://github.com/CesiumGS/cesium/pull/6510)
- `Particle` no longer uses `size`, `rate`, `lifeTime`, `life`, `minimumLife`, `maximumLife`, `minimumWidth`, `minimumHeight`, `maximumWidth`, and `maximumHeight`. [#6510](https://github.com/CesiumGS/cesium/pull/6510)
- Removed `Scene.copyGlobeDepth`. Globe depth will now be copied by default when supported. [#6393](https://github.com/CesiumGS/cesium/pull/6393)
- The default `classificationType` for `GroundPrimitive`, `CorridorGraphics`, `EllipseGraphics`, `PolygonGraphics` and `RectangleGraphics` is now `ClassificationType.TERRAIN`. If you wish the geometry to color both terrain and 3D tiles, pass in the option `classificationType: Cesium.ClassificationType.BOTH`.
- Removed support for the `options` argument for `Credit` [#6373](https://github.com/CesiumGS/cesium/issues/6373). Pass in an html string instead.
- glTF 2.0 models corrected to face +Z forwards per specification. Internally Cesium uses +X as forward, so a new +Z to +X rotation was added for 2.0 models only. [#6632](https://github.com/CesiumGS/cesium/pull/6632)

##### Deprecated :hourglass_flowing_sand:

- The `Scene.fxaa` property has been deprecated and will be removed in Cesium 1.47. Use `Scene.postProcessStages.fxaa.enabled`.

##### Additions :tada:

- Added support for materials on terrain entities (entities with unspecified `height`) and `GroundPrimitives`. [#6393](https://github.com/CesiumGS/cesium/pull/6393)
  - Only available for `ClassificationType.TERRAIN` at this time. Adding a material to a terrain `Entity` will cause it to behave as if it is `ClassificationType.TERRAIN`.
  - Requires depth texture support (`WEBGL_depth_texture` or `WEBKIT_WEBGL_depth_texture`), so materials on terrain entities and `GroundPrimitives` are not supported in Internet Explorer.
  - Best suited for notational patterns and not intended for precisely mapping textures to terrain - for that use case, use `SingleTileImageryProvider`.
- Added `GroundPrimitive.supportsMaterials` and `Entity.supportsMaterialsforEntitiesOnTerrain`, both of which can be used to check if materials on terrain entities and `GroundPrimitives` is supported. [#6393](https://github.com/CesiumGS/cesium/pull/6393)
- Added a post-processing framework. [#5615](https://github.com/CesiumGS/cesium/pull/5615)
  - Added `Scene.postProcessStages` which is a collection of post-process stages to be run in order.
    - Has a built-in `ambientOcclusion` property which will apply screen space ambient occlusion to the scene and run before all stages.
    - Has a built-in `bloom` property which applies a bloom filter to the scene before all other stages but after the ambient occlusion stage.
    - Has a built-in `fxaa` property which applies Fast Approximate Anti-aliasing (FXAA) to the scene after all other stages.
  - Added `PostProcessStageLibrary` which contains several built-in stages that can be added to the collection.
  - Added `PostProcessStageComposite` for multi-stage post-processes like depth of field.
  - Added a new Sandcastle label `Post Processing` to showcase the different built-in post-process stages.
- Added `zIndex` for ground geometry, including corridor, ellipse, polygon and rectangle entities. [#6362](https://github.com/CesiumGS/cesium/pull/6362)
- Added `Rectangle.equalsEpsilon` for comparing the equality of two rectangles [#6533](https://github.com/CesiumGS/cesium/pull/6533)

##### Fixes :wrench:

- Fixed a bug causing custom TilingScheme classes to not be able to use a GeographicProjection. [#6524](https://github.com/CesiumGS/cesium/pull/6524)
- Fixed incorrect 3D Tiles statistics when a tile fails during processing. [#6558](https://github.com/CesiumGS/cesium/pull/6558)
- Fixed race condition causing intermittent crash when changing geometry show value [#3061](https://github.com/CesiumGS/cesium/issues/3061)
- `ProviderViewModel`s with no category are displayed in an untitled group in `BaseLayerPicker` instead of being labeled as `'Other'` [#6574](https://github.com/CesiumGS/cesium/pull/6574)
- Fixed a bug causing intermittent crashes with clipping planes due to uninitialized textures. [#6576](https://github.com/CesiumGS/cesium/pull/6576)
- Added a workaround for clipping planes causing a picking shader compilation failure for gltf models and 3D Tilesets in Internet Explorer [#6575](https://github.com/CesiumGS/cesium/issues/6575)
- Allowed Bing Maps servers with a subpath (instead of being at the root) to work correctly. [#6597](https://github.com/CesiumGS/cesium/pull/6597)
- Added support for loading of Draco compressed glTF assets in IE11 [#6404](https://github.com/CesiumGS/cesium/issues/6404)
- Fixed polygon outline when using `perPositionHeight` and `extrudedHeight`. [#6595](https://github.com/CesiumGS/cesium/issues/6595)
- Fixed broken links in documentation of `createTileMapServiceImageryProvider`. [#5818](https://github.com/CesiumGS/cesium/issues/5818)
- Transitioning from 2 touches to 1 touch no longer triggers a new pan gesture. [#6479](https://github.com/CesiumGS/cesium/pull/6479)

### 1.45 - 2018-05-01

##### Major Announcements :loudspeaker:

- We've launched Cesium ion! Read all about it in our [blog post](https://cesium.com/blog/2018/05/01/get-your-cesium-ion-community-account/).
- Cesium now uses ion services by default for base imagery, terrain, and geocoding. A demo key is provided, but to use them in your own apps you must [sign up](https://cesium.com/ion/signup) for a free ion Commmunity account.

##### Breaking Changes :mega:

- `ClippingPlaneCollection` now uses `ClippingPlane` objects instead of `Plane` objects. [#6498](https://github.com/CesiumGS/cesium/pull/6498)
- Cesium no longer ships with a demo Bing Maps API key.
- `BingMapsImageryProvider` is no longer the default base imagery layer. (Bing imagery itself is still the default, however it is provided through Cesium ion)
- `BingMapsGeocoderService` is no longer the default geocoding service.
- If you wish to continue to use your own Bing API key for imagery and geocoding, you can go back to the old default behavior by constructing the Viewer as follows:
  ```javascript
  Cesium.BingMapsApi.defaultKey = "yourBingKey";
  var viewer = new Cesium.Viewer("cesiumContainer", {
    imageryProvider: new Cesium.BingMapsImageryProvider({
      url: "https://dev.virtualearth.net",
    }),
    geocoder: [
      new Cesium.CartographicGeocoderService(),
      new Cesium.BingMapsGeocoderService(),
    ],
  });
  ```

##### Deprecated :hourglass_flowing_sand:

- `Particle.size`, `ParticleSystem.rate`, `ParticleSystem.lifeTime`, `ParticleSystem.life`, `ParticleSystem.minimumLife`, and `ParticleSystem.maximumLife` have been renamed to `Particle.imageSize`, `ParticleSystem.emissionRate`, `ParticleSystem.lifetime`, `ParticleSystem.particleLife`, `ParticleSystem.minimumParticleLife`, and `ParticleSystem.maximumParticleLife`. Use of the `size`, `rate`, `lifeTime`, `life`, `minimumLife`, and `maximumLife` parameters is deprecated and will be removed in Cesium 1.46.
- `ParticleSystem.forces` array has been switched out for singular function `ParticleSystems.updateCallback`. Use of the `forces` parameter is deprecated and will be removed in Cesium 1.46.
- Any width and height variables in `ParticleSystem` will no longer be individual components. `ParticleSystem.minimumWidth` and `ParticleSystem.minimumHeight` will now be `ParticleSystem.minimumImageSize`, `ParticleSystem.maximumWidth` and `ParticleSystem.maximumHeight` will now be `ParticleSystem.maximumImageSize`, and `ParticleSystem.width` and `ParticleSystem.height` will now be `ParticleSystem.imageSize`. Use of the `minimumWidth`, `minimumHeight`, `maximumWidth`, `maximumHeight`, `width`, and `height` parameters is deprecated and will be removed in Cesium 1.46.

##### Additions :tada:

- Added option `logarithmicDepthBuffer` to `Scene`. With this option there is typically a single frustum using logarithmic depth rendered. This increases performance by issuing less draw calls to the GPU and helps to avoid artifacts on the connection of two frustums. [#5851](https://github.com/CesiumGS/cesium/pull/5851)
- When a log depth buffer is supported, the frustum near and far planes default to `0.1` and `1e10` respectively.
- Added `IonGeocoderService` and made it the default geocoding service for the `Geocoder` widget.
- Added `createWorldImagery` which provides Bing Maps imagery via a Cesium ion account.
- Added `PeliasGeocoderService`, which provides geocoding via a [Pelias](https://pelias.io) server.
- Added the ability for `BaseLayerPicker` to group layers by category. `ProviderViewModel.category` was also added to support this feature.
- Added `Math.log2` to compute the base 2 logarithm of a number.
- Added `GeocodeType` enum and use it as an optional parameter to all `GeocoderService` instances to differentiate between autocomplete and search requests.
- Added `initWebAssemblyModule` function to `TaskProcessor` to load a Web Assembly module in a web worker. [#6420](https://github.com/CesiumGS/cesium/pull/6420)
- Added `supportsWebAssembly` function to `FeatureDetection` to check if a browser supports loading Web Assembly modules. [#6420](https://github.com/CesiumGS/cesium/pull/6420)
- Improved `MapboxImageryProvider` performance by 300% via `tiles.mapbox.com` subdomain switching. [#6426](https://github.com/CesiumGS/cesium/issues/6426)
- Added ability to invoke `sampleTerrain` from node.js to enable offline terrain sampling
- Added more ParticleSystem Sandcastle examples for rocket and comet tails and weather. [#6375](https://github.com/CesiumGS/cesium/pull/6375)
- Added color and scale attributes to the `ParticleSystem` class constructor. When defined the variables override startColor and endColor and startScale and endScale. [#6429](https://github.com/CesiumGS/cesium/pull/6429)

##### Fixes :wrench:

- Fixed bugs in `TimeIntervalCollection.removeInterval`. [#6418](https://github.com/CesiumGS/cesium/pull/6418).
- Fixed glTF support to handle meshes with and without tangent vectors, and with/without morph targets, sharing one material. [#6421](https://github.com/CesiumGS/cesium/pull/6421)
- Fixed glTF support to handle skinned meshes when no skin is supplied. [#6061](https://github.com/CesiumGS/cesium/issues/6061)
- Updated glTF 2.0 PBR shader to have brighter lighting. [#6430](https://github.com/CesiumGS/cesium/pull/6430)
- Allow loadWithXhr to work with string URLs in a web worker.
- Updated to Draco 1.3.0 and implemented faster loading of Draco compressed glTF assets in browsers that support Web Assembly. [#6420](https://github.com/CesiumGS/cesium/pull/6420)
- `GroundPrimitive`s and `ClassificationPrimitive`s will become ready when `show` is `false`. [#6428](https://github.com/CesiumGS/cesium/pull/6428)
- Fix Firefox WebGL console warnings. [#5912](https://github.com/CesiumGS/cesium/issues/5912)
- Fix parsing Cesium.js in older browsers that do not support all TypedArray types. [#6396](https://github.com/CesiumGS/cesium/pull/6396)
- Fixed a bug causing crashes when setting colors on un-pickable models. [\$6442](https://github.com/CesiumGS/cesium/issues/6442)
- Fix flicker when adding, removing, or modifying entities. [#3945](https://github.com/CesiumGS/cesium/issues/3945)
- Fixed crash bug in PolylineCollection when a polyline was updated and removed at the same time. [#6455](https://github.com/CesiumGS/cesium/pull/6455)
- Fixed crash when animating a glTF model with a single keyframe. [#6422](https://github.com/CesiumGS/cesium/pull/6422)
- Fixed Imagery Layers Texture Filters Sandcastle example. [#6472](https://github.com/CesiumGS/cesium/pull/6472).
- Fixed a bug causing Cesium 3D Tilesets to not clip properly when tiles were unloaded and reloaded. [#6484](https://github.com/CesiumGS/cesium/issues/6484)
- Fixed `TimeInterval` so now it throws if `fromIso8601` is given an ISO 8601 string with improper formatting. [#6164](https://github.com/CesiumGS/cesium/issues/6164)
- Improved rendering of glTF models that don't contain normals with a temporary unlit shader workaround. [#6501](https://github.com/CesiumGS/cesium/pull/6501)
- Fixed rendering of glTF models with emissive-only materials. [#6501](https://github.com/CesiumGS/cesium/pull/6501)
- Fixed a bug in shader modification for glTF 1.0 quantized attributes and Draco quantized attributes. [#6523](https://github.com/CesiumGS/cesium/pull/6523)

### 1.44 - 2018-04-02

##### Highlights :sparkler:

- Added a new Sandcastle label, `New in X.X` which will include all new Sandcastle demos added for the current release. [#6384](https://github.com/CesiumGS/cesium/issues/6384)
- Added support for glTF models with [Draco geometry compression](https://github.com/KhronosGroup/glTF/blob/master/extensions/2.0/Khronos/KHR_draco_mesh_compression/README.md). [#5120](https://github.com/CesiumGS/cesium/issues/5120)
- Added support for ordering in `DataSourceCollection`. [#6316](https://github.com/CesiumGS/cesium/pull/6316)

##### Breaking Changes :mega:

- `GeometryVisualizer` now requires `primitive` and `groundPrimitive` parameters. [#6316](https://github.com/CesiumGS/cesium/pull/6316)
- For all classes/functions that take a `Resource` instance, all additional parameters that are part of the `Resource` class have been removed. This generally includes `proxy`, `headers` and `query` parameters. [#6368](https://github.com/CesiumGS/cesium/pull/6368)
- All low level load functions including `loadArrayBuffer`, `loadBlob`, `loadImage`, `loadJson`, `loadJsonp`, `loadText`, `loadXML` and `loadWithXhr` have been removed. Please use the equivalent `fetch` functions on the `Resource` class. [#6368](https://github.com/CesiumGS/cesium/pull/6368)

##### Deprecated :hourglass_flowing_sand:

- `ClippingPlaneCollection` is now supported in Internet Explorer, so `ClippingPlaneCollection.isSupported` has been deprecated and will be removed in Cesium 1.45.
- `ClippingPlaneCollection` should now be used with `ClippingPlane` objects instead of `Plane`. Use of `Plane` objects has been deprecated and will be removed in Cesium 1.45.
- `Credit` now takes an `html` and `showOnScreen` parameters instead of an `options` object. Use of the `options` parameter is deprecated and will be removed in Cesium 1.46.
- `Credit.text`, `Credit.imageUrl` and `Credit.link` properties have all been deprecated and will be removed in Cesium 1.46. Use `Credit.html` to retrieve the credit content.
- `Credit.hasImage` and `Credit.hasLink` functions have been deprecated and will be removed in Cesium 1.46.

##### Additions :tada:

- Added a new Sandcastle label, `New in X.X` which will include all new Sandcastle demos added for the current release. [#6384](https://github.com/CesiumGS/cesium/issues/6384)
- Added support for glTF models with [Draco geometry compression](https://github.com/KhronosGroup/glTF/blob/master/extensions/2.0/Khronos/KHR_draco_mesh_compression/README.md). [#5120](https://github.com/CesiumGS/cesium/issues/5120)
  - Added `dequantizeInShader` option parameter to `Model` and `Model.fromGltf` to specify if Draco compressed glTF assets should be dequantized on the GPU.
- Added support for ordering in `DataSourceCollection`. [#6316](https://github.com/CesiumGS/cesium/pull/6316)
  - All ground geometry from one `DataSource` will render in front of all ground geometry from another `DataSource` in the same collection with a lower index.
  - Use `DataSourceCollection.raise`, `DataSourceCollection.lower`, `DataSourceCollection.raiseToTop` and `DataSourceCollection.lowerToBottom` functions to change the ordering of a `DataSource` in the collection.
- `ClippingPlaneCollection` updates [#6201](https://github.com/CesiumGS/cesium/pull/6201):
  - Removed the 6-clipping-plane limit.
  - Added support for Internet Explorer.
  - Added a `ClippingPlane` object to be used with `ClippingPlaneCollection`.
  - Added 3D Tiles use-case to the Terrain Clipping Planes Sandcastle.
- `Credit` has been modified to take an HTML string as the credit content. [#6331](https://github.com/CesiumGS/cesium/pull/6331)
- Sharing Sandcastle examples now works by storing the full example directly in the URL instead of creating GitHub gists, because anonymous gist creation was removed by GitHub. Loading existing gists will still work. [#6342](https://github.com/CesiumGS/cesium/pull/6342)
- Updated `WebMapServiceImageryProvider` so it can take an srs or crs string to pass to the resource query parameters based on the WMS version. [#6223](https://github.com/CesiumGS/cesium/issues/6223)
- Added additional query parameter options to the CesiumViewer demo application [#6328](https://github.com/CesiumGS/cesium/pull/6328):
  - `sourceType` specifies the type of data source if the URL doesn't have a known file extension.
  - `flyTo=false` optionally disables the automatic `flyTo` after loading the data source.
- Added a multi-part CZML example to Sandcastle. [#6320](https://github.com/CesiumGS/cesium/pull/6320)
- Improved processing order of 3D tiles. [#6364](https://github.com/CesiumGS/cesium/pull/6364)

##### Fixes :wrench:

- Fixed Cesium ion browser caching. [#6353](https://github.com/CesiumGS/cesium/pull/6353).
- Fixed formula for Weighted Blended Order-Independent Transparency. [#6340](https://github.com/CesiumGS/cesium/pull/6340)
- Fixed support of glTF-supplied tangent vectors. [#6302](https://github.com/CesiumGS/cesium/pull/6302)
- Fixed model loading failure when containing unused materials. [6315](https://github.com/CesiumGS/cesium/pull/6315)
- Fixed default value of `alphaCutoff` in glTF models. [#6346](https://github.com/CesiumGS/cesium/pull/6346)
- Fixed double-sided flag for glTF materials with `BLEND` enabled. [#6371](https://github.com/CesiumGS/cesium/pull/6371)
- Fixed animation for glTF models with missing animation targets. [#6351](https://github.com/CesiumGS/cesium/pull/6351)
- Fixed improper zoom during model load failure. [#6305](https://github.com/CesiumGS/cesium/pull/6305)
- Fixed rendering vector tiles when using `invertClassification`. [#6349](https://github.com/CesiumGS/cesium/pull/6349)
- Fixed occlusion when `globe.show` is `false`. [#6374](https://github.com/CesiumGS/cesium/pull/6374)
- Fixed crash for entities with static geometry and time-dynamic attributes. [#6377](https://github.com/CesiumGS/cesium/pull/6377)
- Fixed geometry tile rendering in IE. [#6406](https://github.com/CesiumGS/cesium/pull/6406)

### 1.43 - 2018-03-01

##### Major Announcements :loudspeaker:

- Say hello to [Cesium ion](https://cesium.com/blog/2018/03/01/hello-cesium-ion/)
- Cesium, the JavaScript library, is now officially renamed to CesiumJS (no code changes required)
- The STK World Terrain tileset is deprecated and will be available until September 1, 2018. Check out the new high-resolution [Cesium World Terrain](https://cesium.com/blog/2018/03/01/introducing-cesium-world-terrain/)

##### Breaking Changes :mega:

- Removed `GeometryUpdater.perInstanceColorAppearanceType` and `GeometryUpdater.materialAppearanceType`. [#6239](https://github.com/CesiumGS/cesium/pull/6239)
- `GeometryVisualizer` no longer uses a `type` parameter. [#6239](https://github.com/CesiumGS/cesium/pull/6239)
- `GeometryVisualizer` no longer displays polylines. Use `PolylineVisualizer` instead. [#6239](https://github.com/CesiumGS/cesium/pull/6239)
- The experimental `CesiumIon` object has been completely refactored and renamed to `Ion`.

##### Deprecated :hourglass_flowing_sand:

- The STK World Terrain, ArcticDEM, and PAMAP Terrain tilesets hosted on `assets.agi.com` are deprecated and will be available until September 1, 2018. To continue using them, access them via [Cesium ion](https://cesium.com/blog/2018/03/01/hello-cesium-ion/)
- In the `Resource` class, `addQueryParameters` and `addTemplateValues` have been deprecated and will be removed in Cesium 1.45. Please use `setQueryParameters` and `setTemplateValues` instead.

##### Additions :tada:

- Added new `Ion`, `IonResource`, and `IonImageryProvider` objects for loading data hosted on [Cesium ion](https://cesium.com/blog/2018/03/01/hello-cesium-ion/).
- Added `createWorldTerrain` helper function for easily constructing the new Cesium World Terrain.
- Added support for a promise to a resource for `CesiumTerrainProvider`, `createTileMapServiceImageryProvider` and `Cesium3DTileset` [#6204](https://github.com/CesiumGS/cesium/pull/6204)
- Added `Cesium.Math.cbrt`. [#6222](https://github.com/CesiumGS/cesium/pull/6222)
- Added `PolylineVisualizer` for displaying polyline entities [#6239](https://github.com/CesiumGS/cesium/pull/6239)
- `Resource` class [#6205](https://github.com/CesiumGS/cesium/issues/6205)
  - Added `put`, `patch`, `delete`, `options` and `head` methods, so it can be used for all XHR requests.
  - Added `preserveQueryParameters` parameter to `getDerivedResource`, to allow us to append query parameters instead of always replacing them.
  - Added `setQueryParameters` and `appendQueryParameters` to allow for better handling of query strings.
- Enable terrain in the `CesiumViewer` demo application [#6198](https://github.com/CesiumGS/cesium/pull/6198)
- Added `Globe.tilesLoaded` getter property to determine if all terrain and imagery is loaded. [#6194](https://github.com/CesiumGS/cesium/pull/6194)
- Added `classificationType` property to entities which specifies whether an entity on the ground, like a polygon or rectangle, should be clamped to terrain, 3D Tiles, or both. [#6195](https://github.com/CesiumGS/cesium/issues/6195)

##### Fixes :wrench:

- Fixed bug where KmlDataSource did not use Ellipsoid to convert coordinates. Use `options.ellipsoid` to pass the ellipsoid to KmlDataSource constructors / loaders. [#6176](https://github.com/CesiumGS/cesium/pull/6176)
- Fixed bug where 3D Tiles Point Clouds would fail in Internet Explorer. [#6220](https://github.com/CesiumGS/cesium/pull/6220)
- Fixed issue where `CESIUM_BASE_URL` wouldn't work without a trailing `/`. [#6225](https://github.com/CesiumGS/cesium/issues/6225)
- Fixed coloring for polyline entities with a dynamic color for the depth fail material [#6245](https://github.com/CesiumGS/cesium/pull/6245)
- Fixed bug with zooming to dynamic geometry. [#6269](https://github.com/CesiumGS/cesium/issues/6269)
- Fixed bug where `AxisAlignedBoundingBox` did not copy over center value when cloning an undefined result. [#6183](https://github.com/CesiumGS/cesium/pull/6183)
- Fixed a bug where imagery stops loading when changing terrain in request render mode. [#6193](https://github.com/CesiumGS/cesium/issues/6193)
- Fixed `Resource.fetch` when called with no arguments [#6206](https://github.com/CesiumGS/cesium/issues/6206)
- Fixed `Resource.clone` to clone the `Request` object, so resource can be used in parallel. [#6208](https://github.com/CesiumGS/cesium/issues/6208)
- Fixed `Material` so it can now take a `Resource` object as an image. [#6199](https://github.com/CesiumGS/cesium/issues/6199)
- Fixed an issue causing the Bing Maps key to be sent unnecessarily with every tile request. [#6250](https://github.com/CesiumGS/cesium/pull/6250)
- Fixed documentation issue for the `Cesium.Math` class. [#6233](https://github.com/CesiumGS/cesium/issues/6233)
- Fixed rendering 3D Tiles as classification volumes. [#6295](https://github.com/CesiumGS/cesium/pull/6295)

### 1.42.1 - 2018-02-01

\_This is an npm-only release to fix an issue with using Cesium in Node.js.\_\_

- Fixed a bug where Cesium would fail to load under Node.js. [#6177](https://github.com/CesiumGS/cesium/pull/6177)

### 1.42 - 2018-02-01

##### Highlights :sparkler:

- Added experimental support for [3D Tiles Vector and Geometry data](https://github.com/CesiumGS/3d-tiles/tree/vctr/TileFormats/VectorData). ([#4665](https://github.com/CesiumGS/cesium/pull/4665))
- Added optional mode to reduce CPU usage. See [Improving Performance with Explicit Rendering](https://cesium.com/blog/2018/01/24/cesium-scene-rendering-performance/). ([#6115](https://github.com/CesiumGS/cesium/pull/6115))
- Added experimental `CesiumIon` utility class for working with the Cesium ion beta API. [#6136](https://github.com/CesiumGS/cesium/pull/6136)
- Major refactor of URL handling. All classes that take a url parameter, can now take a Resource or a String. This includes all imagery providers, all terrain providers, `Cesium3DTileset`, `KMLDataSource`, `CZMLDataSource`, `GeoJsonDataSource`, `Model`, and `Billboard`.

##### Breaking Changes :mega:

- The clock does not animate by default. Set the `shouldAnimate` option to `true` when creating the Viewer to enable animation.

##### Deprecated :hourglass_flowing_sand:

- For all classes/functions that can now take a `Resource` instance, all additional parameters that are part of the `Resource` class have been deprecated and will be removed in Cesium 1.44. This generally includes `proxy`, `headers` and `query` parameters.
- All low level load functions including `loadArrayBuffer`, `loadBlob`, `loadImage`, `loadJson`, `loadJsonp`, `loadText`, `loadXML` and `loadWithXhr` have been deprecated and will be removed in Cesium 1.44. Please use the equivalent `fetch` functions on the `Resource` class.

##### Additions :tada:

- Added experimental support for [3D Tiles Vector and Geometry data](https://github.com/CesiumGS/3d-tiles/tree/vctr/TileFormats/VectorData) ([#4665](https://github.com/CesiumGS/cesium/pull/4665)). The new and modified Cesium APIs are:
  - `Cesium3DTileStyle` has expanded to include styling point features. See the [styling specification](https://github.com/CesiumGS/3d-tiles/tree/vector-tiles/Styling#vector-data) for details.
  - `Cesium3DTileFeature` can modify `color` and `show` properties for polygon, polyline, and geometry features.
  - `Cesium3DTilePointFeature` can modify the styling options for a point feature.
- Added optional mode to reduce CPU usage. [#6115](https://github.com/CesiumGS/cesium/pull/6115)
  - `Scene.requestRenderMode` enables a mode which will only request new render frames on changes to the scene, or when the simulation time change exceeds `scene.maximumRenderTimeChange`.
  - `Scene.requestRender` will explicitly request a new render frame when in request render mode.
  - Added `Scene.preUpdate` and `Scene.postUpdate` events that are raised before and after the scene updates respectively. The scene is always updated before executing a potential render. Continue to listen to `Scene.preRender` and `Scene.postRender` events for when the scene renders a frame.
  - Added `CreditDisplay.update`, which updates the credit display before a new frame is rendered.
  - Added `Globe.imageryLayersUpdatedEvent`, which is raised when an imagery layer is added, shown, hidden, moved, or removed on the globe.
- Added `Cesium3DTileset.classificationType` to specify if a tileset classifies terrain, another 3D Tiles tileset, or both. This only applies to vector, geometry and batched 3D model tilesets. The limitations on the glTF contained in the b3dm tile are:
  - `POSITION` and `_BATCHID` semantics are required.
  - All indices with the same batch id must occupy contiguous sections of the index buffer.
  - All shaders and techniques are ignored. The generated shader simply multiplies the position by the model-view-projection matrix.
  - The only supported extensions are `CESIUM_RTC` and `WEB3D_quantized_attributes`.
  - Only one node is supported.
  - Only one mesh per node is supported.
  - Only one primitive per mesh is supported.
- Added geometric-error-based point cloud attenuation and eye dome lighting for point clouds using replacement refinement. [#6069](https://github.com/CesiumGS/cesium/pull/6069)
- Updated `Viewer.zoomTo` and `Viewer.flyTo` to take a `Cesium3DTileset` as a target. [#6104](https://github.com/CesiumGS/cesium/pull/6104)
- Added `shouldAnimate` option to the `Viewer` constructor to indicate if the clock should begin animating on startup. [#6154](https://github.com/CesiumGS/cesium/pull/6154)
- Added `Cesium3DTileset.ellipsoid` determining the size and shape of the globe. This can be set at construction and defaults to a WGS84 ellipsoid.
- Added `Plane.projectPointOntoPlane` for projecting a `Cartesian3` position onto a `Plane`. [#6092](https://github.com/CesiumGS/cesium/pull/6092)
- Added `Cartesian3.projectVector` for projecting one vector to another. [#6093](https://github.com/CesiumGS/cesium/pull/6093)
- Added `Cesium3DTileset.tileFailed` event that will be raised when a tile fails to load. The object passed to the event listener will have a url and message property. If there are no event listeners, error messages will be logged to the console. [#6088](https://github.com/CesiumGS/cesium/pull/6088)
- Added `AttributeCompression.zigZagDeltaDecode` which will decode delta and ZigZag encoded buffers in place.
- Added `pack` and `unpack` functions to `OrientedBoundingBox` for packing to and unpacking from a flat buffer.
- Added support for vertex shader uniforms when `tileset.colorBlendMode` is `MIX` or `REPLACE`. [#5874](https://github.com/CesiumGS/cesium/pull/5874)
- Added `ClippingPlaneCollection.isSupported` function for checking if rendering with clipping planes is supported.[#6084](https://github.com/CesiumGS/cesium/pull/6084)
- Added `Cartographic.toCartesian` to convert from `Cartographic` to `Cartesian3`. [#6163](https://github.com/CesiumGS/cesium/pull/6163)
- Added `BoundingSphere.volume` for computing the volume of a `BoundingSphere`. [#6069](https://github.com/CesiumGS/cesium/pull/6069)
- Added new file for the Cesium [Code of Conduct](https://github.com/CesiumGS/cesium/blob/main/CODE_OF_CONDUCT.md). [#6129](https://github.com/CesiumGS/cesium/pull/6129)

##### Fixes :wrench:

- Fixed a bug that could cause tiles to be missing from the globe surface, especially when starting with the camera zoomed close to the surface. [#4969](https://github.com/CesiumGS/cesium/pull/4969)
- Fixed applying a translucent style to a point cloud tileset. [#6113](https://github.com/CesiumGS/cesium/pull/6113)
- Fixed Sandcastle error in IE 11. [#6169](https://github.com/CesiumGS/cesium/pull/6169)
- Fixed a glTF animation bug that caused certain animations to jitter. [#5740](https://github.com/CesiumGS/cesium/pull/5740)
- Fixed a bug when creating billboard and model entities without a globe. [#6109](https://github.com/CesiumGS/cesium/pull/6109)
- Improved CZML Custom Properties Sandcastle example. [#6086](https://github.com/CesiumGS/cesium/pull/6086)
- Improved Particle System Sandcastle example for better visual. [#6132](https://github.com/CesiumGS/cesium/pull/6132)
- Fixed behavior of `Camera.move*` and `Camera.look*` functions in 2D mode. [#5884](https://github.com/CesiumGS/cesium/issues/5884)
- Fixed `Camera.moveStart` and `Camera.moveEnd` events not being raised when camera is close to the ground. [#4753](https://github.com/CesiumGS/cesium/issues/4753)
- Fixed `OrientedBoundingBox` documentation. [#6147](https://github.com/CesiumGS/cesium/pull/6147)
- Updated documentation links to reflect new locations on `https://cesiumjs.org` and `https://cesium.com`.

### 1.41 - 2018-01-02

- Breaking changes
  - Removed the `text`, `imageUrl`, and `link` parameters from `Credit`, which were deprecated in Cesium 1.40. Use `options.text`, `options.imageUrl`, and `options.link` instead.
- Added support for clipping planes. [#5913](https://github.com/CesiumGS/cesium/pull/5913), [#5996](https://github.com/CesiumGS/cesium/pull/5996)
  - Added `clippingPlanes` property to `ModelGraphics`, `Model`, `Cesium3DTileset`, and `Globe`, which specifies a `ClippingPlaneCollection` to selectively disable rendering.
  - Added `PlaneGeometry`, `PlaneOutlineGeometry`, `PlaneGeometryUpdater`, `PlaneOutlineGeometryUpdater`, `PlaneGraphics`, and `Entity.plane` to visualize planes.
  - Added `Plane.transformPlane` to apply a transformation to a plane.
- Fixed point cloud exception in IE. [#6051](https://github.com/CesiumGS/cesium/pull/6051)
- Fixed globe materials when `Globe.enableLighting` was `false`. [#6042](https://github.com/CesiumGS/cesium/issues/6042)
- Fixed shader compilation failure on pick when globe materials were enabled. [#6039](https://github.com/CesiumGS/cesium/issues/6039)
- Fixed exception when `invertClassification` was enabled, the invert color had an alpha less than `1.0`, and the window was resized. [#6046](https://github.com/CesiumGS/cesium/issues/6046)

### 1.40 - 2017-12-01

- Deprecated
  - The `text`, `imageUrl` and `link` parameters from `Credit` have been deprecated and will be removed in Cesium 1.41. Use `options.text`, `options.imageUrl` and `options.link` instead.
- Added `Globe.material` to apply materials to the globe/terrain for shading such as height- or slope-based color ramps. See the new [Sandcastle example](https://cesiumjs.org/Cesium/Apps/Sandcastle/?src=Globe%20Materials.html&label=Showcases). [#5919](https://github.com/CesiumGS/cesium/pull/5919/files)
- Added CZML support for `polyline.depthFailMaterial`, `label.scaleByDistance`, `distanceDisplayCondition`, and `disableDepthTestDistance`. [#5986](https://github.com/CesiumGS/cesium/pull/5986)
- Fixed a bug where drill picking a polygon clamped to ground would cause the browser to hang. [#5971](https://github.com/CesiumGS/cesium/issues/5971)
- Fixed bug in KML LookAt bug where degrees and radians were mixing in a subtraction. [#5992](https://github.com/CesiumGS/cesium/issues/5992)
- Fixed handling of KMZ files with missing `xsi` namespace declarations. [#6003](https://github.com/CesiumGS/cesium/pull/6003)
- Added function that removes duplicate namespace declarations while loading a KML or a KMZ. [#5972](https://github.com/CesiumGS/cesium/pull/5972)
- Fixed a language detection issue. [#6016](https://github.com/CesiumGS/cesium/pull/6016)
- Fixed a bug where glTF models with animations of different lengths would cause an error. [#5694](https://github.com/CesiumGS/cesium/issues/5694)
- Added a `clampAnimations` parameter to `Model` and `Entity.model`. Setting this to `false` allows different length animations to loop asynchronously over the duration of the longest animation.
- Fixed `Invalid asm.js: Invalid member of stdlib` console error by recompiling crunch.js with latest emscripten toolchain. [#5847](https://github.com/CesiumGS/cesium/issues/5847)
- Added `file:` scheme compatibility to `joinUrls`. [#5989](https://github.com/CesiumGS/cesium/pull/5989)
- Added a Reverse Geocoder [Sandcastle example](https://cesiumjs.org/Cesium/Apps/Sandcastle/?src=Reverse%20Geocoder.html&label=Showcases). [#5976](https://github.com/CesiumGS/cesium/pull/5976)
- Added ability to support touch event in Imagery Layers Split Sandcastle example. [#5948](https://github.com/CesiumGS/cesium/pull/5948)
- Added a new `@experimental` tag to the documentation. A small subset of the Cesium API tagged as such are subject to breaking changes without deprecation. See the [Coding Guide](https://github.com/CesiumGS/cesium/tree/main/Documentation/Contributors/CodingGuide#deprecation-and-breaking-changes) for further explanation. [#6010](https://github.com/CesiumGS/cesium/pull/6010)
- Moved terrain and imagery credits to a lightbox that pops up when you click a link in the onscreen credits [#3013](https://github.com/CesiumGS/cesium/issues/3013)

### 1.39 - 2017-11-01

- Cesium now officially supports webpack. See our [Integrating Cesium and webpack blog post](https://cesium.com/blog/2017/10/18/cesium-and-webpack/) for more details.
- Added support for right-to-left language detection in labels, currently Hebrew and Arabic are supported. To enable it, set `Cesium.Label.enableRightToLeftDetection = true` at the start of your application. [#5771](https://github.com/CesiumGS/cesium/pull/5771)
- Fixed handling of KML files with missing `xsi` namespace declarations. [#5860](https://github.com/CesiumGS/cesium/pull/5860)
- Fixed a bug that caused KML ground overlays to appear distorted when rotation was applied. [#5914](https://github.com/CesiumGS/cesium/issues/5914)
- Fixed a bug where KML placemarks with no specified icon would be displayed with default icon. [#5819](https://github.com/CesiumGS/cesium/issues/5819)
- Changed KML loading to ignore NetworkLink failures and continue to load the rest of the document. [#5871](https://github.com/CesiumGS/cesium/pull/5871)
- Added the ability to load Cesium's assets from the local file system if security permissions allow it. [#5830](https://github.com/CesiumGS/cesium/issues/5830)
- Added two new properties to `ImageryLayer` that allow for adjusting the texture sampler used for up and down-sampling of imagery tiles, namely `minificationFilter` and `magnificationFilter` with possible values `LINEAR` (the default) and `NEAREST` defined in `TextureMinificationFilter` and `TextureMagnificationFilter`. [#5846](https://github.com/CesiumGS/cesium/issues/5846)
- Fixed flickering artifacts with 3D Tiles tilesets with thin walls. [#5940](https://github.com/CesiumGS/cesium/pull/5940)
- Fixed bright fog when terrain lighting is enabled and added `Fog.minimumBrightness` to affect how bright the fog will be when in complete darkness. [#5934](https://github.com/CesiumGS/cesium/pull/5934)
- Fixed using arrow keys in geocoder widget to select search suggestions. [#5943](https://github.com/CesiumGS/cesium/issues/5943)
- Added support for the layer.json `parentUrl` property in `CesiumTerrainProvider` to allow for compositing of tilesets. [#5864](https://github.com/CesiumGS/cesium/pull/5864)
- Added `invertClassification` and `invertClassificationColor` to `Scene`. When `invertClassification` is `true`, any 3D Tiles geometry that is not classified by a `ClassificationPrimitive` or `GroundPrimitive` will have its color multiplied by `invertClassificationColor`. [#5836](https://github.com/CesiumGS/cesium/pull/5836)
- Added `customTags` property to the UrlTemplateImageryProvider to allow custom keywords in the template URL. [#5696](https://github.com/CesiumGS/cesium/pull/5696)
- Added `eyeSeparation` and `focalLength` properties to `Scene` to configure VR settings. [#5917](https://github.com/CesiumGS/cesium/pull/5917)
- Improved CZML Reference Properties example [#5754](https://github.com/CesiumGS/cesium/pull/5754)

### 1.38 - 2017-10-02

- Breaking changes
  - `Scene/CullingVolume` has been removed. Use `Core/CullingVolume`.
  - `Scene/OrthographicFrustum` has been removed. Use `Core/OrthographicFrustum`.
  - `Scene/OrthographicOffCenterFrustum` has been removed. Use `Core/OrthographicOffCenterFrustum`.
  - `Scene/PerspectiveFrustum` has been removed. Use `Core/PerspectiveFrustum`.
  - `Scene/PerspectiveOffCenterFrustum` has been removed. Use `Core/PerspectiveOffCenterFrustum`.
- Added support in CZML for expressing `orientation` as the velocity vector of an entity, using `velocityReference` syntax. [#5807](https://github.com/CesiumGS/cesium/pull/5807)
- Fixed CZML processing of `velocityReference` within an interval. [#5738](https://github.com/CesiumGS/cesium/issues/5738)
- Added ability to add an animation to `ModelAnimationCollection` by its index. [#5815](https://github.com/CesiumGS/cesium/pull/5815)
- Fixed a bug in `ModelAnimationCollection` that caused adding an animation by its name to throw an error. [#5815](https://github.com/CesiumGS/cesium/pull/5815)
- Fixed issue in Internet Explorer and Edge with loading unicode strings in typed arrays that impacted 3D Tiles Batch Table values.
- Zoom now maintains camera heading, pitch, and roll. [#4639](https://github.com/CesiumGS/cesium/pull/5603)
- Fixed a bug in `PolylineCollection` preventing the display of more than 16K points in a single collection. [#5538](https://github.com/CesiumGS/cesium/pull/5782)
- Fixed a 3D Tiles point cloud bug causing a stray point to appear at the center of the screen on certain hardware. [#5599](https://github.com/CesiumGS/cesium/issues/5599)
- Fixed removing multiple event listeners within event callbacks. [#5827](https://github.com/CesiumGS/cesium/issues/5827)
- Running `buildApps` now creates a built version of Sandcastle which uses the built version of Cesium for better performance.
- Fixed a tileset traversal bug when the `skipLevelOfDetail` optimization is off. [#5869](https://github.com/CesiumGS/cesium/issues/5869)

### 1.37 - 2017-09-01

- Breaking changes
  - Passing `options.clock` when creating a new `Viewer` instance is removed, pass `options.clockViewModel` instead.
  - Removed `GoogleEarthImageryProvider`, use `GoogleEarthEnterpriseMapsProvider` instead.
  - Removed the `throttleRequest` parameter from `TerrainProvider.requestTileGeometry` and inherited terrain providers. It is replaced with an optional `Request` object. Set the request's `throttle` property to `true` to throttle requests.
  - Removed the ability to provide a Promise for the `options.url` parameter of `loadWithXhr` and for the `url` parameter of `loadArrayBuffer`, `loadBlob`, `loadImageViaBlob`, `loadText`, `loadJson`, `loadXML`, `loadImage`, `loadCRN`, `loadKTX`, and `loadCubeMap`. Instead `url` must be a string.
- Added `classificationType` to `ClassificationPrimitive` and `GroundPrimitive` to choose whether terrain, 3D Tiles, or both are classified. [#5770](https://github.com/CesiumGS/cesium/pull/5770)
- Fixed depth picking on 3D Tiles. [#5676](https://github.com/CesiumGS/cesium/issues/5676)
- Fixed glTF model translucency bug. [#5731](https://github.com/CesiumGS/cesium/issues/5731)
- Fixed `replaceState` bug that was causing the `CesiumViewer` demo application to crash in Safari and iOS. [#5691](https://github.com/CesiumGS/cesium/issues/5691)
- Fixed a 3D Tiles traversal bug for tilesets using additive refinement. [#5766](https://github.com/CesiumGS/cesium/issues/5766)
- Fixed a 3D Tiles traversal bug where out-of-view children were being loaded unnecessarily. [#5477](https://github.com/CesiumGS/cesium/issues/5477)
- Fixed `Entity` id type to be `String` in `EntityCollection` and `CompositeEntityCollection` [#5791](https://github.com/CesiumGS/cesium/pull/5791)
- Fixed issue where `Model` and `BillboardCollection` would throw an error if the globe is undefined. [#5638](https://github.com/CesiumGS/cesium/issues/5638)
- Fixed issue where the `Model` glTF cache loses reference to the model's buffer data. [#5720](https://github.com/CesiumGS/cesium/issues/5720)
- Fixed some issues with `disableDepthTestDistance`. [#5501](https://github.com/CesiumGS/cesium/issues/5501) [#5331](https://github.com/CesiumGS/cesium/issues/5331) [#5621](https://github.com/CesiumGS/cesium/issues/5621)
- Added several new Bing Maps styles: `CANVAS_DARK`, `CANVAS_LIGHT`, and `CANVAS_GRAY`. [#5737](https://github.com/CesiumGS/cesium/pull/5737)
- Added small improvements to the atmosphere. [#5741](https://github.com/CesiumGS/cesium/pull/5741)
- Fixed a bug that caused imagery splitting to work incorrectly when CSS pixels were not equivalent to WebGL drawing buffer pixels, such as on high DPI displays in Microsoft Edge and Internet Explorer. [#5743](https://github.com/CesiumGS/cesium/pull/5743)
- Added `Cesium3DTileset.loadJson` to support overriding the default tileset loading behavior. [#5685](https://github.com/CesiumGS/cesium/pull/5685)
- Fixed loading of binary glTFs containing CRN or KTX textures. [#5753](https://github.com/CesiumGS/cesium/pull/5753)
- Fixed specular computation for certain models using the `KHR_materials_common` extension. [#5773](https://github.com/CesiumGS/cesium/pull/5773)
- Fixed a picking bug in the `3D Tiles Interactivity` Sandcastle demo. [#5703](https://github.com/CesiumGS/cesium/issues/5703)
- Updated knockout from 3.4.0 to 3.4.2 [#5703](https://github.com/CesiumGS/cesium/pull/5829)

### 1.36 - 2017-08-01

- Breaking changes
  - The function `Quaternion.fromHeadingPitchRoll(heading, pitch, roll, result)` was removed. Use `Quaternion.fromHeadingPitchRoll(hpr, result)` instead where `hpr` is a `HeadingPitchRoll`.
  - The function `Transforms.headingPitchRollToFixedFrame(origin, headingPitchRoll, ellipsoid, result)` was removed. Use `Transforms.headingPitchRollToFixedFrame(origin, headingPitchRoll, ellipsoid, fixedFrameTransform, result)` instead where `fixedFrameTransform` is a a 4x4 transformation matrix (see `Transforms.localFrameToFixedFrameGenerator`).
  - The function `Transforms.headingPitchRollQuaternion(origin, headingPitchRoll, ellipsoid, result)` was removed. Use `Transforms.headingPitchRollQuaternion(origin, headingPitchRoll, ellipsoid, fixedFrameTransform, result)` instead where `fixedFrameTransform` is a a 4x4 transformation matrix (see `Transforms.localFrameToFixedFrameGenerator`).
  - The `color`, `show`, and `pointSize` properties of `Cesium3DTileStyle` are no longer initialized with default values.
- Deprecated
  - `Scene/CullingVolume` is deprecated and will be removed in 1.38. Use `Core/CullingVolume`.
  - `Scene/OrthographicFrustum` is deprecated and will be removed in 1.38. Use `Core/OrthographicFrustum`.
  - `Scene/OrthographicOffCenterFrustum` is deprecated and will be removed in 1.38. Use `Core/OrthographicOffCenterFrustum`.
  - `Scene/PerspectiveFrustum` is deprecated and will be removed in 1.38. Use `Core/PerspectiveFrustum`.
  - `Scene/PerspectiveOffCenterFrustum` is deprecated and will be removed in 1.38. Use `Core/PerspectiveOffCenterFrustum`.
- Added glTF 2.0 support, including physically-based material rendering, morph targets, and appropriate updating of glTF 1.0 models to 2.0. [#5641](https://github.com/CesiumGS/cesium/pull/5641)
- Added `ClassificationPrimitive` which defines a volume and draws the intersection of the volume and terrain or 3D Tiles. [#5625](https://github.com/CesiumGS/cesium/pull/5625)
- Added `tileLoad` event to `Cesium3DTileset`. [#5628](https://github.com/CesiumGS/cesium/pull/5628)
- Fixed issue where scene would blink when labels were added. [#5537](https://github.com/CesiumGS/cesium/issues/5537)
- Fixed label positioning when height reference changes [#5609](https://github.com/CesiumGS/cesium/issues/5609)
- Fixed label positioning when using `HeightReference.CLAMP_TO_GROUND` and no position [#5648](https://github.com/CesiumGS/cesium/pull/5648)
- Fix for dynamic polylines with polyline dash material [#5681](https://github.com/CesiumGS/cesium/pull/5681)
- Added ability to provide a `width` and `height` to `scene.pick`. [#5602](https://github.com/CesiumGS/cesium/pull/5602)
- Fixed `Viewer.flyTo` not respecting zoom limits, and resetting minimumZoomDistance if the camera zoomed past the minimumZoomDistance. [5573](https://github.com/CesiumGS/cesium/issues/5573)
- Added ability to show tile urls in the 3D Tiles Inspector. [#5592](https://github.com/CesiumGS/cesium/pull/5592)
- Fixed a bug when reading CRN compressed textures with multiple mip levels. [#5618](https://github.com/CesiumGS/cesium/pull/5618)
- Fixed issue where composite 3D Tiles that contained instanced 3D Tiles with an external model reference would fail to download the model.
- Added behavior to `Cesium3DTilesInspector` that selects the first tileset hovered over if no tilest is specified. [#5139](https://github.com/CesiumGS/cesium/issues/5139)
- Added `Entity.computeModelMatrix` which returns the model matrix representing the entity's transformation. [#5584](https://github.com/CesiumGS/cesium/pull/5584)
- Added ability to set a style's `color`, `show`, or `pointSize` with a string or object literal. `show` may also take a boolean and `pointSize` may take a number. [#5412](https://github.com/CesiumGS/cesium/pull/5412)
- Added setter for `KmlDataSource.name` to specify a name for the datasource [#5660](https://github.com/CesiumGS/cesium/pull/5660).
- Added setter for `GeoJsonDataSource.name` to specify a name for the datasource [#5653](https://github.com/CesiumGS/cesium/issues/5653)
- Fixed crash when using the `Cesium3DTilesInspectorViewModel` and removing a tileset [#5607](https://github.com/CesiumGS/cesium/issues/5607)
- Fixed polygon outline in Polygon Sandcastle demo [#5642](https://github.com/CesiumGS/cesium/issues/5642)
- Updated `Billboard`, `Label` and `PointPrimitive` constructors to clone `NearFarScale` parameters [#5654](https://github.com/CesiumGS/cesium/pull/5654)
- Added `FrustumGeometry` and `FrustumOutlineGeometry`. [#5649](https://github.com/CesiumGS/cesium/pull/5649)
- Added an `options` parameter to the constructors of `PerspectiveFrustum`, `PerspectiveOffCenterFrustum`, `OrthographicFrustum`, and `OrthographicOffCenterFrustum` to set properties. [#5649](https://github.com/CesiumGS/cesium/pull/5649)

### 1.35.2 - 2017-07-11

- This is an npm-only release to fix an issue with using Cesium in Node.js.
- Fixed a bug where Cesium would fail to load under Node.js and some webpack configurations. [#5593](https://github.com/CesiumGS/cesium/issues/5593)
- Fixed a bug where a Model's compressed textures were not being displayed. [#5596](https://github.com/CesiumGS/cesium/pull/5596)
- Fixed documentation for `OrthographicFrustum`. [#5586](https://github.com/CesiumGS/cesium/issues/5586)

### 1.35.1 - 2017-07-05

- This is an npm-only release to fix a deployment issue with 1.35. No code changes.

### 1.35 - 2017-07-05

- Breaking changes
  - `JulianDate.fromIso8601` will default to midnight UTC if no time is provided to match the Javascript [`Date` specification](https://developer.mozilla.org/en-US/docs/Web/JavaScript/Reference/Global_Objects/Date). You must specify a local time of midnight to achieve the old behavior.
- Deprecated
  - `GoogleEarthImageryProvider` has been deprecated and will be removed in Cesium 1.37, use `GoogleEarthEnterpriseMapsProvider` instead.
  - The `throttleRequest` parameter for `TerrainProvider.requestTileGeometry`, `CesiumTerrainProvider.requestTileGeometry`, `VRTheWorldTerrainProvider.requestTileGeometry`, and `EllipsoidTerrainProvider.requestTileGeometry` is deprecated and will be replaced with an optional `Request` object. The `throttleRequests` parameter will be removed in 1.37. Instead set the request's `throttle` property to `true` to throttle requests.
  - The ability to provide a Promise for the `options.url` parameter of `loadWithXhr` and for the `url` parameter of `loadArrayBuffer`, `loadBlob`, `loadImageViaBlob`, `loadText`, `loadJson`, `loadXML`, `loadImage`, `loadCRN`, `loadKTX`, and `loadCubeMap` is deprecated. This will be removed in 1.37, instead `url` must be a string.
- Added support for [3D Tiles](https://github.com/CesiumGS/3d-tiles/blob/main/README.md) for streaming massive heterogeneous 3D geospatial datasets ([#5308](https://github.com/CesiumGS/cesium/pull/5308)). See the new [Sandcastle examples](http://cesiumjs.org/Cesium/Apps/Sandcastle/index.html?src=3D%20Tiles%20Photogrammetry&label=3D%20Tiles). The new Cesium APIs are:
  - `Cesium3DTileset`
  - `Cesium3DTileStyle`, `StyleExpression`, `Expression`, and `ConditionsExpression`
  - `Cesium3DTile`
  - `Cesium3DTileContent`
  - `Cesium3DTileFeature`
  - `Cesium3DTilesInspector`, `Cesium3DTilesInspectorViewModel`, and `viewerCesium3DTilesInspectorMixin`
  - `Cesium3DTileColorBlendMode`
- Added a particle system for effects like smoke, fire, sparks, etc. See `ParticleSystem`, `Particle`, `ParticleBurst`, `BoxEmitter`, `CircleEmitter`, `ConeEmitter`, `ParticleEmitter`, and `SphereEmitter`, and the new Sandcastle examples: [Particle System](http://cesiumjs.org/Cesium/Apps/Sandcastle/index.html?src=Particle%20System.html&label=Showcases) and [Particle System Fireworks](http://cesiumjs.org/Cesium/Apps/Sandcastle/index.html?src=Particle%20System%20Fireworks.html&label=Showcases). [#5212](https://github.com/CesiumGS/cesium/pull/5212)
- Added `options.clock`, `options.times` and `options.dimensions` to `WebMapTileServiceImageryProvider` in order to handle time dynamic and static values for dimensions.
- Added an `options.request` parameter to `loadWithXhr` and a `request` parameter to `loadArrayBuffer`, `loadBlob`, `loadImageViaBlob`, `loadText`, `loadJson`, `loadJsonp`, `loadXML`, `loadImageFromTypedArray`, `loadImage`, `loadCRN`, and `loadKTX`.
- `CzmlDataSource` and `KmlDataSource` load functions now take an optional `query` object, which will append query parameters to all network requests. [#5419](https://github.com/CesiumGS/cesium/pull/5419), [#5434](https://github.com/CesiumGS/cesium/pull/5434)
- Added Sandcastle demo for setting time with the Clock API [#5457](https://github.com/CesiumGS/cesium/pull/5457);
- Added Sandcastle demo for ArcticDEM data. [#5224](https://github.com/CesiumGS/cesium/issues/5224)
- Added `fromIso8601`, `fromIso8601DateArray`, and `fromIso8601DurationArray` to `TimeIntervalCollection` for handling various ways groups of intervals can be specified in ISO8601 format.
- Added `fromJulianDateArray` to `TimeIntervalCollection` for generating intervals from a list of dates.
- Fixed geocoder bug so geocoder can accurately handle NSEW inputs [#5407](https://github.com/CesiumGS/cesium/pull/5407)
- Fixed a bug where picking would break when the Sun came into view [#5478](https://github.com/CesiumGS/cesium/issues/5478)
- Fixed a bug where picking clusters would return undefined instead of a list of the clustered entities. [#5286](https://github.com/CesiumGS/cesium/issues/5286)
- Fixed bug where if polylines were set to follow the surface of an undefined globe, Cesium would throw an exception. [#5413](https://github.com/CesiumGS/cesium/pull/5413)
- Reduced the amount of Sun bloom post-process effect near the horizon. [#5381](https://github.com/CesiumGS/cesium/issues/5381)
- Fixed a bug where camera zooming worked incorrectly when the display height was greater than the display width [#5421](https://github.com/CesiumGS/cesium/pull/5421)
- Updated glTF/glb MIME types. [#5420](https://github.com/CesiumGS/cesium/issues/5420)
- Added `Cesium.Math.randomBetween`.
- Modified `defaultValue` to check for both `undefined` and `null`. [#5551](https://github.com/CesiumGS/cesium/pull/5551)
- The `throttleRequestByServer` function has been removed. Instead pass a `Request` object with `throttleByServer` set to `true` to any of following load functions: `loadWithXhr`, `loadArrayBuffer`, `loadBlob`, `loadImageViaBlob`, `loadText`, `loadJson`, `loadJsonp`, `loadXML`, `loadImageFromTypedArray`, `loadImage`, `loadCRN`, and `loadKTX`.

### 1.34 - 2017-06-01

- Deprecated
  - Passing `options.clock` when creating a new `Viewer` instance has been deprecated and will be removed in Cesium 1.37, pass `options.clockViewModel` instead.
- Fix issue where polylines in a `PolylineCollection` would ignore the far distance when updating the distance display condition. [#5283](https://github.com/CesiumGS/cesium/pull/5283)
- Fixed a crash when calling `Camera.pickEllipsoid` with a canvas of size 0.
- Fix `BoundingSphere.fromOrientedBoundingBox`. [#5334](https://github.com/CesiumGS/cesium/issues/5334)
- Fixed bug where polylines would not update when `PolylineCollection` model matrix was updated. [#5327](https://github.com/CesiumGS/cesium/pull/5327)
- Fixed a bug where adding a ground clamped label without a position would show up at a previous label's clamped position. [#5338](https://github.com/CesiumGS/cesium/issues/5338)
- Fixed translucency bug for certain material types. [#5335](https://github.com/CesiumGS/cesium/pull/5335)
- Fix picking polylines that use a depth fail appearance. [#5337](https://github.com/CesiumGS/cesium/pull/5337)
- Fixed a crash when morphing from Columbus view to 3D. [#5311](https://github.com/CesiumGS/cesium/issues/5311)
- Fixed a bug which prevented KML descriptions with relative paths from loading. [#5352](https://github.com/CesiumGS/cesium/pull/5352)
- Fixed an issue where camera view could be invalid at the last frame of animation. [#4949](https://github.com/CesiumGS/cesium/issues/4949)
- Fixed an issue where using the depth fail material for polylines would cause a crash in Edge. [#5359](https://github.com/CesiumGS/cesium/pull/5359)
- Fixed a crash where `EllipsoidGeometry` and `EllipsoidOutlineGeometry` were given floating point values when expecting integers. [#5260](https://github.com/CesiumGS/cesium/issues/5260)
- Fixed an issue where billboards were not properly aligned. [#2487](https://github.com/CesiumGS/cesium/issues/2487)
- Fixed an issue where translucent objects could flicker when picking on mouse move. [#5307](https://github.com/CesiumGS/cesium/issues/5307)
- Fixed a bug where billboards with `sizeInMeters` set to true would move upwards when zooming out. [#5373](https://github.com/CesiumGS/cesium/issues/5373)
- Fixed a bug where `SampledProperty.setInterpolationOptions` does not ignore undefined `options`. [#3575](https://github.com/CesiumGS/cesium/issues/3575)
- Added `basePath` option to `Cesium.Model.fromGltf`. [#5320](https://github.com/CesiumGS/cesium/issues/5320)

### 1.33 - 2017-05-01

- Breaking changes
  - Removed left, right, bottom and top properties from `OrthographicFrustum`. Use `OrthographicOffCenterFrustum` instead. [#5109](https://github.com/CesiumGS/cesium/issues/5109)
- Added `GoogleEarthEnterpriseTerrainProvider` and `GoogleEarthEnterpriseImageryProvider` to read data from Google Earth Enterprise servers. [#5189](https://github.com/CesiumGS/cesium/pull/5189).
- Support for dashed polylines [#5159](https://github.com/CesiumGS/cesium/pull/5159).
  - Added `PolylineDash` Material type.
  - Added `PolylineDashMaterialProperty` to the Entity API.
  - Added CZML `polylineDash` property .
- Added `disableDepthTestDistance` to billboards, points and labels. This sets the distance to the camera where the depth test will be disabled. Setting it to zero (the default) will always enable the depth test. Setting it to `Number.POSITVE_INFINITY` will never enabled the depth test. Also added `scene.minimumDisableDepthTestDistance` to change the default value from zero. [#5166](https://github.com/CesiumGS/cesium/pull/5166)
- Added a `depthFailMaterial` property to line entities, which is the material used to render the line when it fails the depth test. [#5160](https://github.com/CesiumGS/cesium/pull/5160)
- Fixed billboards not initially clustering. [#5208](https://github.com/CesiumGS/cesium/pull/5208)
- Fixed issue with displaying `MapboxImageryProvider` default token error message. [#5191](https://github.com/CesiumGS/cesium/pull/5191)
- Fixed bug in conversion formula in `Matrix3.fromHeadingPitchRoll`. [#5195](https://github.com/CesiumGS/cesium/issues/5195)
- Upgrade FXAA to version 3.11. [#5200](https://github.com/CesiumGS/cesium/pull/5200)
- `Scene.pickPosition` now caches results per frame to increase performance. [#5117](https://github.com/CesiumGS/cesium/issues/5117)

### 1.32 - 2017-04-03

- Deprecated
  - The `left`, `right`, `bottom`, and `top` properties of `OrthographicFrustum` are deprecated and will be removed in 1.33. Use `OrthographicOffCenterFrustum` instead.
- Breaking changes
  - Removed `ArcGisImageServerTerrainProvider`.
  - The top-level `properties` in an `Entity` created by `GeoJsonDataSource` are now instances of `ConstantProperty` instead of raw values.
- Added support for an orthographic projection in 3D and Columbus view.
  - Set `projectionPicker` to `true` in the options when creating a `Viewer` to add a widget that will switch projections. [#5021](https://github.com/CesiumGS/cesium/pull/5021)
  - Call `switchToOrthographicFrustum` or `switchToPerspectiveFrustum` on `Camera` to change projections.
- Added support for custom time-varying properties in CZML. [#5105](https://github.com/CesiumGS/cesium/pull/5105).
- Added new flight parameters to `Camera.flyTo` and `Camera.flyToBoundingSphere`: `flyOverLongitude`, `flyOverLongitudeWeight`, and `pitchAdjustHeight`. [#5070](https://github.com/CesiumGS/cesium/pull/5070)
- Added the event `Viewer.trackedEntityChanged`, which is raised when the value of `viewer.trackedEntity` changes. [#5060](https://github.com/CesiumGS/cesium/pull/5060)
- Added `Camera.DEFAULT_OFFSET` for default view of objects with bounding spheres. [#4936](https://github.com/CesiumGS/cesium/pull/4936)
- Fixed an issue with `TileBoundingBox` that caused the terrain to disappear in certain places [4032](https://github.com/CesiumGS/cesium/issues/4032)
- Fixed overlapping billboard blending. [#5066](https://github.com/CesiumGS/cesium/pull/5066)
- Fixed an issue with `PinBuilder` where inset images could have low-alpha fringes against an opaque background. [#5099](https://github.com/CesiumGS/cesium/pull/5099)
- Fix billboard, point and label clustering in 2D and Columbus view. [#5136](https://github.com/CesiumGS/cesium/pull/5136)
- Fixed `GroundPrimitive` rendering in 2D and Columbus View. [#5078](https://github.com/CesiumGS/cesium/pull/5078)
- Fixed an issue with camera tracking of dynamic ellipsoids. [#5133](https://github.com/CesiumGS/cesium/pull/5133)
- Fixed issues with imagerySplitPosition and the international date line in 2D mode. [#5151](https://github.com/CesiumGS/cesium/pull/5151)
- Fixed a bug in `ModelAnimationCache` causing different animations to reference the same animation. [#5064](https://github.com/CesiumGS/cesium/pull/5064)
- `ConstantProperty` now provides `valueOf` and `toString` methods that return the constant value.
- Improved depth artifacts between opaque and translucent primitives. [#5116](https://github.com/CesiumGS/cesium/pull/5116)
- Fixed crunch compressed textures in IE11. [#5057](https://github.com/CesiumGS/cesium/pull/5057)
- Fixed a bug in `Quaternion.fromHeadingPitchRoll` that made it erroneously throw an exception when passed individual angles in an unminified / debug build.
- Fixed a bug that caused an exception in `CesiumInspectorViewModel` when using the NW / NE / SW / SE / Parent buttons to navigate to a terrain tile that is not yet loaded.
- `QuadtreePrimitive` now uses `frameState.afterRender` to fire `tileLoadProgressEvent` [#3450](https://github.com/CesiumGS/cesium/issues/3450)

### 1.31 - 2017-03-01

- Deprecated
  - The function `Quaternion.fromHeadingPitchRoll(heading, pitch, roll, result)` will be removed in 1.33. Use `Quaternion.fromHeadingPitchRoll(hpr, result)` instead where `hpr` is a `HeadingPitchRoll`. [#4896](https://github.com/CesiumGS/cesium/pull/4896)
  - The function `Transforms.headingPitchRollToFixedFrame(origin, headingPitchRoll, ellipsoid, result)` will be removed in 1.33. Use `Transforms.headingPitchRollToFixedFrame(origin, headingPitchRoll, ellipsoid, fixedFrameTransform, result)` instead where `fixedFrameTransform` is a a 4x4 transformation matrix (see `Transforms.localFrameToFixedFrameGenerator`). [#4896](https://github.com/CesiumGS/cesium/pull/4896)
  - The function `Transforms.headingPitchRollQuaternion(origin, headingPitchRoll, ellipsoid, result)` will be removed in 1.33. Use `Transforms.headingPitchRollQuaternion(origin, headingPitchRoll, ellipsoid, fixedFrameTransform, result)` instead where `fixedFrameTransform` is a a 4x4 transformation matrix (see `Transforms.localFrameToFixedFrameGenerator`). [#4896](https://github.com/CesiumGS/cesium/pull/4896)
  - `ArcGisImageServerTerrainProvider` will be removed in 1.32 due to missing TIFF support in web browsers. [#4981](https://github.com/CesiumGS/cesium/pull/4981)
- Breaking changes
  - Corrected spelling of `Color.FUCHSIA` from `Color.FUSCHIA`. [#4977](https://github.com/CesiumGS/cesium/pull/4977)
  - The enums `MIDDLE_DOUBLE_CLICK` and `RIGHT_DOUBLE_CLICK` from `ScreenSpaceEventType` have been removed. [#5052](https://github.com/CesiumGS/cesium/pull/5052)
  - Removed the function `GeometryPipeline.computeBinormalAndTangent`. Use `GeometryPipeline.computeTangentAndBitangent` instead. [#5053](https://github.com/CesiumGS/cesium/pull/5053)
  - Removed the `url` and `key` properties from `GeocoderViewModel`. [#5056](https://github.com/CesiumGS/cesium/pull/5056)
  - `BingMapsGeocoderServices` now requires `options.scene`. [#5056](https://github.com/CesiumGS/cesium/pull/5056)
- Added compressed texture support. [#4758](https://github.com/CesiumGS/cesium/pull/4758)
  - glTF models and imagery layers can now reference [KTX](https://www.khronos.org/opengles/sdk/tools/KTX/) textures and textures compressed with [crunch](https://github.com/BinomialLLC/crunch).
  - Added `loadKTX`, to load KTX textures, and `loadCRN` to load crunch compressed textures.
  - Added new `PixelFormat` and `WebGLConstants` enums from WebGL extensions `WEBGL_compressed_s3tc`, `WEBGL_compressed_texture_pvrtc`, and `WEBGL_compressed_texture_etc1`.
  - Added `CompressedTextureBuffer`.
- Added support for `Scene.pickPosition` in Columbus view and 2D. [#4990](https://github.com/CesiumGS/cesium/pull/4990)
- Added support for depth picking translucent primitives when `Scene.pickTranslucentDepth` is `true`. [#4979](https://github.com/CesiumGS/cesium/pull/4979)
- Fixed an issue where the camera would zoom past an object and flip to the other side of the globe. [#4967](https://github.com/CesiumGS/cesium/pull/4967) and [#4982](https://github.com/CesiumGS/cesium/pull/4982)
- Enable rendering `GroundPrimitives` on hardware without the `EXT_frag_depth` extension; however, this could cause artifacts for certain viewing angles. [#4930](https://github.com/CesiumGS/cesium/pull/4930)
- Added `Transforms.localFrameToFixedFrameGenerator` to generate a function that computes a 4x4 transformation matrix from a local reference frame to fixed reference frame. [#4896](https://github.com/CesiumGS/cesium/pull/4896)
- Added `Label.scaleByDistance` to control minimum/maximum label size based on distance from the camera. [#5019](https://github.com/CesiumGS/cesium/pull/5019)
- Added support to `DebugCameraPrimitive` to draw multifrustum planes. The attribute `debugShowFrustumPlanes` of `Scene` and `frustumPlanes` of `CesiumInspector` toggle this. [#4932](https://github.com/CesiumGS/cesium/pull/4932)
- Added fix to always outline KML line extrusions so that they show up properly in 2D and other straight down views. [#4961](https://github.com/CesiumGS/cesium/pull/4961)
- Improved `RectangleGeometry` by skipping unnecessary logic in the code. [#4948](https://github.com/CesiumGS/cesium/pull/4948)
- Fixed exception for polylines in 2D when rotating the map. [#4619](https://github.com/CesiumGS/cesium/issues/4619)
- Fixed an issue with constant `VertexArray` attributes not being set correctly. [#4995](https://github.com/CesiumGS/cesium/pull/4995)
- Added the event `Viewer.selectedEntityChanged`, which is raised when the value of `viewer.selectedEntity` changes. [#5043](https://github.com/CesiumGS/cesium/pull/5043)

### 1.30 - 2017-02-01

- Deprecated
  - The properties `url` and `key` will be removed from `GeocoderViewModel` in 1.31. These properties will be available on geocoder services that support them, like `BingMapsGeocoderService`.
  - The function `GeometryPipeline.computeBinormalAndTangent` will be removed in 1.31. Use `GeometryPipeline.createTangentAndBitangent` instead. [#4856](https://github.com/CesiumGS/cesium/pull/4856)
  - The enums `MIDDLE_DOUBLE_CLICK` and `RIGHT_DOUBLE_CLICK` from `ScreenSpaceEventType` have been deprecated and will be removed in 1.31. [#4910](https://github.com/CesiumGS/cesium/pull/4910)
- Breaking changes
  - Removed separate `heading`, `pitch`, `roll` parameters from `Transform.headingPitchRollToFixedFrame` and `Transform.headingPitchRollQuaternion`. Pass a `HeadingPitchRoll` object instead. [#4843](https://github.com/CesiumGS/cesium/pull/4843)
  - The property `binormal` has been renamed to `bitangent` for `Geometry` and `VertexFormat`. [#4856](https://github.com/CesiumGS/cesium/pull/4856)
  - A handful of `CesiumInspectorViewModel` properties were removed or changed from variables to functions. [#4857](https://github.com/CesiumGS/cesium/pull/4857)
  - The `ShadowMap` constructor has been made private. [#4010](https://github.com/CesiumGS/cesium/issues/4010)
- Added `sampleTerrainMostDetailed` to sample the height of an array of positions using the best available terrain data at each point. This requires a `TerrainProvider` with the `availability` property.
- Transparent parts of billboards, labels, and points no longer overwrite parts of the scene behind them. [#4886](https://github.com/CesiumGS/cesium/pull/4886)
  - Added `blendOption` property to `BillboardCollection`, `LabelCollection`, and `PointPrimitiveCollection`. The default is `BlendOption.OPAQUE_AND_TRANSLUCENT`; however, if all billboards, labels, or points are either completely opaque or completely translucent, `blendOption` can be changed to `BlendOption.OPAQUE` or `BlendOption.TRANSLUCENT`, respectively, to increase performance by up to 2x.
- Added support for custom geocoder services and autocomplete, see the [Sandcastle example](http://cesiumjs.org/Cesium/Apps/Sandcastle/index.html?src=Custom%20Geocoder.html). Added `GeocoderService`, an interface for geocoders, and `BingMapsGeocoderService` and `CartographicGeocoderService` implementations. [#4723](https://github.com/CesiumGS/cesium/pull/4723)
- Added ability to draw an `ImageryLayer` with a splitter to allow layers to only display to the left or right of a splitter. See `ImageryLayer.splitDirection`, `Scene.imagerySplitPosition`, and the [Sandcastle example](http://cesiumjs.org/Cesium/Apps/Sandcastle/index.html?src=Imagery%20Layers%20Split.html&label=Showcases).
- Fixed bug where `GroundPrimitives` where rendering incorrectly or disappearing at different zoom levels. [#4161](https://github.com/CesiumGS/cesium/issues/4161), [#4326](https://github.com/CesiumGS/cesium/issues/4326)
- `TerrainProvider` now optionally exposes an `availability` property that can be used to query the terrain level that is available at a location or in a rectangle. Currently only `CesiumTerrainProvider` exposes this property.
- Added support for WMS version 1.3 by using CRS vice SRS query string parameter to request projection. SRS is still used for older versions.
- Fixed a bug that caused all models to use the same highlight color. [#4798](https://github.com/CesiumGS/cesium/pull/4798)
- Fixed sky atmosphere from causing incorrect picking and hanging drill picking. [#4783](https://github.com/CesiumGS/cesium/issues/4783) and [#4784](https://github.com/CesiumGS/cesium/issues/4784)
- Fixed KML loading when color is an empty string. [#4826](https://github.com/CesiumGS/cesium/pull/4826)
- Fixed a bug that could cause a "readyImagery is not actually ready" exception when quickly zooming past the maximum available imagery level of an imagery layer near the poles.
- Fixed a bug that affected dynamic graphics with time-dynamic modelMatrix. [#4907](https://github.com/CesiumGS/cesium/pull/4907)
- Fixed `Geocoder` autocomplete drop down visibility in Firefox. [#4916](https://github.com/CesiumGS/cesium/issues/4916)
- Added `Rectangle.fromRadians`.
- Updated the morph so the default view in Columbus View is now angled. [#3878](https://github.com/CesiumGS/cesium/issues/3878)
- Added 2D and Columbus View support for models using the RTC extension or whose vertices are in WGS84 coordinates. [#4922](https://github.com/CesiumGS/cesium/pull/4922)
- The attribute `perInstanceAttribute` of `DebugAppearance` has been made optional and defaults to `false`.
- Fixed a bug that would cause a crash when `debugShowFrustums` is enabled with OIT. [#4864](https://github.com/CesiumGS/cesium/pull/4864)
- Added the ability to run the unit tests with a [WebGL Stub](https://github.com/CesiumGS/cesium/tree/main/Documentation/Contributors/TestingGuide#run-with-webgl-stub), which makes all WebGL calls a noop and ignores test expectations that rely on reading back from WebGL. Use the web link from the main index.html or run with `npm run test-webgl-stub`.

### 1.29 - 2017-01-02

- Improved 3D Models
  - Added the ability to blend a `Model` with a color/translucency. Added `color`, `colorBlendMode`, and `colorBlendAmount` properties to `Model`, `ModelGraphics`, and CZML. Also added `ColorBlendMode` enum. [#4547](https://github.com/CesiumGS/cesium/pull/4547)
  - Added the ability to render a `Model` with a silhouette. Added `silhouetteColor` and `silhouetteSize` properties to `Model`, `ModelGraphics`, and CZML. [#4314](https://github.com/CesiumGS/cesium/pull/4314)
- Improved Labels
  - Added new `Label` properties `showBackground`, `backgroundColor`, and `backgroundPadding` to the primitive, Entity, and CZML layers.
  - Added support for newlines (`\n`) in Cesium `Label`s and CZML. [#2402]
  - Added new enum `VerticalOrigin.BASELINE`. Previously, `VerticalOrigin.BOTTOM` would sometimes align to the baseline depending on the contents of a label.
    (https://github.com/CesiumGS/cesium/issues/2402)
- Fixed translucency in Firefox 50. [#4762](https://github.com/CesiumGS/cesium/pull/4762)
- Fixed texture rotation for `RectangleGeometry`. [#2737](https://github.com/CesiumGS/cesium/issues/2737)
- Fixed issue where billboards on terrain had an incorrect offset. [#4598](https://github.com/CesiumGS/cesium/issues/4598)
- Fixed issue where `globe.getHeight` incorrectly returned `undefined`. [#3411](https://github.com/CesiumGS/cesium/issues/3411)
- Fixed a crash when using Entity path visualization with reference properties. [#4915](https://github.com/CesiumGS/cesium/issues/4915)
- Fixed a bug that caused `GroundPrimitive` to render incorrectly on systems without the `WEBGL_depth_texture` extension. [#4747](https://github.com/CesiumGS/cesium/pull/4747)
- Fixed default Mapbox token and added a watermark to notify users that they need to sign up for their own token.
- Fixed glTF models with skinning that used `bindShapeMatrix`. [#4722](https://github.com/CesiumGS/cesium/issues/4722)
- Fixed a bug that could cause a "readyImagery is not actually ready" exception with some configurations of imagery layers.
- Fixed `Rectangle.union` to correctly account for rectangles that cross the IDL. [#4732](https://github.com/CesiumGS/cesium/pull/4732)
- Fixed tooltips for gallery thumbnails in Sandcastle [#4702].(https://github.com/CesiumGS/cesium/pull/4702)
- DataSourceClock.getValue now preserves the provided `result` properties when its properties are `undefined`. [#4029](https://github.com/CesiumGS/cesium/issues/4029)
- Added `divideComponents` function to `Cartesian2`, `Cartesian3`, and `Cartesian4`. [#4750](https://github.com/CesiumGS/cesium/pull/4750)
- Added `WebGLConstants` enum. Previously, this was part of the private Renderer API. [#4731](https://github.com/CesiumGS/cesium/pull/4731)

### 1.28 - 2016-12-01

- Improved terrain/imagery load ordering, especially when the terrain is already fully loaded and a new imagery layer is loaded. This results in a 25% reduction in load times in many cases. [#4616](https://github.com/CesiumGS/cesium/pull/4616)
- Improved `Billboard`, `Label`, and `PointPrimitive` visual quality. [#4675](https://github.com/CesiumGS/cesium/pull/4675)
  - Corrected odd-width and odd-height billboard sizes from being incorrectly rounded up.
  - Changed depth testing from `LESS` to `LEQUAL`, allowing label glyphs of equal depths to overlap.
  - Label glyph positions have been adjusted and corrected.
  - `TextureAtlas.borderWidthInPixels` has always been applied to the upper and right edges of each internal texture, but is now also applied to the bottom and left edges of the entire TextureAtlas, guaranteeing borders on all sides regardless of position within the atlas.
- Fall back to packing floats into an unsigned byte texture when floating point textures are unsupported. [#4563](https://github.com/CesiumGS/cesium/issues/4563)
- Added support for saving html and css in GitHub Gists. [#4125](https://github.com/CesiumGS/cesium/issues/4125)
- Fixed `Cartographic.fromCartesian` when the cartesian is not on the ellipsoid surface. [#4611](https://github.com/CesiumGS/cesium/issues/4611)

### 1.27 - 2016-11-01

- Deprecated
  - Individual heading, pitch, and roll options to `Transforms.headingPitchRollToFixedFrame` and `Transforms.headingPitchRollQuaternion` have been deprecated and will be removed in 1.30. Pass the new `HeadingPitchRoll` object instead. [#4498](https://github.com/CesiumGS/cesium/pull/4498)
- Breaking changes
  - The `scene` parameter for creating `BillboardVisualizer`, `LabelVisualizer`, and `PointVisualizer` has been removed. Instead, pass an instance of `EntityCluster`. [#4514](https://github.com/CesiumGS/cesium/pull/4514)
- Fixed an issue where a billboard entity would not render after toggling the show property. [#4408](https://github.com/CesiumGS/cesium/issues/4408)
- Fixed a crash when zooming from touch input on viewer initialization. [#4177](https://github.com/CesiumGS/cesium/issues/4177)
- Fixed a crash when clustering is enabled, an entity has a label graphics defined, but the label isn't visible. [#4414](https://github.com/CesiumGS/cesium/issues/4414)
- Added the ability for KML files to load network links to other KML files within the same KMZ archive. [#4477](https://github.com/CesiumGS/cesium/issues/4477)
- `KmlDataSource` and `GeoJsonDataSource` were not honoring the `clampToGround` option for billboards and labels and was instead always clamping, reducing performance in cases when it was unneeded. [#4459](https://github.com/CesiumGS/cesium/pull/4459)
- Fixed `KmlDataSource` features to respect `timespan` and `timestamp` properties of its parents (e.g. Folders or NetworkLinks). [#4041](https://github.com/CesiumGS/cesium/issues/4041)
- Fixed a `KmlDataSource` bug where features had duplicate IDs and only one was drawn. [#3941](https://github.com/CesiumGS/cesium/issues/3941)
- `GeoJsonDataSource` now treats null crs values as a no-op instead of failing to load. [#4456](https://github.com/CesiumGS/cesium/pull/4456)
- `GeoJsonDataSource` now gracefully handles missing style icons instead of failing to load. [#4452](https://github.com/CesiumGS/cesium/pull/4452)
- Added `HeadingPitchRoll` [#4047](https://github.com/CesiumGS/cesium/pull/4047)
  - `HeadingPitchRoll.fromQuaternion` function for retrieving heading-pitch-roll angles from a quaternion.
  - `HeadingPitchRoll.fromDegrees` function that returns a new HeadingPitchRoll instance from angles given in degrees.
  - `HeadingPitchRoll.clone` function to duplicate HeadingPitchRoll instance.
  - `HeadingPitchRoll.equals` and `HeadingPitchRoll.equalsEpsilon` functions for comparing two instances.
  - Added `Matrix3.fromHeadingPitchRoll` Computes a 3x3 rotation matrix from the provided headingPitchRoll.
- Fixed primitive bounding sphere bug that would cause a crash when loading data sources. [#4431](https://github.com/CesiumGS/cesium/issues/4431)
- Fixed `BoundingSphere` computation for `Primitive` instances with a modelMatrix. [#4428](https://github.com/CesiumGS/cesium/issues/4428)
- Fixed a bug with rotated, textured rectangles. [#4430](https://github.com/CesiumGS/cesium/pull/4430)
- Added the ability to specify retina options, such as `@2x.png`, via the `MapboxImageryProvider` `format` option. [#4453](https://github.com/CesiumGS/cesium/pull/4453).
- Fixed a crash that could occur when specifying an imagery provider's `rectangle` option. [https://github.com/CesiumGS/cesium/issues/4377](https://github.com/CesiumGS/cesium/issues/4377)
- Fixed a crash that would occur when using dynamic `distanceDisplayCondition` properties. [#4403](https://github.com/CesiumGS/cesium/pull/4403)
- Fixed several bugs that lead to billboards and labels being improperly clamped to terrain. [#4396](https://github.com/CesiumGS/cesium/issues/4396), [#4062](https://github.com/CesiumGS/cesium/issues/4062)
- Fixed a bug affected models with multiple meshes without indices. [#4237](https://github.com/CesiumGS/cesium/issues/4237)
- Fixed a glTF transparency bug where `blendFuncSeparate` parameters were loaded in the wrong order. [#4435](https://github.com/CesiumGS/cesium/pull/4435)
- Fixed a bug where creating a custom geometry with attributes and indices that have values that are not a typed array would cause a crash. [#4419](https://github.com/CesiumGS/cesium/pull/4419)
- Fixed a bug when morphing from 2D to 3D. [#4388](https://github.com/CesiumGS/cesium/pull/4388)
- Fixed `RectangleGeometry` rotation when the rectangle is close to the international date line [#3874](https://github.com/CesiumGS/cesium/issues/3874)
- Added `clusterBillboards`, `clusterLabels`, and `cluserPoints` properties to `EntityCluster` to selectively cluster screen space entities.
- Prevent execution of default device/browser behavior when handling "pinch" touch event/gesture. [#4518](https://github.com/CesiumGS/cesium/pull/4518).
- Fixed a shadow aliasing issue where polygon offset was not being applied. [#4559](https://github.com/CesiumGS/cesium/pull/4559)
- Removed an unnecessary reprojection of Web Mercator imagery tiles to the Geographic projection on load. This should improve both visual quality and load performance slightly. [#4339](https://github.com/CesiumGS/cesium/pull/4339)
- Added `Transforms.northUpEastToFixedFrame` to compute a 4x4 local transformation matrix from a reference frame with a north-west-up axes.
- Improved `Geocoder` usability by selecting text on click [#4464](https://github.com/CesiumGS/cesium/pull/4464)
- Added `Rectangle.simpleIntersection` which is an optimized version of `Rectangle.intersection` for more constrained input. [#4339](https://github.com/CesiumGS/cesium/pull/4339)
- Fixed warning when using Webpack. [#4467](https://github.com/CesiumGS/cesium/pull/4467)

### 1.26 - 2016-10-03

- Deprecated
  - The `scene` parameter for creating `BillboardVisualizer`, `LabelVisualizer`, and `PointVisualizer` has been deprecated and will be removed in 1.28. Instead, pass an instance of `EntityCluster`.
- Breaking changes
  - Vertex texture fetch is now required to be supported to render polylines. Maximum vertex texture image units must be greater than zero.
  - Removed `castShadows` and `receiveShadows` properties from `Model`, `Primitive`, and `Globe`. Instead, use `shadows` with the `ShadowMode` enum, e.g. `model.shadows = ShadowMode.ENABLED`.
  - `Viewer.terrainShadows` now uses the `ShadowMode` enum instead of a Boolean, e.g. `viewer.terrainShadows = ShadowMode.RECEIVE_ONLY`.
- Added support for clustering `Billboard`, `Label` and `Point` entities. [#4240](https://github.com/CesiumGS/cesium/pull/4240)
- Added `DistanceDisplayCondition`s to all primitives to determine the range interval from the camera for when it will be visible.
- Removed the default gamma correction for Bing Maps aerial imagery, because it is no longer an improvement to current versions of the tiles. To restore the previous look, set the `defaultGamma` property of your `BingMapsImageryProvider` instance to 1.3.
- Fixed a bug that could lead to incorrect terrain heights when using `HeightmapTerrainData` with an encoding in which actual heights were equal to the minimum representable height.
- Fixed a bug in `AttributeCompression.compressTextureCoordinates` and `decompressTextureCoordinates` that could cause a small inaccuracy in the encoded texture coordinates.
- Fixed a bug where viewing a model with transparent geometry would cause a crash. [#4378](https://github.com/CesiumGS/cesium/issues/4378)
- Added `TrustedServer` collection that controls which servers should have `withCredential` set to `true` on XHR Requests.
- Fixed billboard rotation when sized in meters. [#3979](https://github.com/CesiumGS/cesium/issues/3979)
- Added `backgroundColor` and `borderWidth` properties to `writeTextToCanvas`.
- Fixed timeline touch events. [#4305](https://github.com/CesiumGS/cesium/pull/4305)
- Fixed a bug that was incorrectly clamping Latitudes in KML <GroundOverlay>(s) to the range -PI..PI. Now correctly clamps to -PI/2..PI/2.
- Added `CesiumMath.clampToLatitudeRange`. A convenience function to clamp a passed radian angle to valid Latitudes.
- Added `DebugCameraPrimitive` to visualize the view frustum of a camera.

### 1.25 - 2016-09-01

- Breaking changes
  - The number and order of arguments passed to `KmlDataSource` `unsupportedNodeEvent` listeners have changed to allow better handling of unsupported KML Features.
  - Changed billboards and labels that are clamped to terrain to have the `verticalOrigin` set to `CENTER` by default instead of `BOTTOM`.
- Deprecated
  - Deprecated `castShadows` and `receiveShadows` properties from `Model`, `Primitive`, and `Globe`. They will be removed in 1.26. Use `shadows` instead with the `ShadowMode` enum, e.g. `model.shadows = ShadowMode.ENABLED`.
  - `Viewer.terrainShadows` now uses the `ShadowMode` enum instead of a Boolean, e.g. `viewer.terrainShadows = ShadowMode.RECEIVE_ONLY`. Boolean support will be removed in 1.26.
- Updated the online [model converter](http://cesiumjs.org/convertmodel.html) to convert OBJ models to glTF with [obj2gltf](https://github.com/CesiumGS/OBJ2GLTF), as well as optimize existing glTF models with the [gltf-pipeline](https://github.com/CesiumGS/gltf-pipeline). Added an option to bake ambient occlusion onto the glTF model. Also added an option to compress geometry using the glTF [WEB3D_quantized_attributes](https://github.com/KhronosGroup/glTF/blob/master/extensions/Vendor/WEB3D_quantized_attributes/README.md) extension.
- Improve label quality for oblique and italic fonts. [#3782](https://github.com/CesiumGS/cesium/issues/3782)
- Added `shadows` property to the entity API for `Box`, `Corridor`, `Cylinder`, `Ellipse`, `Ellipsoid`, `Polygon`, `Polyline`, `PoylineVolume`, `Rectangle`, and `Wall`. [#4005](https://github.com/CesiumGS/cesium/pull/4005)
- Added `Camera.cancelFlight` to cancel the existing camera flight if it exists.
- Fix overlapping camera flights by always cancelling the previous flight when a new one is created.
- Camera flights now disable collision with the terrain until all of the terrain in the area has finished loading. This prevents the camera from being moved to be above lower resolution terrain when flying to a position close to higher resolution terrain. [#4075](https://github.com/CesiumGS/cesium/issues/4075)
- Fixed a crash that would occur if quickly toggling imagery visibility. [#4083](https://github.com/CesiumGS/cesium/issues/4083)
- Fixed an issue causing an error if KML has a clamped to ground LineString with color. [#4131](https://github.com/CesiumGS/cesium/issues/4131)
- Added logic to `KmlDataSource` defaulting KML Feature node to hidden unless all ancestors are visible. This better matches the KML specification.
- Fixed position of KML point features with an altitude mode of `relativeToGround` and `clampToGround`.
- Added `GeocoderViewModel.keepExpanded` which when set to true will always keep the Geocoder in its expanded state.
- Added support for `INT` and `UNSIGNED_INT` in `ComponentDatatype`.
- Added `ComponentDatatype.fromName` for getting a `ComponentDatatype` from its name.
- Fixed a crash caused by draping dynamic geometry over terrain. [#4255](https://github.com/CesiumGS/cesium/pull/4255)

### 1.24 - 2016-08-01

- Added support in CZML for expressing `BillboardGraphics.alignedAxis` as the velocity vector of an entity, using `velocityReference` syntax.
- Added `urlSchemeZeroPadding` property to `UrlTemplateImageryProvider` to allow the numeric parts of a URL, such as `{x}`, to be padded with zeros to make them a fixed width.
- Added leap second just prior to January 2017. [#4092](https://github.com/CesiumGS/cesium/issues/4092)
- Fixed an exception that would occur when switching to 2D view when shadows are enabled. [#4051](https://github.com/CesiumGS/cesium/issues/4051)
- Fixed an issue causing entities to disappear when updating multiple entities simultaneously. [#4096](https://github.com/CesiumGS/cesium/issues/4096)
- Normalizing the velocity vector produced by `VelocityVectorProperty` is now optional.
- Pack functions now return the result array [#4156](https://github.com/CesiumGS/cesium/pull/4156)
- Added optional `rangeMax` parameter to `Math.toSNorm` and `Math.fromSNorm`. [#4121](https://github.com/CesiumGS/cesium/pull/4121)
- Removed `MapQuest OpenStreetMap` from the list of demo base layers since direct tile access has been discontinued. See the [MapQuest Developer Blog](http://devblog.mapquest.com/2016/06/15/modernization-of-mapquest-results-in-changes-to-open-tile-access/) for details.
- Fixed PolylinePipeline.generateArc to accept an array of heights when there's only one position [#4155](https://github.com/CesiumGS/cesium/pull/4155)

### 1.23 - 2016-07-01

- Breaking changes
  - `GroundPrimitive.initializeTerrainHeights()` must be called and have the returned promise resolve before a `GroundPrimitive` can be added synchronously.
- Added terrain clamping to entities, KML, and GeoJSON
  - Added `heightReference` property to point, billboard and model entities.
  - Changed corridor, ellipse, polygon and rectangle entities to conform to terrain by using a `GroundPrimitive` if its material is a `ColorMaterialProperty` instance and it doesn't have a `height` or `extrudedHeight`. Entities with any other type of material are not clamped to terrain.
  - `KMLDataSource`
    - Point and Model features will always respect `altitudeMode`.
    - Added `clampToGround` property. When `true`, clamps `Polygon`, `LineString` and `LinearRing` features to the ground if their `altitudeMode` is `clampToGround`. For this case, lines use a corridor instead of a polyline.
  - `GeoJsonDataSource`
    - Points with a height will be drawn at that height; otherwise, they will be clamped to the ground.
    - Added `clampToGround` property. When `true`, clamps `Polygon` and `LineString` features to the ground. For this case, lines use a corridor instead of a polyline.
  - Added [Ground Clamping Sandcastle example](https://cesiumjs.org/Cesium/Apps/Sandcastle/index.html?src=Ground%20Clamping.html&label=Showcases).
- Improved performance and accuracy of polygon triangulation by using the [earcut](https://github.com/mapbox/earcut) library. Loading a GeoJSON with polygons for each country was 2x faster.
- Fix some large polygon triangulations. [#2788](https://github.com/CesiumGS/cesium/issues/2788)
- Added support for the glTF extension [WEB3D_quantized_attributes](https://github.com/KhronosGroup/glTF/blob/master/extensions/Vendor/WEB3D_quantized_attributes/README.md). [#3241](https://github.com/CesiumGS/cesium/issues/3241)
- Added CZML support for `Box`, `Corridor` and `Cylinder`. Added new CZML properties:
  - `Billboard`: `width`, `height`, `heightReference`, `scaleByDistance`, `translucencyByDistance`, `pixelOffsetScaleByDistance`, `imageSubRegion`
  - `Label`: `heightReference`, `translucencyByDistance`, `pixelOffsetScaleByDistance`
  - `Model`: `heightReference`, `maximumScale`
  - `Point`: `heightReference`, `scaleByDistance`, `translucencyByDistance`
  - `Ellipsoid`: `subdivisions`, `stackPartitions`, `slicePartitions`
- Added `rotatable2D` property to to `Scene`, `CesiumWidget` and `Viewer` to enable map rotation in 2D mode. [#3897](https://github.com/CesiumGS/cesium/issues/3897)
- `Camera.setView` and `Camera.flyTo` now use the `orientation.heading` parameter in 2D if the map is rotatable.
- Added `Camera.changed` event that will fire whenever the camera has changed more than `Camera.percentageChanged`. `percentageChanged` is in the range [0, 1].
- Zooming in toward a target point now keeps the target point at the same screen position. [#4016](https://github.com/CesiumGS/cesium/pull/4016)
- Improved `GroundPrimitive` performance.
- Some incorrect KML (specifically KML that reuses IDs) is now parsed correctly.
- Added `unsupportedNodeEvent` to `KmlDataSource` that is fired whenever an unsupported node is encountered.
- `Clock` now keeps its configuration settings self-consistent. Previously, this was done by `AnimationViewModel` and could become inconsistent in certain cases. [#4007](https://github.com/CesiumGS/cesium/pull/4007)
- Updated [Google Cardboard Sandcastle example](http://cesiumjs.org/Cesium/Apps/Sandcastle/index.html?src=Cardboard.html&label=Showcase).
- Added [hot air balloon](https://github.com/CesiumGS/cesium/tree/main/Apps/SampleData/models/CesiumBalloon) sample model.
- Fixed handling of sampled Rectangle coordinates in CZML. [#4033](https://github.com/CesiumGS/cesium/pull/4033)
- Fix "Cannot read property 'x' of undefined" error when calling SceneTransforms.wgs84ToWindowCoordinates in certain cases. [#4022](https://github.com/CesiumGS/cesium/pull/4022)
- Re-enabled mouse inputs after a specified number of milliseconds past the most recent touch event.
- Exposed a parametric ray-triangle intersection test to the API as `IntersectionTests.rayTriangleParametric`.
- Added `packArray` and `unpackArray` functions to `Cartesian2`, `Cartesian3`, and `Cartesian4`.

### 1.22.2 - 2016-06-14

- This is an npm only release to fix the improperly published 1.22.1. There were no code changes.

### 1.22.1 - 2016-06-13

- Fixed default Bing Key and added a watermark to notify users that they need to sign up for their own key.

### 1.22 - 2016-06-01

- Breaking changes
  - `KmlDataSource` now requires `options.camera` and `options.canvas`.
- Added shadows
  - See the Sandcastle demo: [Shadows](http://cesiumjs.org/Cesium/Apps/Sandcastle/index.html?src=Shadows.html&label=Showcases).
  - Added `Viewer.shadows` and `Viewer.terrainShadows`. Both are off by default.
  - Added `Viewer.shadowMap` and `Scene.shadowMap` for accessing the scene's shadow map.
  - Added `castShadows` and `receiveShadows` properties to `Model` and `Entity.model`, and options to the `Model` constructor and `Model.fromGltf`.
  - Added `castShadows` and `receiveShadows` properties to `Primitive`, and options to the `Primitive` constructor.
  - Added `castShadows` and `receiveShadows` properties to `Globe`.
- Added `heightReference` to models so they can be drawn on terrain.
- Added support for rendering models in 2D and Columbus view.
- Added option to enable sun position based atmosphere color when `Globe.enableLighting` is `true`. [3439](https://github.com/CesiumGS/cesium/issues/3439)
- Improved KML NetworkLink compatibility by supporting the `Url` tag. [#3895](https://github.com/CesiumGS/cesium/pull/3895).
- Added `VelocityVectorProperty` so billboard's aligned axis can follow the velocity vector. [#3908](https://github.com/CesiumGS/cesium/issues/3908)
- Improve memory management for entity billboard/label/point/path visualization.
- Added `terrainProviderChanged` event to `Scene` and `Globe`
- Added support for hue, saturation, and brightness color shifts in the atmosphere in `SkyAtmosphere`. See the new Sandcastle example: [Atmosphere Color](http://cesiumjs.org/Cesium/Apps/Sandcastle/index.html?src=Atmosphere%20Color.html&label=Showcases). [#3439](https://github.com/CesiumGS/cesium/issues/3439)
- Fixed exaggerated terrain tiles disappearing. [#3676](https://github.com/CesiumGS/cesium/issues/3676)
- Fixed a bug that could cause incorrect normals to be computed for exaggerated terrain, especially for low-detail tiles. [#3904](https://github.com/CesiumGS/cesium/pull/3904)
- Fixed a bug that was causing errors to be thrown when picking and terrain was enabled. [#3779](https://github.com/CesiumGS/cesium/issues/3779)
- Fixed a bug that was causing the atmosphere to disappear when only atmosphere is visible. [#3347](https://github.com/CesiumGS/cesium/issues/3347)
- Fixed infinite horizontal 2D scrolling in IE/Edge. [#3893](https://github.com/CesiumGS/cesium/issues/3893)
- Fixed a bug that would cause a crash is the camera was on the IDL in 2D. [#3951](https://github.com/CesiumGS/cesium/issues/3951)
- Fixed issue where a repeating model animation doesn't play when the clock is set to a time before the model was created. [#3932](https://github.com/CesiumGS/cesium/issues/3932)
- Fixed `Billboard.computeScreenSpacePosition` returning the wrong y coordinate. [#3920](https://github.com/CesiumGS/cesium/issues/3920)
- Fixed issue where labels were disappearing. [#3730](https://github.com/CesiumGS/cesium/issues/3730)
- Fixed issue where billboards on terrain didn't always update when the terrain provider was changed. [#3921](https://github.com/CesiumGS/cesium/issues/3921)
- Fixed issue where `Matrix4.fromCamera` was taking eye/target instead of position/direction. [#3927](https://github.com/CesiumGS/cesium/issues/3927)
- Added `Scene.nearToFarDistance2D` that determines the size of each frustum of the multifrustum in 2D.
- Added `Matrix4.computeView`.
- Added `CullingVolume.fromBoundingSphere`.
- Added `debugShowShadowVolume` to `GroundPrimitive`.
- Fix issue with disappearing tiles on Linux. [#3889](https://github.com/CesiumGS/cesium/issues/3889)

### 1.21 - 2016-05-02

- Breaking changes
  - Removed `ImageryMaterialProperty.alpha`. Use `ImageryMaterialProperty.color.alpha` instead.
  - Removed `OpenStreetMapImageryProvider`. Use `createOpenStreetMapImageryProvider` instead.
- Added ability to import and export Sandcastle example using GitHub Gists. [#3795](https://github.com/CesiumGS/cesium/pull/3795)
- Added `PolygonGraphics.closeTop`, `PolygonGraphics.closeBottom`, and `PolygonGeometry` options for creating an extruded polygon without a top or bottom. [#3879](https://github.com/CesiumGS/cesium/pull/3879)
- Added support for polyline arrow material to `CzmlDataSource` [#3860](https://github.com/CesiumGS/cesium/pull/3860)
- Fixed issue causing the sun not to render. [#3801](https://github.com/CesiumGS/cesium/pull/3801)
- Fixed issue where `Camera.flyTo` would not work with a rectangle in 2D. [#3688](https://github.com/CesiumGS/cesium/issues/3688)
- Fixed issue causing the fog to go dark and the atmosphere to flicker when the camera clips the globe. [#3178](https://github.com/CesiumGS/cesium/issues/3178)
- Fixed a bug that caused an exception and rendering to stop when using `ArcGisMapServerImageryProvider` to connect to a MapServer specifying the Web Mercator projection and a fullExtent bigger than the valid extent of the projection. [#3854](https://github.com/CesiumGS/cesium/pull/3854)
- Fixed issue causing an exception when switching scene modes with an active KML network link. [#3865](https://github.com/CesiumGS/cesium/issues/3865)

### 1.20 - 2016-04-01

- Breaking changes
  - Removed `TileMapServiceImageryProvider`. Use `createTileMapServiceImageryProvider` instead.
  - Removed `GroundPrimitive.geometryInstance`. Use `GroundPrimitive.geometryInstances` instead.
  - Removed `definedNotNull`. Use `defined` instead.
  - Removed ability to rotate the map in 2D due to the new infinite 2D scrolling feature.
- Deprecated
  - Deprecated `ImageryMaterialProperty.alpha`. It will be removed in 1.21. Use `ImageryMaterialProperty.color.alpha` instead.
- Added infinite horizontal scrolling in 2D.
- Added a code example to Sandcastle for the [new 1-meter Pennsylvania terrain service](http://cesiumjs.org/2016/03/15/New-Cesium-Terrain-Service-Covering-Pennsylvania/).
- Fixed loading for KML `NetworkLink` to not append a `?` if there isn't a query string.
- Fixed handling of non-standard KML `styleUrl` references within a `StyleMap`.
- Fixed issue in KML where StyleMaps from external documents fail to load.
- Added translucent and colored image support to KML ground overlays
- Fix bug when upsampling exaggerated terrain where the terrain heights were exaggerated at twice the value. [#3607](https://github.com/CesiumGS/cesium/issues/3607)
- All external urls are now https by default to make Cesium work better with non-server-based applications. [#3650](https://github.com/CesiumGS/cesium/issues/3650)
- `GeoJsonDataSource` now handles CRS `urn:ogc:def:crs:EPSG::4326`
- Fixed `TimeIntervalCollection.removeInterval` bug that resulted in too many intervals being removed.
- `GroundPrimitive` throws a `DeveloperError` when passed an unsupported geometry type instead of crashing.
- Fix issue with billboard collections that have at least one billboard with an aligned axis and at least one billboard without an aligned axis. [#3318](https://github.com/CesiumGS/cesium/issues/3318)
- Fix a race condition that would cause the terrain to continue loading and unloading or cause a crash when changing terrain providers. [#3690](https://github.com/CesiumGS/cesium/issues/3690)
- Fix issue where the `GroundPrimitive` volume was being clipped by the far plane. [#3706](https://github.com/CesiumGS/cesium/issues/3706)
- Fixed issue where `Camera.computeViewRectangle` was incorrect when crossing the international date line. [#3717](https://github.com/CesiumGS/cesium/issues/3717)
- Added `Rectangle` result parameter to `Camera.computeViewRectangle`.
- Fixed a reentrancy bug in `EntityCollection.collectionChanged`. [#3739](https://github.com/CesiumGS/cesium/pull/3739)
- Fixed a crash that would occur if you added and removed an `Entity` with a path without ever actually rendering it. [#3738](https://github.com/CesiumGS/cesium/pull/3738)
- Fixed issue causing parts of geometry and billboards/labels to be clipped. [#3748](https://github.com/CesiumGS/cesium/issues/3748)
- Fixed bug where transparent image materials were drawn black.
- Fixed `Color.fromCssColorString` from reusing the input `result` alpha value in some cases.

### 1.19 - 2016-03-01

- Breaking changes
  - `PolygonGeometry` now changes the input `Cartesian3` values of `options.positions` so that they are on the ellipsoid surface. This only affects polygons created synchronously with `options.perPositionHeight = false` when the positions have a non-zero height and the same positions are used for multiple entities. In this case, make a copy of the `Cartesian3` values used for the polygon positions.
- Deprecated
  - Deprecated `KmlDataSource` taking a proxy object. It will throw an exception in 1.21. It now should take a `options` object with required `camera` and `canvas` parameters.
  - Deprecated `definedNotNull`. It will be removed in 1.20. Use `defined` instead, which now checks for `null` as well as `undefined`.
- Improved KML support.
  - Added support for `NetworkLink` refresh modes `onInterval`, `onExpire` and `onStop`. Includes support for `viewboundScale`, `viewFormat`, `httpQuery`.
  - Added partial support for `NetworkLinkControl` including `minRefreshPeriod`, `cookie` and `expires`.
  - Added support for local `StyleMap`. The `highlight` style is still ignored.
  - Added support for `root://` URLs.
  - Added more warnings for unsupported features.
  - Improved style processing in IE.
- `Viewer.zoomTo` and `Viewer.flyTo` now accept an `ImageryLayer` instance as a valid parameter and will zoom to the extent of the imagery.
- Added `Camera.flyHome` function for resetting the camera to the home view.
- `Camera.flyTo` now honors max and min zoom settings in `ScreenSpaceCameraController`.
- Added `show` property to `CzmlDataSource`, `GeoJsonDataSource`, `KmlDataSource`, `CustomDataSource`, and `EntityCollection` for easily toggling display of entire data sources.
- Added `owner` property to `CompositeEntityCollection`.
- Added `DataSouceDisplay.ready` for determining whether or not static data associated with the Entity API has been rendered.
- Fix an issue when changing a billboard's position property multiple times per frame. [#3511](https://github.com/CesiumGS/cesium/pull/3511)
- Fixed texture coordinates for polygon with position heights.
- Fixed issue that kept `GroundPrimitive` with an `EllipseGeometry` from having a `rotation`.
- Fixed crash caused when drawing `CorridorGeometry` and `CorridorOutlineGeometry` synchronously.
- Added the ability to create empty geometries. Instead of throwing `DeveloperError`, `undefined` is returned.
- Fixed flying to `latitude, longitude, height` in the Geocoder.
- Fixed bug in `IntersectionTests.lineSegmentSphere` where the ray origin was not set.
- Added `length` to `Matrix2`, `Matrix3` and `Matrix4` so these can be used as array-like objects.
- Added `Color.add`, `Color.subtract`, `Color.multiply`, `Color.divide`, `Color.mod`, `Color.multiplyByScalar`, and `Color.divideByScalar` functions to perform arithmetic operations on colors.
- Added optional `result` parameter to `Color.fromRgba`, `Color.fromHsl` and `Color.fromCssColorString`.
- Fixed bug causing `navigator is not defined` reference error when Cesium is used with Node.js.
- Upgraded Knockout from version 3.2.0 to 3.4.0.
- Fixed hole that appeared in the top of in dynamic ellipsoids

### 1.18 - 2016-02-01

- Breaking changes
  - Removed support for `CESIUM_binary_glTF`. Use `KHR_binary_glTF` instead, which is the default for the online [COLLADA-to-glTF converter](http://cesiumjs.org/convertmodel.html).
- Deprecated
  - Deprecated `GroundPrimitive.geometryInstance`. It will be removed in 1.20. Use `GroundPrimitive.geometryInstances` instead.
  - Deprecated `TileMapServiceImageryProvider`. It will be removed in 1.20. Use `createTileMapServiceImageryProvider` instead.
- Reduced the amount of CPU memory used by terrain by ~25% in Chrome.
- Added a Sandcastle example to "star burst" overlapping billboards and labels.
- Added `VRButton` which is a simple, single-button widget that toggles VR mode. It is off by default. To enable the button, set the `vrButton` option to `Viewer` to `true`. Only Cardboard for mobile is supported. More VR devices will be supported when the WebVR API is more stable.
- Added `Scene.useWebVR` to switch the scene to use stereoscopic rendering.
- Cesium now honors `window.devicePixelRatio` on browsers that support the CSS `imageRendering` attribute. This greatly improves performance on mobile devices and high DPI displays by rendering at the browser-recommended resolution. This also reduces bandwidth usage and increases battery life in these cases. To enable the previous behavior, use the following code:
  ```javascript
  if (Cesium.FeatureDetection.supportsImageRenderingPixelated()) {
    viewer.resolutionScale = window.devicePixelRatio;
  }
  ```
- `GroundPrimitive` now supports batching geometry for better performance.
- Improved compatibility with glTF KHR_binary_glTF and KHR_materials_common extensions
- Added `ImageryLayer.getViewableRectangle` to make it easy to get the effective bounds of an imagery layer.
- Improved compatibility with glTF KHR_binary_glTF and KHR_materials_common extensions
- Fixed a picking issue that sometimes prevented objects being selected. [#3386](https://github.com/CesiumGS/cesium/issues/3386)
- Fixed cracking between tiles in 2D. [#3486](https://github.com/CesiumGS/cesium/pull/3486)
- Fixed creating bounding volumes for `GroundPrimitive`s whose containing rectangle has a width greater than pi.
- Fixed incorrect texture coordinates for polygons with large height.
- Fixed camera.flyTo not working when in 2D mode and only orientation changes
- Added `UrlTemplateImageryProvider.reinitialize` for changing imagery provider options without creating a new instance.
- `UrlTemplateImageryProvider` now accepts a promise to an `options` object in addition to taking the object directly.
- Fixed a bug that prevented WMS feature picking from working with THREDDS XML and msGMLOutput in Internet Explorer 11.
- Added `Scene.useDepthPicking` to enable or disable picking using the depth buffer. [#3390](https://github.com/CesiumGS/cesium/pull/3390)
- Added `BoundingSphere.fromEncodedCartesianVertices` to create bounding volumes from parallel arrays of the upper and lower bits of `EncodedCartesian3`s.
- Added helper functions: `getExtensionFromUri`, `getAbsoluteUri`, and `Math.logBase`.
- Added `Rectangle.union` and `Rectangle.expand`.
- TMS support now works with newer versions of gdal2tiles.py generated layers. `createTileMapServiceImageryProvider`. Tilesets generated with older gdal2tiles.py versions may need to have the `flipXY : true` option set to load correctly.

### 1.17 - 2016-01-04

- Breaking changes
  - Removed `Camera.viewRectangle`. Use `Camera.setView({destination: rectangle})` instead.
  - Removed `RectanglePrimitive`. Use `RectangleGeometry` or `Entity.rectangle` instead.
  - Removed `Polygon`. Use `PolygonGeometry` or `Entity.polygon` instead.
  - Removed `OrthographicFrustum.getPixelSize`. Use `OrthographicFrustum.getPixelDimensions` instead.
  - Removed `PerspectiveFrustum.getPixelSize`. Use `PerspectiveFrustum.getPixelDimensions` instead.
  - Removed `PerspectiveOffCenterFrustum.getPixelSize`. Use `PerspectiveOffCenterFrustum.getPixelDimensions` instead.
  - Removed `Scene\HeadingPitchRange`. Use `Core\HeadingPitchRange` instead.
  - Removed `jsonp`. Use `loadJsonp` instead.
  - Removed `HeightmapTessellator` from the public API. It is an implementation details.
  - Removed `TerrainMesh` from the public API. It is an implementation details.
- Reduced the amount of GPU and CPU memory used by terrain by using [compression](http://cesiumjs.org/2015/12/18/Terrain-Quantization/). The CPU memory was reduced by up to 40%.
- Added the ability to manipulate `Model` node transformations via CZML and the Entity API. See the new Sandcastle example: [CZML Model - Node Transformations](http://cesiumjs.org/Cesium/Apps/Sandcastle/index.html?src=CZML%20Model%20-%20Node%20Transformations.html&label=CZML). [#3316](https://github.com/CesiumGS/cesium/pull/3316)
- Added `Globe.tileLoadProgressEvent`, which is raised when the length of the tile load queue changes, enabling incremental loading indicators.
- Added support for msGMLOutput and Thredds server feature information formats to `GetFeatureInfoFormat` and `WebMapServiceImageryProvider`.
- Added dynamic `enableFeaturePicking` toggle to all ImageryProviders that support feature picking.
- Fixed disappearing terrain while fog is active. [#3335](https://github.com/CesiumGS/cesium/issues/3335)
- Fixed short segments in `CorridorGeometry` and `PolylineVolumeGeometry`. [#3293](https://github.com/CesiumGS/cesium/issues/3293)
- Fixed `CorridorGeometry` with nearly colinear points. [#3320](https://github.com/CesiumGS/cesium/issues/3320)
- Added missing points to `EllipseGeometry` and `EllipseOutlineGeometry`. [#3078](https://github.com/CesiumGS/cesium/issues/3078)
- `Rectangle.fromCartographicArray` now uses the smallest rectangle regardess of whether or not it crosses the international date line. [#3227](https://github.com/CesiumGS/cesium/issues/3227)
- Added `TranslationRotationScale` property, which represents an affine transformation defined by a translation, rotation, and scale.
- Added `Matrix4.fromTranslationRotationScale`.
- Added `NodeTransformationProperty`, which is a `Property` value that is defined by independent `translation`, `rotation`, and `scale` `Property` instances.
- Added `PropertyBag`, which is a `Property` whose value is a key-value mapping of property names to the computed value of other properties.
- Added `ModelGraphics.runAnimations` which is a boolean `Property` indicating if all model animations should be started after the model is loaded.
- Added `ModelGraphics.nodeTransformations` which is a `PropertyBag` of `TranslationRotationScale` properties to be applied to a loaded model.
- Added CZML support for new `runAnimations` and `nodeTransformations` properties on the `model` packet.

### 1.16 - 2015-12-01

- Deprecated
  - Deprecated `HeightmapTessellator`. It will be removed in 1.17.
  - Deprecated `TerrainMesh`. It will be removed in 1.17.
  - Deprecated `OpenStreetMapImageryProvider`. It will be removed in 1.18. Use `createOpenStreetMapImageryProvider` instead.
- Improved terrain performance by up to 35%. Added support for fog near the horizon, which improves performance by rendering less terrain tiles and reduces terrain tile requests. This is enabled by default. See `Scene.fog` for options. [#3154](https://github.com/CesiumGS/cesium/pull/3154)
- Added terrain exaggeration. Enabled on viewer creation with the exaggeration scalar as the `terrainExaggeration` option.
- Added support for incrementally loading textures after a Model is ready. This allows the Model to be visible as soon as possible while its textures are loaded in the background.
- `ImageMaterialProperty.image` now accepts an `HTMLVideoElement`. You can also assign a video element directly to an Entity `material` property.
- `Material` image uniforms now accept and `HTMLVideoElement` anywhere it could previously take a `Canvas` element.
- Added `VideoSynchronizer` helper object for keeping an `HTMLVideoElement` in sync with a scene's clock.
- Fixed an issue with loading skeletons for skinned glTF models. [#3224](https://github.com/CesiumGS/cesium/pull/3224)
- Fixed an issue with tile selection when below the surface of the ellipsoid. [#3170](https://github.com/CesiumGS/cesium/issues/3170)
- Added `Cartographic.fromCartesian` function.
- Added `createOpenStreetMapImageryProvider` function to replace the `OpenStreetMapImageryProvider` class. This function returns a constructed `UrlTemplateImageryProvider`.
- `GeoJsonDataSource.load` now takes an optional `describeProperty` function for generating feature description properties. [#3140](https://github.com/CesiumGS/cesium/pull/3140)
- Added `ImageryProvider.readyPromise` and `TerrainProvider.readyPromise` and implemented it in all terrain and imagery providers. This is a promise which resolves when `ready` becomes true and rejected if there is an error during initialization. [#3175](https://github.com/CesiumGS/cesium/pull/3175)
- Fixed an issue where the sun texture is not generated correctly on some mobile devices. [#3141](https://github.com/CesiumGS/cesium/issues/3141)
- Fixed a bug that caused setting `Entity.parent` to `undefined` to throw an exception. [#3169](https://github.com/CesiumGS/cesium/issues/3169)
- Fixed a bug which caused `Entity` polyline graphics to be incorrect when a scene's ellipsoid was not WGS84. [#3174](https://github.com/CesiumGS/cesium/pull/3174)
- Entities have a reference to their entity collection and to their owner (usually a data source, but can be a `CompositeEntityCollection`).
- Added `ImageMaterialProperty.alpha` and a `alpha` uniform to `Image` and `Material` types to control overall image opacity. It defaults to 1.0, fully opaque.
- Added `Camera.getPixelSize` function to get the size of a pixel in meters based on the current view.
- Added `Camera.distanceToBoundingSphere` function.
- Added `BoundingSphere.fromOrientedBoundingBox` function.
- Added utility function `getBaseUri`, which given a URI with or without query parameters, returns the base path of the URI.
- Added `Queue.peek` to return the item at the front of a Queue.
- Fixed `JulianDate.fromIso8601` so that it correctly parses the `YYYY-MM-DDThh:mmTZD` format.
- Added `Model.maximumScale` and `ModelGraphics.maximumScale` properties, giving an upper limit for minimumPixelSize.
- Fixed glTF implementation to read the version as a string as per the specification and to correctly handle backwards compatibility for axis-angle rotations in glTF 0.8 models.
- Fixed a bug in the deprecated `jsonp` that prevented it from returning a promise. Its replacement, `loadJsonp`, was unaffected.
- Fixed a bug where loadWithXhr would reject the returned promise with successful HTTP responses (2xx) that weren't 200.

### 1.15 - 2015-11-02

- Breaking changes
  - Deleted old `<subfolder>/package.json` and `*.profile.js` files, not used since Cesium moved away from a Dojo-based build years ago. This will allow future compatibility with newer systems like Browserify and Webpack.
- Deprecated
  - Deprecated `Camera.viewRectangle`. It will be removed in 1.17. Use `Camera.setView({destination: rectangle})` instead.
  - The following options to `Camera.setView` have been deprecated and will be removed in 1.17:
    - `position`. Use `destination` instead.
    - `positionCartographic`. Convert to a `Cartesian3` and use `destination` instead.
    - `heading`, `pitch` and `roll`. Use `orientation.heading/pitch/roll` instead.
  - Deprecated `CESIUM_binary_glTF` extension support for glTF models. [KHR_binary_glTF](https://github.com/KhronosGroup/glTF/tree/master/extensions/Khronos/KHR_binary_glTF) should be used instead. `CESIUM_binary_glTF` will be removed in 1.18. Reconvert models using the online [model converter](http://cesiumjs.org/convertmodel.html).
  - Deprecated `RectanglePrimitive`. It will be removed in 1.17. Use `RectangleGeometry` or `Entity.rectangle` instead.
  - Deprecated `EllipsoidPrimitive`. It will be removed in 1.17. Use `EllipsoidGeometry` or `Entity.ellipsoid` instead.
  - Made `EllipsoidPrimitive` private, use `EllipsoidGeometry` or `Entity.ellipsoid` instead.
  - Deprecated `BoxGeometry.minimumCorner` and `BoxGeometry.maximumCorner`. These will be removed in 1.17. Use `BoxGeometry.minimum` and `BoxGeometry.maximum` instead.
  - Deprecated `BoxOutlineGeometry.minimumCorner` and `BoxOutlineGeometry.maximumCorner`. These will be removed in 1.17. Use `BoxOutlineGeometry.minimum` and `BoxOutlineGeometry.maximum` instead.
  - Deprecated `OrthographicFrustum.getPixelSize`. It will be removed in 1.17. Use `OrthographicFrustum.getPixelDimensions` instead.
  - Deprecated `PerspectiveFrustum.getPixelSize`. It will be removed in 1.17. Use `PerspectiveFrustum.getPixelDimensions` instead.
  - Deprecated `PerspectiveOffCenterFrustum.getPixelSize`. It will be removed in 1.17. Use `PerspectiveOffCenterFrustum.getPixelDimensions` instead.
  - Deprecated `Scene\HeadingPitchRange`. It will be removed in 1.17. Use `Core\HeadingPitchRange` instead.
  - Deprecated `jsonp`. It will be removed in 1.17. Use `loadJsonp` instead.
- Added support for the [glTF 1.0](https://github.com/KhronosGroup/glTF/blob/master/specification/README.md) draft specification.
- Added support for the glTF extensions [KHR_binary_glTF](https://github.com/KhronosGroup/glTF/tree/master/extensions/Khronos/KHR_binary_glTF) and [KHR_materials_common](https://github.com/KhronosGroup/glTF/tree/KHR_materials_common/extensions/Khronos/KHR_materials_common).
- Decreased GPU memory usage in `BillboardCollection` and `LabelCollection` by using WebGL instancing.
- Added CZML examples to Sandcastle. See the new CZML tab.
- Changed `Camera.setView` to take the same parameter options as `Camera.flyTo`. `options.destination` takes a rectangle, `options.orientation` works with heading/pitch/roll or direction/up, and `options.endTransform` was added. [#3100](https://github.com/CesiumGS/cesium/pull/3100)
- Fixed token issue in `ArcGisMapServerImageryProvider`.
- `ImageryLayerFeatureInfo` now has an `imageryLayer` property, indicating the layer that contains the feature.
- Made `TileMapServiceImageryProvider` and `CesiumTerrainProvider` work properly when the provided base url contains query parameters and fragments.
- The WebGL setting of `failIfMajorPerformanceCaveat` now defaults to `false`, which is the WebGL default. This improves compatibility with out-of-date drivers and remote desktop sessions. Cesium will run slower in these cases instead of simply failing to load. [#3108](https://github.com/CesiumGS/cesium/pull/3108)
- Fixed the issue where the camera inertia takes too long to finish causing the camera move events to fire after it appears to. [#2839](https://github.com/CesiumGS/cesium/issues/2839)
- Make KML invalid coordinate processing match Google Earth behavior. [#3124](https://github.com/CesiumGS/cesium/pull/3124)
- Added `BoxOutlineGeometry.fromAxisAlignedBoundingBox` and `BoxGeometry.fromAxisAlignedBoundingBox` functions.
- Switched to [gulp](http://gulpjs.com/) for all build tasks. `Java` and `ant` are no longer required to develop Cesium. [#3106](https://github.com/CesiumGS/cesium/pull/3106)
- Updated `requirejs` from 2.1.9 to 2.1.20. [#3107](https://github.com/CesiumGS/cesium/pull/3107)
- Updated `almond` from 0.2.6 to 0.3.1. [#3107](https://github.com/CesiumGS/cesium/pull/3107)

### 1.14 - 2015-10-01

- Fixed issues causing the terrain and sky to disappear when the camera is near the surface. [#2415](https://github.com/CesiumGS/cesium/issues/2415) and [#2271](https://github.com/CesiumGS/cesium/issues/2271)
- Changed the `ScreenSpaceCameraController.minimumZoomDistance` default from `20.0` to `1.0`.
- Added `Billboard.sizeInMeters`. `true` sets the billboard size to be measured in meters; otherwise, the size of the billboard is measured in pixels. Also added support for billboard `sizeInMeters` to entities and CZML.
- Fixed a bug in `AssociativeArray` that would cause unbounded memory growth when adding and removing lots of items.
- Provided a workaround for Safari 9 where WebGL constants can't be accessed through `WebGLRenderingContext`. Now constants are hard-coded in `WebGLConstants`. [#2989](https://github.com/CesiumGS/cesium/issues/2989)
- Added a workaround for Chrome 45, where the first character in a label with a small font size would not appear. [#3011](https://github.com/CesiumGS/cesium/pull/3011)
- Added `subdomains` option to the `WebMapTileServiceImageryProvider` constructor.
- Added `subdomains` option to the `WebMapServiceImageryProvider` constructor.
- Fix zooming in 2D when tracking an object. The zoom was based on location rather than the tracked object. [#2991](https://github.com/CesiumGS/cesium/issues/2991)
- Added `options.credit` parameter to `MapboxImageryProvider`.
- Fixed an issue with drill picking at low frame rates that would cause a crash. [#3010](https://github.com/CesiumGS/cesium/pull/3010)
- Fixed a bug that prevented `setView` from working across all scene modes.
- Fixed a bug that caused `camera.positionWC` to occasionally return the incorrect value.
- Used all the template urls defined in the CesiumTerrain provider.[#3038](https://github.com/CesiumGS/cesium/pull/3038)

### 1.13 - 2015-09-01

- Breaking changes
  - Remove deprecated `AxisAlignedBoundingBox.intersect` and `BoundingSphere.intersect`. Use `BoundingSphere.intersectPlane` instead.
  - Remove deprecated `getFeatureInfoAsGeoJson` and `getFeatureInfoAsXml` constructor parameters from `WebMapServiceImageryProvider`.
- Added support for `GroundPrimitive` which works much like `Primitive` but drapes geometry over terrain. Valid geometries that can be draped on terrain are `CircleGeometry`, `CorridorGeometry`, `EllipseGeometry`, `PolygonGeometry`, and `RectangleGeometry`. Because of the cutting edge nature of this feature in WebGL, it requires the [EXT_frag_depth](https://www.khronos.org/registry/webgl/extensions/EXT_frag_depth/) extension, which is currently only supported in Chrome, Firefox, and Edge. Apple support is expected in iOS 9 and MacOS Safari 9. Android support varies by hardware and IE11 will most likely never support it. You can use [webglreport.com](http://webglreport.com) to verify support for your hardware. Finally, this feature is currently only supported in Primitives and not yet available via the Entity API. [#2865](https://github.com/CesiumGS/cesium/pull/2865)
- Added `Scene.groundPrimitives`, which is a primitive collection like `Scene.primitives`, but for `GroundPrimitive` instances. It allows custom z-ordering. [#2960](https://github.com/CesiumGS/cesium/pull/2960) For example:

        // draws the ellipse on top of the rectangle
        var ellipse = scene.groundPrimitives.add(new Cesium.GroundPrimitive({...}));
        var rectangle = scene.groundPrimitives.add(new Cesium.GroundPrimitive({...}));

        // move the rectangle to draw on top of the ellipse
        scene.groundPrimitives.raise(rectangle);

- Added `reverseZ` tag to `UrlTemplateImageryProvider`. [#2961](https://github.com/CesiumGS/cesium/pull/2961)
- Added `BoundingSphere.isOccluded` and `OrientedBoundingBox.isOccluded` to determine if the volumes are occluded by an `Occluder`.
- Added `distanceSquaredTo` and `computePlaneDistances` functions to `OrientedBoundingBox`.
- Fixed a GLSL precision issue that enables Cesium to support Mali-400MP GPUs and other mobile GPUs where GLSL shaders did not previously compile. [#2984](https://github.com/CesiumGS/cesium/pull/2984)
- Fixed an issue where extruded `PolygonGeometry` was always extruding to the ellipsoid surface instead of specified height. [#2923](https://github.com/CesiumGS/cesium/pull/2923)
- Fixed an issue where non-feature nodes prevented KML documents from loading. [#2945](https://github.com/CesiumGS/cesium/pull/2945)
- Fixed an issue where `JulianDate` would not parse certain dates properly. [#405](https://github.com/CesiumGS/cesium/issues/405)
- Removed [es5-shim](https://github.com/kriskowal/es5-shim), which is no longer being used. [#2933](https://github.com/CesiumGS/cesium/pull/2945)

### 1.12 - 2015-08-03

- Breaking changes
  - Remove deprecated `ObjectOrientedBoundingBox`. Use `OrientedBoundingBox` instead.
- Added `MapboxImageryProvider` to load imagery from [Mapbox](https://www.mapbox.com).
- Added `maximumHeight` option to `Viewer.flyTo`. [#2868](https://github.com/CesiumGS/cesium/issues/2868)
- Added picking support to `UrlTemplateImageryProvider`.
- Added ArcGIS token-based authentication support to `ArcGisMapServerImageryProvider`.
- Added proxy support to `ArcGisMapServerImageryProvider` for `pickFeatures` requests.
- The default `CTRL + Left Click Drag` mouse behavior is now duplicated for `CTRL + Right Click Drag` for better compatibility with Firefox on Mac OS [#2872](https://github.com/CesiumGS/cesium/pull/2913).
- Fixed incorrect texture coordinates for `WallGeometry` [#2872](https://github.com/CesiumGS/cesium/issues/2872)
- Fixed `WallGeometry` bug that caused walls covering a short distance not to render. [#2897](https://github.com/CesiumGS/cesium/issues/2897)
- Fixed `PolygonGeometry` clockwise winding order bug.
- Fixed extruded `RectangleGeometry` bug for small heights. [#2823](https://github.com/CesiumGS/cesium/issues/2823)
- Fixed `BillboardCollection` bounding sphere for billboards with a non-center vertical origin. [#2894](https://github.com/CesiumGS/cesium/issues/2894)
- Fixed a bug that caused `Camera.positionCartographic` to be incorrect. [#2838](https://github.com/CesiumGS/cesium/issues/2838)
- Fixed calling `Scene.pickPosition` after calling `Scene.drillPick`. [#2813](https://github.com/CesiumGS/cesium/issues/2813)
- The globe depth is now rendered during picking when `Scene.depthTestAgainstTerrain` is `true` so objects behind terrain are not picked.
- Fixed Cesium.js failing to parse in IE 8 and 9. While Cesium doesn't work in IE versions less than 11, this allows for more graceful error handling.

### 1.11 - 2015-07-01

- Breaking changes
  - Removed `Scene.fxaaOrderIndependentTranslucency`, which was deprecated in 1.10. Use `Scene.fxaa` which is now `true` by default.
  - Removed `Camera.clone`, which was deprecated in 1.10.
- Deprecated
  - The STK World Terrain url `cesiumjs.org/stk-terrain/world` has been deprecated, use `assets.agi.com/stk-terrain/world` instead. A redirect will be in place until 1.14.
  - Deprecated `AxisAlignedBoundingBox.intersect` and `BoundingSphere.intersect`. These will be removed in 1.13. Use `AxisAlignedBoundingBox.intersectPlane` and `BoundingSphere.intersectPlane` instead.
  - Deprecated `ObjectOrientedBoundingBox`. It will be removed in 1.12. Use `OrientedBoundingBox` instead.
- Improved camera flights. [#2825](https://github.com/CesiumGS/cesium/pull/2825)
- The camera now zooms to the point under the mouse cursor.
- Added a new camera mode for horizon views. When the camera is looking at the horizon and a point on terrain above the camera is picked, the camera moves in the plane containing the camera position, up and right vectors.
- Improved terrain and imagery performance and reduced tile loading by up to 50%, depending on the camera view, by using the new `OrientedBoundingBox` for view frustum culling. See [Terrain Culling with Oriented Bounding Boxes](http://cesiumjs.org/2015/06/24/Oriented-Bounding-Boxes/).
- Added `UrlTemplateImageryProvider`. This new imagery provider allows access to a wide variety of imagery sources, including OpenStreetMap, TMS, WMTS, WMS, WMS-C, and various custom schemes, by specifying a URL template to use to request imagery tiles.
- Fixed flash/streak rendering artifacts when picking. [#2790](https://github.com/CesiumGS/cesium/issues/2790), [#2811](https://github.com/CesiumGS/cesium/issues/2811)
- Fixed 2D and Columbus view lighting issue. [#2635](https://github.com/CesiumGS/cesium/issues/2635).
- Fixed issues with material caching which resulted in the inability to use an image-based material multiple times. [#2821](https://github.com/CesiumGS/cesium/issues/2821)
- Improved `Camera.viewRectangle` so that the specified rectangle is now better centered on the screen. [#2764](https://github.com/CesiumGS/cesium/issues/2764)
- Fixed a crash when `viewer.zoomTo` or `viewer.flyTo` were called immediately before or during a scene morph. [#2775](https://github.com/CesiumGS/cesium/issues/2775)
- Fixed an issue where `Camera` functions would throw an exception if used from within a `Scene.morphComplete` callback. [#2776](https://github.com/CesiumGS/cesium/issues/2776)
- Fixed camera flights that ended up at the wrong position in Columbus view. [#802](https://github.com/CesiumGS/cesium/issues/802)
- Fixed camera flights through the map in 2D. [#804](https://github.com/CesiumGS/cesium/issues/804)
- Fixed strange camera flights from opposite sides of the globe. [#1158](https://github.com/CesiumGS/cesium/issues/1158)
- Fixed camera flights that wouldn't fly to the home view after zooming out past it. [#1400](https://github.com/CesiumGS/cesium/issues/1400)
- Fixed flying to rectangles that cross the IDL in Columbus view and 2D. [#2093](https://github.com/CesiumGS/cesium/issues/2093)
- Fixed flights with a pitch of -90 degrees. [#2468](https://github.com/CesiumGS/cesium/issues/2468)
- `Model` can now load Binary glTF from a `Uint8Array`.
- Fixed a bug in `ImageryLayer` that could cause an exception and the render loop to stop when the base layer did not cover the entire globe.
- The performance statistics displayed when `scene.debugShowFramesPerSecond === true` can now be styled using the `cesium-performanceDisplay` CSS classes in `shared.css` [#2779](https://github.com/CesiumGS/cesium/issues/2779).
- Added `Plane.fromCartesian4`.
- Added `Plane.ORIGIN_XY_PLANE`/`ORIGIN_YZ_PLANE`/`ORIGIN_ZX_PLANE` constants for commonly-used planes.
- Added `Matrix2`/`Matrix3`/`Matrix4.ZERO` constants.
- Added `Matrix2`/`Matrix3.multiplyByScale` for multiplying against non-uniform scales.
- Added `projectPointToNearestOnPlane` and `projectPointsToNearestOnPlane` to `EllipsoidTangentPlane` to project 3D points to the nearest 2D point on an `EllipsoidTangentPlane`.
- Added `EllipsoidTangentPlane.plane` property to get the `Plane` for the tangent plane.
- Added `EllipsoidTangentPlane.xAxis`/`yAxis`/`zAxis` properties to get the local coordinate system of the tangent plane.
- Add `QuantizedMeshTerrainData` constructor argument `orientedBoundingBox`.
- Add `TerrainMesh.orientedBoundingBox` which holds the `OrientedBoundingBox` for the mesh for a single terrain tile.

### 1.10 - 2015-06-01

- Breaking changes
  - Existing bookmarks to documentation of static members have changed [#2757](https://github.com/CesiumGS/cesium/issues/2757).
  - Removed `InfoBoxViewModel.defaultSanitizer`, `InfoBoxViewModel.sanitizer`, and `Cesium.sanitize`, which was deprecated in 1.7.
  - Removed `InfoBoxViewModel.descriptionRawHtml`, which was deprecated in 1.7. Use `InfoBoxViewModel.description` instead.
  - Removed `GeoJsonDataSource.fromUrl`, which was deprecated in 1.7. Use `GeoJsonDataSource.load` instead. Unlike fromUrl, load can take either a url or parsed JSON object and returns a promise to a new instance, rather than a new instance.
  - Removed `GeoJsonDataSource.prototype.loadUrl`, which was deprecated in 1.7. Instead, pass a url as the first parameter to `GeoJsonDataSource.prototype.load`.
  - Removed `CzmlDataSource.prototype.loadUrl`, which was deprecated in 1.7. Instead, pass a url as the first parameter to `CzmlDataSource.prototype.load`.
  - Removed `CzmlDataSource.prototype.processUrl`, which was deprecated in 1.7. Instead, pass a url as the first parameter to `CzmlDataSource.prototype.process`.
  - Removed the `sourceUri` parameter to all `CzmlDataSource` load and process functions, which was deprecated in 1.7. Instead pass an `options` object with `sourceUri` property.
  - Removed `PolygonGraphics.positions` which was deprecated in 1.6. Instead, use `PolygonGraphics.hierarchy`.
  - Existing bookmarks to documentation of static members changed. [#2757](https://github.com/CesiumGS/cesium/issues/2757)
- Deprecated
  - `WebMapServiceImageryProvider` constructor parameters `options.getFeatureInfoAsGeoJson` and `options.getFeatureInfoAsXml` were deprecated and will be removed in Cesium 1.13. Use `options.getFeatureInfoFormats` instead.
  - Deprecated `Camera.clone`. It will be removed in 1.11.
  - Deprecated `Scene.fxaaOrderIndependentTranslucency`. It will be removed in 1.11. Use `Scene.fxaa` which is now `true` by default.
  - The Cesium sample models are now in the Binary glTF format (`.bgltf`). Cesium will also include the models as plain glTF (`.gltf`) until 1.13. Cesium support for `.gltf` will not be removed.
- Added `view` query parameter to the CesiumViewer app, which sets the initial camera position using longitude, latitude, height, heading, pitch and roll. For example: `http://cesiumjs.org/Cesium/Build/Apps/CesiumViewer/index.html/index.html?view=-75.0,40.0,300.0,9.0,-13.0,3.0`
- Added `Billboard.heightReference` and `Label.heightReference` to clamp billboards and labels to terrain.
- Added support for the [CESIUM_binary_glTF](https://github.com/KhronosGroup/glTF/blob/new-extensions/extensions/CESIUM_binary_glTF/README.md) extension for loading binary blobs of glTF to `Model`. See [Faster 3D Models with Binary glTF](http://cesiumjs.org/2015/06/01/Binary-glTF/).
- Added support for the [CESIUM_RTC](https://github.com/KhronosGroup/glTF/blob/new-extensions/extensions/CESIUM_RTC/README.md) glTF extension for high-precision rendering to `Model`.
- Added `PointPrimitive` and `PointPrimitiveCollection`, which are faster and use less memory than billboards with circles.
- Changed `Entity.point` to use the new `PointPrimitive` instead of billboards. This does not change the `Entity.point` API.
- Added `Scene.pickPosition` to reconstruct the WGS84 position from window coordinates.
- The default mouse controls now support panning and zooming on 3D models and other opaque geometry.
- Added `Camera.moveStart` and `Camera.moveEnd` events.
- Added `GeocoderViewModel.complete` event. Triggered after the camera flight is completed.
- `KmlDataSource` can now load a KML file that uses explicit XML namespacing, e.g. `kml:Document`.
- Setting `Entity.show` now properly toggles the display of all descendant entities, previously it only affected its direct children.
- Fixed a bug that sometimes caused `Entity` instances with `show` set to false to reappear when new `Entity` geometry is added. [#2686](https://github.com/CesiumGS/cesium/issues/2686)
- Added a `Rotation` object which, when passed to `SampledProperty`, always interpolates values towards the shortest angle. Also hooked up CZML to use `Rotation` for all time-dynamic rotations.
- Fixed a bug where moon rendered in front of foreground geometry. [#1964](https://github.com/CesiumGS/cesium/issue/1964)
- Fixed a bug where the sun was smeared when the skybox/stars was disabled. [#1829](https://github.com/CesiumGS/cesium/issue/1829)
- `TileProviderError` now optionally takes an `error` parameter with more details of the error or exception that occurred. `ImageryLayer` passes that information through when tiles fail to load. This allows tile provider error handling to take a different action when a tile returns a 404 versus a 500, for example.
- `ArcGisMapServerImageryProvider` now has a `maximumLevel` constructor parameter.
- `ArcGisMapServerImageryProvider` picking now works correctly when the `layers` parameter is specified. Previously, it would pick from all layers even if only displaying a subset.
- `WebMapServiceImageryProvider.pickFeatures` now works with WMS servers, such as Google Maps Engine, that can only return feature information in HTML format.
- `WebMapServiceImageryProvider` now accepts an array of `GetFeatureInfoFormat` instances that it will use to obtain information about the features at a given position on the globe. This enables an arbitrary `info_format` to be passed to the WMS server, and an arbitrary JavaScript function to be used to interpret the response.
- Fixed a crash caused by `ImageryLayer` attempting to generate mipmaps for textures that are not a power-of-two size.
- Fixed a bug where `ImageryLayerCollection.pickImageryLayerFeatures` would return incorrect results when picking from a terrain tile that was partially covered by correct-level imagery and partially covered by imagery from an ancestor level.
- Fixed incorrect counting of `debug.tilesWaitingForChildren` in `QuadtreePrimitive`.
- Added `throttleRequestsByServer.maximumRequestsPerServer` property.
- Changed `createGeometry` to load individual-geometry workers using a CommonJS-style `require` when run in a CommonJS-like environment.
- Added `buildModuleUrl.setBaseUrl` function to allow the Cesium base URL to be set without the use of the global CESIUM_BASE_URL variable.
- Changed `ThirdParty/zip` to defer its call to `buildModuleUrl` until it is needed, rather than executing during module loading.
- Added optional drilling limit to `Scene.drillPick`.
- Added optional `ellipsoid` parameter to construction options of imagery and terrain providers that were lacking it. Note that terrain bounding spheres are precomputed on the server, so any supplied terrain ellipsoid must match the one used by the server.
- Added debug option to `Scene` to show the depth buffer information for a specified view frustum slice and exposed capability in `CesiumInspector` widget.
- Added new leap second for 30 June 2015 at UTC 23:59:60.
- Upgraded Autolinker from version 0.15.2 to 0.17.1.

### 1.9 - 2015-05-01

- Breaking changes
  - Removed `ColorMaterialProperty.fromColor`, previously deprecated in 1.6. Pass a `Color` directly to the `ColorMaterialProperty` constructor instead.
  - Removed `CompositeEntityCollection.entities` and `EntityCollection.entities`, both previously deprecated in 1.6. Use `CompositeEntityCollection.values` and `EntityCollection.values` instead.
  - Removed `DataSourceDisplay.getScene` and `DataSourceDisplay.getDataSources`, both previously deprecated in 1.6. Use `DataSourceDisplay.scene` and `DataSourceDisplay.dataSources` instead.
  - `Entity` no longer takes a string id as its constructor argument. Pass an options object with `id` property instead. This was previously deprecated in 1.6.
  - Removed `Model.readyToRender`, previously deprecated in 1.6. Use `Model.readyPromise` instead.
- Entity `material` properties and `Material` uniform values can now take a `canvas` element in addition to an image or url. [#2667](https://github.com/CesiumGS/cesium/pull/2667)
- Fixed a bug which caused `Entity.viewFrom` to be ignored when flying to, zooming to, or tracking an Entity. [#2628](https://github.com/CesiumGS/cesium/issues/2628)
- Fixed a bug that caused `Corridor` and `PolylineVolume` geometry to be incorrect for sharp corners [#2626](https://github.com/CesiumGS/cesium/pull/2626)
- Fixed crash when modifying a translucent entity geometry outline. [#2630](https://github.com/CesiumGS/cesium/pull/2630)
- Fixed crash when loading KML GroundOverlays that spanned 360 degrees. [#2639](https://github.com/CesiumGS/cesium/pull/2639)
- Fixed `Geocoder` styling issue in Safari. [#2658](https://github.com/CesiumGS/cesium/pull/2658).
- Fixed a crash that would occur when the `Viewer` or `CesiumWidget` was resized to 0 while the camera was in motion. [#2662](https://github.com/CesiumGS/cesium/issues/2662)
- Fixed a bug that prevented the `InfoBox` title from updating if the name of `viewer.selectedEntity` changed. [#2644](https://github.com/CesiumGS/cesium/pull/2644)
- Added an optional `result` parameter to `computeScreenSpacePosition` on both `Billboard` and `Label`.
- Added number of cached shaders to the `CesiumInspector` debugging widget.
- An exception is now thrown if `Primitive.modelMatrix` is not the identity matrix when in in 2D or Columbus View.

### 1.8 - 2015-04-01

- Breaking changes
  - Removed the `eye`, `target`, and `up` parameters to `Camera.lookAt` which were deprecated in Cesium 1.6. Use the `target` and `offset`.
  - Removed `Camera.setTransform`, which was deprecated in Cesium 1.6. Use `Camera.lookAtTransform`.
  - Removed `Camera.transform`, which was deprecated in Cesium 1.6. Use `Camera.lookAtTransform`.
  - Removed the `direction` and `up` options to `Camera.flyTo`, which were deprecated in Cesium 1.6. Use the `orientation` option.
  - Removed `Camera.flyToRectangle`, which was deprecated in Cesium 1.6. Use `Camera.flyTo`.
- Deprecated
  - Deprecated the `smallterrain` tileset. It will be removed in 1.11. Use the [STK World Terrain](http://cesiumjs.org/data-and-assets/terrain/stk-world-terrain.html) tileset.
- Added `Entity.show`, a boolean for hiding or showing an entity and its children.
- Added `Entity.isShowing`, a read-only property that indicates if an entity is currently being drawn.
- Added support for the KML `visibility` element.
- Added `PolylineArrowMaterialProperty` to allow entities materials to use polyline arrows.
- Added `VelocityOrientationProperty` to easily orient Entity graphics (such as a model) along the direction it is moving.
- Added a new Sandcastle demo, [Interpolation](http://cesiumjs.org/Cesium/Apps/Sandcastle/index.html?src=Interpolation.html&label=Showcases), which illustrates time-dynamic position interpolation options and uses the new `VelocityOrientationProperty` to orient an aircraft in flight.
- Improved `viewer.zoomTo` and `viewer.flyTo` so they are now "best effort" and work even if some entities being zoomed to are not currently in the scene.
- Fixed `PointerEvent` detection so that it works with older implementations of the specification. This also fixes lack of mouse handling when detection failed, such as when using Cesium in the Windows `WebBrowser` control.
- Fixed an issue with transparency. [#2572](https://github.com/CesiumGS/cesium/issues/2572)
- Fixed improper handling of null values when loading `GeoJSON` data.
- Added support for automatic raster feature picking from `ArcGisMapServerImagerProvider`.
- Added the ability to specify the desired tiling scheme, rectangle, and width and height of tiles to the `ArcGisMapServerImagerProvider` constructor.
- Added the ability to access dynamic ArcGIS MapServer layers by specifying the `layers` parameter to the `ArcGisMapServerImagerProvider` constructor.
- Fixed a bug that could cause incorrect rendering of an `ArcGisMapServerImageProvider` with a "singleFusedMapCache" in the geographic projection (EPSG:4326).
- Added new construction options to `CesiumWidget` and `Viewer`, for `skyBox`, `skyAtmosphere`, and `globe`.
- Fixed a bug that prevented Cesium from working in browser configurations that explicitly disabled localStorage, such as Safari's private browsing mode.
- Cesium is now tested using Jasmine 2.2.0.

### 1.7.1 - 2015-03-06

- Fixed a crash in `InfoBox` that would occur when attempting to display plain text.
- Fixed a crash when loading KML features that have no description and an empty `ExtendedData` node.
- Fixed a bug `in Color.fromCssColorString` where undefined would be returned for the CSS color `transparent`.
- Added `Color.TRANSPARENT`.
- Added support for KML `TimeStamp` nodes.
- Improved KML compatibility to work with non-specification compliant KML files that still happen to load in Google Earth.
- All data sources now print errors to the console in addition to raising the `errorEvent` and rejecting their load promise.

### 1.7 - 2015-03-02

- Breaking changes
  - Removed `viewerEntityMixin`, which was deprecated in Cesium 1.5. Its functionality is now directly part of the `Viewer` widget.
  - Removed `Camera.tilt`, which was deprecated in Cesium 1.6. Use `Camera.pitch`.
  - Removed `Camera.heading` and `Camera.tilt`. They were deprecated in Cesium 1.6. Use `Camera.setView`.
  - Removed `Camera.setPositionCartographic`, which was was deprecated in Cesium 1.6. Use `Camera.setView`.
- Deprecated
  - Deprecated `InfoBoxViewModel.defaultSanitizer`, `InfoBoxViewModel.sanitizer`, and `Cesium.sanitize`. They will be removed in 1.10.
  - Deprecated `InfoBoxViewModel.descriptionRawHtml`, it will be removed in 1.10. Use `InfoBoxViewModel.description` instead.
  - Deprecated `GeoJsonDataSource.fromUrl`, it will be removed in 1.10. Use `GeoJsonDataSource.load` instead. Unlike fromUrl, load can take either a url or parsed JSON object and returns a promise to a new instance, rather than a new instance.
  - Deprecated `GeoJsonDataSource.prototype.loadUrl`, it will be removed in 1.10. Instead, pass a url as the first parameter to `GeoJsonDataSource.prototype.load`.
  - Deprecated `CzmlDataSource.prototype.loadUrl`, it will be removed in 1.10. Instead, pass a url as the first parameter to `CzmlDataSource.prototype.load`.
  - Deprecated `CzmlDataSource.prototype.processUrl`, it will be removed in 1.10. Instead, pass a url as the first parameter to `CzmlDataSource.prototype.process`.
  - Deprecated the `sourceUri` parameter to all `CzmlDataSource` load and process functions. Support will be removed in 1.10. Instead pass an `options` object with `sourceUri` property.
- Added initial support for [KML 2.2](https://developers.google.com/kml/) via `KmlDataSource`. Check out the new [Sandcastle Demo](http://cesiumjs.org/Cesium/Apps/Sandcastle/index.html?src=KML.html) and the [reference documentation](http://cesiumjs.org/Cesium/Build/Documentation/KmlDataSource.html) for more details.
- `InfoBox` sanitization now relies on [iframe sandboxing](http://www.html5rocks.com/en/tutorials/security/sandboxed-iframes/). This allows for much more content to be displayed in the InfoBox (and still be secure).
- Added `InfoBox.frame` which is the instance of the iframe that is used to host description content. Sanitization can be controlled via the frame's `sandbox` attribute. See the above link for additional information.
- Worked around a bug in Safari that caused most of Cesium to be broken. Cesium should now work much better on Safari for both desktop and mobile.
- Fixed incorrect ellipse texture coordinates. [#2363](https://github.com/CesiumGS/cesium/issues/2363) and [#2465](https://github.com/CesiumGS/cesium/issues/2465)
- Fixed a bug that would cause incorrect geometry for long Corridors and Polyline Volumes. [#2513](https://github.com/CesiumGS/cesium/issues/2513)
- Fixed a bug in imagery loading that could cause some or all of the globe to be missing when using an imagery layer that does not cover the entire globe.
- Fixed a bug that caused `ElipseOutlineGeometry` and `CircleOutlineGeometry` to be extruded to the ground when they should have instead been drawn at height. [#2499](https://github.com/CesiumGS/cesium/issues/2499).
- Fixed a bug that prevented per-vertex colors from working with `PolylineGeometry` and `SimplePolylineGeometry` when used asynchronously. [#2516](https://github.com/CesiumGS/cesium/issues/2516)
- Fixed a bug that would caused duplicate graphics if non-time-dynamic `Entity` objects were modified in quick succession. [#2514](https://github.com/CesiumGS/cesium/issues/2514).
- Fixed a bug where `camera.flyToBoundingSphere` would ignore range if the bounding sphere radius was 0. [#2519](https://github.com/CesiumGS/cesium/issues/2519)
- Fixed some styling issues with `InfoBox` and `BaseLayerPicker` caused by using Bootstrap with Cesium. [#2487](https://github.com/CesiumGS/cesium/issues/2479)
- Added support for rendering a water effect on Quantized-Mesh terrain tiles.
- Added `pack` and `unpack` functions to `Matrix2` and `Matrix3`.
- Added camera-terrain collision detection/response when the camera reference frame is set.
- Added `ScreenSpaceCameraController.enableCollisionDetection` to enable/disable camera collision detection with terrain.
- Added `CzmlDataSource.load` and `GeoJsonDataSource.load` to make it easy to create and load data in a single line.
- Added the ability to pass a `Promise` to a `DataSource` to `DataSourceCollection.add`. The `DataSource` will not actually be added until the promise resolves.
- Added the ability to pass a `Promise` to a target to `viewer.zoomTo` and `viewer.flyTo`.
- All `CzmlDataSource` and `GeoJsonDataSource` loading functions now return `Promise` instances that resolve to the instances after data is loaded.
- Error handling in all `CzmlDataSource` and `GeoJsonDataSource` loading functions is now more consistent. Rather than a mix of exceptions and `Promise` rejections, all errors are raised via `Promise` rejections.
- In addition to addresses, the `Geocoder` widget now allows input of longitude, latitude, and an optional height in degrees and meters. Example: `-75.596, 40.038, 1000` or `-75.596 40.038`.

### 1.6 - 2015-02-02

- Breaking changes
  - `Rectangle.intersectWith` was deprecated in Cesium 1.5. Use `Rectangle.intersection`, which is the same but returns `undefined` when two rectangles do not intersect.
  - `Rectangle.isEmpty` was deprecated in Cesium 1.5.
  - The `sourceUri` parameter to `GeoJsonDatasource.load` was deprecated in Cesium 1.4 and has been removed. Use options.sourceUri instead.
  - `PolygonGraphics.positions` created by `GeoJSONDataSource` now evaluate to a `PolygonHierarchy` object instead of an array of positions.
- Deprecated
  - `Camera.tilt` was deprecated in Cesium 1.6. It will be removed in Cesium 1.7. Use `Camera.pitch`.
  - `Camera.heading` and `Camera.tilt` were deprecated in Cesium 1.6. They will become read-only in Cesium 1.7. Use `Camera.setView`.
  - `Camera.setPositionCartographic` was deprecated in Cesium 1.6. It will be removed in Cesium 1.7. Use `Camera.setView`.
  - The `direction` and `up` options to `Camera.flyTo` have been deprecated in Cesium 1.6. They will be removed in Cesium 1.8. Use the `orientation` option.
  - `Camera.flyToRectangle` has been deprecated in Cesium 1.6. They will be removed in Cesium 1.8. Use `Camera.flyTo`.
  - `Camera.setTransform` was deprecated in Cesium 1.6. It will be removed in Cesium 1.8. Use `Camera.lookAtTransform`.
  - `Camera.transform` was deprecated in Cesium 1.6. It will be removed in Cesium 1.8. Use `Camera.lookAtTransform`.
  - The `eye`, `target`, and `up` parameters to `Camera.lookAt` were deprecated in Cesium 1.6. It will be removed in Cesium 1.8. Use the `target` and `offset`.
  - `PolygonGraphics.positions` was deprecated and replaced with `PolygonGraphics.hierarchy`, whose value is a `PolygonHierarchy` instead of an array of positions. `PolygonGraphics.positions` will be removed in Cesium 1.8.
  - The `Model.readyToRender` event was deprecated and will be removed in Cesium 1.9. Use the new `Model.readyPromise` instead.
  - `ColorMaterialProperty.fromColor(color)` has been deprecated and will be removed in Cesium 1.9. The constructor can now take a Color directly, for example `new ColorMaterialProperty(color)`.
  - `DataSourceDisplay` methods `getScene` and `getDataSources` have been deprecated and replaced with `scene` and `dataSources` properties. They will be removed in Cesium 1.9.
  - The `Entity` constructor taking a single string value for the id has been deprecated. The constructor now takes an options object which allows you to provide any and all `Entity` related properties at construction time. Support for the deprecated behavior will be removed in Cesium 1.9.
  - The `EntityCollection.entities` and `CompositeEntityCollect.entities` properties have both been renamed to `values`. Support for the deprecated behavior will be removed in Cesium 1.9.
- Fixed an issue which caused order independent translucency to be broken on many video cards. Disabling order independent translucency should no longer be necessary.
- `GeoJsonDataSource` now supports polygons with holes.
- Many Sandcastle examples have been rewritten to make use of the newly improved Entity API.
- Instead of throwing an exception when there are not enough unique positions to define a geometry, creating a `Primitive` will succeed, but not render. [#2375](https://github.com/CesiumGS/cesium/issues/2375)
- Improved performance of asynchronous geometry creation (as much as 20% faster in some use cases). [#2342](https://github.com/CesiumGS/cesium/issues/2342)
- Fixed picking in 2D. [#2447](https://github.com/CesiumGS/cesium/issues/2447)
- Added `viewer.entities` which allows you to easily create and manage `Entity` instances without a corresponding `DataSource`. This is just a shortcut to `viewer.dataSourceDisplay.defaultDataSource.entities`
- Added `viewer.zoomTo` and `viewer.flyTo` which takes an entity, array of entities, `EntityCollection`, or `DataSource` as a parameter and zooms or flies to the corresponding visualization.
- Setting `viewer.trackedEntity` to `undefined` will now restore the camera controls to their default states.
- When you track an entity by clicking on the track button in the `InfoBox`, you can now stop tracking by clicking the button a second time.
- Added `Quaternion.fromHeadingPitchRoll` to create a rotation from heading, pitch, and roll angles.
- Added `Transforms.headingPitchRollToFixedFrame` to create a local frame from a position and heading/pitch/roll angles.
- Added `Transforms.headingPitchRollQuaternion` which is the quaternion rotation from `Transforms.headingPitchRollToFixedFrame`.
- Added `Color.fromAlpha` and `Color.withAlpha` to make it easy to create translucent colors from constants, i.e. `var translucentRed = Color.RED.withAlpha(0.95)`.
- Added `PolylineVolumeGraphics` and `Entity.polylineVolume`
- Added `Camera.lookAtTransform` which sets the camera position and orientation given a transformation matrix defining a reference frame and either a cartesian offset or heading/pitch/range from the center of that frame.
- Added `Camera.setView` (which use heading, pitch, and roll) and `Camera.roll`.
- Added an orientation option to `Camera.flyTo` that can be either direction and up unit vectors or heading, pitch and roll angles.
- Added `BillboardGraphics.imageSubRegion`, to enable custom texture atlas use for `Entity` instances.
- Added `CheckerboardMaterialProperty` to enable use of the checkerboard material with the entity API.
- Added `PolygonHierarchy` to make defining polygons with holes clearer.
- Added `PolygonGraphics.hierarchy` for supporting polygons with holes via data sources.
- Added `BoundingSphere.fromBoundingSpheres`, which creates a `BoundingSphere` that encloses the specified array of BoundingSpheres.
- Added `Model.readyPromise` and `Primitive.readyPromise` which are promises that resolve when the primitives are ready.
- `ConstantProperty` can now hold any value; previously it was limited to values that implemented `equals` and `clones` functions, as well as a few special cases.
- Fixed a bug in `EllipsoidGeodesic` that caused it to modify the `height` of the positions passed to the constructor or to to `setEndPoints`.
- `WebMapTileServiceImageryProvider` now supports RESTful requests (by accepting a tile-URL template).
- Fixed a bug that caused `Camera.roll` to be around 180 degrees, indicating the camera was upside-down, when in the Southern hemisphere.
- The object returned by `Primitive.getGeometryInstanceAttributes` now contains the instance's bounding sphere and repeated calls will always now return the same object instance.
- Fixed a bug that caused dynamic geometry outlines widths to not work on implementations that support them.
- The `SelectionIndicator` widget now works for all entity visualization and uses the center of visualization instead of entity.position. This produces more accurate results, especially for shapes, volumes, and models.
- Added `CustomDataSource` which makes it easy to create and manage a group of entities without having to manually implement the DataSource interface in a new class.
- Added `DataSourceDisplay.defaultDataSource` which is an instance of `CustomDataSource` and allows you to easily add custom entities to the display.
- Added `Camera.viewBoundingSphere` and `Camera.flyToBoundingSphere`, which as the names imply, sets or flies to a view that encloses the provided `BoundingSphere`
- For constant `Property` values, there is no longer a need to create an instance of `ConstantProperty` or `ConstantPositionProperty`, you can now assign a value directly to the corresponding property. The same is true for material images and colors.
- All Entity and related classes can now be assigned using anonymous objects as well as be passed template objects. The correct underlying instance is created for you automatically. For a more detailed overview of changes to the Entity API, see [this forum thread](https://community.cesium.com/t/cesium-in-2015-entity-api/1863) for details.

### 1.5 - 2015-01-05

- Breaking changes
  - Removed `GeometryPipeline.wrapLongitude`, which was deprecated in 1.4. Use `GeometryPipeline.splitLongitude` instead.
  - Removed `GeometryPipeline.combine`, which was deprecated in 1.4. Use `GeometryPipeline.combineInstances` instead.
- Deprecated
  - `viewerEntityMixin` was deprecated. It will be removed in Cesium 1.6. Its functionality is now directly part of the `Viewer` widget.
  - `Rectangle.intersectWith` was deprecated. It will be removed in Cesium 1.6. Use `Rectangle.intersection`, which is the same but returns `undefined` when two rectangles do not intersect.
  - `Rectangle.isEmpty` was deprecated. It will be removed in Cesium 1.6.
- Improved GeoJSON, TopoJSON, and general polygon loading performance.
- Added caching to `Model` to save memory and improve loading speed when several models with the same url are created.
- Added `ModelNode.show` for per-node show/hide.
- Added the following properties to `Viewer` and `CesiumWidget`: `imageryLayers`, `terrainProvider`, and `camera`. This avoids the need to access `viewer.scene` in some cases.
- Dramatically improved the quality of font outlines.
- Added `BoxGraphics` and `Entity.box`.
- Added `CorridorGraphics` and `Entity.corridor`.
- Added `CylinderGraphics` and `Entity.cylinder`.
- Fixed imagery providers whose rectangle crosses the IDL. Added `Rectangle.computeWidth`, `Rectangle.computeHeight`, `Rectangle.width`, and `Rectangle.height`. [#2195](https://github.com/CesiumGS/cesium/issues/2195)
- `ConstantProperty` now accepts `HTMLElement` instances as valid values.
- `BillboardGraphics.image` and `ImageMaterialProperty.image` now accept `Property` instances that represent an `Image` or `Canvas` in addition to a url.
- Fixed a bug in `PolylineGeometry` that would cause gaps in the line. [#2136](https://github.com/CesiumGS/cesium/issues/2136)
- Fixed `upsampleQuantizedTerrainMesh` rounding errors that had occasionally led to missing terrain skirt geometry in upsampled tiles.
- Added `Math.mod` which computes `m % n` but also works when `m` is negative.

### 1.4 - 2014-12-01

- Breaking changes
  - Types implementing `TerrainProvider` are now required to implement the `getTileDataAvailable` function. Backwards compatibility for this was deprecated in Cesium 1.2.
- Deprecated
  - The `sourceUri` parameter to `GeoJsonDatasource.load` was deprecated and will be removed in Cesium 1.6 on February 3, 2015 ([#2257](https://github.com/CesiumGS/cesium/issues/2257)). Use `options.sourceUri` instead.
  - `GeometryPipeline.wrapLongitude` was deprecated. It will be removed in Cesium 1.5 on January 2, 2015. Use `GeometryPipeline.splitLongitude`. ([#2272](https://github.com/CesiumGS/cesium/issues/2272))
  - `GeometryPipeline.combine` was deprecated. It will be removed in Cesium 1.5. Use `GeometryPipeline.combineInstances`.
- Added support for touch events on Internet Explorer 11 using the [Pointer Events API](http://www.w3.org/TR/pointerevents/).
- Added geometry outline width support to the `DataSource` layer. This is exposed via the new `outlineWidth` property on `EllipseGraphics`, `EllipsoidGraphics`, `PolygonGraphics`, `RectangleGraphics`, and `WallGraphics`.
- Added `outlineWidth` support to CZML geometry packets.
- Added `stroke-width` support to the GeoJSON simple-style implementation.
- Added the ability to specify global GeoJSON default styling. See the [documentation](http://cesiumjs.org/Cesium/Build/Documentation/GeoJsonDataSource.html) for details.
- Added `CallbackProperty` to support lazy property evaluation as well as make custom properties easier to create.
- Added an options parameter to `GeoJsonDataSource.load`, `GeoJsonDataSource.loadUrl`, and `GeoJsonDataSource.fromUrl` to allow for basic per-instance styling. [Sandcastle example](http://cesiumjs.org/Cesium/Apps/Sandcastle/index.html?src=GeoJSON%20and%20TopoJSON.html&label=Showcases).
- Improved GeoJSON loading performance.
- Improved point visualization performance for all DataSources.
- Improved the performance and memory usage of `EllipseGeometry`, `EllipseOutlineGeometry`, `CircleGeometry`, and `CircleOutlineGeometry`.
- Added `tileMatrixLabels` option to `WebMapTileServiceImageryProvider`.
- Fixed a bug in `PolylineGeometry` that would cause the geometry to be split across the IDL for 3D only scenes. [#1197](https://github.com/CesiumGS/cesium/issues/1197)
- Added `modelMatrix` and `cull` options to `Primitive` constructor.
- The `translation` parameter to `Matrix4.fromRotationTranslation` now defaults to `Cartesian3.ZERO`.
- Fixed `ModelNode.matrix` when a node is targeted for animation.
- `Camera.tilt` now clamps to [-pi / 2, pi / 2] instead of [0, pi / 2].
- Fixed an issue that could lead to poor performance on lower-end GPUs like the Intel HD 3000.
- Added `distanceSquared` to `Cartesian2`, `Cartesian3`, and `Cartesian4`.
- Added `Matrix4.multiplyByMatrix3`.
- Fixed a bug in `Model` where the WebGL shader optimizer in Linux was causing mesh loading to fail.

### 1.3 - 2014-11-03

- Worked around a shader compilation regression in Firefox 33 and 34 by falling back to a less precise shader on those browsers. [#2197](https://github.com/CesiumGS/cesium/issues/2197)
- Added support to the `CesiumTerrainProvider` for terrain tiles with more than 64K vertices, which is common for sub-meter terrain.
- Added `Primitive.compressVertices`. When true (default), geometry vertices are compressed to save GPU memory.
- Added `culture` option to `BingMapsImageryProvider` constructor.
- Reduced the amount of GPU memory used by billboards and labels.
- Fixed a bug that caused non-base imagery layers with a limited `rectangle` to be stretched to the edges of imagery tiles. [#416](https://github.com/CesiumGS/cesium/issues/416)
- Fixed rendering polylines with duplicate positions. [#898](https://github.com/CesiumGS/cesium/issues/898)
- Fixed a bug in `Globe.pick` that caused it to return incorrect results when using terrain data with vertex normals. The bug manifested itself as strange behavior when navigating around the surface with the mouse as well as incorrect results when using `Camera.viewRectangle`.
- Fixed a bug in `sampleTerrain` that could cause it to produce undefined heights when sampling for a position very near the edge of a tile.
- `ReferenceProperty` instances now retain their last value if the entity being referenced is removed from the target collection. The reference will be automatically reattached if the target is reintroduced.
- Upgraded topojson from 1.6.8 to 1.6.18.
- Upgraded Knockout from version 3.1.0 to 3.2.0.
- Upgraded CodeMirror, used by SandCastle, from 2.24 to 4.6.

### 1.2 - 2014-10-01

- Deprecated
  - Types implementing the `TerrainProvider` interface should now include the new `getTileDataAvailable` function. The function will be required starting in Cesium 1.4.
- Fixed model orientations to follow the same Z-up convention used throughout Cesium. There was also an orientation issue fixed in the [online model converter](http://cesiumjs.org/convertmodel.html). If you are having orientation issues after updating, try reconverting your models.
- Fixed a bug in `Model` where the wrong animations could be used when the model was created from glTF JSON instead of a url to a glTF file. [#2078](https://github.com/CesiumGS/cesium/issues/2078)
- Fixed a bug in `GeoJsonDataSource` which was causing polygons with height values to be drawn onto the surface.
- Fixed a bug that could cause a crash when quickly adding and removing imagery layers.
- Eliminated imagery artifacts at some zoom levels due to Mercator reprojection.
- Added support for the GeoJSON [simplestyle specification](https://github.com/mapbox/simplestyle-spec). ([Sandcastle example](http://cesiumjs.org/Cesium/Apps/Sandcastle/index.html?src=GeoJSON%20simplestyle.html))
- Added `GeoJsonDataSource.fromUrl` to make it easy to add a data source in less code.
- Added `PinBuilder` class for easy creation of map pins. ([Sandcastle example](http://cesiumjs.org/Cesium/Apps/Sandcastle/index.html?src=PinBuilder.html))
- Added `Color.brighten` and `Color.darken` to make it easy to brighten or darker a color instance.
- Added a constructor option to `Scene`, `CesiumWidget`, and `Viewer` to disable order independent translucency.
- Added support for WKID 102113 (equivalent to 102100) to `ArcGisMapServerImageryProvider`.
- Added `TerrainProvider.getTileDataAvailable` to improve tile loading performance when camera starts near globe.
- Added `Globe.showWaterEffect` to enable/disable the water effect for supported terrain providers.
- Added `Globe.baseColor` to set the color of the globe when no imagery is available.
- Changed default `GeoJSON` Point feature graphics to use `BillboardGraphics` with a blue map pin instead of color `PointGraphics`.
- Cesium now ships with a version of the [maki icon set](https://www.mapbox.com/maki/) for use with `PinBuilder` and GeoJSON simplestyle support.
- Cesium now ships with a default web.config file to simplify IIS deployment.

### 1.1 - 2014-09-02

- Added a new imagery provider, `WebMapTileServiceImageryProvider`, for accessing tiles on a WMTS 1.0.0 server.
- Added an optional `pickFeatures` function to the `ImageryProvider` interface. With supporting imagery providers, such as `WebMapServiceImageryProvider`, it can be used to determine the rasterized features under a particular location.
- Added `ImageryLayerCollection.pickImageryLayerFeatures`. It determines the rasterized imagery layer features intersected by a given pick ray by querying supporting layers using `ImageryProvider.pickFeatures`.
- Added `tileWidth`, `tileHeight`, `minimumLevel`, and `tilingScheme` parameters to the `WebMapServiceImageryProvider` constructor.
- Added `id` property to `Scene` which is a readonly unique identifier associated with each instance.
- Added `FeatureDetection.supportsWebWorkers`.
- Greatly improved the performance of time-varying polylines when using DataSources.
- `viewerEntityMixin` now automatically queries for imagery layer features on click and shows their properties in the `InfoBox` panel.
- Fixed a bug in terrain and imagery loading that could cause an inconsistent frame rate when moving around the globe, especially on a faster internet connection.
- Fixed a bug that caused `SceneTransforms.wgs84ToWindowCoordinates` to incorrectly return `undefined` when in 2D.
- Fixed a bug in `ImageryLayer` that caused layer images to be rendered twice for each terrain tile that existed prior to adding the imagery layer.
- Fixed a bug in `Camera.pickEllipsoid` that caused it to return the back side of the ellipsoid when near the surface.
- Fixed a bug which prevented `loadWithXhr` from working with older browsers, such as Internet Explorer 9.

### 1.0 - 2014-08-01

- Breaking changes ([why so many?](https://community.cesium.com/t/moving-towards-cesium-1-0/1209))

  - All `Matrix2`, `Matrix3`, `Matrix4` and `Quaternion` functions that take a `result` parameter now require the parameter, except functions starting with `from`.
  - Removed `Billboard.imageIndex` and `BillboardCollection.textureAtlas`. Instead, use `Billboard.image`.

    - Code that looked like:

            var billboards = new Cesium.BillboardCollection();
            var textureAtlas = new Cesium.TextureAtlas({
                scene : scene,
                images : images // array of loaded images
            });
            billboards.textureAtlas = textureAtlas;
            billboards.add({
                imageIndex : 0,
                position : //...
            });

    - should now look like:

            var billboards = new Cesium.BillboardCollection();
            billboards.add({
                image : '../images/Cesium_Logo_overlay.png',
                position : //...
            });

  - Updated the [Model Converter](http://cesiumjs.org/convertmodel.html) and `Model` to support [glTF 0.8](https://github.com/KhronosGroup/glTF/blob/schema-8/specification/README.md). See the [forum post](https://community.cesium.com/t/cesium-and-gltf-version-compatibility/1343) for full details.
  - `Model` primitives are now rotated to be `Z`-up to match Cesium convention; glTF stores models with `Y` up.
  - `SimplePolylineGeometry` and `PolylineGeometry` now curve to follow the ellipsoid surface by default. To disable this behavior, set the option `followSurface` to `false`.
  - Renamed `DynamicScene` layer to `DataSources`. The following types were also renamed:
    - `DynamicBillboard` -> `BillboardGraphics`
    - `DynamicBillboardVisualizer` -> `BillboardVisualizer`
    - `CompositeDynamicObjectCollection` -> `CompositeEntityCollection`
    - `DynamicClock` -> `DataSourceClock`
    - `DynamicEllipse` -> `EllipseGraphics`
    - `DynamicEllipsoid` -> `EllipsoidGraphics`
    - `DynamicObject` -> `Entity`
    - `DynamicObjectCollection` -> `EntityCollection`
    - `DynamicObjectView` -> `EntityView`
    - `DynamicLabel` -> `LabelGraphics`
    - `DynamicLabelVisualizer` -> `LabelVisualizer`
    - `DynamicModel` -> `ModelGraphics`
    - `DynamicModelVisualizer` -> `ModelVisualizer`
    - `DynamicPath` -> `PathGraphics`
    - `DynamicPathVisualizer` -> `PathVisualizer`
    - `DynamicPoint` -> `PointGraphics`
    - `DynamicPointVisualizer` -> `PointVisualizer`
    - `DynamicPolygon` -> `PolygonGraphics`
    - `DynamicPolyline` -> `PolylineGraphics`
    - `DynamicRectangle` -> `RectangleGraphics`
    - `DynamicWall` -> `WallGraphics`
    - `viewerDynamicObjectMixin` -> `viewerEntityMixin`
  - Removed `DynamicVector` and `DynamicVectorVisualizer`.
  - Renamed `DataSource.dynamicObjects` to `DataSource.entities`.
  - `EntityCollection.getObjects()` and `CompositeEntityCollection.getObjects()` are now properties named `EntityCollection.entities` and `CompositeEntityCollection.entities`.
  - Renamed `Viewer.trackedObject` and `Viewer.selectedObject` to `Viewer.trackedEntity` and `Viewer.selectedEntity` when using the `viewerEntityMixin`.
  - Renamed functions for consistency:
    - `BoundingSphere.getPlaneDistances` -> `BoundingSphere.computePlaneDistances`
    - `Cartesian[2,3,4].getMaximumComponent` -> `Cartesian[2,3,4].maximumComponent`
    - `Cartesian[2,3,4].getMinimumComponent` -> `Cartesian[2,3,4].minimumComponent`
    - `Cartesian[2,3,4].getMaximumByComponent` -> `Cartesian[2,3,4].maximumByComponent`
    - `Cartesian[2,3,4].getMinimumByComponent` -> `Cartesian[2,3,4].minimumByComponent`
    - `CubicRealPolynomial.realRoots` -> `CubicRealPolynomial.computeRealRoots`
    - `CubicRealPolynomial.discriminant` -> `CubicRealPolynomial.computeDiscriminant`
    - `JulianDate.getTotalDays` -> `JulianDate.totalDyas`
    - `JulianDate.getSecondsDifference` -> `JulianDate.secondsDifference`
    - `JulianDate.getDaysDifference` -> `JulianDate.daysDifference`
    - `JulianDate.getTaiMinusUtc` -> `JulianDate.computeTaiMinusUtc`
    - `Matrix3.getEigenDecompostion` -> `Matrix3.computeEigenDecomposition`
    - `Occluder.getVisibility` -> `Occluder.computeVisibility`
    - `Occluder.getOccludeePoint` -> `Occluder.computerOccludeePoint`
    - `QuadraticRealPolynomial.discriminant` -> `QuadraticRealPolynomial.computeDiscriminant`
    - `QuadraticRealPolynomial.realRoots` -> `QuadraticRealPolynomial.computeRealRoots`
    - `QuarticRealPolynomial.discriminant` -> `QuarticRealPolynomial.computeDiscriminant`
    - `QuarticRealPolynomial.realRoots` -> `QuarticRealPolynomial.computeRealRoots`
    - `Quaternion.getAxis` -> `Quaternion.computeAxis`
    - `Quaternion.getAngle` -> `Quaternion.computeAngle`
    - `Quaternion.innerQuadrangle` -> `Quaternion.computeInnerQuadrangle`
    - `Rectangle.getSouthwest` -> `Rectangle.southwest`
    - `Rectangle.getNorthwest` -> `Rectangle.northwest`
    - `Rectangle.getSoutheast` -> `Rectangle.southeast`
    - `Rectangle.getNortheast` -> `Rectangle.northeast`
    - `Rectangle.getCenter` -> `Rectangle.center`
    - `CullingVolume.getVisibility` -> `CullingVolume.computeVisibility`
  - Replaced `PerspectiveFrustum.fovy` with `PerspectiveFrustum.fov` which will change the field of view angle in either the `X` or `Y` direction depending on the aspect ratio.
  - Removed the following from the Cesium API: `Transforms.earthOrientationParameters`, `EarthOrientationParameters`, `EarthOrientationParametersSample`, `Transforms.iau2006XysData`, `Iau2006XysData`, `Iau2006XysSample`, `IauOrientationAxes`, `TimeConstants`, `Scene.frameState`, `FrameState`, `EncodedCartesian3`, `EllipsoidalOccluder`, `TextureAtlas`, and `FAR`. These are still available but are not part of the official API and may change in future versions.
  - Removed `DynamicObject.vertexPositions`. Use `DynamicWall.positions`, `DynamicPolygon.positions`, and `DynamicPolyline.positions` instead.
  - Removed `defaultPoint`, `defaultLine`, and `defaultPolygon` from `GeoJsonDataSource`.
  - Removed `Primitive.allow3DOnly`. Set the `Scene` constructor option `scene3DOnly` instead.
  - `SampledProperty` and `SampledPositionProperty` no longer extrapolate outside of their sample data time range by default.
  - Changed the following functions to properties:
    - `TerrainProvider.hasWaterMask`
    - `CesiumTerrainProvider.hasWaterMask`
    - `ArcGisImageServerTerrainProvider.hasWaterMask`
    - `EllipsoidTerrainProvider.hasWaterMask`
    - `VRTheWorldTerrainProvider.hasWaterMask`
  - Removed `ScreenSpaceCameraController.ellipsoid`. The behavior that depended on the ellipsoid is now determined based on the scene state.
  - Sandcastle examples now automatically wrap the example code in RequireJS boilerplate. To upgrade any custom examples, copy the code into an existing example (such as Hello World) and save a new file.
  - Removed `CustomSensorVolume`, `RectangularPyramidSensorVolume`, `DynamicCone`, `DynamicConeVisualizerUsingCustomSensor`, `DynamicPyramid` and `DynamicPyramidVisualizer`. This will be moved to a plugin in early August. [#1887](https://github.com/CesiumGS/cesium/issues/1887)
  - If `Primitive.modelMatrix` is changed after creation, it only affects primitives with one instance and only in 3D mode.
  - `ImageryLayer` properties `alpha`, `brightness`, `contrast`, `hue`, `saturation`, and `gamma` may no longer be functions. If you need to change these values each frame, consider moving your logic to an event handler for `Scene.preRender`.
  - Removed `closeTop` and `closeBottom` options from `RectangleGeometry`.
  - CZML changes:
    - CZML is now versioned using the <major>.<minor> scheme. For example, any CZML 1.0 implementation will be able to load any 1.<minor> document (with graceful degradation). Major version number increases will be reserved for breaking changes. We fully expect these major version increases to happen, as CZML is still in development, but we wanted to give developers a stable target to work with.
    - A `"1.0"` version string is required to be on the document packet, which is required to be the first packet in a CZML file. Previously the `document` packet was optional; it is now mandatory. The simplest document packet is:
      ```
      {
        "id":"document",
        "version":"1.0"
      }
      ```
    - The `vertexPositions` property has been removed. There is now a `positions` property directly on objects that use it, currently `polyline`, `polygon`, and `wall`.
    - `cone`, `pyramid`, and `vector` have been removed from the core CZML schema. They are now treated as extensions maintained by Analytical Graphics and have been renamed to `agi_conicSensor`, `agi_customPatternSensor`, and `agi_vector` respectively.
    - The `orientation` property has been changed to match Cesium convention. To update existing CZML documents, conjugate the quaternion values.
    - `pixelOffset` now uses the top-left of the screen as the origin; previously it was the bottom-left. To update existing documents, negate the `y` value.
    - Removed `color`, `outlineColor`, and `outlineWidth` properties from `polyline` and `path`. There is a new `material` property that allows you to specify a variety of materials, such as `solidColor`, `polylineOutline` and `polylineGlow`.
    - See the [CZML Schema](https://github.com/CesiumGS/cesium/wiki/CZML-Content) for more details. We plan on greatly improving this document in the coming weeks.

- Added camera collision detection with terrain to the default mouse interaction.
- Modified the default camera tilt mouse behavior to tilt about the point clicked, taking into account terrain.
- Modified the default camera mouse behavior to look about the camera's position when the sky is clicked.
- Cesium can now render an unlimited number of imagery layers, no matter how few texture units are supported by the hardware.
- Added support for rendering terrain lighting with oct-encoded per-vertex normals. Added `CesiumTerrainProvider.requestVertexNormals` to request per vertex normals. Added `hasVertexNormals` property to all terrain providers to indicate whether or not vertex normals are included in the requested terrain tiles.
- Added `Globe.getHeight` and `Globe.pick` for finding the terrain height at a given Cartographic coordinate and picking the terrain with a ray.
- Added `scene3DOnly` options to `Viewer`, `CesiumWidget`, and `Scene` constructors. This setting optimizes memory usage and performance for 3D mode at the cost of losing the ability to use 2D or Columbus View.
- Added `forwardExtrapolationType`, `forwardExtrapolationDuration`, `backwardExtrapolationType`, and `backwardExtrapolationDuration` to `SampledProperty` and `SampledPositionProperty` which allows the user to specify how a property calculates its value when outside the range of its sample data.
- Prevent primitives from flashing off and on when modifying static DataSources.
- Added the following methods to `IntersectionTests`: `rayTriangle`, `lineSegmentTriangle`, `raySphere`, and `lineSegmentSphere`.
- Matrix types now have `add` and `subtract` functions.
- `Matrix3` type now has a `fromCrossProduct` function.
- Added `CesiumMath.signNotZero`, `CesiumMath.toSNorm` and `CesiumMath.fromSNorm` functions.
- DataSource & CZML models now default to North-East-Down orientation if none is provided.
- `TileMapServiceImageryProvider` now works with tilesets created by tools that better conform to the TMS specification. In particular, a profile of `global-geodetic` or `global-mercator` is now supported (in addition to the previous `geodetic` and `mercator`) and in these profiles it is assumed that the X coordinates of the bounding box correspond to the longitude direction.
- `EntityCollection` and `CompositeEntityCollection` now include the array of modified entities as the last parameter to their `onCollectionChanged` event.
- `RectangleGeometry`, `RectangleOutlineGeometry` and `RectanglePrimitive` can cross the international date line.

## Beta Releases

### b30 - 2014-07-01

- Breaking changes ([why so many?](https://community.cesium.com/t/moving-towards-cesium-1-0/1209))

  - CZML property references now use a `#` symbol to separate identifier from property path. `objectId.position` should now be `objectId#position`.
  - All `Cartesian2`, `Cartesian3`, `Cartesian4`, `TimeInterval`, and `JulianDate` functions that take a `result` parameter now require the parameter (except for functions starting with `from`).
  - Modified `Transforms.pointToWindowCoordinates` and `SceneTransforms.wgs84ToWindowCoordinates` to return window coordinates with origin at the top left corner.
  - `Billboard.pixelOffset` and `Label.pixelOffset` now have their origin at the top left corner.
  - Replaced `CameraFlightPath.createAnimation` with `Camera.flyTo` and replaced `CameraFlightPath.createAnimationRectangle` with `Camera.flyToRectangle`. Code that looked like:

            scene.animations.add(Cesium.CameraFlightPath.createAnimation(scene, {
                destination : Cesium.Cartesian3.fromDegrees(-117.16, 32.71, 15000.0)
            }));

    should now look like:

            scene.camera.flyTo({
                destination : Cesium.Cartesian3.fromDegrees(-117.16, 32.71, 15000.0)
            });

  - In `Camera.flyTo` and `Camera.flyToRectangle`:
    - `options.duration` is now in seconds, not milliseconds.
    - Renamed `options.endReferenceFrame` to `options.endTransform`.
    - Renamed `options.onComplete` to `options.complete`.
    - Renamed `options.onCancel` to `options.cancel`.
  - The following are now in seconds, not milliseconds.
    - `Scene.morphToColumbusView`, `Scene.morphTo2D`, and `Scene.morphTo3D` parameter `duration`.
    - `HomeButton` constructor parameter `options.duration`, `HomeButtonViewModel` constructor parameter `duration`, and `HomeButtonViewModel.duration`.
    - `SceneModePicker` constructor parameter `duration`, `SceneModePickerViewModel` constructor parameter `duration`, and `SceneModePickerViewModel.duration`.
    - `Geocoder` and `GeocoderViewModel` constructor parameter `options.flightDuration` and `GeocoderViewModel.flightDuration`.
    - `ScreenSpaceCameraController.bounceAnimationTime`.
    - `FrameRateMonitor` constructor parameter `options.samplingWindow`, `options.quietPeriod`, and `options.warmupPeriod`.
  - Refactored `JulianDate` to be in line with other Core types.
    - Most functions now take result parameters.
    - The default constructor no longer creates a date at the current time, use `JulianDate.now()` instead.
    - Removed `JulianDate.getJulianTimeFraction` and `JulianDate.compareTo`
    - `new JulianDate()` -> `JulianDate.now()`
    - `date.getJulianDayNumber()` -> `date.dayNumber`
    - `date.getSecondsOfDay()` -> `secondsOfDay`
    - `date.getTotalDays()` -> `JulianDate.getTotalDays(date)`
    - `date.getSecondsDifference(arg1, arg2)` -> `JulianDate.getSecondsDifference(arg2, arg1)` (Note, order of arguments flipped)
    - `date.getDaysDifference(arg1, arg2)` -> `JulianDate.getDaysDifference(arg2, arg1)` (Note, order of arguments flipped)
    - `date.getTaiMinusUtc()` -> `JulianDate.getTaiMinusUtc(date)`
    - `date.addSeconds(seconds)` -> `JulianDate.addSeconds(date, seconds)`
    - `date.addMinutes(minutes)` -> `JulianDate.addMinutes(date, minutes)`
    - `date.addHours(hours)` -> `JulianDate.addHours(date, hours)`
    - `date.addDays(days)` -> `JulianDate.addDays(date, days)`
    - `date.lessThan(right)` -> `JulianDate.lessThan(left, right)`
    - `date.lessThanOrEquals(right)` -> `JulianDate.lessThanOrEquals(left, right)`
    - `date.greaterThan(right)` -> `JulianDate.greaterThan(left, right)`
    - `date.greaterThanOrEquals(right)` -> `JulianDate.greaterThanOrEquals(left, right)`
  - Refactored `TimeInterval` to be in line with other Core types.

    - The constructor no longer requires parameters and now takes a single options parameter. Code that looked like:

            new TimeInterval(startTime, stopTime, true, true, data);

    should now look like:

            new TimeInterval({
                start : startTime,
                stop : stopTime,
                isStartIncluded : true,
                isStopIncluded : true,
                data : data
            });

    - `TimeInterval.fromIso8601` now takes a single options parameter. Code that looked like:

            TimeInterval.fromIso8601(intervalString, true, true, data);

    should now look like:

            TimeInterval.fromIso8601({
                iso8601 : intervalString,
                isStartIncluded : true,
                isStopIncluded : true,
                data : data
            });

    - `interval.intersect(otherInterval)` -> `TimeInterval.intersect(interval, otherInterval)`
    - `interval.contains(date)` -> `TimeInterval.contains(interval, date)`

  - Removed `TimeIntervalCollection.intersectInterval`.
  - `TimeIntervalCollection.findInterval` now takes a single options parameter instead of individual parameters. Code that looked like:

            intervalCollection.findInterval(startTime, stopTime, false, true);

    should now look like:

            intervalCollection.findInterval({
                start : startTime,
                stop : stopTime,
                isStartIncluded : false,
                isStopIncluded : true
            });

  - `TimeIntervalCollection.empty` was renamed to `TimeIntervalCollection.isEmpty`
  - Removed `Scene.animations` and `AnimationCollection` from the public Cesium API.
  - Replaced `color`, `outlineColor`, and `outlineWidth` in `DynamicPath` with a `material` property.
  - `ModelAnimationCollection.add` and `ModelAnimationCollection.addAll` renamed `options.startOffset` to `options.delay`. Also renamed `ModelAnimation.startOffset` to `ModelAnimation.delay`.
  - Replaced `Scene.scene2D.projection` property with read-only `Scene.mapProjection`. Set this with the `mapProjection` option for the `Viewer`, `CesiumWidget`, or `Scene` constructors.
  - Moved Fresnel, Reflection, and Refraction materials to the [Materials Pack Plugin](https://github.com/CesiumGS/cesium-materials-pack).
  - Renamed `Simon1994PlanetaryPositions` functions `ComputeSunPositionInEarthInertialFrame` and `ComputeMoonPositionInEarthInertialFrame` to `computeSunPositionInEarthInertialFrame` and `computeMoonPositionInEarthInertialFrame`, respectively.
  - `Scene` constructor function now takes an `options` parameter instead of individual parameters.
  - `CesiumWidget.showErrorPanel` now takes a `message` parameter in between the previous `title` and `error` parameters.
  - Removed `Camera.createCorrectPositionAnimation`.
  - Moved `LeapSecond.leapSeconds` to `JulianDate.leapSeconds`.
  - `Event.removeEventListener` no longer throws `DeveloperError` if the `listener` does not exist; it now returns `false`.
  - Enumeration values of `SceneMode` have better correspondence with mode names to help with debugging.
  - The build process now requires [Node.js](http://nodejs.org/) to be installed on the system.

- Cesium now supports Internet Explorer 11.0.9 on desktops. For the best results, use the new [IE Developer Channel](http://devchannel.modern.ie/) for development.
- `ReferenceProperty` can now handle sub-properties, for example, `myObject#billboard.scale`.
- `DynamicObject.id` can now include period characters.
- Added `PolylineGlowMaterialProperty` which enables data sources to use the PolylineGlow material.
- Fixed support for embedded resources in glTF models.
- Added `HermitePolynomialApproximation.interpolate` for performing interpolation when derivative information is available.
- `SampledProperty` and `SampledPositionProperty` can now store derivative information for each sample value. This allows for more accurate interpolation when using `HermitePolynomialApproximation`.
- Added `FrameRateMonitor` to monitor the frame rate achieved by a `Scene` and to raise a `lowFrameRate` event when it falls below a configurable threshold.
- Added `PerformanceWatchdog` widget and `viewerPerformanceWatchdogMixin`.
- `Viewer` and `CesiumWidget` now provide more user-friendly error messages when an initialization or rendering error occurs.
- `Viewer` and `CesiumWidget` now take a new optional parameter, `creditContainer`.
- `Viewer` can now optionally be constructed with a `DataSourceCollection`. Previously, it always created one itself internally.
- Fixed a problem that could rarely lead to the camera's `tilt` property being `NaN`.
- `GeoJsonDataSource` no longer uses the `name` or `title` property of the feature as the dynamic object's name if the value of the property is null.
- Added `TimeIntervalCollection.isStartIncluded` and `TimeIntervalCollection.isStopIncluded`.
- Added `Cesium.VERSION` to the combined `Cesium.js` file.
- Made general improvements to the [reference documentation](http://cesiumjs.org/refdoc.html).
- Updated third-party [Tween.js](https://github.com/sole/tween.js/) from r7 to r13.
- Updated third-party JSDoc 3.3.0-alpha5 to 3.3.0-alpha9.
- The development web server has been rewritten in Node.js, and is now included as part of each release.

### b29 - 2014-06-02

- Breaking changes ([why so many?](https://community.cesium.com/t/moving-towards-cesium-1-0/1209))

  - Replaced `Scene.createTextureAtlas` with `new TextureAtlas`.
  - Removed `CameraFlightPath.createAnimationCartographic`. Code that looked like:

           var flight = CameraFlightPath.createAnimationCartographic(scene, {
               destination : cartographic
           });
           scene.animations.add(flight);

    should now look like:

           var flight = CameraFlightPath.createAnimation(scene, {
               destination : ellipsoid.cartographicToCartesian(cartographic)
           });
           scene.animations.add(flight);

  - Removed `CesiumWidget.onRenderLoopError` and `Viewer.renderLoopError`. They have been replaced by `Scene.renderError`.
  - Renamed `CompositePrimitive` to `PrimitiveCollection` and added an `options` parameter to the constructor function.
  - Removed `Shapes.compute2DCircle`, `Shapes.computeCircleBoundary` and `Shapes.computeEllipseBoundary`. Instead, use `CircleOutlineGeometry` and `EllipseOutlineGeometry`. See the [tutorial](http://cesiumjs.org/2013/11/04/Geometry-and-Appearances/).
  - Removed `PolylinePipeline`, `PolygonPipeline`, `Tipsify`, `FrustumCommands`, and all `Renderer` types (except noted below) from the public Cesium API. These are still available but are not part of the official API and may change in future versions. `Renderer` types in particular are likely to change.
  - For AMD users only:
    - Moved `PixelFormat` from `Renderer` to `Core`.
    - Moved the following from `Renderer` to `Scene`: `TextureAtlas`, `TextureAtlasBuilder`, `BlendEquation`, `BlendFunction`, `BlendingState`, `CullFace`, `DepthFunction`, `StencilFunction`, and `StencilOperation`.
    - Moved the following from `Scene` to `Core`: `TerrainProvider`, `ArcGisImageServerTerrainProvider`, `CesiumTerrainProvider`, `EllipsoidTerrainProvider`, `VRTheWorldTerrainProvider`, `TerrainData`, `HeightmapTerrainData`, `QuantizedMeshTerrainData`, `TerrainMesh`, `TilingScheme`, `GeographicTilingScheme`, `WebMercatorTilingScheme`, `sampleTerrain`, `TileProviderError`, `Credit`.
  - Removed `TilingScheme.createRectangleOfLevelZeroTiles`, `GeographicTilingScheme.createLevelZeroTiles` and `WebMercatorTilingScheme.createLevelZeroTiles`.
  - Removed `CameraColumbusViewMode`.
  - Removed `Enumeration`.

- Added new functions to `Cartesian3`: `fromDegrees`, `fromRadians`, `fromDegreesArray`, `fromRadiansArray`, `fromDegreesArray3D` and `fromRadiansArray3D`. Added `fromRadians` to `Cartographic`.
- Fixed dark lighting in 3D and Columbus View when viewing a primitive edge on. ([#592](https://github.com/CesiumGS/cesium/issues/592))
- Improved Internet Explorer 11.0.8 support including workarounds for rendering labels, billboards, and the sun.
- Improved terrain and imagery rendering performance when very close to the surface.
- Added `preRender` and `postRender` events to `Scene`.
- Added `Viewer.targetFrameRate` and `CesiumWidget.targetFrameRate` to allow for throttling of the requestAnimationFrame rate.
- Added `Viewer.resolutionScale` and `CesiumWidget.resolutionScale` to allow the scene to be rendered at a resolution other than the canvas size.
- `Camera.transform` now works consistently across scene modes.
- Fixed a bug that prevented `sampleTerrain` from working with STK World Terrain in Firefox.
- `sampleTerrain` no longer fails when used with a `TerrainProvider` that is not yet ready.
- Fixed problems that could occur when using `ArcGisMapServerImageryProvider` to access a tiled MapServer of non-global extent.
- Added `interleave` option to `Primitive` constructor.
- Upgraded JSDoc from 3.0 to 3.3.0-alpha5. The Cesium reference documentation now has a slightly different look and feel.
- Upgraded Dojo from 1.9.1 to 1.9.3. NOTE: Dojo is only used in Sandcastle and not required by Cesium.

### b28 - 2014-05-01

- Breaking changes ([why so many?](https://community.cesium.com/t/breaking-changes/1132)):
  - Renamed and moved `Scene.primitives.centralBody` moved to `Scene.globe`.
  - Removed `CesiumWidget.centralBody` and `Viewer.centralBody`. Use `CesiumWidget.scene.globe` and `Viewer.scene.globe`.
  - Renamed `CentralBody` to `Globe`.
  - Replaced `Model.computeWorldBoundingSphere` with `Model.boundingSphere`.
  - Refactored visualizers, removing `setDynamicObjectCollection`, `getDynamicObjectCollection`, `getScene`, and `removeAllPrimitives` which are all superfluous after the introduction of `DataSourceDisplay`. The affected classes are:
    - `DynamicBillboardVisualizer`
    - `DynamicConeVisualizerUsingCustomSensor`
    - `DynamicLabelVisualizer`
    - `DynamicModelVisualizer`
    - `DynamicPathVisualizer`
    - `DynamicPointVisualizer`
    - `DynamicPyramidVisualizer`
    - `DynamicVectorVisualizer`
    - `GeometryVisualizer`
  - Renamed Extent to Rectangle
    - `Extent` -> `Rectangle`
    - `ExtentGeometry` -> `RectangleGeomtry`
    - `ExtentGeometryOutline` -> `RectangleGeometryOutline`
    - `ExtentPrimitive` -> `RectanglePrimitive`
    - `BoundingRectangle.fromExtent` -> `BoundingRectangle.fromRectangle`
    - `BoundingSphere.fromExtent2D` -> `BoundingSphere.fromRectangle2D`
    - `BoundingSphere.fromExtentWithHeights2D` -> `BoundingSphere.fromRectangleWithHeights2D`
    - `BoundingSphere.fromExtent3D` -> `BoundingSphere.fromRectangle3D`
    - `EllipsoidalOccluder.computeHorizonCullingPointFromExtent` -> `EllipsoidalOccluder.computeHorizonCullingPointFromRectangle`
    - `Occluder.computeOccludeePointFromExtent` -> `Occluder.computeOccludeePointFromRectangle`
    - `Camera.getExtentCameraCoordinates` -> `Camera.getRectangleCameraCoordinates`
    - `Camera.viewExtent` -> `Camera.viewRectangle`
    - `CameraFlightPath.createAnimationExtent` -> `CameraFlightPath.createAnimationRectangle`
    - `TilingScheme.extentToNativeRectangle` -> `TilingScheme.rectangleToNativeRectangle`
    - `TilingScheme.tileXYToNativeExtent` -> `TilingScheme.tileXYToNativeRectangle`
    - `TilingScheme.tileXYToExtent` -> `TilingScheme.tileXYToRectangle`
  - Converted `DataSource` get methods into properties.
    - `getName` -> `name`
    - `getClock` -> `clock`
    - `getChangedEvent` -> `changedEvent`
    - `getDynamicObjectCollection` -> `dynamicObjects`
    - `getErrorEvent` -> `errorEvent`
  - `BaseLayerPicker` has been extended to support terrain selection ([#1607](https://github.com/CesiumGS/cesium/pull/1607)).
    - The `BaseLayerPicker` constructor function now takes the container element and an options object instead of a CentralBody and ImageryLayerCollection.
    - The `BaseLayerPickerViewModel` constructor function now takes an options object instead of a `CentralBody` and `ImageryLayerCollection`.
    - `ImageryProviderViewModel` -> `ProviderViewModel`
    - `BaseLayerPickerViewModel.selectedName` -> `BaseLayerPickerViewModel.buttonTooltip`
    - `BaseLayerPickerViewModel.selectedIconUrl` -> `BaseLayerPickerViewModel.buttonImageUrl`
    - `BaseLayerPickerViewModel.selectedItem` -> `BaseLayerPickerViewModel.selectedImagery`
    - `BaseLayerPickerViewModel.imageryLayers`has been removed and replaced with `BaseLayerPickerViewModel.centralBody`
  - Renamed `TimeIntervalCollection.clear` to `TimeIntervalColection.removeAll`
  - `Context` is now private.
    - Removed `Scene.context`. Instead, use `Scene.drawingBufferWidth`, `Scene.drawingBufferHeight`, `Scene.maximumAliasedLineWidth`, and `Scene.createTextureAtlas`.
    - `Billboard.computeScreenSpacePosition`, `Label.computeScreenSpacePosition`, `SceneTransforms.clipToWindowCoordinates` and `SceneTransforms.clipToDrawingBufferCoordinates` take a `Scene` parameter instead of a `Context`.
    - `Camera` constructor takes `Scene` as parameter instead of `Context`
  - Types implementing the `ImageryProvider` interface arenow require a `hasAlphaChannel` property.
  - Removed `checkForChromeFrame` since Chrome Frame is no longer supported by Google. See [Google's official announcement](http://blog.chromium.org/2013/06/retiring-chrome-frame.html).
  - Types implementing `DataSource` no longer need to implement `getIsTimeVarying`.
- Added a `NavigationHelpButton` widget that, when clicked, displays information about how to navigate around the globe with the mouse. The new button is enabled by default in the `Viewer` widget.
- Added `Model.minimumPixelSize` property so models remain visible when the viewer zooms out.
- Added `DynamicRectangle` to support DataSource provided `RectangleGeometry`.
- Added `DynamicWall` to support DataSource provided `WallGeometry`.
- Improved texture upload performance and reduced memory usage when using `BingMapsImageryProvider` and other imagery providers that return false from `hasAlphaChannel`.
- Added the ability to offset the grid in the `GridMaterial`.
- `GeometryVisualizer` now creates geometry asynchronously to prevent locking up the browser.
- Add `Clock.canAnimate` to prevent time from advancing, even while the clock is animating.
- `Viewer` now prevents time from advancing if asynchronous geometry is being processed in order to avoid showing an incomplete picture. This can be disabled via the `Viewer.allowDataSourcesToSuspendAnimation` settings.
- Added ability to modify glTF material parameters using `Model.getMaterial`, `ModelMaterial`, and `ModelMesh.material`.
- Added `asynchronous` and `ready` properties to `Model`.
- Added `Cartesian4.fromColor` and `Color.fromCartesian4`.
- Added `getScale` and `getMaximumScale` to `Matrix2`, `Matrix3`, and `Matrix4`.
- Upgraded Knockout from version 3.0.0 to 3.1.0.
- Upgraded TopoJSON from version 1.1.4 to 1.6.8.

### b27 - 2014-04-01

- Breaking changes:

  - All `CameraController` functions have been moved up to the `Camera`. Removed `CameraController`. For example, code that looked like:

           scene.camera.controller.viewExtent(extent);

    should now look like:

           scene.camera.viewExtent(extent);

  - Finished replacing getter/setter functions with properties:
    - `ImageryLayer`
      - `getImageryProvider` -> `imageryProvider`
      - `getExtent` -> `extent`
    - `Billboard`, `Label`
      - `getShow`, `setShow` -> `show`
      - `getPosition`, `setPosition` -> `position`
      - `getPixelOffset`, `setPixelOffset` -> `pixelOffset`
      - `getTranslucencyByDistance`, `setTranslucencyByDistance` -> `translucencyByDistance`
      - `getPixelOffsetScaleByDistance`, `setPixelOffsetScaleByDistance` -> `pixelOffsetScaleByDistance`
      - `getEyeOffset`, `setEyeOffset` -> `eyeOffset`
      - `getHorizontalOrigin`, `setHorizontalOrigin` -> `horizontalOrigin`
      - `getVerticalOrigin`, `setVerticalOrigin` -> `verticalOrigin`
      - `getScale`, `setScale` -> `scale`
      - `getId` -> `id`
    - `Billboard`
      - `getScaleByDistance`, `setScaleByDistance` -> `scaleByDistance`
      - `getImageIndex`, `setImageIndex` -> `imageIndex`
      - `getColor`, `setColor` -> `color`
      - `getRotation`, `setRotation` -> `rotation`
      - `getAlignedAxis`, `setAlignedAxis` -> `alignedAxis`
      - `getWidth`, `setWidth` -> `width`
      - `getHeight` `setHeight` -> `height`
    - `Label`
      - `getText`, `setText` -> `text`
      - `getFont`, `setFont` -> `font`
      - `getFillColor`, `setFillColor` -> `fillColor`
      - `getOutlineColor`, `setOutlineColor` -> `outlineColor`
      - `getOutlineWidth`, `setOutlineWidth` -> `outlineWidth`
      - `getStyle`, `setStyle` -> `style`
    - `Polygon`
      - `getPositions`, `setPositions` -> `positions`
    - `Polyline`
      - `getShow`, `setShow` -> `show`
      - `getPositions`, `setPositions` -> `positions`
      - `getMaterial`, `setMeterial` -> `material`
      - `getWidth`, `setWidth` -> `width`
      - `getLoop`, `setLoop` -> `loop`
      - `getId` -> `id`
    - `Occluder`
      - `getPosition` -> `position`
      - `getRadius` -> `radius`
      - `setCameraPosition` -> `cameraPosition`
    - `LeapSecond`
      - `getLeapSeconds`, `setLeapSeconds` -> `leapSeconds`
    - `Fullscreen`
      - `getFullscreenElement` -> `element`
      - `getFullscreenChangeEventName` -> `changeEventName`
      - `getFullscreenErrorEventName` -> `errorEventName`
      - `isFullscreenEnabled` -> `enabled`
      - `isFullscreen` -> `fullscreen`
    - `Event`
      - `getNumberOfListeners` -> `numberOfListeners`
    - `EllipsoidGeodesic`
      - `getSurfaceDistance` -> `surfaceDistance`
      - `getStart` -> `start`
      - `getEnd` -> `end`
      - `getStartHeading` -> `startHeading`
      - `getEndHeading` -> `endHeading`
    - `AnimationCollection`
      - `getAll` -> `all`
    - `CentralBodySurface`
      - `getTerrainProvider`, `setTerrainProvider` -> `terrainProvider`
    - `Credit`
      - `getText` -> `text`
      - `getImageUrl` -> `imageUrl`
      - `getLink` -> `link`
    - `TerrainData`, `HightmapTerrainData`, `QuanitzedMeshTerrainData`
      - `getWaterMask` -> `waterMask`
    - `Tile`
      - `getChildren` -> `children`
    - `Buffer`
      - `getSizeInBytes` -> `sizeInBytes`
      - `getUsage` -> `usage`
      - `getVertexArrayDestroyable`, `setVertexArrayDestroyable` -> `vertexArrayDestroyable`
    - `CubeMap`
      - `getPositiveX` -> `positiveX`
      - `getNegativeX` -> `negativeX`
      - `getPositiveY` -> `positiveY`
      - `getNegativeY` -> `negativeY`
      - `getPositiveZ` -> `positiveZ`
      - `getNegativeZ` -> `negativeZ`
    - `CubeMap`, `Texture`
      - `getSampler`, `setSampler` -> `sampler`
      - `getPixelFormat` -> `pixelFormat`
      - `getPixelDatatype` -> `pixelDatatype`
      - `getPreMultiplyAlpha` -> `preMultiplyAlpha`
      - `getFlipY` -> `flipY`
      - `getWidth` -> `width`
      - `getHeight` -> `height`
    - `CubeMapFace`
      - `getPixelFormat` -> `pixelFormat`
      - `getPixelDatatype` -> `pixelDatatype`
    - `Framebuffer`
      - `getNumberOfColorAttachments` -> `numberOfColorAttachments`
      - `getDepthTexture` -> `depthTexture`
      - `getDepthRenderbuffer` -> `depthRenderbuffer`
      - `getStencilRenderbuffer` -> `stencilRenderbuffer`
      - `getDepthStencilTexture` -> `depthStencilTexture`
      - `getDepthStencilRenderbuffer` -> `depthStencilRenderbuffer`
      - `hasDepthAttachment` -> `hasdepthAttachment`
    - `Renderbuffer`
      - `getFormat` -> `format`
      - `getWidth` -> `width`
      - `getHeight` -> `height`
    - `ShaderProgram`
      - `getVertexAttributes` -> `vertexAttributes`
      - `getNumberOfVertexAttributes` -> `numberOfVertexAttributes`
      - `getAllUniforms` -> `allUniforms`
      - `getManualUniforms` -> `manualUniforms`
    - `Texture`
      - `getDimensions` -> `dimensions`
    - `TextureAtlas`
      - `getBorderWidthInPixels` -> `borderWidthInPixels`
      - `getTextureCoordinates` -> `textureCoordinates`
      - `getTexture` -> `texture`
      - `getNumberOfImages` -> `numberOfImages`
      - `getGUID` -> `guid`
    - `VertexArray`
      - `getNumberOfAttributes` -> `numberOfAttributes`
      - `getIndexBuffer` -> `indexBuffer`
  - Finished removing prototype functions. (Use 'static' versions of these functions instead):
    - `BoundingRectangle`
      - `union`, `expand`
    - `BoundingSphere`
      - `union`, `expand`, `getPlaneDistances`, `projectTo2D`
    - `Plane`
      - `getPointDistance`
    - `Ray`
      - `getPoint`
    - `Spherical`
      - `normalize`
    - `Extent`
      - `validate`, `getSouthwest`, `getNorthwest`, `getNortheast`, `getSoutheast`, `getCenter`, `intersectWith`, `contains`, `isEmpty`, `subsample`
  - `DataSource` now has additional required properties, `isLoading` and `loadingEvent` as well as a new optional `update` method which will be called each frame.
  - Renamed `Stripe` material uniforms `lightColor` and `darkColor` to `evenColor` and `oddColor`.
  - Replaced `SceneTransitioner` with new functions and properties on the `Scene`: `morphTo2D`, `morphToColumbusView`, `morphTo3D`, `completeMorphOnUserInput`, `morphStart`, `morphComplete`, and `completeMorph`.
  - Removed `TexturePool`.

- Improved visual quality for translucent objects with [Weighted Blended Order-Independent Transparency](http://cesiumjs.org/2014/03/14/Weighted-Blended-Order-Independent-Transparency/).
- Fixed extruded polygons rendered in the southern hemisphere. [#1490](https://github.com/CesiumGS/cesium/issues/1490)
- Fixed Primitive picking that have a closed appearance drawn on the surface. [#1333](https://github.com/CesiumGS/cesium/issues/1333)
- Added `StripeMaterialProperty` for supporting the `Stripe` material in DynamicScene.
- `loadArrayBuffer`, `loadBlob`, `loadJson`, `loadText`, and `loadXML` now support loading data from data URIs.
- The `debugShowBoundingVolume` property on primitives now works across all scene modes.
- Eliminated the use of a texture pool for Earth surface imagery textures. The use of the pool was leading to mipmapping problems in current versions of Google Chrome where some tiles would show imagery from entirely unrelated parts of the globe.

### b26 - 2014-03-03

- Breaking changes:
  - Replaced getter/setter functions with properties:
    - `Scene`
      - `getCanvas` -> `canvas`
      - `getContext` -> `context`
      - `getPrimitives` -> `primitives`
      - `getCamera` -> `camera`
      - `getScreenSpaceCameraController` -> `screenSpaceCameraController`
      - `getFrameState` -> `frameState`
      - `getAnimations` -> `animations`
    - `CompositePrimitive`
      - `getCentralBody`, `setCentralBody` -> `centralBody`
      - `getLength` -> `length`
    - `Ellipsoid`
      - `getRadii` -> `radii`
      - `getRadiiSquared` -> `radiiSquared`
      - `getRadiiToTheFourth` -> `radiiToTheFourth`
      - `getOneOverRadii` -> `oneOverRadii`
      - `getOneOverRadiiSquared` -> `oneOverRadiiSquared`
      - `getMinimumRadius` -> `minimumRadius`
      - `getMaximumRadius` -> `maximumRadius`
    - `CentralBody`
      - `getEllipsoid` -> `ellipsoid`
      - `getImageryLayers` -> `imageryLayers`
    - `EllipsoidalOccluder`
      - `getEllipsoid` -> `ellipsoid`
      - `getCameraPosition`, `setCameraPosition` -> `cameraPosition`
    - `EllipsoidTangentPlane`
      - `getEllipsoid` -> `ellipsoid`
      - `getOrigin` -> `origin`
    - `GeographicProjection`
      - `getEllipsoid` -> `ellipsoid`
    - `WebMercatorProjection`
      - `getEllipsoid` -> `ellipsoid`
    - `SceneTransitioner`
      - `getScene` -> `scene`
      - `getEllipsoid` -> `ellipsoid`
    - `ScreenSpaceCameraController`
      - `getEllipsoid`, `setEllipsoid` -> `ellipsoid`
    - `SkyAtmosphere`
      - `getEllipsoid` -> `ellipsoid`
    - `TilingScheme`, `GeographicTilingScheme`, `WebMercatorTilingSheme`
      - `getEllipsoid` -> `ellipsoid`
      - `getExtent` -> `extent`
      - `getProjection` -> `projection`
    - `ArcGisMapServerImageryProvider`, `BingMapsImageryProvider`, `GoogleEarthImageryProvider`, `GridImageryProvider`, `OpenStreetMapImageryProvider`, `SingleTileImageryProvider`, `TileCoordinatesImageryProvider`, `TileMapServiceImageryProvider`, `WebMapServiceImageryProvider`
      - `getProxy` -> `proxy`
      - `getTileWidth` -> `tileWidth`
      - `getTileHeight` -> `tileHeight`
      - `getMaximumLevel` -> `maximumLevel`
      - `getMinimumLevel` -> `minimumLevel`
      - `getTilingScheme` -> `tilingScheme`
      - `getExtent` -> `extent`
      - `getTileDiscardPolicy` -> `tileDiscardPolicy`
      - `getErrorEvent` -> `errorEvent`
      - `isReady` -> `ready`
      - `getCredit` -> `credit`
    - `ArcGisMapServerImageryProvider`, `BingMapsImageryProvider`, `GoogleEarthImageryProvider`, `OpenStreetMapImageryProvider`, `SingleTileImageryProvider`, `TileMapServiceImageryProvider`, `WebMapServiceImageryProvider`
      - `getUrl` -> `url`
    - `ArcGisMapServerImageryProvider`
      - `isUsingPrecachedTiles` - > `usingPrecachedTiles`
    - `BingMapsImageryProvider`
      - `getKey` -> `key`
      - `getMapStyle` -> `mapStyle`
    - `GoogleEarthImageryProvider`
      - `getPath` -> `path`
      - `getChannel` -> `channel`
      - `getVersion` -> `version`
      - `getRequestType` -> `requestType`
    - `WebMapServiceImageryProvider`
      - `getLayers` -> `layers`
    - `CesiumTerrainProvider`, `EllipsoidTerrainProvider`, `ArcGisImageServerTerrainProvider`, `VRTheWorldTerrainProvider`
      - `getErrorEvent` -> `errorEvent`
      - `getCredit` -> `credit`
      - `getTilingScheme` -> `tilingScheme`
      - `isReady` -> `ready`
    - `TimeIntervalCollection`
      - `getChangedEvent` -> `changedEvent`
      - `getStart` -> `start`
      - `getStop` -> `stop`
      - `getLength` -> `length`
      - `isEmpty` -> `empty`
    - `DataSourceCollection`, `ImageryLayerCollection`, `LabelCollection`, `PolylineCollection`, `SensorVolumeCollection`
      - `getLength` -> `length`
    - `BillboardCollection`
      - `getLength` -> `length`
      - `getTextureAtlas`, `setTextureAtlas` -> `textureAtlas`
      - `getDestroyTextureAtlas`, `setDestroyTextureAtlas` -> `destroyTextureAtlas`
  - Removed `Scene.getUniformState()`. Use `scene.context.getUniformState()`.
  - Visualizers no longer create a `dynamicObject` property on the primitives they create. Instead, they set the `id` property that is standard for all primitives.
  - The `propertyChanged` on DynamicScene objects has been renamed to `definitionChanged`. Also, the event is now raised in the case of an existing property being modified as well as having a new property assigned (previously only property assignment would raise the event).
  - The `visualizerTypes` parameter to the `DataSouceDisplay` has been changed to a callback function that creates an array of visualizer instances.
  - `DynamicDirectionsProperty` and `DynamicVertexPositionsProperty` were both removed, they have been superseded by `PropertyArray` and `PropertyPositionArray`, which make it easy for DataSource implementations to create time-dynamic arrays.
  - `VisualizerCollection` has been removed. It is superseded by `DataSourceDisplay`.
  - `DynamicEllipsoidVisualizer`, `DynamicPolygonVisualizer`, and `DynamicPolylineVisualizer` have been removed. They are superseded by `GeometryVisualizer` and corresponding `GeometryUpdater` implementations; `EllipsoidGeometryUpdater`, `PolygonGeometryUpdater`, `PolylineGeometryUpdater`.
  - Modified `CameraFlightPath` functions to take place in the camera's current reference frame. The arguments to the function now need to be given in world coordinates and an optional reference frame can be given when the flight is completed.
  - `PixelDatatype` properties are now JavaScript numbers, not `Enumeration` instances.
  - `combine` now takes two objects instead of an array, and defaults to copying shallow references. The `allowDuplicates` parameter has been removed. In the event of duplicate properties, the first object's properties will be used.
  - Removed `FeatureDetection.supportsCrossOriginImagery`. This check was only useful for very old versions of WebKit.
- Added `Model` for drawing 3D models using glTF. See the [tutorial](http://cesiumjs.org/2014/03/03/Cesium-3D-Models-Tutorial/) and [Sandcastle example](http://cesiumjs.org/Cesium/Apps/Sandcastle/index.html?src=3D%20Models.html&label=Showcases).
- DynamicScene now makes use of [Geometry and Appearances](http://cesiumjs.org/2013/11/04/Geometry-and-Appearances/), which provides a tremendous improvements to DataSource visualization (CZML, GeoJSON, etc..). Extruded geometries are now supported and in many use cases performance is an order of magnitude faster.
- Added new `SelectionIndicator` and `InfoBox` widgets to `Viewer`, activated by `viewerDynamicObjectMixin`.
- `CesiumTerrainProvider` now supports mesh-based terrain like the tiles created by [STK Terrain Server](https://community.cesium.com/t/stk-terrain-server-beta/1017).
- Fixed rendering artifact on translucent objects when zooming in or out.
- Added `CesiumInspector` widget for graphics debugging. In Cesium Viewer, it is enabled by using the query parameter `inspector=true`. Also see the [Sandcastle example](http://cesiumjs.org/Cesium/Apps/Sandcastle/index.html?src=Cesium%20Inspector.html&label=Showcases).
- Improved compatibility with Internet Explorer 11.
- `DynamicEllipse`, `DynamicPolygon`, and `DynamicEllipsoid` now have properties matching their geometry counterpart, i.e. `EllipseGeometry`, `EllipseOutlineGeometry`, etc. These properties are also available in CZML.
- Added a `definitionChanged` event to the `Property` interface as well as most `DynamicScene` objects. This makes it easy for a client to observe when new data is loaded into a property or object.
- Added an `isConstant` property to the `Property` interface. Constant properties do not change in regards to simulation time, i.e. `Property.getValue` will always return the same result for all times.
- `ConstantProperty` is now mutable; it's value can be updated via `ConstantProperty.setValue`.
- Improved the quality of imagery near the poles when the imagery source uses a `GeographicTilingScheme`.
- `OpenStreetMapImageryProvider` now supports imagery with a minimum level.
- `BingMapsImageryProvider` now uses HTTPS by default for metadata and tiles when the document is loaded over HTTPS.
- Added the ability for imagery providers to specify view-dependent attribution to be display in the `CreditDisplay`.
- View-dependent imagery source attribution is now added to the `CreditDisplay` by the `BingMapsImageryProvider`.
- Fixed viewing an extent. [#1431](https://github.com/CesiumGS/cesium/issues/1431)
- Fixed camera tilt in ICRF. [#544](https://github.com/CesiumGS/cesium/issues/544)
- Fixed developer error when zooming in 2D. If the zoom would create an invalid frustum, nothing is done. [#1432](https://github.com/CesiumGS/cesium/issues/1432)
- Fixed `WallGeometry` bug that failed by removing positions that were less close together by less than 6 decimal places. [#1483](https://github.com/CesiumGS/cesium/pull/1483)
- Fixed `EllipsoidGeometry` texture coordinates. [#1454](https://github.com/CesiumGS/cesium/issues/1454)
- Added a loop property to `Polyline`s to join the first and last point. [#960](https://github.com/CesiumGS/cesium/issues/960)
- Use `performance.now()` instead of `Date.now()`, when available, to limit time spent loading terrain and imagery tiles. This results in more consistent frame rates while loading tiles on some systems.
- `RequestErrorEvent` now includes the headers that were returned with the error response.
- Added `AssociativeArray`, which is a helper class for maintaining a hash of objects that also needs to be iterated often.
- Added `TimeIntervalCollection.getChangedEvent` which returns an event that will be raised whenever intervals are updated.
- Added a second parameter to `Material.fromType` to override default uniforms. [#1522](https://github.com/CesiumGS/cesium/pull/1522)
- Added `Intersections2D` class containing operations on 2D triangles.
- Added `czm_inverseViewProjection` and `czm_inverseModelViewProjection` automatic GLSL uniform.

### b25 - 2014-02-03

- Breaking changes:
  - The `Viewer` constructor argument `options.fullscreenElement` now matches the `FullscreenButton` default of `document.body`, it was previously the `Viewer` container itself.
  - Removed `Viewer.objectTracked` event; `Viewer.trackedObject` is now an ES5 Knockout observable that can be subscribed to directly.
  - Replaced `PerformanceDisplay` with `Scene.debugShowFramesPerSecond`.
  - `Asphalt`, `Blob`, `Brick`, `Cement`, `Erosion`, `Facet`, `Grass`, `TieDye`, and `Wood` materials were moved to the [Materials Pack Plugin](https://github.com/CesiumGS/cesium-materials-pack).
  - Renamed `GeometryPipeline.createAttributeIndices` to `GeometryPipeline.createAttributeLocations`.
  - Renamed `attributeIndices` property to `attributeLocations` when calling `Context.createVertexArrayFromGeometry`.
  - `PerformanceDisplay` requires a DOM element as a parameter.
- Fixed globe rendering in the current Canary version of Google Chrome.
- `Viewer` now monitors the clock settings of the first added `DataSource` for changes, and also now has a constructor option `automaticallyTrackFirstDataSourceClock` which will turn off this behavior.
- The `DynamicObjectCollection` created by `CzmlDataSource` now sends a single `collectionChanged` event after CZML is loaded; previously it was sending an event every time an object was created or removed during the load process.
- Added `ScreenSpaceCameraController.enableInputs` to fix issue with inputs not being restored after overlapping camera flights.
- Fixed picking in 2D with rotated map. [#1337](https://github.com/CesiumGS/cesium/issues/1337)
- `TileMapServiceImageryProvider` can now handle casing differences in tilemapresource.xml.
- `OpenStreetMapImageryProvider` now supports imagery with a minimum level.
- Added `Quaternion.fastSlerp` and `Quaternion.fastSquad`.
- Upgraded Tween.js to version r12.

### b24 - 2014-01-06

- Breaking changes:

  - Added `allowTextureFilterAnisotropic` (default: `true`) and `failIfMajorPerformanceCaveat` (default: `true`) properties to the `contextOptions` property passed to `Viewer`, `CesiumWidget`, and `Scene` constructors and moved the existing properties to a new `webgl` sub-property. For example, code that looked like:

           var viewer = new Viewer('cesiumContainer', {
               contextOptions : {
                 alpha : true
               }
           });

    should now look like:

           var viewer = new Viewer('cesiumContainer', {
               contextOptions : {
                 webgl : {
                   alpha : true
                 }
               }
           });

  - The read-only `Cartesian3` objects must now be cloned to camera properties instead of assigned. For example, code that looked like:

          camera.up = Cartesian3.UNIT_Z;

    should now look like:

          Cartesian3.clone(Cartesian3.UNIT_Z, camera.up);

  - The CSS files for individual widgets, e.g. `BaseLayerPicker.css`, no longer import other CSS files. Most applications should import `widgets.css` (and optionally `lighter.css`).
  - `SvgPath` has been replaced by a Knockout binding: `cesiumSvgPath`.
  - `DynamicObject.availability` is now a `TimeIntervalCollection` instead of a `TimeInterval`.
  - Removed prototype version of `BoundingSphere.transform`.
  - `Matrix4.multiplyByPoint` now returns a `Cartesian3` instead of a `Cartesian4`.

- The minified, combined `Cesium.js` file now omits certain `DeveloperError` checks, to increase performance and reduce file size. When developing your application, we recommend using the unminified version locally for early error detection, then deploying the minified version to production.
- Fixed disabling `CentralBody.enableLighting`.
- Fixed `Geocoder` flights when following an object.
- The `Viewer` widget now clears `Geocoder` input when the user clicks the home button.
- The `Geocoder` input type has been changed to `search`, which improves usability (particularly on mobile devices). There were also some other minor styling improvements.
- Added `CentralBody.maximumScreenSpaceError`.
- Added `translateEventTypes`, `zoomEventTypes`, `rotateEventTypes`, `tiltEventTypes`, and `lookEventTypes` properties to `ScreenSpaceCameraController` to change the default mouse inputs.
- Added `Billboard.setPixelOffsetScaleByDistance`, `Label.setPixelOffsetScaleByDistance`, `DynamicBillboard.pixelOffsetScaleByDistance`, and `DynamicLabel.pixelOffsetScaleByDistance` to control minimum/maximum pixelOffset scaling based on camera distance.
- Added `BoundingSphere.transformsWithoutScale`.
- Added `fromArray` function to `Matrix2`, `Matrix3` and `Matrix4`.
- Added `Matrix4.multiplyTransformation`, `Matrix4.multiplyByPointAsVector`.

### b23 - 2013-12-02

- Breaking changes:

  - Changed the `CatmulRomSpline` and `HermiteSpline` constructors from taking an array of structures to a structure of arrays. For example, code that looked like:

           var controlPoints = [
               { point: new Cartesian3(1235398.0, -4810983.0, 4146266.0), time: 0.0},
               { point: new Cartesian3(1372574.0, -5345182.0, 4606657.0), time: 1.5},
               { point: new Cartesian3(-757983.0, -5542796.0, 4514323.0), time: 3.0},
               { point: new Cartesian3(-2821260.0, -5248423.0, 4021290.0), time: 4.5},
               { point: new Cartesian3(-2539788.0, -4724797.0, 3620093.0), time: 6.0}
           ];
           var spline = new HermiteSpline(controlPoints);

    should now look like:

           var spline = new HermiteSpline({
               times : [ 0.0, 1.5, 3.0, 4.5, 6.0 ],
               points : [
                   new Cartesian3(1235398.0, -4810983.0, 4146266.0),
                   new Cartesian3(1372574.0, -5345182.0, 4606657.0),
                   new Cartesian3(-757983.0, -5542796.0, 4514323.0),
                   new Cartesian3(-2821260.0, -5248423.0, 4021290.0),
                   new Cartesian3(-2539788.0, -4724797.0, 3620093.0)
               ]
           });

  - `loadWithXhr` now takes an options object, and allows specifying HTTP method and data to send with the request.
  - Renamed `SceneTransitioner.onTransitionStart` to `SceneTransitioner.transitionStart`.
  - Renamed `SceneTransitioner.onTransitionComplete` to `SceneTransitioner.transitionComplete`.
  - Renamed `CesiumWidget.onRenderLoopError` to `CesiumWidget.renderLoopError`.
  - Renamed `SceneModePickerViewModel.onTransitionStart` to `SceneModePickerViewModel.transitionStart`.
  - Renamed `Viewer.onRenderLoopError` to `Viewer.renderLoopError`.
  - Renamed `Viewer.onDropError` to `Viewer.dropError`.
  - Renamed `CesiumViewer.onDropError` to `CesiumViewer.dropError`.
  - Renamed `viewerDragDropMixin.onDropError` to `viewerDragDropMixin.dropError`.
  - Renamed `viewerDynamicObjectMixin.onObjectTracked` to `viewerDynamicObjectMixin.objectTracked`.
  - `PixelFormat`, `PrimitiveType`, `IndexDatatype`, `TextureWrap`, `TextureMinificationFilter`, and `TextureMagnificationFilter` properties are now JavaScript numbers, not `Enumeration` instances.
  - Replaced `sizeInBytes` properties on `IndexDatatype` with `IndexDatatype.getSizeInBytes`.

- Added `perPositionHeight` option to `PolygonGeometry` and `PolygonOutlineGeometry`.
- Added `QuaternionSpline` and `LinearSpline`.
- Added `Quaternion.log`, `Quaternion.exp`, `Quaternion.innerQuadrangle`, and `Quaternion.squad`.
- Added `Matrix3.inverse` and `Matrix3.determinant`.
- Added `ObjectOrientedBoundingBox`.
- Added `Ellipsoid.transformPositionFromScaledSpace`.
- Added `Math.nextPowerOfTwo`.
- Renamed our main website from [cesium.agi.com](http://cesium.agi.com/) to [cesiumjs.org](http://cesiumjs.org/).

### b22 - 2013-11-01

- Breaking changes:
  - Reversed the rotation direction of `Matrix3.fromQuaternion` to be consistent with graphics conventions. Mirrored change in `Quaternion.fromRotationMatrix`.
  - The following prototype functions were removed:
    - From `Matrix2`, `Matrix3`, and `Matrix4`: `toArray`, `getColumn`, `setColumn`, `getRow`, `setRow`, `multiply`, `multiplyByVector`, `multiplyByScalar`, `negate`, and `transpose`.
    - From `Matrix4`: `getTranslation`, `getRotation`, `inverse`, `inverseTransformation`, `multiplyByTranslation`, `multiplyByUniformScale`, `multiplyByPoint`. For example, code that previously looked like `matrix.toArray();` should now look like `Matrix3.toArray(matrix);`.
  - Replaced `DynamicPolyline` `color`, `outlineColor`, and `outlineWidth` properties with a single `material` property.
  - Renamed `DynamicBillboard.nearFarScalar` to `DynamicBillboard.scaleByDistance`.
  - All data sources must now implement `DataSource.getName`, which returns a user-readable name for the data source.
  - CZML `document` objects are no longer added to the `DynamicObjectCollection` created by `CzmlDataSource`. Use the `CzmlDataSource` interface to access the data instead.
  - `TimeInterval.equals`, and `TimeInterval.equalsEpsilon` now compare interval data as well.
  - All SVG files were deleted from `Widgets/Images` and replaced by a new `SvgPath` class.
  - The toolbar widgets (Home, SceneMode, BaseLayerPicker) and the fullscreen button now depend on `CesiumWidget.css` for global Cesium button styles.
  - The toolbar widgets expect their `container` to be the toolbar itself now, no need for separate containers for each widget on the bar.
  - `Property` implementations are now required to implement a prototype `equals` function.
  - `ConstantProperty` and `TimeIntervalCollectionProperty` no longer take a `clone` function and instead require objects to implement prototype `clone` and `equals` functions.
  - The `SkyBox` constructor now takes an `options` argument with a `sources` property, instead of directly taking `sources`.
  - Replaced `SkyBox.getSources` with `SkyBox.sources`.
  - The `bearing` property of `DynamicEllipse` is now called `rotation`.
  - CZML `ellipse.bearing` property is now `ellipse.rotation`.
- Added a `Geocoder` widget that allows users to enter an address or the name of a landmark and zoom to that location. It is enabled by default in applications that use the `Viewer` widget.
- Added `GoogleEarthImageryProvider`.
- Added `Moon` for drawing the moon, and `IauOrientationAxes` for computing the Moon's orientation.
- Added `Material.translucent` property. Set this property or `Appearance.translucent` for correct rendering order. Translucent geometries are rendered after opaque geometries.
- Added `enableLighting`, `lightingFadeOutDistance`, and `lightingFadeInDistance` properties to `CentralBody` to configure lighting.
- Added `Billboard.setTranslucencyByDistance`, `Label.setTranslucencyByDistance`, `DynamicBillboard.translucencyByDistance`, and `DynamicLabel.translucencyByDistance` to control minimum/maximum translucency based on camera distance.
- Added `PolylineVolumeGeometry` and `PolylineVolumeGeometryOutline`.
- Added `Shapes.compute2DCircle`.
- Added `Appearances` tab to Sandcastle with an example for each geometry appearance.
- Added `Scene.drillPick` to return list of objects each containing 1 primitive at a screen space position.
- Added `PolylineOutlineMaterialProperty` for use with `DynamicPolyline.material`.
- Added the ability to use `Array` and `JulianDate` objects as custom CZML properties.
- Added `DynamicObject.name` and corresponding CZML support. This is a non-unique, user-readable name for the object.
- Added `DynamicObject.parent` and corresponding CZML support. This allows for `DataSource` objects to present data hierarchically.
- Added `DynamicPoint.scaleByDistance` to control minimum/maximum point size based on distance from the camera.
- The toolbar widgets (Home, SceneMode, BaseLayerPicker) and the fullscreen button can now be styled directly with user-supplied CSS.
- Added `skyBox` to the `CesiumWidget` and `Viewer` constructors for changing the default stars.
- Added `Matrix4.fromTranslationQuaternionRotationScale` and `Matrix4.multiplyByScale`.
- Added `Matrix3.getEigenDecomposition`.
- Added utility function `getFilenameFromUri`, which given a URI with or without query parameters, returns the last segment of the URL.
- Added prototype versions of `equals` and `equalsEpsilon` method back to `Cartesian2`, `Cartesian3`, `Cartesian4`, and `Quaternion`.
- Added prototype equals function to `NearFarScalar`, and `TimeIntervalCollection`.
- Added `FrameState.events`.
- Added `Primitive.allowPicking` to save memory when picking is not needed.
- Added `debugShowBoundingVolume`, for debugging primitive rendering, to `Primitive`, `Polygon`, `ExtentPrimitive`, `EllipsoidPrimitive`, `BillboardCollection`, `LabelCollection`, and `PolylineCollection`.
- Added `DebugModelMatrixPrimitive` for debugging primitive's `modelMatrix`.
- Added `options` argument to the `EllipsoidPrimitive` constructor.
- Upgraded Knockout from version 2.3.0 to 3.0.0.
- Upgraded RequireJS to version 2.1.9, and Almond to 0.2.6.
- Added a user-defined `id` to all primitives for use with picking. For example:

            primitives.add(new Polygon({
                id : {
                    // User-defined object returned by Scene.pick
                },
                // ...
            }));
            // ...
            var p = scene.pick(/* ... */);
            if (defined(p) && defined(p.id)) {
               // Use properties and functions in p.id
            }

### b21 - 2013-10-01

- Breaking changes:

  - Cesium now prints a reminder to the console if your application uses Bing Maps imagery and you do not supply a Bing Maps key for your application. This is a reminder that you should create a Bing Maps key for your application as soon as possible and prior to deployment. You can generate a Bing Maps key by visiting [https://www.bingmapsportal.com/](https://www.bingmapsportal.com/). Set the `BingMapsApi.defaultKey` property to the value of your application's key before constructing the `CesiumWidget` or any other types that use the Bing Maps API.

           BingMapsApi.defaultKey = 'my-key-generated-with-bingmapsportal.com';

  - `Scene.pick` now returns an object with a `primitive` property, not the primitive itself. For example, code that looked like:

           var primitive = scene.pick(/* ... */);
           if (defined(primitive)) {
              // Use primitive
           }

    should now look like:

           var p = scene.pick(/* ... */);
           if (defined(p) && defined(p.primitive)) {
              // Use p.primitive
           }

  - Removed `getViewMatrix`, `getInverseViewMatrix`, `getInverseTransform`, `getPositionWC`, `getDirectionWC`, `getUpWC` and `getRightWC` from `Camera`. Instead, use the `viewMatrix`, `inverseViewMatrix`, `inverseTransform`, `positionWC`, `directionWC`, `upWC`, and `rightWC` properties.
  - Removed `getProjectionMatrix` and `getInfiniteProjectionMatrix` from `PerspectiveFrustum`, `PerspectiveOffCenterFrustum` and `OrthographicFrustum`. Instead, use the `projectionMatrix` and `infiniteProjectionMatrix` properties.
  - The following prototype functions were removed:

    - From `Quaternion`: `conjugate`, `magnitudeSquared`, `magnitude`, `normalize`, `inverse`, `add`, `subtract`, `negate`, `dot`, `multiply`, `multiplyByScalar`, `divideByScalar`, `getAxis`, `getAngle`, `lerp`, `slerp`, `equals`, `equalsEpsilon`
    - From `Cartesian2`, `Cartesian3`, and `Cartesian4`: `getMaximumComponent`, `getMinimumComponent`, `magnitudeSquared`, `magnitude`, `normalize`, `dot`, `multiplyComponents`, `add`, `subtract`, `multiplyByScalar`, `divideByScalar`, `negate`, `abs`, `lerp`, `angleBetween`, `mostOrthogonalAxis`, `equals`, and `equalsEpsilon`.
    - From `Cartesian3`: `cross`

    Code that previously looked like `quaternion.magnitude();` should now look like `Quaternion.magnitude(quaternion);`.

  - `DynamicObjectCollection` and `CompositeDynamicObjectCollection` have been largely re-written, see the documentation for complete details. Highlights include:
    - `getObject` has been renamed `getById`.
    - `removeObject` has been renamed `removeById`.
    - `collectionChanged` event added for notification of objects being added or removed.
  - `DynamicScene` graphics object (`DynamicBillboard`, etc...) have had their static `mergeProperties` and `clean` functions removed.
  - `UniformState.update` now takes a context as its first parameter.
  - `Camera` constructor now takes a context instead of a canvas.
  - `SceneTransforms.clipToWindowCoordinates` now takes a context instead of a canvas.
  - Removed `canvasDimensions` from `FrameState`.
  - Removed `context` option from `Material` constructor and parameter from `Material.fromType`.
  - Renamed `TextureWrap.CLAMP` to `TextureWrap.CLAMP_TO_EDGE`.

- Added `Geometries` tab to Sandcastle with an example for each geometry type.
- Added `CorridorOutlineGeometry`.
- Added `PolylineGeometry`, `PolylineColorAppearance`, and `PolylineMaterialAppearance`.
- Added `colors` option to `SimplePolylineGeometry` for per vertex or per segment colors.
- Added proper support for browser zoom.
- Added `propertyChanged` event to `DynamicScene` graphics objects for receiving change notifications.
- Added prototype `clone` and `merge` functions to `DynamicScene` graphics objects.
- Added `width`, `height`, and `nearFarScalar` properties to `DynamicBillboard` for controlling the image size.
- Added `heading` and `tilt` properties to `CameraController`.
- Added `Scene.sunBloom` to enable/disable the bloom filter on the sun. The bloom filter should be disabled for better frame rates on mobile devices.
- Added `getDrawingBufferWidth` and `getDrawingBufferHeight` to `Context`.
- Added new built-in GLSL functions `czm_getLambertDiffuse` and `czm_getSpecular`.
- Added support for [EXT_frag_depth](http://www.khronos.org/registry/webgl/extensions/EXT_frag_depth/).
- Improved graphics performance.
  - An Everest terrain view went from 135-140 to over 150 frames per second.
  - Rendering over a thousand polylines in the same collection with different materials went from 20 to 40 frames per second.
- Improved runtime generation of GLSL shaders.
- Made sun size accurate.
- Fixed bug in triangulation that fails on complex polygons. Instead, it makes a best effort to render what it can. [#1121](https://github.com/CesiumGS/cesium/issues/1121)
- Fixed geometries not closing completely. [#1093](https://github.com/CesiumGS/cesium/issues/1093)
- Fixed `EllipsoidTangentPlane.projectPointOntoPlane` for tangent planes on an ellipsoid other than the unit sphere.
- `CompositePrimitive.add` now returns the added primitive. This allows us to write more concise code.

        var p = new Primitive(/* ... */);
        primitives.add(p);
        return p;

  becomes

        return primitives.add(new Primitive(/* ... */));

### b20 - 2013-09-03

_This releases fixes 2D and other issues with Chrome 29.0.1547.57 ([#1002](https://github.com/CesiumGS/cesium/issues/1002) and [#1047](https://github.com/CesiumGS/cesium/issues/1047))._

- Breaking changes:

  - The `CameraFlightPath` functions `createAnimation`, `createAnimationCartographic`, and `createAnimationExtent` now take `scene` as their first parameter instead of `frameState`.
  - Completely refactored the `DynamicScene` property system to vastly improve the API. See [#1080](https://github.com/CesiumGS/cesium/pull/1080) for complete details.
    - Removed `CzmlBoolean`, `CzmlCartesian2`, `CzmlCartesian3`, `CzmlColor`, `CzmlDefaults`, `CzmlDirection`, `CzmlHorizontalOrigin`, `CzmlImage`, `CzmlLabelStyle`, `CzmlNumber`, `CzmlPosition`, `CzmlString`, `CzmlUnitCartesian3`, `CzmlUnitQuaternion`, `CzmlUnitSpherical`, and `CzmlVerticalOrigin` since they are no longer needed.
    - Removed `DynamicProperty`, `DynamicMaterialProperty`, `DynamicDirectionsProperty`, and `DynamicVertexPositionsProperty`; replacing them with an all new system of properties.
      - `Property` - base interface for all properties.
      - `CompositeProperty` - a property composed of other properties.
      - `ConstantProperty` - a property whose value never changes.
      - `SampledProperty` - a property whose value is interpolated from a set of samples.
      - `TimeIntervalCollectionProperty` - a property whose value changes based on time interval.
      - `MaterialProperty` - base interface for all material properties.
      - `CompositeMaterialProperty` - a `CompositeProperty` for materials.
      - `ColorMaterialProperty` - a property that maps to a color material. (replaces `DynamicColorMaterial`)
      - `GridMaterialProperty` - a property that maps to a grid material. (replaces `DynamicGridMaterial`)
      - `ImageMaterialProperty` - a property that maps to an image material. (replaces `DynamicImageMaterial`)
      - `PositionProperty`- base interface for all position properties.
      - `CompositePositionProperty` - a `CompositeProperty` for positions.
      - `ConstantPositionProperty` - a `PositionProperty` whose value does not change in respect to the `ReferenceFrame` in which is it defined.
      - `SampledPositionProperty` - a `SampledProperty` for positions.
      - `TimeIntervalCollectionPositionProperty` - A `TimeIntervalCollectionProperty` for positions.
  - Removed `processCzml`, use `CzmlDataSource` instead.
  - `Source/Widgets/Viewer/lighter.css` was deleted, use `Source/Widgets/lighter.css` instead.
  - Replaced `ExtentGeometry` parameters for extruded extent to make them consistent with other geometries.
    - `options.extrudedOptions.height` -> `options.extrudedHeight`
    - `options.extrudedOptions.closeTop` -> `options.closeBottom`
    - `options.extrudedOptions.closeBottom` -> `options.closeTop`
  - Geometry constructors no longer compute vertices or indices. Use the type's `createGeometry` method. For example, code that looked like:

          var boxGeometry = new BoxGeometry({
            minimumCorner : min,
            maximumCorner : max,
            vertexFormat : VertexFormat.POSITION_ONLY
          });

    should now look like:

          var box = new BoxGeometry({
              minimumCorner : min,
              maximumCorner : max,
              vertexFormat : VertexFormat.POSITION_ONLY
          });
          var geometry = BoxGeometry.createGeometry(box);

  - Removed `createTypedArray` and `createArrayBufferView` from each of the `ComponentDatatype` enumerations. Instead, use `ComponentDatatype.createTypedArray` and `ComponentDatatype.createArrayBufferView`.
  - `DataSourceDisplay` now requires a `DataSourceCollection` to be passed into its constructor.
  - `DeveloperError` and `RuntimeError` no longer contain an `error` property. Call `toString`, or check the `stack` property directly instead.
  - Replaced `createPickFragmentShaderSource` with `createShaderSource`.
  - Renamed `PolygonPipeline.earClip2D` to `PolygonPipeline.triangulate`.

- Added outline geometries. [#1021](https://github.com/CesiumGS/cesium/pull/1021).
- Added `CorridorGeometry`.
- Added `Billboard.scaleByDistance` and `NearFarScalar` to control billboard minimum/maximum scale based on camera distance.
- Added `EllipsoidGeodesic`.
- Added `PolylinePipeline.scaleToSurface`.
- Added `PolylinePipeline.scaleToGeodeticHeight`.
- Added the ability to specify a `minimumTerrainLevel` and `maximumTerrainLevel` when constructing an `ImageryLayer`. The layer will only be shown for terrain tiles within the specified range.
- Added `Math.setRandomNumberSeed` and `Math.nextRandomNumber` for generating repeatable random numbers.
- Added `Color.fromRandom` to generate random and partially random colors.
- Added an `onCancel` callback to `CameraFlightPath` functions that will be executed if the flight is canceled.
- Added `Scene.debugShowFrustums` and `Scene.debugFrustumStatistics` for rendering debugging.
- Added `Packable` and `PackableForInterpolation` interfaces to aid interpolation and in-memory data storage. Also made most core Cesium types implement them.
- Added `InterpolationAlgorithm` interface to codify the base interface already being used by `LagrangePolynomialApproximation`, `LinearApproximation`, and `HermitePolynomialApproximation`.
- Improved the performance of polygon triangulation using an O(n log n) algorithm.
- Improved geometry batching performance by moving work to a web worker.
- Improved `WallGeometry` to follow the curvature of the earth.
- Improved visual quality of closed translucent geometries.
- Optimized polyline bounding spheres.
- `Viewer` now automatically sets its clock to that of the first added `DataSource`, regardless of how it was added to the `DataSourceCollection`. Previously, this was only done for dropped files by `viewerDragDropMixin`.
- `CesiumWidget` and `Viewer` now display an HTML error panel if an error occurs while rendering, which can be disabled with a constructor option.
- `CameraFlightPath` now automatically disables and restores mouse input for the flights it generates.
- Fixed broken surface rendering in Columbus View when using the `EllipsoidTerrainProvider`.
- Fixed triangulation for polygons that cross the international date line.
- Fixed `EllipsoidPrimitive` rendering for some oblate ellipsoids. [#1067](https://github.com/CesiumGS/cesium/pull/1067).
- Fixed Cesium on Nexus 4 with Android 4.3.
- Upgraded Knockout from version 2.2.1 to 2.3.0.

### b19 - 2013-08-01

- Breaking changes:
  - Replaced tessellators and meshes with geometry. In particular:
    - Replaced `CubeMapEllipsoidTessellator` with `EllipsoidGeometry`.
    - Replaced `BoxTessellator` with `BoxGeometry`.
    - Replaced `ExtentTessletaor` with `ExtentGeometry`.
    - Removed `PlaneTessellator`. It was incomplete and not used.
    - Renamed `MeshFilters` to `GeometryPipeline`.
    - Renamed `MeshFilters.toWireframeInPlace` to `GeometryPipeline.toWireframe`.
    - Removed `MeshFilters.mapAttributeIndices`. It was not used.
    - Renamed `Context.createVertexArrayFromMesh` to `Context.createVertexArrayFromGeometry`. Likewise, renamed `mesh` constructor property to `geometry`.
  - Renamed `ComponentDatatype.*.toTypedArray` to `ComponentDatatype.*.createTypedArray`.
  - Removed `Polygon.configureExtent`. Use `ExtentPrimitive` instead.
  - Removed `Polygon.bufferUsage`. It is no longer needed.
  - Removed `height` and `textureRotationAngle` arguments from `Polygon` `setPositions` and `configureFromPolygonHierarchy` functions. Use `Polygon` `height` and `textureRotationAngle` properties.
  - Renamed `PolygonPipeline.cleanUp` to `PolygonPipeline.removeDuplicates`.
  - Removed `PolygonPipeline.wrapLongitude`. Use `GeometryPipeline.wrapLongitude` instead.
  - Added `surfaceHeight` parameter to `BoundingSphere.fromExtent3D`.
  - Added `surfaceHeight` parameter to `Extent.subsample`.
  - Renamed `pointInsideTriangle2D` to `pointInsideTriangle`.
  - Renamed `getLogo` to `getCredit` for `ImageryProvider` and `TerrainProvider`.
- Added Geometry and Appearances [#911](https://github.com/CesiumGS/cesium/pull/911).
- Added property `intersectionWidth` to `DynamicCone`, `DynamicPyramid`, `CustomSensorVolume`, and `RectangularPyramidSensorVolume`.
- Added `ExtentPrimitive`.
- Added `PolylinePipeline.removeDuplicates`.
- Added `barycentricCoordinates` to compute the barycentric coordinates of a point in a triangle.
- Added `BoundingSphere.fromEllipsoid`.
- Added `BoundingSphere.projectTo2D`.
- Added `Extent.fromDegrees`.
- Added `czm_tangentToEyeSpaceMatrix` built-in GLSL function.
- Added debugging aids for low-level rendering: `DrawCommand.debugShowBoundingVolume` and `Scene.debugCommandFilter`.
- Added extrusion to `ExtentGeometry`.
- Added `Credit` and `CreditDisplay` for displaying credits on the screen.
- Improved performance and visual quality of `CustomSensorVolume` and `RectangularPyramidSensorVolume`.
- Improved the performance of drawing polygons created with `configureFromPolygonHierarchy`.

### b18 - 2013-07-01

- Breaking changes:
  - Removed `CesiumViewerWidget` and replaced it with a new `Viewer` widget with mixin architecture. This new widget does not depend on Dojo and is part of the combined Cesium.js file. It is intended to be a flexible base widget for easily building robust applications. ([#838](https://github.com/CesiumGS/cesium/pull/838))
  - Changed all widgets to use ECMAScript 5 properties. All public observable properties now must be accessed and assigned as if they were normal properties, instead of being called as functions. For example:
    - `clockViewModel.shouldAnimate()` -> `clockViewModel.shouldAnimate`
    - `clockViewModel.shouldAnimate(true);` -> `clockViewModel.shouldAnimate = true;`
  - `ImageryProviderViewModel.fromConstants` has been removed. Use the `ImageryProviderViewModel` constructor directly.
  - Renamed the `transitioner` property on `CesiumWidget`, `HomeButton`, and `ScreenModePicker` to `sceneTrasitioner` to be consistent with property naming convention.
  - `ImageryProvider.loadImage` now requires that the calling imagery provider instance be passed as its first parameter.
  - Removed the Dojo-based `checkForChromeFrame` function, and replaced it with a new standalone version that returns a promise to signal when the asynchronous check has completed.
  - Removed `Assets/Textures/NE2_LR_LC_SR_W_DR_2048.jpg`. If you were previously using this image with `SingleTileImageryProvider`, consider instead using `TileMapServiceImageryProvider` with a URL of `Assets/Textures/NaturalEarthII`.
  - The `Client CZML` SandCastle demo has been removed, largely because it is redundant with the Simple CZML demo.
  - The `Two Viewer Widgets` SandCastle demo has been removed. We will add back a multi-scene example when we have a good architecture for it in place.
  - Changed static `clone` functions in all objects such that if the object being cloned is undefined, the function will return undefined instead of throwing an exception.
- Fix resizing issues in `CesiumWidget` ([#608](https://github.com/CesiumGS/cesium/issues/608), [#834](https://github.com/CesiumGS/cesium/issues/834)).
- Added initial support for [GeoJSON](http://www.geojson.org/) and [TopoJSON](https://github.com/mbostock/topojson). ([#890](https://github.com/CesiumGS/cesium/pull/890), [#906](https://github.com/CesiumGS/cesium/pull/906))
- Added rotation, aligned axis, width, and height properties to `Billboard`s.
- Improved the performance of "missing tile" checking, especially for Bing imagery.
- Improved the performance of terrain and imagery refinement, especially when using a mixture of slow and fast imagery sources.
- `TileMapServiceImageryProvider` now supports imagery with a minimum level. This improves compatibility with tile sets generated by MapTiler or gdal2tiles.py using their default settings.
- Added `Context.getAntialias`.
- Improved test robustness on Mac.
- Upgraded RequireJS to version 2.1.6, and Almond to 0.2.5.
- Fixed artifacts that showed up on the edges of imagery tiles on a number of GPUs.
- Fixed an issue in `BaseLayerPicker` where destroy wasn't properly cleaning everything up.
- Added the ability to unsubscribe to `Timeline` update event.
- Added a `screenSpaceEventHandler` property to `CesiumWidget`. Also added a `sceneMode` option to the constructor to set the initial scene mode.
- Added `useDefaultRenderLoop` property to `CesiumWidget` that allows the default render loop to be disabled so that a custom render loop can be used.
- Added `CesiumWidget.onRenderLoopError` which is an `Event` that is raised if an exception is generated inside of the default render loop.
- `ImageryProviderViewModel.creationCommand` can now return an array of ImageryProvider instances, which allows adding multiple layers when a single item is selected in the `BaseLayerPicker` widget.

### b17 - 2013-06-03

- Breaking changes:
  - Replaced `Uniform.getFrameNumber` and `Uniform.getTime` with `Uniform.getFrameState`, which returns the full frame state.
  - Renamed `Widgets/Fullscreen` folder to `Widgets/FullscreenButton` along with associated objects/files.
    - `FullscreenWidget` -> `FullscreenButton`
    - `FullscreenViewModel` -> `FullscreenButtonViewModel`
  - Removed `addAttribute`, `removeAttribute`, and `setIndexBuffer` from `VertexArray`. They were not used.
- Added support for approximating local vertical, local horizontal (LVLH) reference frames when using `DynamicObjectView` in 3D. The object automatically selects LVLH or EastNorthUp based on the object's velocity.
- Added support for CZML defined vectors via new `CzmlDirection`, `DynamicVector`, and `DynamicVectorVisualizer` objects.
- Added `SceneTransforms.wgs84ToWindowCoordinates`. [#746](https://github.com/CesiumGS/cesium/issues/746).
- Added `fromElements` to `Cartesian2`, `Cartesian3`, and `Cartesian4`.
- Added `DrawCommand.cull` to avoid redundant visibility checks.
- Added `czm_morphTime` automatic GLSL uniform.
- Added support for [OES_vertex_array_object](http://www.khronos.org/registry/webgl/extensions/OES_vertex_array_object/), which improves rendering performance.
- Added support for floating-point textures.
- Added `IntersectionTests.trianglePlaneIntersection`.
- Added `computeHorizonCullingPoint`, `computeHorizonCullingPointFromVertices`, and `computeHorizonCullingPointFromExtent` methods to `EllipsoidalOccluder` and used them to build a more accurate horizon occlusion test for terrain rendering.
- Added sun visualization. See `Sun` and `Scene.sun`.
- Added a new `HomeButton` widget for returning to the default view of the current scene mode.
- Added `Command.beforeExecute` and `Command.afterExecute` events to enable additional processing when a command is executed.
- Added rotation parameter to `Polygon.configureExtent`.
- Added camera flight to extents. See new methods `CameraController.getExtentCameraCoordinates` and `CameraFlightPath.createAnimationExtent`.
- Improved the load ordering of terrain and imagery tiles, so that relevant detail is now more likely to be loaded first.
- Improved appearance of the Polyline arrow material.
- Fixed polyline clipping artifact. [#728](https://github.com/CesiumGS/cesium/issues/728).
- Fixed polygon crossing International Date Line for 2D and Columbus view. [#99](https://github.com/CesiumGS/cesium/issues/99).
- Fixed issue for camera flights when `frameState.mode === SceneMode.MORPHING`.
- Fixed ISO8601 date parsing when UTC offset is specified in the extended format, such as `2008-11-10T14:00:00+02:30`.

### b16 - 2013-05-01

- Breaking changes:

  - Removed the color, outline color, and outline width properties of polylines. Instead, use materials for polyline color and outline properties. Code that looked like:

           var polyline = polylineCollection.add({
               positions : positions,
               color : new Color(1.0, 1.0, 1.0, 1.0),
               outlineColor : new Color(1.0, 0.0, 0.0, 1.0),
               width : 1.0,
               outlineWidth : 3.0
           });

    should now look like:

           var outlineMaterial = Material.fromType(context, Material.PolylineOutlineType);
           outlineMaterial.uniforms.color = new Color(1.0, 1.0, 1.0, 1.0);
           outlineMaterial.uniforms.outlineColor = new Color(1.0, 0.0, 0.0, 1.0);
           outlineMaterial.uniforms.outlinewidth = 2.0;

           var polyline = polylineCollection.add({
               positions : positions,
               width : 3.0,
               material : outlineMaterial
           });

  - `CzmlCartographic` has been removed and all cartographic values are converted to Cartesian internally during CZML processing. This improves performance and fixes interpolation of cartographic source data. The Cartographic representation can still be retrieved if needed.
  - Removed `ComplexConicSensorVolume`, which was not documented and did not work on most platforms. It will be brought back in a future release. This does not affect CZML, which uses a custom sensor to approximate a complex conic.
  - Replaced `computeSunPosition` with `Simon1994PlanetaryPosition`, which has functions to calculate the position of the sun and the moon more accurately.
  - Removed `Context.createClearState`. These properties are now part of `ClearCommand`.
  - `RenderState` objects returned from `Context.createRenderState` are now immutable.
  - Removed `positionMC` from `czm_materialInput`. It is no longer used by any materials.

- Added wide polylines that work with and without ANGLE.
- Polylines now use materials to describe their surface appearance. See the [Fabric](https://github.com/CesiumGS/cesium/wiki/Fabric) wiki page for more details on how to create materials.
- Added new `PolylineOutline`, `PolylineGlow`, `PolylineArrow`, and `Fade` materials.
- Added `czm_pixelSizeInMeters` automatic GLSL uniform.
- Added `AnimationViewModel.snapToTicks`, which when set to true, causes the shuttle ring on the Animation widget to snap to the defined tick values, rather than interpolate between them.
- Added `Color.toRgba` and `Color.fromRgba` to convert to/from numeric unsigned 32-bit RGBA values.
- Added `GridImageryProvider` for custom rendering effects and debugging.
- Added new `Grid` material.
- Made `EllipsoidPrimitive` double-sided.
- Improved rendering performance by minimizing WebGL state calls.
- Fixed an error in Web Worker creation when loading Cesium.js from a different origin.
- Fixed `EllipsoidPrimitive` picking and picking objects with materials that have transparent parts.
- Fixed imagery smearing artifacts on mobile devices and other devices without high-precision fragment shaders.

### b15 - 2013-04-01

- Breaking changes:
  - `Billboard.computeScreenSpacePosition` now takes `Context` and `FrameState` arguments instead of a `UniformState` argument.
  - Removed `clampToPixel` property from `BillboardCollection` and `LabelCollection`. This option is no longer needed due to overall LabelCollection visualization improvements.
  - Removed `Widgets/Dojo/CesiumWidget` and replaced it with `Widgets/CesiumWidget`, which has no Dojo dependancies.
  - `destroyObject` no longer deletes properties from the object being destroyed.
  - `darker.css` files have been deleted and the `darker` theme is now the default style for widgets. The original theme is now known as `lighter` and is in corresponding `lighter.css` files.
  - CSS class names have been standardized to avoid potential collisions. All widgets now follow the same pattern, `cesium-<widget>-<className>`.
  - Removed `view2D`, `view3D`, and `viewColumbus` properties from `CesiumViewerWidget`. Use the `sceneTransitioner` property instead.
- Added `BoundingSphere.fromCornerPoints`.
- Added `fromArray` and `distance` functions to `Cartesian2`, `Cartesian3`, and `Cartesian4`.
- Added `DynamicPath.resolution` property for setting the maximum step size, in seconds, to take when sampling a position for path visualization.
- Added `TileCoordinatesImageryProvider` that renders imagery with tile X, Y, Level coordinates on the surface of the globe. This is mostly useful for debugging.
- Added `DynamicEllipse` and `DynamicObject.ellipse` property to render CZML ellipses on the globe.
- Added `sampleTerrain` function to sample the terrain height of a list of `Cartographic` positions.
- Added `DynamicObjectCollection.removeObject` and handling of the new CZML `delete` property.
- Imagery layers with an `alpha` of exactly 0.0 are no longer rendered. Previously these invisible layers were rendered normally, which was a waste of resources. Unlike the `show` property, imagery tiles in a layer with an `alpha` of 0.0 are still downloaded, so the layer will become visible more quickly when its `alpha` is increased.
- Added `onTransitionStart` and `onTransitionComplete` events to `SceneModeTransitioner`.
- Added `SceneModePicker`; a new widget for morphing between scene modes.
- Added `BaseLayerPicker`; a new widget for switching among pre-configured base layer imagery providers.

### b14 - 2013-03-01

- Breaking changes:
  - Major refactoring of both animation and widgets systems as we move to an MVVM-like architecture for user interfaces.
    - New `Animation` widget for controlling playback.
    - AnimationController.js has been deleted.
    - `ClockStep.SYSTEM_CLOCK_DEPENDENT` was renamed to `ClockStep.SYSTEM_CLOCK_MULTIPLIER`.
    - `ClockStep.SYSTEM_CLOCK` was added to have the clock always match the system time.
    - `ClockRange.LOOP` was renamed to `ClockRange.LOOP_STOP` and now only loops in the forward direction.
    - `Clock.reverseTick` was removed, simply negate `Clock.multiplier` and pass it to `Clock.tick`.
    - `Clock.shouldAnimate` was added to indicate if `Clock.tick` should actually advance time.
    - The Timeline widget was moved into the Widgets/Timeline subdirectory.
    - `Dojo/TimelineWidget` was removed. You should use the non-toolkit specific Timeline widget directly.
  - Removed `CesiumViewerWidget.fullScreenElement`, instead use the `CesiumViewerWidget.fullscreen.viewModel.fullScreenElement` observable property.
  - `IntersectionTests.rayPlane` now takes the new `Plane` type instead of separate `planeNormal` and `planeD` arguments.
  - Renamed `ImageryProviderError` to `TileProviderError`.
- Added support for global terrain visualization via `CesiumTerrainProvider`, `ArcGisImageServerTerrainProvider`, and `VRTheWorldTerrainProvider`. See the [Terrain Tutorial](http://cesiumjs.org/2013/02/15/Cesium-Terrain-Tutorial/) for more information.
- Added `FullscreenWidget` which is a simple, single-button widget that toggles fullscreen mode of the specified element.
- Added interactive extent drawing to the `Picking` Sandcastle example.
- Added `HeightmapTessellator` to create a mesh from a heightmap.
- Added `JulianDate.equals`.
- Added `Plane` for representing the equation of a plane.
- Added a line segment-plane intersection test to `IntersectionTests`.
- Improved the lighting used in 2D and Columbus View modes. In general, the surface lighting in these modes should look just like it does in 3D.
- Fixed an issue where a `PolylineCollection` with a model matrix other than the identity would be incorrectly rendered in 2D and Columbus view.
- Fixed an issue in the `ScreenSpaceCameraController` where disabled mouse events can cause the camera to be moved after being re-enabled.

### b13 - 2013-02-01

- Breaking changes:
  - The combined `Cesium.js` file and other required files are now created in `Build/Cesium` and `Build/CesiumUnminified` folders.
  - The Web Worker files needed when using the combined `Cesium.js` file are now in a `Workers` subdirectory.
  - Removed `erosion` property from `Polygon`, `ComplexConicSensorVolume`, `RectangularPyramidSensorVolume`, and `ComplexConicSensorVolume`. Use the new `Erosion` material. See the Sandbox Animation example.
  - Removed `setRectangle` and `getRectangle` methods from `ViewportQuad`. Use the new `rectangle` property.
  - Removed `time` parameter from `Scene.initializeFrame`. Instead, pass the time to `Scene.render`.
- Added new `RimLighting` and `Erosion` materials. See the [Fabric](https://github.com/CesiumGS/cesium/wiki/Fabric) wiki page.
- Added `hue` and `saturation` properties to `ImageryLayer`.
- Added `czm_hue` and `czm_saturation` to adjust the hue and saturation of RGB colors.
- Added `JulianDate.getDaysDifference` method.
- Added `Transforms.computeIcrfToFixedMatrix` and `computeFixedToIcrfMatrix`.
- Added `EarthOrientationParameters`, `EarthOrientationParametersSample`, `Iau2006XysData`, and `Iau2006XysDataSample` classes to `Core`.
- CZML now supports the ability to specify positions in the International Celestial Reference Frame (ICRF), and inertial reference frame.
- Fixed globe rendering on the Nexus 4 running Google Chrome Beta.
- `ViewportQuad` now supports the material system. See the [Fabric](https://github.com/CesiumGS/cesium/wiki/Fabric) wiki page.
- Fixed rendering artifacts in `EllipsoidPrimitive`.
- Fixed an issue where streaming CZML would fail when changing material types.
- Updated Dojo from 1.7.2 to 1.8.4. Reminder: Cesium does not depend on Dojo but uses it for reference applications.

### b12a - 2013-01-18

- Breaking changes:

  - Renamed the `server` property to `url` when constructing a `BingMapsImageryProvider`. Likewise, renamed `BingMapsImageryProvider.getServer` to `BingMapsImageryProvider.getUrl`. Code that looked like

           var bing = new BingMapsImageryProvider({
               server : 'dev.virtualearth.net'
           });

    should now look like:

           var bing = new BingMapsImageryProvider({
               url : 'http://dev.virtualearth.net'
           });

  - Renamed `toCSSColor` to `toCssColorString`.
  - Moved `minimumZoomDistance` and `maximumZoomDistance` from the `CameraController` to the `ScreenSpaceCameraController`.

- Added `fromCssColorString` to `Color` to create a `Color` instance from any CSS value.
- Added `fromHsl` to `Color` to create a `Color` instance from H, S, L values.
- Added `Scene.backgroundColor`.
- Added `textureRotationAngle` parameter to `Polygon.setPositions` and `Polygon.configureFromPolygonHierarchy` to rotate textures on polygons.
- Added `Matrix3.fromRotationX`, `Matrix3.fromRotationY`, `Matrix3.fromRotationZ`, and `Matrix2.fromRotation`.
- Added `fromUniformScale` to `Matrix2`, `Matrix3`, and `Matrix4`.
- Added `fromScale` to `Matrix2`.
- Added `multiplyByUniformScale` to `Matrix4`.
- Added `flipY` property when calling `Context.createTexture2D` and `Context.createCubeMap`.
- Added `MeshFilters.encodePosition` and `EncodedCartesian3.encode`.
- Fixed jitter artifacts with polygons.
- Fixed camera tilt close to the `minimumZoomDistance`.
- Fixed a bug that could lead to blue tiles when zoomed in close to the North and South poles.
- Fixed a bug where removing labels would remove the wrong label and ultimately cause a crash.
- Worked around a bug in Firefox 18 preventing typed arrays from being transferred to or from Web Workers.
- Upgraded RequireJS to version 2.1.2, and Almond to 0.2.3.
- Updated the default Bing Maps API key.

### b12 - 2013-01-03

- Breaking changes:
  - Renamed `EventHandler` to `ScreenSpaceEventHandler`.
  - Renamed `MouseEventType` to `ScreenSpaceEventType`.
  - Renamed `MouseEventType.MOVE` to `ScreenSpaceEventType.MOUSE_MOVE`.
  - Renamed `CameraEventHandler` to `CameraEventAggregator`.
  - Renamed all `*MouseAction` to `*InputAction` (including get, set, remove, etc).
  - Removed `Camera2DController`, `CameraCentralBodyController`, `CameraColumbusViewController`, `CameraFlightController`, `CameraFreeLookController`, `CameraSpindleController`, and `CameraControllerCollection`. Common ways to modify the camera are through the `CameraController` object of the `Camera` and will work in all scene modes. The default camera handler is the `ScreenSpaceCameraController` object on the `Scene`.
  - Changed default Natural Earth imagery to a 2K version of [Natural Earth II with Shaded Relief, Water, and Drainages](http://www.naturalearthdata.com/downloads/10m-raster-data/10m-natural-earth-2/). The previously used version did not include lakes and rivers. This replaced `Source/Assets/Textures/NE2_50M_SR_W_2048.jpg` with `Source/Assets/Textures/NE2_LR_LC_SR_W_DR_2048.jpg`.
- Added pinch-zoom, pinch-twist, and pinch-tilt for touch-enabled browsers (particularly mobile browsers).
- Improved rendering support on Nexus 4 and Nexus 7 using Firefox.
- Improved camera flights.
- Added Sandbox example using NASA's new [Black Marble](http://www.nasa.gov/mission_pages/NPP/news/earth-at-night.html) night imagery.
- Added constrained z-axis by default to the Cesium widgets.
- Upgraded Jasmine from version 1.1.0 to 1.3.0.
- Added `JulianDate.toIso8601`, which creates an ISO8601 compliant representation of a JulianDate.
- The `Timeline` widget now properly displays leap seconds.

### b11 - 2012-12-03

- Breaking changes:
  - Widget render loop now started by default. Startup code changed, see Sandcastle examples.
  - Changed `Timeline.makeLabel` to take a `JulianDate` instead of a JavaScript date parameter.
  - Default Earth imagery has been moved to a new package `Assets`. Images used by `Sandcastle` examples have been moved to the Sandcastle folder, and images used by the Dojo widgets are now self-contained in the `Widgets` package.
  - `positionToEyeEC` in `czm_materialInput` is no longer normalized by default.
  - `FullScreen` and related functions have been renamed to `Fullscreen` to match the W3C standard name.
  - `Fullscreen.isFullscreenEnabled` was incorrectly implemented in certain browsers. `isFullscreenEnabled` now correctly determines whether the browser will allow an element to go fullscreen. A new `isFullscreen` function is available to determine if the browser is currently in fullscreen mode.
  - `Fullscreen.getFullScreenChangeEventName` and `Fullscreen.getFullScreenChangeEventName` now return the proper event name, suitable for use with the `addEventListener` API, instead prefixing them with "on".
  - Removed `Scene.setSunPosition` and `Scene.getSunPosition`. The sun position used for lighting is automatically computed based on the scene's time.
  - Removed a number of rendering options from `CentralBody`, including the ground atmosphere, night texture, specular map, cloud map, cloud shadows, and bump map. These features weren't really production ready and had a disproportionate cost in terms of shader complexity and compilation time. They may return in a more polished form in a future release.
  - Removed `affectedByLighting` property from `Polygon`, `EllipsoidPrimitive`, `RectangularPyramidSensorVolume`, `CustomSensorVolume`, and `ComplexConicSensorVolume`.
  - Removed `DistanceIntervalMaterial`. This was not documented.
  - `Matrix2.getElementIndex`, `Matrix3.getElementIndex`, and `Matrix4.getElementIndex` functions have had their parameters swapped and now take row first and column second. This is consistent with other class constants, such as Matrix2.COLUMN1ROW2.
  - Replaced `CentralBody.showSkyAtmosphere` with `Scene.skyAtmosphere` and `SkyAtmosphere`. This has no impact for those using the Cesium widget.
- Improved lighting in Columbus view and on polygons, ellipsoids, and sensors.
- Fixed atmosphere rendering artifacts and improved Columbus view transition.
- Fixed jitter artifacts with billboards and polylines.
- Added `TileMapServiceImageryProvider`. See the Imagery Layers `Sandcastle` example.
- Added `Water` material. See the Materials `Sandcastle` example.
- Added `SkyBox` to draw stars. Added `CesiumWidget.showSkyBox` and `CesiumViewerWidget.showSkyBox`.
- Added new `Matrix4` functions: `Matrix4.multiplyByTranslation`, `multiplyByPoint`, and `Matrix4.fromScale`. Added `Matrix3.fromScale`.
- Added `EncodedCartesian3`, which is used to eliminate jitter when drawing primitives.
- Added new automatic GLSL uniforms: `czm_frameNumber`, `czm_temeToPseudoFixed`, `czm_entireFrustum`, `czm_inverseModel`, `czm_modelViewRelativeToEye`, `czm_modelViewProjectionRelativeToEye`, `czm_encodedCameraPositionMCHigh`, and `czm_encodedCameraPositionMCLow`.
- Added `czm_translateRelativeToEye` and `czm_luminance` GLSL functions.
- Added `shininess` to `czm_materialInput`.
- Added `QuadraticRealPolynomial`, `CubicRealPolynomial`, and `QuarticRealPolynomial` for finding the roots of quadratic, cubic, and quartic polynomials.
- Added `IntersectionTests.grazingAltitudeLocation` for finding a point on a ray nearest to an ellipsoid.
- Added `mostOrthogonalAxis` function to `Cartesian2`, `Cartesian3`, and `Cartesian4`.
- Changed CesiumViewerWidget default behavior so that zooming to an object now requires a single left-click, rather than a double-click.
- Updated third-party [Tween.js](https://github.com/sole/tween.js/).

### b10 - 2012-11-02

- Breaking changes:
  - Renamed `Texture2DPool` to `TexturePool`.
  - Renamed `BingMapsTileProvider` to `BingMapsImageryProvider`.
  - Renamed `SingleTileProvider` to `SingleTileImageryProvider`.
  - Renamed `ArcGISTileProvider` to `ArcGisMapServerImageryProvider`.
  - Renamed `EquidistantCylindrdicalProjection` to `GeographicProjection`.
  - Renamed `MercatorProjection` to `WebMercatorProjection`.
  - `CentralBody.dayTileProvider` has been removed. Instead, add one or more imagery providers to the collection returned by `CentralBody.getImageryLayers()`.
  - The `description.generateTextureCoords` parameter passed to `ExtentTessellator.compute` is now called `description.generateTextureCoordinates`.
  - Renamed `bringForward`, `sendBackward`, `bringToFront`, and `sendToBack` methods on `CompositePrimitive` to `raise`, `lower`, `raiseToTop`, and `lowerToBottom`, respectively.
  - `Cache` and `CachePolicy` are no longer used and have been removed.
  - Fixed problem with Dojo widget startup, and removed "postSetup" callback in the process. See Sandcastle examples and update your startup code.
- `CentralBody` now allows imagery from multiple sources to be layered and alpha blended on the globe. See the new `Imagery Layers` and `Map Projections` Sandcastle examples.
- Added `WebMapServiceImageryProvider`.
- Improved middle mouse click behavior to always tilt in the same direction.
- Added `getElementIndex` to `Matrix2`, `Matrix3`, and `Matrix4`.

### b9 - 2012-10-01

- Breaking changes:
  - Removed the `render` and `renderForPick` functions of primitives. The primitive `update` function updates a list of commands for the renderer. For more details, see the [Data Driven Renderer](https://github.com/CesiumGS/cesium/wiki/Data-Driven-Renderer-Details).
  - Removed `Context.getViewport` and `Context.setViewport`. The viewport defaults to the size of the canvas if a primitive does not override the viewport property in the render state.
  - `shallowEquals` has been removed.
  - Passing `undefined` to any of the set functions on `Billboard` now throws an exception.
  - Passing `undefined` to any of the set functions on `Polyline` now throws an exception.
  - `PolygonPipeline.scaleToGeodeticHeight` now takes ellipsoid as the last parameter, instead of the first. It also now defaults to `Ellipsoid.WGS84` if no parameter is provided.
- The new Sandcastle live editor and demo gallery replace the Sandbox and Skeleton examples.
- Improved picking performance and accuracy.
- Added EllipsoidPrimitive for visualizing ellipsoids and spheres. Currently, this is only supported in 3D, not 2D or Columbus view.
- Added `DynamicEllipsoid` and `DynamicEllipsoidVisualizer` which use the new `EllipsoidPrimitive` to implement ellipsoids in CZML.
- `Extent` functions now take optional result parameters. Also added `getCenter`, `intersectWith`, and `contains` functions.
- Add new utility class, `DynamicObjectView` for tracking a DynamicObject with the camera across scene modes; also hooked up CesiumViewerWidget to use it.
- Added `enableTranslate`, `enableZoom`, and `enableRotate` properties to `Camera2DController` to selectively toggle camera behavior. All values default to `true`.
- Added `Camera2DController.setPositionCartographic` to simplify moving the camera programmatically when in 2D mode.
- Improved near/far plane distances and eliminated z-fighting.
- Added `Matrix4.multiplyByTranslation`, `Matrix4.fromScale`, and `Matrix3.fromScale`.

### b8 - 2012-09-05

- Breaking changes:

  - Materials are now created through a centralized Material class using a JSON schema called [Fabric](https://github.com/CesiumGS/cesium/wiki/Fabric). For example, change:

          polygon.material = new BlobMaterial({repeat : 10.0});

    to:

          polygon.material = Material.fromType(context, 'Blob');
          polygon.material.repeat = 10.0;

    or:

          polygon.material = new Material({
              context : context,
              fabric : {
                  type : 'Blob',
                  uniforms : {
                      repeat : 10.0
                  }
              }
          });

  - `Label.computeScreenSpacePosition` now requires the current scene state as a parameter.
  - Passing `undefined` to any of the set functions on `Label` now throws an exception.
  - Renamed `agi_` prefix on GLSL identifiers to `czm_`.
  - Replaced `ViewportQuad` properties `vertexShader` and `fragmentShader` with optional constructor arguments.
  - Changed the GLSL automatic uniform `czm_viewport` from an `ivec4` to a `vec4` to reduce casting.
  - `Billboard` now defaults to an image index of `-1` indicating no texture, previously billboards defaulted to `0` indicating the first texture in the atlas. For example, change:

          billboards.add({
              position : { x : 1.0, y : 2.0, z : 3.0 },
          });

    to:

          billboards.add({
              position : { x : 1.0, y : 2.0, z : 3.0 },
              imageIndex : 0
          });

  - Renamed `SceneState` to `FrameState`.
  - `SunPosition` was changed from a static object to a function `computeSunPosition`; which now returns a `Cartesian3` with the computed position. It was also optimized for performance and memory pressure. For example, change:

          var result = SunPosition.compute(date);
          var position = result.position;

        to:

          var position = computeSunPosition(date);

- All `Quaternion` operations now have static versions that work with any objects exposing `x`, `y`, `z` and `w` properties.
- Added support for nested polygons with holes. See `Polygon.configureFromPolygonHierarchy`.
- Added support to the renderer for view frustum and central body occlusion culling. All built-in primitives, such as `BillboardCollection`, `Polygon`, `PolylineCollection`, etc., can be culled. See the advanced examples in the Sandbox for details.
- Added `writeTextToCanvas` function which handles sizing the resulting canvas to fit the desired text.
- Added support for CZML path visualization via the `DynamicPath` and `DynamicPathVisualizer` objects. See the [CZML wiki](https://github.com/CesiumGS/cesium/wiki/CZML-Guide) for more details.
- Added support for [WEBGL_depth_texture](http://www.khronos.org/registry/webgl/extensions/WEBGL_depth_texture/). See `Framebuffer.setDepthTexture`.
- Added `CesiumMath.isPowerOfTwo`.
- Added `affectedByLighting` to `ComplexConicSensorVolume`, `CustomSensorVolume`, and `RectangularPyramidSensorVolume` to turn lighting on/off for these objects.
- CZML `Polygon`, `Cone`, and `Pyramid` objects are no longer affected by lighting.
- Added `czm_viewRotation` and `czm_viewInverseRotation` automatic GLSL uniforms.
- Added a `clampToPixel` property to `BillboardCollection` and `LabelCollection`. When true, it aligns all billboards and text to a pixel in screen space, providing a crisper image at the cost of jumpier motion.
- `Ellipsoid` functions now take optional result parameters.

### b7 - 2012-08-01

- Breaking changes:

  - Removed keyboard input handling from `EventHandler`.
  - `TextureAtlas` takes an object literal in its constructor instead of separate parameters. Code that previously looked like:

          context.createTextureAtlas(images, pixelFormat, borderWidthInPixels);

    should now look like:

          context.createTextureAtlas({images : images, pixelFormat : pixelFormat, borderWidthInPixels : borderWidthInPixels});

  - `Camera.pickEllipsoid` returns the picked position in world coordinates and the ellipsoid parameter is optional. Prefer the new `Scene.pickEllipsoid` method. For example, change

          var position = camera.pickEllipsoid(ellipsoid, windowPosition);

    to:

          var position = scene.pickEllipsoid(windowPosition, ellipsoid);

  - `Camera.getPickRay` now returns the new `Ray` type instead of an object with position and direction properties.
  - `Camera.viewExtent` now takes an `Extent` argument instead of west, south, east and north arguments. Prefer `Scene.viewExtent` over `Camera.viewExtent`. `Scene.viewExtent` will work in any `SceneMode`. For example, change

          camera.viewExtent(ellipsoid, west, south, east, north);

    to:

          scene.viewExtent(extent, ellipsoid);

  - `CameraSpindleController.mouseConstrainedZAxis` has been removed. Instead, use `CameraSpindleController.constrainedAxis`. Code that previously looked like:

          spindleController.mouseConstrainedZAxis = true;

    should now look like:

          spindleController.constrainedAxis = Cartesian3.UNIT_Z;

  - The `Camera2DController` constructor and `CameraControllerCollection.add2D` now require a projection instead of an ellipsoid.
  - `Chain` has been removed. `when` is now included as a more complete CommonJS Promises/A implementation.
  - `Jobs.downloadImage` was replaced with `loadImage` to provide a promise that will asynchronously load an image.
  - `jsonp` now returns a promise for the requested data, removing the need for a callback parameter.
  - JulianDate.getTimeStandard() has been removed, dates are now always stored internally as TAI.
  - LeapSeconds.setLeapSeconds now takes an array of LeapSecond instances instead of JSON.
  - TimeStandard.convertUtcToTai and TimeStandard.convertTaiToUtc have been removed as they are no longer needed.
  - `Cartesian3.prototype.getXY()` was replaced with `Cartesian2.fromCartesian3`. Code that previously looked like `cartesian3.getXY();` should now look like `Cartesian2.fromCartesian3(cartesian3);`.
  - `Cartesian4.prototype.getXY()` was replaced with `Cartesian2.fromCartesian4`. Code that previously looked like `cartesian4.getXY();` should now look like `Cartesian2.fromCartesian4(cartesian4);`.
  - `Cartesian4.prototype.getXYZ()` was replaced with `Cartesian3.fromCartesian4`. Code that previously looked like `cartesian4.getXYZ();` should now look like `Cartesian3.fromCartesian4(cartesian4);`.
  - `Math.angleBetween` was removed because it was a duplicate of `Cartesian3.angleBetween`. Simply replace calls of the former to the later.
  - `Cartographic3` was renamed to `Cartographic`.
  - `Cartographic2` was removed; use `Cartographic` instead.
  - `Ellipsoid.toCartesian` was renamed to `Ellipsoid.cartographicToCartesian`.
  - `Ellipsoid.toCartesians` was renamed to `Ellipsoid.cartographicArrayToCartesianArray`.
  - `Ellipsoid.toCartographic2` was renamed to `Ellipsoid.cartesianToCartographic`.
  - `Ellipsoid.toCartographic2s` was renamed to `Ellipsoid.cartesianArrayToCartographicArray`.
  - `Ellipsoid.toCartographic3` was renamed to `Ellipsoid.cartesianToCartographic`.
  - `Ellipsoid.toCartographic3s` was renamed to `Ellipsoid.cartesianArrayToCartographicArray`.
  - `Ellipsoid.cartographicDegreesToCartesian` was removed. Code that previously looked like `ellipsoid.cartographicDegreesToCartesian(new Cartographic(45, 50, 10))` should now look like `ellipsoid.cartographicToCartesian(Cartographic.fromDegrees(45, 50, 10))`.
  - `Math.cartographic3ToRadians`, `Math.cartographic2ToRadians`, `Math.cartographic2ToDegrees`, and `Math.cartographic3ToDegrees` were removed. These functions are no longer needed because Cartographic instances are always represented in radians.
  - All functions starting with `multiplyWith` now start with `multiplyBy` to be consistent with functions starting with `divideBy`.
  - The `multiplyWithMatrix` function on each `Matrix` type was renamed to `multiply`.
  - All three Matrix classes have been largely re-written for consistency and performance. The `values` property has been eliminated and Matrices are no longer immutable. Code that previously looked like `matrix = matrix.setColumn0Row0(12);` now looks like `matrix[Matrix2.COLUMN0ROW0] = 12;`. Code that previously looked like `matrix.setColumn3(cartesian3);` now looked like `matrix.setColumn(3, cartesian3, matrix)`.
  - 'Polyline' is no longer externally creatable. To create a 'Polyline' use the 'PolylineCollection.add' method.

          Polyline polyline = new Polyline();

    to

          PolylineCollection polylineCollection = new PolylineCollection();
          Polyline polyline = polylineCollection.add();

- All `Cartesian2` operations now have static versions that work with any objects exposing `x` and `y` properties.
- All `Cartesian3` operations now have static versions that work with any objects exposing `x`, `y`, and `z` properties.
- All `Cartesian4` operations now have static versions that work with any objects exposing `x`, `y`, `z` and `w` properties.
- All `Cartographic` operations now have static versions that work with any objects exposing `longitude`, `latitude`, and `height` properties.
- All `Matrix` classes are now indexable like arrays.
- All `Matrix` operations now have static versions of all prototype functions and anywhere we take a Matrix instance as input can now also take an Array or TypedArray.
- All `Matrix`, `Cartesian`, and `Cartographic` operations now take an optional result parameter for object re-use to reduce memory pressure.
- Added `Cartographic.fromDegrees` to make creating Cartographic instances from values in degrees easier.
- Added `addImage` to `TextureAtlas` so images can be added to a texture atlas after it is constructed.
- Added `Scene.pickEllipsoid`, which picks either the ellipsoid or the map depending on the current `SceneMode`.
- Added `Event`, a new utility class which makes it easy for objects to expose event properties.
- Added `TextureAtlasBuilder`, a new utility class which makes it easy to build a TextureAtlas asynchronously.
- Added `Clock`, a simple clock for keeping track of simulated time.
- Added `LagrangePolynomialApproximation`, `HermitePolynomialApproximation`, and `LinearApproximation` interpolation algorithms.
- Added `CoordinateConversions`, a new static class where most coordinate conversion methods will be stored.
- Added `Spherical` coordinate type
- Added a new DynamicScene layer for time-dynamic, data-driven visualization. This include CZML processing. For more details see https://github.com/CesiumGS/cesium/wiki/Architecture and https://github.com/CesiumGS/cesium/wiki/CZML-in-Cesium.
- Added a new application, Cesium Viewer, for viewing CZML files and otherwise exploring the globe.
- Added a new Widgets directory, to contain common re-usable Cesium related controls.
- Added a new Timeline widget to the Widgets directory.
- Added a new Widgets/Dojo directory, to contain dojo-specific widgets.
- Added new Timeline and Cesium dojo widgets.
- Added `CameraCentralBodyController` as the new default controller to handle mouse input.
  - The left mouse button rotates around the central body.
  - The right mouse button and mouse wheel zoom in and out.
  - The middle mouse button rotates around the point clicked on the central body.
- Added `computeTemeToPseudoFixedMatrix` function to `Transforms`.
- Added 'PolylineCollection' to manage numerous polylines. 'PolylineCollection' dramatically improves rendering speed when using polylines.

### b6a - 2012-06-20

- Breaking changes:
  - Changed `Tipsify.tipsify` and `Tipsify.calculateACMR` to accept an object literal instead of three separate arguments. Supplying a maximum index and cache size is now optional.
  - `CentralBody` no longer requires a camera as the first parameter.
- Added `CentralBody.northPoleColor` and `CentralBody.southPoleColor` to fill in the poles if they are not covered by a texture.
- Added `Polygon.configureExtent` to create a polygon defined by west, south, east, and north values.
- Added functions to `Camera` to provide position and directions in world coordinates.
- Added `showThroughEllipsoid` to `CustomSensorVolume` and `RectangularPyramidSensorVolume` to allow sensors to draw through Earth.
- Added `affectedByLighting` to `CentralBody` and `Polygon` to turn lighting on/off for these objects.

### b5 - 2012-05-15

- Breaking changes:

  - Renamed Geoscope to Cesium. To update your code, change all `Geoscope.*` references to `Cesium.*`, and reference Cesium.js instead of Geoscope.js.
  - `CompositePrimitive.addGround` was removed; use `CompositePrimitive.add` instead. For example, change

          primitives.addGround(polygon);

    to:

          primitives.add(polygon);

  - Moved `eastNorthUpToFixedFrame` and `northEastDownToFixedFrame` functions from `Ellipsoid` to a new `Transforms` object. For example, change

          var m = ellipsoid.eastNorthUpToFixedFrame(p);

    to:

          var m = Cesium.Transforms.eastNorthUpToFixedFrame(p, ellipsoid);

  - Label properties `fillStyle` and `strokeStyle` were renamed to `fillColor` and `outlineColor`; they are also now color objects instead of strings. The label `Color` property has been removed.

    For example, change

          label.setFillStyle("red");
          label.setStrokeStyle("#FFFFFFFF");

    to:

          label.setFillColor({ red : 1.0, blue : 0.0, green : 0.0, alpha : 1.0 });
          label.setOutlineColor({ red : 1.0, blue : 1.0, green : 1.0, alpha : 1.0 });

  - Renamed `Tipsify.Tipsify` to `Tipsify.tipsify`.
  - Renamed `Tipsify.CalculateACMR` to `Tipsify.calculateACMR`.
  - Renamed `LeapSecond.CompareLeapSecondDate` to `LeapSecond.compareLeapSecondDate`.
  - `Geoscope.JSONP.get` is now `Cesium.jsonp`. `Cesium.jsonp` now takes a url, a callback function, and an options object. The previous 2nd and 4th parameters are now specified using the options object.
  - `TWEEN` is no longer globally defined, and is instead available as `Cesium.Tween`.
  - Chain.js functions such as `run` are now moved to `Cesium.Chain.run`, etc.
  - `Geoscope.CollectionAlgorithms.binarySearch` is now `Cesium.binarySearch`.
  - `Geoscope.ContainmentTests.pointInsideTriangle2D` is now `Cesium.pointInsideTriangle2D`.
  - Static constructor methods prefixed with "createFrom", now start with "from":

          Matrix2.createfromColumnMajorArray

    becomes

          Matrix2.fromColumnMajorArray

  - The `JulianDate` constructor no longer takes a `Date` object, use the new from methods instead:

          new JulianDate(new Date());

    becomes

          JulianDate.fromDate(new Date("January 1, 2011 12:00:00 EST"));
          JulianDate.fromIso8601("2012-04-24T18:08Z");
          JulianDate.fromTotalDays(23452.23);

  - `JulianDate.getDate` is now `JulianDate.toDate()` and returns a new instance each time.
  - `CentralBody.logoOffsetX` and `logoOffsetY` have been replaced with `CentralBody.logoOffset`, a `Cartesian2`.
  - TileProviders now take a proxy object instead of a string, to allow more control over how proxy URLs are built. Construct a DefaultProxy, passing the previous proxy URL, to get the previous behavior.
  - `Ellipsoid.getScaledWgs84()` has been removed since it is not needed.
  - `getXXX()` methods which returned a new instance of what should really be a constant are now exposed as frozen properties instead. This should improve performance and memory pressure.

    - `Cartsian2/3/4.getUnitX()` -> `Cartsian2/3/4.UNIT_X`
    - `Cartsian2/3/4.getUnitY()` -> `Cartsian2/3/4.UNIT_Y`
    - `Cartsian2/3/4.getUnitZ()` -> `Cartsian3/4.UNIT_Z`
    - `Cartsian2/3/4.getUnitW()` -> `Cartsian4.UNIT_W`
    - `Matrix/2/3/4.getIdentity()` -> `Matrix/2/3/4.IDENTITY`
    - `Quaternion.getIdentity()` -> `Quaternion.IDENTITY`
    - `Ellipsoid.getWgs84()` -> `Ellipsoid.WGS84`
    - `Ellipsoid.getUnitSphere()` -> `Ellipsoid.UNIT_SPHERE`
    - `Cartesian2/3/4/Cartographic.getZero()` -> `Cartesian2/3/4/Cartographic.ZERO`

- Added `PerformanceDisplay` which can be added to a scene to display frames per second (FPS).
- Labels now correctly allow specifying fonts by non-pixel CSS units such as points, ems, etc.
- Added `Shapes.computeEllipseBoundary` and updated `Shapes.computeCircleBoundary` to compute boundaries using arc-distance.
- Added `fileExtension` and `credit` properties to `OpenStreetMapTileProvider` construction.
- Night lights no longer disappear when `CentralBody.showGroundAtmosphere` is `true`.

### b4 - 2012-03-01

- Breaking changes:

  - Replaced `Geoscope.SkyFromSpace` object with `CentralBody.showSkyAtmosphere` property.
  - For mouse click and double click events, replaced `event.x` and `event.y` with `event.position`.
  - For mouse move events, replaced `movement.startX` and `startY` with `movement.startPosition`. Replaced `movement.endX` and `movement.endY` with `movement.endPosition`.
  - `Scene.Pick` now takes a `Cartesian2` with the origin at the upper-left corner of the canvas. For example, code that looked like:

          scene.pick(movement.endX, scene.getCanvas().clientHeight - movement.endY);

    becomes:

          scene.pick(movement.endPosition);

- Added `SceneTransitioner` to switch between 2D and 3D views. See the new Skeleton 2D example.
- Added `CentralBody.showGroundAtmosphere` to show an atmosphere on the ground.
- Added `Camera.pickEllipsoid` to get the point on the globe under the mouse cursor.
- Added `Polygon.height` to draw polygons at a constant altitude above the ellipsoid.

### b3 - 2012-02-06

- Breaking changes:
  - Replaced `Geoscope.Constants` and `Geoscope.Trig` with `Geoscope.Math`.
  - `Polygon`
    - Replaced `setColor` and `getColor` with a `material.color` property.
    - Replaced `setEllipsoid` and `getEllipsoid` with an `ellipsoid` property.
    - Replaced `setGranularity` and `getGranularity` with a `granularity` property.
  - `Polyline`
    - Replaced `setColor`/`getColor` and `setOutlineColor`/`getOutlineColor` with `color` and `outline` properties.
    - Replaced `setWidth`/`getWidth` and `setOutlineWidth`/`getOutlineWidth` with `width` and `outlineWidth` properties.
  - Removed `Geoscope.BillboardCollection.bufferUsage`. It is now automatically determined.
  - Removed `Geoscope.Label` set/get functions for `shadowOffset`, `shadowBlur`, `shadowColor`. These are no longer supported.
  - Renamed `Scene.getTransitions` to `Scene.getAnimations`.
  - Renamed `SensorCollection` to `SensorVolumeCollection`.
  - Replaced `ComplexConicSensorVolume.material` with separate materials for each surface: `outerMaterial`, `innerMaterial`, and `capMaterial`.
  - Material renames
    - `TranslucentSensorVolumeMaterial` to `ColorMaterial`.
    - `DistanceIntervalSensorVolumeMaterial` to `DistanceIntervalMaterial`.
    - `TieDyeSensorVolumeMaterial` to `TieDyeMaterial`.
    - `CheckerboardSensorVolumeMaterial` to `CheckerboardMaterial`.
    - `PolkaDotSensorVolumeMaterial` to `DotMaterial`.
    - `FacetSensorVolumeMaterial` to `FacetMaterial`.
    - `BlobSensorVolumeMaterial` to `BlobMaterial`.
  - Added new materials:
    - `VerticalStripeMaterial`
    - `HorizontalStripeMaterial`
    - `DistanceIntervalMaterial`
  - Added polygon material support via the new `Polygon.material` property.
  - Added clock angle support to `ConicSensorVolume` via the new `maximumClockAngle` and `minimumClockAngle` properties.
  - Added a rectangular sensor, `RectangularPyramidSensorVolume`.
  - Changed custom sensor to connect direction points using the sensor's radius; previously, points were connected with a line.
  - Improved performance and memory usage of `BillboardCollection` and `LabelCollection`.
  - Added more mouse events.
  - Added Sandbox examples for new features.

### b2 - 2011-12-01

- Added complex conic and custom sensor volumes, and various materials to change their appearance. See the new Sensor folder in the Sandbox.
- Added modelMatrix property to primitives to render them in a local reference frame. See the polyline example in the Sandbox.
- Added eastNorthUpToFixedFrame() and northEastDownToFixedFrame() to Ellipsoid to create local reference frames.
- Added CameraFlightController to zoom smoothly from one point to another. See the new camera examples in the Sandbox.
- Added row and column assessors to Matrix2, Matrix3, and Matrix4.
- Added Scene, which reduces the amount of code required to use Geoscope. See the Skeleton. We recommend using this instead of explicitly calling update() and render() for individual or composite primitives. Existing code will need minor changes:

  - Calls to Context.pick() should be replaced with Scene.pick().
  - Primitive constructors no longer require a context argument.
  - Primitive update() and render() functions now require a context argument. However, when using the new Scene object, these functions do not need to be called directly.
  - TextureAtlas should no longer be created directly; instead, call Scene.getContext().createTextureAtlas().
  - Other breaking changes:

    - Camera get/set functions, e.g., getPosition/setPosition were replaced with properties, e.g., position.
    - Replaced CompositePrimitive, Polygon, and Polyline getShow/setShow functions with a show property.
    - Replaced Polyline, Polygon, BillboardCollection, and LabelCollection getBufferUsage/setBufferUsage functions with a bufferUsage property.
    - Changed colors used by billboards, labels, polylines, and polygons. Previously, components were named r, g, b, and a. They are now red, green, blue, and alpha. Previously, each component's range was [0, 255]. The range is now [0, 1] floating point. For example,

            color : { r : 0, g : 255, b : 0, a : 255 }

      becomes:

            color : { red : 0.0, green : 1.0, blue : 0.0, alpha : 1.0 }

### b1 - 2011-09-19

- Added `Shapes.computeCircleBoundary` to compute circles. See the Sandbox.
- Changed the `EventHandler` constructor function to take the Geoscope canvas, which ensures the mouse position is correct regardless of the canvas' position on the page. Code that previously looked like:

        var handler = new Geoscope.EventHandler();

  should now look like:

        var handler = new Geoscope.EventHandler(canvas);

- Context.Pick no longer requires clamping the x and y arguments. Code that previously looked like:

        var pickedObject = context.pick(primitives, us, Math.max(x, 0.0),
            Math.max(context.getCanvas().clientHeight - y, 0.0));

  can now look like:

        var pickedObject = context.pick(primitives, us, x, context.getCanvas().clientHeight - y);

- Changed Polyline.setWidth and Polyline.setOutlineWidth to clamp the width to the WebGL implementation limit instead of throwing an exception. Code that previously looked like:

        var maxWidth = context.getMaximumAliasedLineWidth();
        polyline.setWidth(Math.min(5, maxWidth));
        polyline.setOutlineWidth(Math.min(10, maxWidth));

  can now look like:

        polyline.setWidth(5);
        polyline.setOutlineWidth(10);

- Improved the Sandbox:
  - Code in the editor is now evaluated as you type for quick prototyping.
  - Highlighting a Geoscope type in the editor and clicking the doc button in the toolbar now brings up the reference help for that type.
- BREAKING CHANGE: The `Context` constructor-function now takes an element instead of an ID. Code that previously looked like:

        var context = new Geoscope.Context("glCanvas");
        var canvas = context.getCanvas();

  should now look like:

        var canvas = document.getElementById("glCanvas");
        var context = new Geoscope.Context(canvas);

### b0 - 2011-08-31

- Added new Sandbox and Skeleton examples. The sandbox contains example code for common tasks. The skeleton is a bare-bones application for building upon. Most sandbox code examples can be copy and pasted directly into the skeleton.
- Added `Geoscope.Polygon` for drawing polygons on the globe.
- Added `Context.pick` to pick objects in one line of code.
- Added `bringForward`, `bringToFront`, `sendBackward`, and `sendToBack` functions to `CompositePrimitive` to control the render-order for ground primitives.
- Added `getShow`/`setShow` functions to `Polyline` and `CompositePrimitive`.
- Added new camera control and event types including `CameraFreeLookEventHandler`, `CameraSpindleEventHandler`, and `EventHandler`.
- Replaced `Ellipsoid.toCartesian3` with `Ellipsoid.toCartesian`.
- update and `updateForPick` functions no longer require a `UniformState` argument.

## Alpha Releases

### a6 - 2011-08-05

- Added support for lines using `Geoscope.Polyline`. See the Sandbox example.
- Made `CompositePrimitive`, `LabelCollection`, and `BillboardCollection` have consistent function names, including a new `contains()` function.
- Improved reference documentation layout.

### a5 - 2011-07-22

- Flushed out `CompositePrimitive`, `TimeStandard`, and `LeapSecond` types.
- Improved support for browsers using ANGLE (Windows Only).

### a4 - 2011-07-15

- Added `Geoscope.TimeStandard` for handling TAI and UTC time standards.
- Added `Geoscope.Quaternion`, which is a foundation for future camera control.
- Added initial version of `Geoscope.PrimitiveCollection` to simplify rendering.
- Prevented billboards/labels near the surface from getting cut off by the globe.
- See the Sandbox for example code.
- Added more reference documentation for labels.

### a3 - 2011-07-08

- Added `Geoscope.LabelCollection` for drawing text.
- Added `Geoscope.JulianDate` and `Geoscope.TimeConstants` for proper time handling.
- See the Sandbox example for how to use the new labels and Julian date.

### a2 - 2011-07-01

- Added `Geoscope.ViewportQuad` and `Geoscope.Rectangle` (foundations for 2D map).
- Improved the visual quality of cloud shadows.

### a1 - 2011-06-24

- Added `SunPosition` type to compute the sun position for a julian date.
- Simplified picking. See the mouse move event in the Sandbox example.
- `Cartographic2` and `Cartographic3` are now mutable types.
- Added reference documentation for billboards.

### a0 - 2011-06-17

- Initial Release.<|MERGE_RESOLUTION|>--- conflicted
+++ resolved
@@ -1,19 +1,13 @@
 # Change Log
 
-<<<<<<< HEAD
-### 1.100 - 2022-12-01
-
-##### Fixes :wrench:
-
+### 1.101 - 2023-01-01
+
+### engine
+
+##### Fixes :wrench:
+
+- Fixed a bug where the scale of a `PointPrimitive` was incorrect when `scaleByDistance` was set to a `NearFarScalar` [#10912](https://github.com/CesiumGS/cesium/pull/10912)
 - Fixed the JSDoc and TypeScript definitions of arguments in `Matrix2.multiplyByScalar`, `Matrix3.multiplyByScalar`, and several functions in the `S2Cell` class. [#10899](https://github.com/CesiumGS/cesium/pull/10899)
-=======
-### 1.101 - 2023-01-01
-
-### engine
-
-##### Fixes :wrench:
-
-- Fixed a bug where the scale of a `PointPrimitive` was incorrect when `scaleByDistance` was set to a `NearFarScalar` [#10912](https://github.com/CesiumGS/cesium/pull/10912)
 
 ### 1.100 - 2022-12-01
 
@@ -30,7 +24,6 @@
     - `ThirdParty`
     - `Widgets`(CSS files only)
   - The ability to import modules and TypeScript definitions from individual files has been removed. Any imports should originate from the `cesium` module (`import { Cartesian3 } from "cesium";`) or the combined `Cesium.js` file (`import { Cartesian3 } from "Source/Cesium.js";`);
->>>>>>> c0ec9571
 
 ### 1.99 - 2022-11-01
 
