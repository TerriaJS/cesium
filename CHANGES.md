--- conflicted
+++ resolved
@@ -1,6 +1,5 @@
 # Change Log
 
-<<<<<<< HEAD
 ### TerriaJS-only
 
 - Fix WebMapTileServiceImageryProvider `buildGetFeatureInfoUrl + add check for invalid tile matrix sets
@@ -17,7 +16,7 @@
 - Avoided double-counting of `createImageBitmap` requests. There is an open Cesium PR: https://github.com/AnalyticalGraphicsInc/cesium/pull/8163
 - Modified FXAA shader to leave grey fragments alone to prevent blurring of text
 - Moved `noXMLHttpRequest` check inside `Resource.loadWithXhr` to support `js-dom` Node.js usage
-=======
+
 ### 1.98.1 - 2022-10-03
 
 - This is an npm only release to fix the improperly published 1.98.
@@ -254,7 +253,6 @@
 - Fixed an incorrect model matrix computation for `i3dm` tilesets that are loaded using `ModelExperimental`. [#10302](https://github.com/CesiumGS/cesium/pull/10302)
 - Fixed race condition during billboard clamping when the height reference changes. [#10191](https://github.com/CesiumGS/cesium/issues/10191)
 - Fixed ability to run `test` and other support tasks from within the release zip file. [#10311](https://github.com/CesiumGS/cesium/pull/10311)
->>>>>>> c03046a9
 
 ### 1.92 - 2022-04-01
 
