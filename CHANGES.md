--- conflicted
+++ resolved
@@ -1,6 +1,5 @@
 # Change Log
 
-<<<<<<< HEAD
 ### TerriaJS-only
 
 - Fix WebMapTileServiceImageryProvider `buildGetFeatureInfoUrl + add check for invalid tile matrix sets
@@ -17,7 +16,7 @@
 - Avoided double-counting of `createImageBitmap` requests. There is an open Cesium PR: https://github.com/AnalyticalGraphicsInc/cesium/pull/8163
 - Modified FXAA shader to leave grey fragments alone to prevent blurring of text
 - Moved `noXMLHttpRequest` check inside `Resource.loadWithXhr` to support `js-dom` Node.js usage
-=======
+
 ### 1.92 - 2022-04-01
 
 ##### Breaking Changes :mega:
@@ -54,7 +53,6 @@
 
 - `ImagerySplitDirection` and `Scene.imagerySplitPosition` have been deprecated and will be removed in CesiumJS 1.94. Use `SplitDirection` and `Scene.splitPosition` instead.
 - Tilesets and models should now specify image-based lighting parameters in `ImageBasedLighting` instead of as individual options. The individual parameters are deprecated and will be removed in CesiumJS 1.94. [#10226](https://github.com/CesiumGS/cesium/pull/10226)
->>>>>>> a02b1a07
 
 ### 1.91 - 2022-03-01
 
