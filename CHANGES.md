# Change Log

### 1.71 - 2020-07-01

<<<<<<< HEAD
##### Breaking Changes :mega:

- Updated `WallGeometry` to respect the order of positions passed in, instead of making the positions respect a counter clockwise winding order. This will only effect the look of walls with an image material. If this changed the way your wall is drawing, reverse the order of the positions.
=======
##### Fixes :wrench:

- Fixed error with `WallGeoemtry` when there were adjacent positions with very close values [#8952](https://github.com/CesiumGS/cesium/pull/8952)
>>>>>>> e59a8a9d

### 1.70.1 - 2020-06-10

##### Additions :tada:

- Add a `toString` method to the `Resource` class in case an instance gets logged as a string. [#8722](https://github.com/CesiumGS/cesium/issues/8722)
- Exposed `Transforms.rotationMatrixFromPositionVelocity` method from Cesium's private API. [#8927](https://github.com/CesiumGS/cesium/issues/8927)

##### Fixes :wrench:

- Fixed JSDoc and TypeScript type definitions for all `ImageryProvider` types, which were missing `defaultNightAlpha` and `defaultDayAlpha` properties. [#8908](https://github.com/CesiumGS/cesium/pull/8908)
- Fixed JSDoc and TypeScript for `MaterialProperty`, which were missing the ability to take primitive types in their constructor. [#8904](https://github.com/CesiumGS/cesium/pull/8904)
- Fixed JSDoc and TypeScript type definitions to allow the creation of `GeometryInstance` instances using `XXXGeometry` classes. [#8941](https://github.com/CesiumGS/cesium/pull/8941).
- Fixed JSDoc and TypeScript for `buildModuleUrl`, which was accidentally excluded from the official CesiumJS API. [#8923](https://github.com/CesiumGS/cesium/pull/8923)
- Fixed JSDoc and TypeScript type definitions for `EllipsoidGeodesic` which incorrectly listed `result` as required. [#8904](https://github.com/CesiumGS/cesium/pull/8904)
- Fixed JSDoc and TypeScript type definitions for `EllipsoidTangentPlane.fromPoints`, which takes an array of `Cartesian3`, not a single instance. [#8928](https://github.com/CesiumGS/cesium/pull/8928)
- Fixed JSDoc and TypeScript type definitions for `EntityCollection.getById` and `CompositeEntityCollection.getById`, which can both return undefined. [#8928](https://github.com/CesiumGS/cesium/pull/8928)
- Fixed JSDoc and TypeScript type definitions for `Viewer` options parameters.
- Fixed a memory leak where some 3D Tiles requests were being unintentionally retained after the requests were cancelled. [#8843](https://github.com/CesiumGS/cesium/pull/8843)
- Fixed a bug with handling of PixelFormat's flipY. [#8893](https://github.com/CesiumGS/cesium/pull/8893)

### 1.70.0 - 2020-06-01

##### Major Announcements :loudspeaker:

- All Cesium ion users now have access to Cesium OSM Buildings - a 3D buildings layer covering the entire world built with OpenStreetMap building data, available as 3D Tiles. Read more about it [on our blog](https://cesium.com/blog/2020/06/01/cesium-osm-buildings/).
  - [Explore it on Sandcastle](https://sandcastle.cesium.com/index.html?src=Cesium%20OSM%20Buildings.html).
  - Add it to your CesiumJS app: `viewer.scene.primitives.add(Cesium.createOsmBuildings())`.
  - Contains per-feature data like building name, address, and much more. [Read more about the available properties](https://cesium.com/content/cesium-osm-buildings/).
- CesiumJS now ships with official TypeScript type definitions! [#8878](https://github.com/CesiumGS/cesium/pull/8878)
  - If you import CesiumJS as a module, the new definitions will automatically be used by TypeScript and related tooling.
  - If you import individual CesiumJS source files directly, you'll need to add `"types": ["cesium"]` in your tsconfig.json in order for the definitions to be used.
  - If you’re using your own custom definitions and you’re not yet ready to switch, you can delete `Source/Cesium.d.ts` after install.
  - See our [blog post](https://cesium.com/blog/2020/06/01/cesiumjs-tsd/) for more information and a technical overview of how it all works.
- CesiumJS now supports underground rendering with globe translucency! [#8726](https://github.com/CesiumGS/cesium/pull/8726)
  - Added options for controlling globe translucency through the new [`GlobeTranslucency`](https://cesium.com/docs/cesiumjs-ref-doc/GlobeTranslucency.html) object including front face alpha, back face alpha, and a translucency rectangle.
  - Added `Globe.undergroundColor` and `Globe.undergroundColorAlphaByDistance` for controlling how the back side of the globe is rendered when the camera is underground or the globe is translucent. [#8867](https://github.com/CesiumGS/cesium/pull/8867)
  - Improved camera controls when the camera is underground. [#8811](https://github.com/CesiumGS/cesium/pull/8811)
  - Sandcastle examples: [Globe Translucency](https://sandcastle.cesium.com/?src=Globe%20Translucency.html), [Globe Interior](https://sandcastle.cesium.com/?src=Globe%20Interior.html), and [Underground Color](https://sandcastle.cesium.com/?src=Underground%20Color.html&label=All)

##### Additions :tada:

- Our API reference documentation has received dozens of fixes and improvements, largely due to the TypeScript effort.
- Added `Cesium3DTileset.extensions` to get the extensions property from the tileset JSON. [#8829](https://github.com/CesiumGS/cesium/pull/8829)
- Added `Camera.completeFlight`, which causes the current camera flight to immediately jump to the final destination and call its complete callback. [#8788](https://github.com/CesiumGS/cesium/pull/8788)
- Added `nightAlpha` and `dayAlpha` properties to `ImageryLayer` to control alpha separately for the night and day sides of the globe. [#8868](https://github.com/CesiumGS/cesium/pull/8868)
- Added `SkyAtmosphere.perFragmentAtmosphere` to switch between per-vertex and per-fragment atmosphere shading. [#8866](https://github.com/CesiumGS/cesium/pull/8866)
- Added a new sandcastle example to show how to add fog using a `PostProcessStage` [#8798](https://github.com/CesiumGS/cesium/pull/8798)
- Added `frustumSplits` option to `DebugCameraPrimitive`. [8849](https://github.com/CesiumGS/cesium/pull/8849)
- Supported `#rgba` and `#rrggbbaa` formats in `Color.fromCssColorString`. [8873](https://github.com/CesiumGS/cesium/pull/8873)

##### Fixes :wrench:

- Fixed a bug that could cause rendering of a glTF model to become corrupt when switching from a Uint16 to a Uint32 index buffer to accomodate new vertices added for edge outlining. [#8820](https://github.com/CesiumGS/cesium/pull/8820)
- Fixed a bug where a removed billboard could prevent changing of the `TerrainProvider`. [#8766](https://github.com/CesiumGS/cesium/pull/8766)
- Fixed an issue with 3D Tiles point cloud styling where `${feature.propertyName}` and `${feature["propertyName"]}` syntax would cause a crash. Also fixed an issue where property names with non-alphanumeric characters would crash. [#8785](https://github.com/CesiumGS/cesium/pull/8785)
- Fixed a bug where `DebugCameraPrimitive` was ignoring the near and far planes of the `Camera`. [#8848](https://github.com/CesiumGS/cesium/issues/8848)
- Fixed sky atmosphere artifacts below the horizon. [#8866](https://github.com/CesiumGS/cesium/pull/8866)
- Fixed ground primitives in orthographic mode. [#5110](https://github.com/CesiumGS/cesium/issues/5110)
- Fixed the depth plane in orthographic mode. This improves the quality of polylines and other primitives that are rendered near the horizon. [8858](https://github.com/CesiumGS/cesium/pull/8858)

### 1.69.0 - 2020-05-01

##### Breaking Changes :mega:

- The property `Scene.sunColor` has been removed. Use `scene.light.color` and `scene.light.intensity` instead. [#8774](https://github.com/CesiumGS/cesium/pull/8774)
- Removed `isArray`. Use the native `Array.isArray` function instead. [#8779](https://github.com/CesiumGS/cesium/pull/8779)

##### Additions :tada:

- Added `RequestScheduler` to the public API; this allows users to have more control over the requests made by CesiumJS. [#8384](https://github.com/CesiumGS/cesium/issues/8384)
- Added support for high-quality edges on solid geometry in glTF models. [#8776](https://github.com/CesiumGS/cesium/pull/8776)
- Added `Scene.cameraUnderground` for checking whether the camera is underneath the globe. [#8765](https://github.com/CesiumGS/cesium/pull/8765)

##### Fixes :wrench:

- Fixed several problems with polylines when the logarithmic depth buffer is enabled, which is the default on most systems. [#8706](https://github.com/CesiumGS/cesium/pull/8706)
- Fixed a bug with very long view ranges requiring multiple frustums even with the logarithmic depth buffer enabled. Previously, such scenes could resolve depth incorrectly. [#8727](https://github.com/CesiumGS/cesium/pull/8727)
- Fixed an issue with glTF skinning support where an optional property `skeleton` was considered required by Cesium. [#8175](https://github.com/CesiumGS/cesium/issues/8175)
- Fixed an issue with clamping of non-looped glTF animations. Subscribers to animation `update` events should expect one additional event firing as an animation stops. [#7387](https://github.com/CesiumGS/cesium/issues/7387)
- Geometry instance floats now work for high precision floats on newer iOS devices. [#8805](https://github.com/CesiumGS/cesium/pull/8805)
- Fixed a bug where the elevation contour material's alpha was not being applied. [#8749](https://github.com/CesiumGS/cesium/pull/8749)
- Fix potential memory leak when destroying `CesiumWidget` instances. [#8591](https://github.com/CesiumGS/cesium/pull/8591)
- Fixed displaying the Cesium ion icon when running in an Android, iOS or UWP WebView. [#8758](https://github.com/CesiumGS/cesium/pull/8758)

### 1.68.0 - 2020-04-01

##### Additions :tada:

- Added basic underground rendering support. When the camera is underground the globe will be rendered as a solid surface and underground entities will not be culled. [#8572](https://github.com/AnalyticalGraphicsInc/cesium/pull/8572)
- The `CesiumUnminified` build now includes sourcemaps. [#8572](https://github.com/CesiumGS/cesium/pull/8659)
- Added glTF `STEP` animation interpolation. [#8786](https://github.com/CesiumGS/cesium/pull/8786)
- Added the ability to edit CesiumJS shaders on-the-fly using the [SpectorJS](https://spector.babylonjs.com/) Shader Editor. [#8608](https://github.com/CesiumGS/cesium/pull/8608)

##### Fixes :wrench:

- Cesium can now be used in Node.JS 12 and later, with or without `--experimental-modules`. It can still be used in earlier versions as well. [#8572](https://github.com/CesiumGS/cesium/pull/8659)
- Interacting with the Cesium canvas will now blur the previously focused element. This prevents unintended modification of input elements when interacting with the globe. [#8662](https://github.com/CesiumGS/cesium/pull/8662)
- `TileMapServiceImageryProvider` will now force `minimumLevel` to 0 if the `tilemapresource.xml` metadata request fails and the `rectangle` is too large for the given detail level [#8448](https://github.com/AnalyticalGraphicsInc/cesium/pull/8448)
- Fixed ground atmosphere rendering when using a smaller ellipsoid. [#8683](https://github.com/CesiumGS/cesium/issues/8683)
- Fixed globe incorrectly occluding objects when using a smaller ellipsoid. [#7124](https://github.com/CesiumGS/cesium/issues/7124)
- Fixed a regression introduced in 1.67 which caused overlapping colored ground geometry to have visual artifacts. [#8694](https://github.com/CesiumGS/cesium/pull/8694)
- Fixed a clipping problem when viewing a polyline up close with the logarithmic depth buffer enabled, which is the default on most systems. [#8703](https://github.com/CesiumGS/cesium/pull/8703)

### 1.67.0 - 2020-03-02

##### Breaking Changes :mega:

- `Cesium3DTileset.skipLevelOfDetail` is now `false` by default. [#8631](https://github.com/CesiumGS/cesium/pull/8631)
- glTF models are now rendered using the `LEQUALS` depth test function instead of `LESS`. This means that when geometry overlaps, the _later_ geometry will be visible above the earlier, where previously the opposite was true. We believe this is a more sensible default, and makes it easier to render e.g. outlined buildings with glTF. [#8646](https://github.com/CesiumGS/cesium/pull/8646)

##### Additions :tada:

- Massively improved performance of clamped Entity ground geometry with dynamic colors. [#8630](https://github.com/CesiumGS/cesium/pull/8630)
- Added `Entity.tileset` for loading a 3D Tiles tileset via the Entity API using the new `Cesium3DTilesetGraphics` class. [#8580](https://github.com/CesiumGS/cesium/pull/8580)
- Added `tileset.uri`, `tileset.show`, and `tileset.maximumScreenSpaceError` properties to CZML processing for loading 3D Tiles. [#8580](https://github.com/CesiumGS/cesium/pull/8580)
- Added `Color.lerp` for linearly interpolating between two RGB colors. [#8607](https://github.com/CesiumGS/cesium/pull/8607)
- `CesiumTerrainProvider` now supports terrain tiles using a `WebMercatorTilingScheme` by specifying `"projection": "EPSG:3857"` in `layer.json`. It also now supports numbering tiles from the North instead of the South by specifying `"scheme": "slippyMap"` in `layer.json`. [#8563](https://github.com/CesiumGS/cesium/pull/8563)
- Added basic support for `isNaN`, `isFinite`, `null`, and `undefined` in the 3D Tiles styling GLSL backend for point clouds. [#8621](https://github.com/CesiumGS/cesium/pull/8621)
- Added `sizeInMeters` to `ParticleSystem`. [#7746](https://github.com/CesiumGS/cesium/pull/7746)

##### Fixes :wrench:

- Fixed a bug that caused large, nearby geometry to be clipped when using a logarithmic depth buffer, which is the default on most systems. [#8600](https://github.com/CesiumGS/cesium/pull/8600)
- Fixed a bug where tiles would not load if the camera was tracking a moving tileset. [#8598](https://github.com/CesiumGS/cesium/pull/8598)
- Fixed a bug where applying a new 3D Tiles style during a flight would not update all existing tiles. [#8622](https://github.com/CesiumGS/cesium/pull/8622)
- Fixed a bug where Cartesian vectors could not be packed to typed arrays [#8568](https://github.com/CesiumGS/cesium/pull/8568)
- Updated knockout from 3.5.0 to 3.5.1. [#8424](https://github.com/CesiumGS/cesium/pull/8424)
- Cesium's local development server now works in Node 12 & 13 [#8648](https://github.com/CesiumGS/cesium/pull/8648)

##### Deprecated :hourglass_flowing_sand:

- The `isArray` function has been deprecated and will be removed in Cesium 1.69. Use the native `Array.isArray` function instead. [#8526](https://github.com/CesiumGS/cesium/pull/8526)

### 1.66.0 - 2020-02-03

##### Deprecated :hourglass_flowing_sand:

- The property `Scene.sunColor` has been deprecated and will be removed in Cesium 1.69. Use `scene.light.color` and `scene.light.intensity` instead. [#8493](https://github.com/CesiumGS/cesium/pull/8493)

##### Additions :tada:

- `useBrowserRecommendedResolution` flag in `Viewer` and `CesiumWidget` now defaults to `true`. This ensures Cesium rendering is fast and smooth by default across all devices. Set it to `false` to always render at native device resolution instead at the cost of performance on under-powered devices. [#8548](https://github.com/CesiumGS/cesium/pull/8548)
- Cesium now creates a WebGL context with a `powerPreference` value of `high-performance`. Some browsers use this setting to enable a second, more powerful, GPU. You can set it back to `default`, or opt-in to `low-power` mode, by passing the context option when creating a `Viewer` or `CesiumWidget` instance:

```js
var viewer = new Viewer("cesiumContainer", {
  contextOptions: {
    webgl: {
      powerPreference: "default",
    },
  },
});
```

- Added more customization to Cesium's lighting system. [#8493](https://github.com/CesiumGS/cesium/pull/8493)
  - Added `Light`, `DirectionalLight`, and `SunLight` classes for creating custom light sources.
  - Added `Scene.light` for setting the scene's light source, which defaults to a `SunLight`.
  - Added `Globe.dynamicAtmosphereLighting` for enabling lighting effects on atmosphere and fog, such as day/night transitions. It is true by default but may be set to false if the atmosphere should stay unchanged regardless of the scene's light direction.
  - Added `Globe.dynamicAtmosphereLightingFromSun` for using the sun direction instead of the scene's light direction when `Globe.dynamicAtmosphereLighting` is enabled. See the moonlight example in the [Lighting Sandcastle example](https://cesiumjs.org/Cesium/Apps/Sandcastle/?src=Lighting.html).
  - Primitives and the globe are now shaded with the scene light's color.
- Updated SampleData models to glTF 2.0. [#7802](https://github.com/CesiumGS/cesium/issues/7802)
- Added `Globe.showSkirts` to support the ability to hide terrain skirts when viewing terrain from below the surface. [#8489](https://github.com/CesiumGS/cesium/pull/8489)
- Added `minificationFilter` and `magnificationFilter` options to `Material` to control texture filtering. [#8473](https://github.com/CesiumGS/cesium/pull/8473)
- Updated [earcut](https://github.com/mapbox/earcut) to 2.2.1. [#8528](https://github.com/CesiumGS/cesium/pull/8528)
- Added a font cache to improve label performance. [#8537](https://github.com/CesiumGS/cesium/pull/8537)

##### Fixes :wrench:

- Fixed a bug where the camera could go underground during mouse navigation. [#8504](https://github.com/CesiumGS/cesium/pull/8504)
- Fixed a bug where rapidly updating a `PolylineCollection` could result in an `instanceIndex` is out of range error. [#8546](https://github.com/CesiumGS/cesium/pull/8546)
- Fixed issue where `RequestScheduler` double-counted image requests made via `createImageBitmap`. [#8162](https://github.com/CesiumGS/cesium/issues/8162)
- Reduced Cesium bundle size by avoiding unnecessarily importing `Cesium3DTileset` in `Picking.js`. [#8532](https://github.com/CesiumGS/cesium/pull/8532)
- Fixed a bug where files with backslashes were not loaded in KMZ files. [#8533](https://github.com/CesiumGS/cesium/pull/8533)
- Fixed WebGL warning message about `EXT_float_blend` being implicitly enabled. [#8534](https://github.com/CesiumGS/cesium/pull/8534)
- Fixed a bug where toggling point cloud classification visibility would result in a grey screen on Linux / Nvidia. [#8538](https://github.com/CesiumGS/cesium/pull/8538)
- Fixed a bug where a point in a `PointPrimitiveCollection` was rendered in the middle of the screen instead of being clipped. [#8542](https://github.com/CesiumGS/cesium/pull/8542)
- Fixed a crash when deleting and re-creating polylines from CZML. `ReferenceProperty` now returns undefined when the target entity or property does not exist, instead of throwing. [#8544](https://github.com/CesiumGS/cesium/pull/8544)
- Fixed terrain tile picking in the Cesium Inspector. [#8567](https://github.com/CesiumGS/cesium/pull/8567)
- Fixed a crash that could occur when an entity was deleted while the corresponding `Primitive` was being created asynchronously. [#8569](https://github.com/CesiumGS/cesium/pull/8569)
- Fixed a crash when calling `camera.lookAt` with the origin (0, 0, 0) as the target. This could happen when looking at a tileset with the origin as its center. [#8571](https://github.com/CesiumGS/cesium/pull/8571)
- Fixed a bug where `camera.viewBoundingSphere` was modifying the `offset` parameter. [#8438](https://github.com/CesiumGS/cesium/pull/8438)
- Fixed a crash when creating a plane with both position and normal on the Z-axis. [#8576](https://github.com/CesiumGS/cesium/pull/8576)
- Fixed `BoundingSphere.projectTo2D` when the bounding sphere’s center is at the origin. [#8482](https://github.com/CesiumGS/cesium/pull/8482)

### 1.65.0 - 2020-01-06

##### Breaking Changes :mega:

- `OrthographicFrustum.getPixelDimensions`, `OrthographicOffCenterFrustum.getPixelDimensions`, `PerspectiveFrustum.getPixelDimensions`, and `PerspectiveOffCenterFrustum.getPixelDimensions` now require a `pixelRatio` argument before the `result` argument. The previous function definition has been deprecated since 1.63. [#8320](https://github.com/CesiumGS/cesium/pull/8320)
- The function `Matrix4.getRotation` has been renamed to `Matrix4.getMatrix3`. `Matrix4.getRotation` has been deprecated since 1.62. [#8183](https://github.com/CesiumGS/cesium/pull/8183)
- `createTileMapServiceImageryProvider` and `createOpenStreetMapImageryProvider` have been removed. Instead, pass the same options to `new TileMapServiceImageryProvider` and `new OpenStreetMapImageryProvider` respectively. The old functions have been deprecated since 1.62. [#8174](https://github.com/CesiumGS/cesium/pull/8174)

##### Additions :tada:

- Added `Globe.backFaceCulling` to support viewing terrain from below the surface. [#8470](https://github.com/CesiumGS/cesium/pull/8470)

##### Fixes :wrench:

- Fixed Geocoder auto-complete suggestions when hosted inside Web Components. [#8425](https://github.com/CesiumGS/cesium/pull/8425)
- Fixed terrain tile culling problems when under ellipsoid. [#8397](https://github.com/CesiumGS/cesium/pull/8397)
- Fixed primitive culling when below the ellipsoid but above terrain. [#8398](https://github.com/CesiumGS/cesium/pull/8398)
- Improved the translucency calculation for the Water material type. [#8455](https://github.com/CesiumGS/cesium/pull/8455)
- Fixed bounding volume calculation for `GroundPrimitive`. [#4883](https://github.com/CesiumGS/cesium/issues/4483)
- Fixed `OrientedBoundingBox.fromRectangle` for rectangles with width greater than 180 degrees. [#8475](https://github.com/CesiumGS/cesium/pull/8475)
- Fixed globe picking so that it returns the closest intersecting triangle instead of the first intersecting triangle. [#8390](https://github.com/CesiumGS/cesium/pull/8390)
- Fixed horizon culling issues with large root tiles. [#8487](https://github.com/CesiumGS/cesium/pull/8487)
- Fixed a lighting bug affecting Macs with Intel integrated graphics where glTF 2.0 PBR models with double sided materials would have flipped normals. [#8494](https://github.com/CesiumGS/cesium/pull/8494)

### 1.64.0 - 2019-12-02

##### Fixes :wrench:

- Fixed an issue in image based lighting where an invalid environment map would silently fail. [#8303](https://github.com/CesiumGS/cesium/pull/8303)
- Various small internal improvements

### 1.63.1 - 2019-11-06

##### Fixes :wrench:

- Fixed regression in 1.63 where ground atmosphere and labels rendered incorrectly on displays with `window.devicePixelRatio` greater than 1.0. [#8351](https://github.com/CesiumGS/cesium/pull/8351)
- Fixed regression in 1.63 where some primitives would show through the globe when log depth is disabled. [#8368](https://github.com/CesiumGS/cesium/pull/8368)

### 1.63 - 2019-11-01

##### Major Announcements :loudspeaker:

- Cesium has migrated to ES6 modules. This may or may not be a breaking change for your application depending on how you use Cesium. See our [blog post](https://cesium.com/blog/2019/10/31/cesiumjs-es6/) for the full details.
- We’ve consolidated all of our website content from cesiumjs.org and cesium.com into one home on cesium.com. Here’s where you can now find:
  - [Sandcastle](https://sandcastle.cesium.com) - `https://sandcastle.cesium.com`
  - [API Docs](https://cesium.com/docs/cesiumjs-ref-doc/) - `https://cesium.com/docs/cesiumjs-ref-doc/`
  - [Downloads](https://cesium.com/downloads/) - `https://cesium.com/downloads/`
  - Hosted releases can be found at `https://cesium.com/downloads/cesiumjs/releases/<CesiumJS Version Number>/Build/Cesium/Cesium.js`
  - See our [blog post](https://cesium.com/blog/2019/10/15/cesiumjs-migration/) for more information.

##### Additions :tada:

- Decreased Web Workers bundle size by a factor of 10, from 8384KB (2624KB gzipped) to 863KB (225KB gzipped). This makes Cesium load faster, especially on low-end devices and slower network connections.
- Added full UTF-8 support to labels, greatly improving support for non-latin alphabets and emoji. [#7280](https://github.com/CesiumGS/cesium/pull/7280)
- Added `"type": "module"` to package.json to take advantage of native ES6 module support in newer versions of Node.js. This also enables module-based front-end development for tooling that relies on Node.js module resolution.
- The combined `Build/Cesium/Cesium.js` and `Build/CesiumUnminified/Cesium.js` have been upgraded from IIFE to UMD modules that support IIFE, AMD, and commonjs.
- Added `pixelRatio` parameter to `OrthographicFrustum.getPixelDimensions`, `OrthographicOffCenterFrustum.getPixelDimensions`, `PerspectiveFrustum.getPixelDimensions`, and `PerspectiveOffCenterFrustum.getPixelDimensions`. Pass in `scene.pixelRatio` for dimensions in CSS pixel units or `1.0` for dimensions in native device pixel units. [#8237](https://github.com/CesiumGS/cesium/pull/8237)

##### Fixes :wrench:

- Fixed css pixel usage for polylines, point clouds, models, primitives, and post-processing. [#8113](https://github.com/CesiumGS/cesium/issues/8113)
- Fixed a bug where `scene.sampleHeightMostDetailed` and `scene.clampToHeightMostDetailed` would not resolve in request render mode. [#8281](https://github.com/CesiumGS/cesium/issues/8281)
- Fixed seam artifacts when log depth is disabled, `scene.globe.depthTestAgainstTerrain` is false, and primitives are under the globe. [#8205](https://github.com/CesiumGS/cesium/pull/8205)
- Fix dynamic ellipsoids using `innerRadii`, `minimumClock`, `maximumClock`, `minimumCone` or `maximumCone`. [#8277](https://github.com/CesiumGS/cesium/pull/8277)
- Fixed rendering billboard collections containing more than 65536 billboards. [#8325](https://github.com/CesiumGS/cesium/pull/8325)

##### Deprecated :hourglass_flowing_sand:

- `OrthographicFrustum.getPixelDimensions`, `OrthographicOffCenterFrustum.getPixelDimensions`, `PerspectiveFrustum.getPixelDimensions`, and `PerspectiveOffCenterFrustum.getPixelDimensions` now take a `pixelRatio` argument before the `result` argument. The previous function definition will no longer work in 1.65. [#8237](https://github.com/CesiumGS/cesium/pull/8237)

### 1.62 - 2019-10-01

##### Deprecated :hourglass_flowing_sand:

- `createTileMapServiceImageryProvider` and `createOpenStreetMapImageryProvider` have been deprecated and will be removed in Cesium 1.65. Instead, pass the same options to `new TileMapServiceImageryProvider` and `new OpenStreetMapImageryProvider` respectively.
- The function `Matrix4.getRotation` has been deprecated and renamed to `Matrix4.getMatrix3`. `Matrix4.getRotation` will be removed in version 1.65.

##### Additions :tada:

- Added ability to create partial ellipsoids using both the Entity API and CZML. New ellipsoid geometry properties: `innerRadii`, `minimumClock`, `maximumClock`, `minimumCone`, and `maximumCone`. This affects both `EllipsoidGeometry` and `EllipsoidOutlineGeometry`. See the updated [Sandcastle example](https://cesiumjs.org/Cesium/Apps/Sandcastle/?src=Partial%20Ellipsoids.html&label=Geometries). [#5995](https://github.com/CesiumGS/cesium/pull/5995)
- Added `useBrowserRecommendedResolution` flag to `Viewer` and `CesiumWidget`. When true, Cesium renders at CSS pixel resolution instead of native device resolution. This replaces the workaround in the 1.61 change list. [8215](https://github.com/CesiumGS/cesium/issues/8215)
- Added `TileMapResourceImageryProvider` and `OpenStreetMapImageryProvider` classes to improve API consistency: [#4812](https://github.com/CesiumGS/cesium/issues/4812)
- Added `credit` parameter to `CzmlDataSource`, `GeoJsonDataSource`, `KmlDataSource` and `Model`. [#8173](https://github.com/CesiumGS/cesium/pull/8173)
- Added `Matrix3.getRotation` to get the rotational component of a matrix with scaling removed. [#8182](https://github.com/CesiumGS/cesium/pull/8182)

##### Fixes :wrench:

- Fixed labels not showing for individual entities in data sources when clustering is enabled. [#6087](https://github.com/CesiumGS/cesium/issues/6087)
- Fixed an issue where polygons, corridors, rectangles, and ellipses on terrain would not render on some mobile devices. [#6739](https://github.com/CesiumGS/cesium/issues/6739)
- Fixed a bug where GlobeSurfaceTile would not render the tile until all layers completed loading causing globe to appear to hang. [#7974](https://github.com/CesiumGS/cesium/issues/7974)
- Spread out KMl loading across multiple frames to prevent freezing. [#8195](https://github.com/CesiumGS/cesium/pull/8195)
- Fixed a bug where extruded polygons would sometimes be missing segments. [#8035](https://github.com/CesiumGS/cesium/pull/8035)
- Made pixel sizes consistent for polylines and point clouds when rendering at different pixel ratios. [#8113](https://github.com/CesiumGS/cesium/issues/8113)
- `Camera.flyTo` flies to the correct location in 2D when the destination crosses the international date line [#7909](https://github.com/CesiumGS/cesium/pull/7909)
- Fixed 3D tiles style coloring when multiple tilesets are in the scene [#8051](https://github.com/CesiumGS/cesium/pull/8051)
- 3D Tiles geometric error now correctly scales with transform. [#8182](https://github.com/CesiumGS/cesium/pull/8182)
- Fixed per-feature post processing from sometimes selecting the wrong feature. [#7929](https://github.com/CesiumGS/cesium/pull/7929)
- Fixed a bug where dynamic polylines did not use the given arcType. [#8191](https://github.com/CesiumGS/cesium/issues/8191)
- Fixed atmosphere brightness when High Dynamic Range is disabled. [#8149](https://github.com/CesiumGS/cesium/issues/8149)
- Fixed brightness levels for procedural Image Based Lighting. [#7803](https://github.com/CesiumGS/cesium/issues/7803)
- Fixed alpha equation for `BlendingState.ALPHA_BLEND` and `BlendingState.ADDITIVE_BLEND`. [#8202](https://github.com/CesiumGS/cesium/pull/8202)
- Improved display of tile coordinates for `TileCoordinatesImageryProvider` [#8131](https://github.com/CesiumGS/cesium/pull/8131)
- Reduced size of approximateTerrainHeights.json [#7959](https://github.com/CesiumGS/cesium/pull/7959)
- Fixed undefined `quadDetails` error from zooming into the map really close. [#8011](https://github.com/CesiumGS/cesium/pull/8011)
- Fixed a crash for 3D Tiles that have zero volume. [#7945](https://github.com/CesiumGS/cesium/pull/7945)
- Fixed relative-to-center check, `depthFailAppearance` resource freeing for `Primitive` [#8044](https://github.com/CesiumGS/cesium/pull/8044)

### 1.61 - 2019-09-03

##### Additions :tada:

- Added optional `index` parameter to `PrimitiveCollection.add`. [#8041](https://github.com/CesiumGS/cesium/pull/8041)
- Cesium now renders at native device resolution by default instead of CSS pixel resolution, to go back to the old behavior, set `viewer.resolutionScale = 1.0 / window.devicePixelRatio`. [#8082](https://github.com/CesiumGS/cesium/issues/8082)
- Added `getByName` method to `DataSourceCollection` allowing to retrieve `DataSource`s by their name property from the collection

##### Fixes :wrench:

- Disable FXAA by default. To re-enable, set `scene.postProcessStages.fxaa.enabled = true` [#7875](https://github.com/CesiumGS/cesium/issues/7875)
- Fixed a crash when a glTF model used `KHR_texture_transform` without a sampler defined. [#7916](https://github.com/CesiumGS/cesium/issues/7916)
- Fixed post-processing selection filtering to work for bloom. [#7984](https://github.com/CesiumGS/cesium/issues/7984)
- Disabled HDR by default to improve visual quality in most standard use cases. Set `viewer.scene.highDynamicRange = true` to re-enable. [#7966](https://github.com/CesiumGS/cesium/issues/7966)
- Fixed a bug that causes hidden point primitives to still appear on some operating systems. [#8043](https://github.com/CesiumGS/cesium/issues/8043)
- Fix negative altitude altitude handling in `GoogleEarthEnterpriseTerrainProvider`. [#8109](https://github.com/CesiumGS/cesium/pull/8109)
- Fixed issue where KTX or CRN files would not be properly identified. [#7979](https://github.com/CesiumGS/cesium/issues/7979)
- Fixed multiple globe materials making the globe darker. [#7726](https://github.com/CesiumGS/cesium/issues/7726)

### 1.60 - 2019-08-01

##### Additions :tada:

- Reworked label rendering to use signed distance fields (SDF) for crisper text. [#7730](https://github.com/CesiumGS/cesium/pull/7730)
- Added a [new Sandcastle example](https://cesiumjs.org/Cesium/Build/Apps/Sandcastle/?src=Labels%20SDF.html) to showcase the new SDF labels.
- Added support for polygon holes to CZML. [#7991](https://github.com/CesiumGS/cesium/pull/7991)
- Added `totalScale` property to `Label` which is the total scale of the label taking into account the label's scale and the relative size of the desired font compared to the generated glyph size.

##### Fixes :wrench:

- Fixed crash when using ArcGIS terrain with clipping planes. [#7998](https://github.com/CesiumGS/cesium/pull/7998)
- `PolygonGraphics.hierarchy` now converts constant array values to a `PolygonHierarchy` when set, so code that accesses the value of the property can rely on it always being a `PolygonHierarchy`.
- Fixed a bug with lengthwise texture coordinates in the first segment of ground polylines, as observed in some WebGL implementations such as Chrome on Linux. [#8017](https://github.com/CesiumGS/cesium/issues/8017)

### 1.59 - 2019-07-01

##### Additions :tada:

- Adds `ArcGISTiledElevationTerrainProvider` to support LERC encoded terrain from ArcGIS ImageServer. [#7940](https://github.com/CesiumGS/cesium/pull/7940)
- Added CZML support for `heightReference` to `box`, `cylinder`, and `ellipsoid`, and added CZML support for `classificationType` to `corridor`, `ellipse`, `polygon`, `polyline`, and `rectangle`. [#7899](https://github.com/CesiumGS/cesium/pull/7899)
- Adds `exportKML` function to export `Entity` instances with Point, Billboard, Model, Label, Polyline and Polygon graphics. [#7921](https://github.com/CesiumGS/cesium/pull/7921)
- Added support for new Mapbox Style API. [#7698](https://github.com/CesiumGS/cesium/pull/7698)
- Added support for the [AGI_articulations](https://github.com/KhronosGroup/glTF/tree/master/extensions/2.0/Vendor/AGI_articulations) vendor extension of glTF 2.0 to the Entity API and CZML. [#7907](https://github.com/CesiumGS/cesium/pull/7907)

##### Fixes :wrench:

- Fixed a bug that caused missing segments for ground polylines with coplanar points over large distances and problems with polylines containing duplicate points. [#7885](https://github.com/CesiumGS/cesium//pull/7885)
- Fixed a bug where billboards were not pickable when zoomed out completely in 2D View. [#7908](https://github.com/CesiumGS/cesium/pull/7908)
- Fixed a bug where image requests that returned HTTP code 204 would prevent any future request from succeeding on browsers that supported ImageBitmap. [#7914](https://github.com/CesiumGS/cesium/pull/7914/)
- Fixed polyline colors when `scene.highDynamicRange` is enabled. [#7924](https://github.com/CesiumGS/cesium/pull/7924)
- Fixed a bug in the inspector where the min/max height values of a picked tile were undefined. [#7904](https://github.com/CesiumGS/cesium/pull/7904)
- Fixed `Math.factorial` to return the correct values. (https://github.com/CesiumGS/cesium/pull/7969)
- Fixed a bug that caused 3D models to appear darker on Android devices. [#7944](https://github.com/CesiumGS/cesium/pull/7944)

### 1.58.1 - 2018-06-03

_This is an npm-only release to fix a publishing issue_.

### 1.58 - 2019-06-03

##### Additions :tada:

- Added support for new `BingMapsStyle` values `ROAD_ON_DEMAND` and `AERIAL_WITH_LABELS_ON_DEMAND`. The older versions of these, `ROAD` and `AERIAL_WITH_LABELS`, have been deprecated by Bing. [#7808](https://github.com/CesiumGS/cesium/pull/7808)
- Added syntax to delete data from existing properties via CZML. [#7818](https://github.com/CesiumGS/cesium/pull/7818)
- Added `checkerboard` material to CZML. [#7845](https://github.com/CesiumGS/cesium/pull/7845)
- `BingMapsImageryProvider` now uses `DiscardEmptyTileImagePolicy` by default to detect missing tiles as zero-length responses instead of inspecting pixel values. [#7810](https://github.com/CesiumGS/cesium/pull/7810)
- Added support for the [AGI_articulations](https://github.com/KhronosGroup/glTF/tree/master/extensions/2.0/Vendor/AGI_articulations) vendor extension of glTF 2.0 to the Model primitive graphics API. [#7835](https://github.com/CesiumGS/cesium/pull/7835)
- Reduce the number of Bing transactions and ion Bing sessions used when destroying and recreating the same imagery layer to 1. [#7848](https://github.com/CesiumGS/cesium/pull/7848)

##### Fixes :wrench:

- Fixed an edge case where Cesium would provide ion access token credentials to non-ion servers if the actual asset entrypoint was being hosted by ion. [#7839](https://github.com/CesiumGS/cesium/pull/7839)
- Fixed a bug that caused Cesium to request non-existent tiles for terrain tilesets lacking tile availability, i.e. a `layer.json` file.
- Fixed memory leak when removing entities that had a `HeightReference` of `CLAMP_TO_GROUND` or `RELATIVE_TO_GROUND`. This includes when removing a `DataSource`.
- Fixed 3D Tiles credits not being shown in the data attribution box. [#7877](https://github.com/CesiumGS/cesium/pull/7877)

### 1.57 - 2019-05-01

##### Additions :tada:

- Improved 3D Tiles streaming performance, resulting in ~67% camera tour load time reduction, ~44% camera tour load count reduction. And for general camera movement, ~20% load time reduction with ~27% tile load count reduction. Tile load priority changed to focus on loading tiles in the center of the screen first. Added the following tileset optimizations, which unless stated otherwise are enabled by default. [#7774](https://github.com/CesiumGS/cesium/pull/7774)
  - Added `Cesium3DTileset.cullRequestsWhileMoving` option to ignore requests for tiles that will likely be out-of-view due to the camera's movement when they come back from the server.
  - Added `Cesium3DTileset.cullRequestsWhileMovingMultiplier` option to act as a multiplier when used in culling requests while moving. Larger is more aggressive culling, smaller less aggressive culling.
  - Added `Cesium3DTileset.preloadFlightDestinations` option to preload tiles at the camera's flight destination while the camera is in flight.
  - Added `Cesium3DTileset.preferLeaves` option to prefer loading of leaves. Good for additive refinement point clouds. Set to `false` by default.
  - Added `Cesium3DTileset.progressiveResolutionHeightFraction` option to load tiles at a smaller resolution first. This can help get a quick layer of tiles down while full resolution tiles continue to load.
  - Added `Cesium3DTileset.foveatedScreenSpaceError` option to prioritize loading tiles in the center of the screen.
  - Added `Cesium3DTileset.foveatedConeSize` option to control the cone size that determines which tiles are deferred for loading. Tiles outside the cone are potentially deferred.
  - Added `Cesium3DTileset.foveatedMinimumScreenSpaceErrorRelaxation` option to control the starting screen space error relaxation for tiles outside the foveated cone.
  - Added `Cesium3DTileset.foveatedInterpolationCallback` option to control how screen space error threshold is interpolated for tiles outside the foveated cone.
  - Added `Cesium3DTileset.foveatedTimeDelay` option to control how long in seconds to wait after the camera stops moving before deferred tiles start loading in.
- Added new parameter to `PolylineGlowMaterial` called `taperPower`, that works similar to the existing `glowPower` parameter, to taper the back of the line away. [#7626](https://github.com/CesiumGS/cesium/pull/7626)
- Added `Cesium3DTileset.preloadWhenHidden` tileset option to preload tiles when `tileset.show` is false. Loads tiles as if the tileset is visible but does not render them. [#7774](https://github.com/CesiumGS/cesium/pull/7774)
- Added support for the `KHR_texture_transform` glTF extension. [#7549](https://github.com/CesiumGS/cesium/pull/7549)
- Added functions to remove samples from `SampledProperty` and `SampledPositionProperty`. [#7723](https://github.com/CesiumGS/cesium/pull/7723)
- Added support for color-to-alpha with a threshold on imagery layers. [#7727](https://github.com/CesiumGS/cesium/pull/7727)
- Add CZML processing for `heightReference` and `extrudedHeightReference` for geoemtry types that support it.
- `CesiumMath.toSNorm` documentation changed to reflect the function's implementation. [#7774](https://github.com/CesiumGS/cesium/pull/7774)
- Added `CesiumMath.normalize` to convert a scalar value in an arbitrary range to a scalar in the range [0.0, 1.0]. [#7774](https://github.com/CesiumGS/cesium/pull/7774)

##### Fixes :wrench:

- Fixed an error when loading the same glTF model in two separate viewers. [#7688](https://github.com/CesiumGS/cesium/issues/7688)
- Fixed an error where `clampToHeightMostDetailed` or `sampleHeightMostDetailed` would crash if entities were created when the promise resolved. [#7690](https://github.com/CesiumGS/cesium/pull/7690)
- Fixed an issue with compositing merged entity availability. [#7717](https://github.com/CesiumGS/cesium/issues/7717)
- Fixed an error where many imagery layers within a single tile would cause parts of the tile to render as black on some platforms. [#7649](https://github.com/CesiumGS/cesium/issues/7649)
- Fixed a bug that could cause terrain with a single, global root tile (e.g. that uses `WebMercatorTilingScheme`) to be culled unexpectedly in some views. [#7702](https://github.com/CesiumGS/cesium/issues/7702)
- Fixed a problem where instanced 3D models were incorrectly lit when using physically based materials. [#7775](https://github.com/CesiumGS/cesium/issues/7775)
- Fixed a bug where glTF models with certain blend modes were rendered incorrectly in browsers that support ImageBitmap. [#7795](https://github.com/CesiumGS/cesium/issues/7795)

### 1.56.1 - 2019-04-02

##### Additions :tada:

- `Resource.fetchImage` now takes a `preferImageBitmap` option to use `createImageBitmap` when supported to move image decode off the main thread. This option defaults to `false`.

##### Breaking Changes :mega:

- The following breaking changes are relative to 1.56. The `Resource.fetchImage` behavior is now identical to 1.55 and earlier.
  - Changed `Resource.fetchImage` back to return an `Image` by default, instead of an `ImageBitmap` when supported. Note that an `ImageBitmap` cannot be flipped during texture upload. Instead, set `flipY : true` during fetch to flip it.
  - Changed the default `flipY` option in `Resource.fetchImage` to false. This only has an effect when ImageBitmap is used.

### 1.56 - 2019-04-01

##### Breaking Changes :mega:

- `Resource.fetchImage` now returns an `ImageBitmap` instead of `Image` when supported. This allows for decoding images while fetching using `createImageBitmap` to greatly speed up texture upload and decrease frame drops when loading models with large textures. [#7579](https://github.com/CesiumGS/cesium/pull/7579)
- `Cesium3DTileStyle.style` now has an empty `Object` as its default value, instead of `undefined`. [#7567](https://github.com/CesiumGS/cesium/issues/7567)
- `Scene.clampToHeight` now takes an optional `width` argument before the `result` argument. [#7693](https://github.com/CesiumGS/cesium/pull/7693)
- In the `Resource` class, `addQueryParameters` and `addTemplateValues` have been removed. Please use `setQueryParameters` and `setTemplateValues` instead. [#7695](https://github.com/CesiumGS/cesium/issues/7695)

##### Deprecated :hourglass_flowing_sand:

- `Resource.fetchImage` now takes an options object. Use `resource.fetchImage({ preferBlob: true })` instead of `resource.fetchImage(true)`. The previous function definition will no longer work in 1.57. [#7579](https://github.com/CesiumGS/cesium/pull/7579)

##### Additions :tada:

- Added support for touch and hold gesture. The touch and hold delay can be customized by updating `ScreenSpaceEventHandler.touchHoldDelayMilliseconds`. [#7286](https://github.com/CesiumGS/cesium/pull/7286)
- `Resource.fetchImage` now has a `flipY` option to vertically flip an image during fetch & decode. It is only valid when `ImageBitmapOptions` is supported by the browser. [#7579](https://github.com/CesiumGS/cesium/pull/7579)
- Added `backFaceCulling` and `normalShading` options to `PointCloudShading`. Both options are only applicable for point clouds containing normals. [#7399](https://github.com/CesiumGS/cesium/pull/7399)
- `Cesium3DTileStyle.style` reacts to updates and represents the current state of the style. [#7567](https://github.com/CesiumGS/cesium/issues/7567)

##### Fixes :wrench:

- Fixed the value for `BlendFunction.ONE_MINUS_CONSTANT_COLOR`. [#7624](https://github.com/CesiumGS/cesium/pull/7624)
- Fixed `HeadingPitchRoll.pitch` being `NaN` when using `.fromQuaternion` due to a rounding error for pitches close to +/- 90°. [#7654](https://github.com/CesiumGS/cesium/pull/7654)
- Fixed a type of crash caused by the camera being rotated through terrain. [#6783](https://github.com/CesiumGS/cesium/issues/6783)
- Fixed an error in `Resource` when used with template replacements using numeric keys. [#7668](https://github.com/CesiumGS/cesium/pull/7668)
- Fixed an error in `Cesium3DTilePointFeature` where `anchorLineColor` used the same color instance instead of cloning the color [#7686](https://github.com/CesiumGS/cesium/pull/7686)

### 1.55 - 2019-03-01

##### Breaking Changes :mega:

- `czm_materialInput.slope` is now an angle in radians between 0 and pi/2 (flat to vertical), rather than a projected length 1 to 0 (flat to vertical).

##### Additions :tada:

- Updated terrain and imagery rendering, resulting in terrain/imagery loading ~33% faster and using ~33% less data [#7061](https://github.com/CesiumGS/cesium/pull/7061)
- `czm_materialInput.aspect` was added as an angle in radians between 0 and 2pi (east, north, west to south).
- Added CZML `arcType` support for `polyline` and `polygon`, which supersedes `followSurface`. `followSurface` is still supported for compatibility with existing documents. [#7582](https://github.com/CesiumGS/cesium/pull/7582)

##### Fixes :wrench:

- Fixed an issue where models would cause a crash on load if some primitives were Draco encoded and others were not. [#7383](https://github.com/CesiumGS/cesium/issues/7383)
- Fixed an issue where RTL labels not reversing correctly non alphabetic characters [#7501](https://github.com/CesiumGS/cesium/pull/7501)
- Fixed Node.js support for the `Resource` class and any functionality using it internally.
- Fixed an issue where some ground polygons crossing the Prime Meridian would have incorrect bounding rectangles. [#7533](https://github.com/CesiumGS/cesium/pull/7533)
- Fixed an issue where polygons on terrain using rhumb lines where being rendered incorrectly. [#7538](https://github.com/CesiumGS/cesium/pulls/7538)
- Fixed an issue with `EllipsoidRhumbLines.findIntersectionWithLongitude` when longitude was IDL. [#7551](https://github.com/CesiumGS/cesium/issues/7551)
- Fixed model silhouette colors when rendering with high dynamic range. [#7563](https://github.com/CesiumGS/cesium/pull/7563)
- Fixed an issue with ground polylines on globes that use ellipsoids other than WGS84. [#7552](https://github.com/CesiumGS/cesium/issues/7552)
- Fixed an issue where Draco compressed models with RGB per-vertex color would not load in Cesium. [#7576](https://github.com/CesiumGS/cesium/issues/7576)
- Fixed an issue where the outline geometry for extruded Polygons didn't calculate the correct indices. [#7599](https://github.com/CesiumGS/cesium/issues/7599)

### 1.54 - 2019-02-01

##### Highlights :sparkler:

- Added support for polylines and textured entities on 3D Tiles. [#7437](https://github.com/CesiumGS/cesium/pull/7437) and [#7434](https://github.com/CesiumGS/cesium/pull/7434)
- Added support for loading models and 3D tilesets with WebP images using the [`EXT_texture_webp`](https://github.com/KhronosGroup/glTF/blob/master/extensions/2.0/Vendor/EXT_texture_webp/README.md) glTF extension. [#7486](https://github.com/CesiumGS/cesium/pull/7486)
- Added support for rhumb lines to polygon and polyline geometries. [#7492](https://github.com/CesiumGS/cesium/pull/7492)

##### Breaking Changes :mega:

- Billboards with `HeightReference.CLAMP_TO_GROUND` are now clamped to both terrain and 3D Tiles. [#7434](https://github.com/CesiumGS/cesium/pull/7434)
- The default `classificationType` for `GroundPrimitive`, `CorridorGraphics`, `EllipseGraphics`, `PolygonGraphics` and `RectangleGraphics` is now `ClassificationType.BOTH`. [#7434](https://github.com/CesiumGS/cesium/pull/7434)
- The properties `ModelAnimation.speedup` and `ModelAnimationCollection.speedup` have been removed. Use `ModelAnimation.multiplier` and `ModelAnimationCollection.multiplier` respectively instead. [#7494](https://github.com/CesiumGS/cesium/issues/7394)

##### Deprecated :hourglass_flowing_sand:

- `Scene.clampToHeight` now takes an optional `width` argument before the `result` argument. The previous function definition will no longer work in 1.56. [#7287](https://github.com/CesiumGS/cesium/pull/7287)
- `PolylineGeometry.followSurface` has been superceded by `PolylineGeometry.arcType`. The previous definition will no longer work in 1.57. Replace `followSurface: false` with `arcType: Cesium.ArcType.NONE` and `followSurface: true` with `arcType: Cesium.ArcType.GEODESIC`. [#7492](https://github.com/CesiumGS/cesium/pull/7492)
- `SimplePolylineGeometry.followSurface` has been superceded by `SimplePolylineGeometry.arcType`. The previous definition will no longer work in 1.57. Replace `followSurface: false` with `arcType: Cesium.ArcType.NONE` and `followSurface: true` with `arcType: Cesium.ArcType.GEODESIC`. [#7492](https://github.com/CesiumGS/cesium/pull/7492)

##### Additions :tada:

- Added support for textured ground entities (entities with unspecified `height`) and `GroundPrimitives` on 3D Tiles. [#7434](https://github.com/CesiumGS/cesium/pull/7434)
- Added support for polylines on 3D Tiles. [#7437](https://github.com/CesiumGS/cesium/pull/7437)
- Added `classificationType` property to `PolylineGraphics` and `GroundPolylinePrimitive` which specifies whether a polyline clamped to ground should be clamped to terrain, 3D Tiles, or both. [#7437](https://github.com/CesiumGS/cesium/pull/7437)
- Added the ability to specify the width of the intersection volume for `Scene.sampleHeight`, `Scene.clampToHeight`, `Scene.sampleHeightMostDetailed`, and `Scene.clampToHeightMostDetailed`. [#7287](https://github.com/CesiumGS/cesium/pull/7287)
- Added a [new Sandcastle example](https://cesiumjs.org/Cesium/Build/Apps/Sandcastle/?src=Time%20Dynamic%20Wheels.html) on using `nodeTransformations` to rotate a model's wheels based on its velocity. [#7361](https://github.com/CesiumGS/cesium/pull/7361)
- Added a [new Sandcastle example](https://cesiumjs.org/Cesium/Build/Apps/Sandcastle/?src=Polylines%20on%203D%20Tiles.html) for drawing polylines on 3D Tiles [#7522](https://github.com/CesiumGS/cesium/pull/7522)
- Added `EllipsoidRhumbLine` class as a rhumb line counterpart to `EllipsoidGeodesic`. [#7484](https://github.com/CesiumGS/cesium/pull/7484)
- Added rhumb line support to `PolygonGeometry`, `PolygonOutlineGeometry`, `PolylineGeometry`, `GroundPolylineGeometry`, and `SimplePolylineGeometry`. [#7492](https://github.com/CesiumGS/cesium/pull/7492)
- When using Cesium in Node.js, we now use the combined and minified version for improved performance unless `NODE_ENV` is specifically set to `development`.
- Improved the performance of `QuantizedMeshTerrainData.interpolateHeight`. [#7508](https://github.com/CesiumGS/cesium/pull/7508)
- Added support for glTF models with WebP textures using the `EXT_texture_webp` extension. [#7486](https://github.com/CesiumGS/cesium/pull/7486)

##### Fixes :wrench:

- Fixed 3D Tiles performance regression. [#7482](https://github.com/CesiumGS/cesium/pull/7482)
- Fixed an issue where classification primitives with the `CESIUM_3D_TILE` classification type would render on terrain. [#7422](https://github.com/CesiumGS/cesium/pull/7422)
- Fixed an issue where 3D Tiles would show through the globe. [#7422](https://github.com/CesiumGS/cesium/pull/7422)
- Fixed crash when entity geometry show value is an interval that only covered part of the entity availability range [#7458](https://github.com/CesiumGS/cesium/pull/7458)
- Fix rectangle positions at the north and south poles. [#7451](https://github.com/CesiumGS/cesium/pull/7451)
- Fixed image size issue when using multiple particle systems. [#7412](https://github.com/CesiumGS/cesium/pull/7412)
- Fixed Sandcastle's "Open in New Window" button not displaying imagery due to blob URI limitations. [#7250](https://github.com/CesiumGS/cesium/pull/7250)
- Fixed an issue where setting `scene.globe.cartographicLimitRectangle` to `undefined` would cause a crash. [#7477](https://github.com/CesiumGS/cesium/issues/7477)
- Fixed `PrimitiveCollection.removeAll` to no longer `contain` removed primitives. [#7491](https://github.com/CesiumGS/cesium/pull/7491)
- Fixed `GeoJsonDataSource` to use polygons and polylines that use rhumb lines. [#7492](https://github.com/CesiumGS/cesium/pull/7492)
- Fixed an issue where some ground polygons would be cut off along circles of latitude. [#7507](https://github.com/CesiumGS/cesium/issues/7507)
- Fixed an issue that would cause IE 11 to crash when enabling image-based lighting. [#7485](https://github.com/CesiumGS/cesium/issues/7485)

### 1.53 - 2019-01-02

##### Additions :tada:

- Added image-based lighting for PBR models and 3D Tiles. [#7172](https://github.com/CesiumGS/cesium/pull/7172)
  - `Scene.specularEnvironmentMaps` is a url to a KTX file that contains the specular environment map and convoluted mipmaps for image-based lighting of all PBR models in the scene.
  - `Scene.sphericalHarmonicCoefficients` is an array of 9 `Cartesian3` spherical harmonics coefficients for the diffuse irradiance of all PBR models in the scene.
  - The `specularEnvironmentMaps` and `sphericalHarmonicCoefficients` properties of `Model` and `Cesium3DTileset` can be used to override the values from the scene for specific models and tilesets.
  - The `luminanceAtZenith` property of `Model` and `Cesium3DTileset` adjusts the luminance of the procedural image-based lighting.
- Double click away from an entity to un-track it [#7285](https://github.com/CesiumGS/cesium/pull/7285)

##### Fixes :wrench:

- Fixed 3D Tiles visibility checking when running multiple passes within the same frame. [#7289](https://github.com/CesiumGS/cesium/pull/7289)
- Fixed contrast on imagery layers. [#7382](https://github.com/CesiumGS/cesium/issues/7382)
- Fixed rendering transparent background color when `highDynamicRange` is enabled. [#7427](https://github.com/CesiumGS/cesium/issues/7427)
- Fixed translucent geometry when `highDynamicRange` is toggled. [#7451](https://github.com/CesiumGS/cesium/pull/7451)

### 1.52 - 2018-12-03

##### Breaking Changes :mega:

- `TerrainProviders` that implement `availability` must now also implement the `loadTileDataAvailability` method.

##### Deprecated :hourglass_flowing_sand:

- The property `ModelAnimation.speedup` has been deprecated and renamed to `ModelAnimation.multiplier`. `speedup` will be removed in version 1.54. [#7393](https://github.com/CesiumGS/cesium/pull/7393)

##### Additions :tada:

- Added functions to get the most detailed height of 3D Tiles on-screen or off-screen. [#7115](https://github.com/CesiumGS/cesium/pull/7115)
  - Added `Scene.sampleHeightMostDetailed`, an asynchronous version of `Scene.sampleHeight` that uses the maximum level of detail for 3D Tiles.
  - Added `Scene.clampToHeightMostDetailed`, an asynchronous version of `Scene.clampToHeight` that uses the maximum level of detail for 3D Tiles.
- Added support for high dynamic range rendering. It is enabled by default when supported, but can be disabled with `Scene.highDynamicRange`. [#7017](https://github.com/CesiumGS/cesium/pull/7017)
- Added `Scene.invertClassificationSupported` for checking if invert classification is supported.
- Added `computeLineSegmentLineSegmentIntersection` to `Intersections2D`. [#7228](https://github.com/CesiumGS/Cesium/pull/7228)
- Added ability to load availability progressively from a quantized mesh extension instead of upfront. This will speed up load time and reduce memory usage. [#7196](https://github.com/CesiumGS/cesium/pull/7196)
- Added the ability to apply styles to 3D Tilesets that don't contain features. [#7255](https://github.com/CesiumGS/Cesium/pull/7255)

##### Fixes :wrench:

- Fixed issue causing polyline to look wavy depending on the position of the camera [#7209](https://github.com/CesiumGS/cesium/pull/7209)
- Fixed translucency issues for dynamic geometry entities. [#7364](https://github.com/CesiumGS/cesium/issues/7364)

### 1.51 - 2018-11-01

##### Additions :tada:

- Added WMS-T (time) support in WebMapServiceImageryProvider [#2581](https://github.com/CesiumGS/cesium/issues/2581)
- Added `cutoutRectangle` to `ImageryLayer`, which allows cutting out rectangular areas in imagery layers to reveal underlying imagery. [#7056](https://github.com/CesiumGS/cesium/pull/7056)
- Added `atmosphereHueShift`, `atmosphereSaturationShift`, and `atmosphereBrightnessShift` properties to `Globe` which shift the color of the ground atmosphere to match the hue, saturation, and brightness shifts of the sky atmosphere. [#4195](https://github.com/CesiumGS/cesium/issues/4195)
- Shrink minified and gzipped Cesium.js by 27 KB (~3.7%) by delay loading seldom-used third-party dependencies. [#7140](https://github.com/CesiumGS/cesium/pull/7140)
- Added `lightColor` property to `Cesium3DTileset`, `Model`, and `ModelGraphics` to change the intensity of the light used when shading model. [#7025](https://github.com/CesiumGS/cesium/pull/7025)
- Added `imageBasedLightingFactor` property to `Cesium3DTileset`, `Model`, and `ModelGraphics` to scale the diffuse and specular image-based lighting contributions to the final color. [#7025](https://github.com/CesiumGS/cesium/pull/7025)
- Added per-feature selection to the 3D Tiles BIM Sandcastle example. [#7181](https://github.com/CesiumGS/cesium/pull/7181)
- Added `Transforms.fixedFrameToHeadingPitchRoll`, a helper function for extracting a `HeadingPitchRoll` from a fixed frame transform. [#7164](https://github.com/CesiumGS/cesium/pull/7164)
- Added `Ray.clone`. [#7174](https://github.com/CesiumGS/cesium/pull/7174)

##### Fixes :wrench:

- Fixed issue removing geometry entities with different materials. [#7163](https://github.com/CesiumGS/cesium/pull/7163)
- Fixed texture coordinate calculation for polygon entities with `perPositionHeight`. [#7188](https://github.com/CesiumGS/cesium/pull/7188)
- Fixed crash when updating polyline attributes twice in one frame. [#7155](https://github.com/CesiumGS/cesium/pull/7155)
- Fixed entity visibility issue related to setting an entity show property and altering or adding entity geometry. [#7156](https://github.com/CesiumGS/cesium/pull/7156)
- Fixed an issue where dynamic Entities on terrain would cause a crash in platforms that do not support depth textures such as Internet Explorer. [#7103](https://github.com/CesiumGS/cesium/issues/7103)
- Fixed an issue that would cause a crash when removing a post process stage. [#7210](https://github.com/CesiumGS/cesium/issues/7210)
- Fixed an issue where `pickPosition` would return incorrect results when called after `sampleHeight` or `clampToHeight`. [#7113](https://github.com/CesiumGS/cesium/pull/7113)
- Fixed an issue where `sampleHeight` and `clampToHeight` would crash if picking a primitive that doesn't write depth. [#7120](https://github.com/CesiumGS/cesium/issues/7120)
- Fixed a crash when using `BingMapsGeocoderService`. [#7143](https://github.com/CesiumGS/cesium/issues/7143)
- Fixed accuracy of rotation matrix generated by `VelocityOrientationProperty`. [#6641](https://github.com/CesiumGS/cesium/pull/6641)
- Fixed clipping plane crash when adding a plane to an empty collection. [#7168](https://github.com/CesiumGS/cesium/pull/7168)
- Fixed clipping planes on tilesets not taking into account the tileset model matrix. [#7182](https://github.com/CesiumGS/cesium/pull/7182)
- Fixed incorrect rendering of models using the `KHR_materials_common` lights extension. [#7206](https://github.com/CesiumGS/cesium/pull/7206)

### 1.50 - 2018-10-01

##### Breaking Changes :mega:

- Clipping planes on tilesets now use the root tile's transform, or the root tile's bounding sphere if a transform is not defined. [#7034](https://github.com/CesiumGS/cesium/pull/7034)
  - This is to make clipping planes' coordinates always relative to the object they're attached to. So if you were positioning the clipping planes as in the example below, this is no longer necessary:
  ```javascript
  clippingPlanes.modelMatrix = Cesium.Transforms.eastNorthUpToFixedFrame(
    tileset.boundingSphere.center
  );
  ```
  - This also fixes several issues with clipping planes not using the correct transform for tilesets with children.

##### Additions :tada:

- Initial support for clamping to 3D Tiles. [#6934](https://github.com/CesiumGS/cesium/pull/6934)
  - Added `Scene.sampleHeight` to get the height of geometry in the scene. May be used to clamp objects to the globe, 3D Tiles, or primitives in the scene.
  - Added `Scene.clampToHeight` to clamp a cartesian position to the scene geometry.
  - Requires depth texture support (`WEBGL_depth_texture` or `WEBKIT_WEBGL_depth_texture`). Added `Scene.sampleHeightSupported` and `Scene.clampToHeightSupported` functions for checking if height sampling is supported.
- Added `Cesium3DTileset.initialTilesLoaded` to indicate that all tiles in the initial view are loaded. [#6934](https://github.com/CesiumGS/cesium/pull/6934)
- Added support for glTF extension [KHR_materials_pbrSpecularGlossiness](https://github.com/KhronosGroup/glTF/tree/master/extensions/2.0/Khronos/KHR_materials_pbrSpecularGlossiness) [#7006](https://github.com/CesiumGS/cesium/pull/7006).
- Added support for glTF extension [KHR_materials_unlit](https://github.com/KhronosGroup/glTF/tree/master/extensions/2.0/Khronos/KHR_materials_unlit) [#6977](https://github.com/CesiumGS/cesium/pull/6977).
- Added support for glTF extensions [KHR_techniques_webgl](https://github.com/KhronosGroup/glTF/tree/master/extensions/2.0/Khronos/KHR_techniques_webgl) and [KHR_blend](https://github.com/KhronosGroup/glTF/pull/1302). [#6805](https://github.com/CesiumGS/cesium/pull/6805)
- Update [gltf-pipeline](https://github.com/CesiumGS/gltf-pipeline/) to 2.0. [#6805](https://github.com/CesiumGS/cesium/pull/6805)
- Added `cartographicLimitRectangle` to `Globe`. Use this to limit terrain and imagery to a specific `Rectangle` area. [#6987](https://github.com/CesiumGS/cesium/pull/6987)
- Added `OpenCageGeocoderService`, which provides geocoding via [OpenCage](https://opencagedata.com/). [#7015](https://github.com/CesiumGS/cesium/pull/7015)
- Added ground atmosphere lighting in 3D. This can be toggled with `Globe.showGroundAtmosphere`. [6877](https://github.com/CesiumGS/cesium/pull/6877)
  - Added `Globe.nightFadeOutDistance` and `Globe.nightFadeInDistance` to configure when ground atmosphere night lighting fades in and out. [6877](https://github.com/CesiumGS/cesium/pull/6877)
- Added `onStop` event to `Clock` that fires each time stopTime is reached. [#7066](https://github.com/CesiumGS/cesium/pull/7066)

##### Fixes :wrench:

- Fixed picking for overlapping translucent primitives. [#7039](https://github.com/CesiumGS/cesium/pull/7039)
- Fixed an issue in the 3D Tiles traversal where tilesets would render with mixed level of detail if an external tileset was visible but its root tile was not. [#7099](https://github.com/CesiumGS/cesium/pull/7099)
- Fixed an issue in the 3D Tiles traversal where external tilesets would not always traverse to their root tile. [#7035](https://github.com/CesiumGS/cesium/pull/7035)
- Fixed an issue in the 3D Tiles traversal where empty tiles would be selected instead of their nearest loaded ancestors. [#7011](https://github.com/CesiumGS/cesium/pull/7011)
- Fixed an issue where scaling near zero with an model animation could cause rendering to stop. [#6954](https://github.com/CesiumGS/cesium/pull/6954)
- Fixed bug where credits weren't displaying correctly if more than one viewer was initialized [#6965](expect(https://github.com/CesiumGS/cesium/issues/6965)
- Fixed entity show issues. [#7048](https://github.com/CesiumGS/cesium/issues/7048)
- Fixed a bug where polylines on terrain covering very large portions of the globe would cull incorrectly in 3d-only scenes. [#7043](https://github.com/CesiumGS/cesium/issues/7043)
- Fixed bug causing crash on entity geometry material change. [#7047](https://github.com/CesiumGS/cesium/pull/7047)
- Fixed MIME type behavior for `Resource` requests in recent versions of Edge [#7085](https://github.com/CesiumGS/cesium/issues/7085).

### 1.49 - 2018-09-04

##### Breaking Changes :mega:

- Removed `ClippingPlaneCollection.clone`. [#6872](https://github.com/CesiumGS/cesium/pull/6872)
- Changed `Globe.pick` to return a position in ECEF coordinates regardless of the current scene mode. This will only effect you if you were working around a bug to make `Globe.pick` work in 2D and Columbus View. Use `Globe.pickWorldCoordinates` to get the position in world coordinates that correlate to the current scene mode. [#6859](https://github.com/CesiumGS/cesium/pull/6859)
- Removed the unused `frameState` parameter in `evaluate` and `evaluateColor` functions in `Expression`, `StyleExpression`, `ConditionsExpression` and all other places that call the functions. [#6890](https://github.com/CesiumGS/cesium/pull/6890)
- Removed `PostProcessStageLibrary.createLensFlarStage`. Use `PostProcessStageLibrary.createLensFlareStage` instead. [#6972](https://github.com/CesiumGS/cesium/pull/6972)
- Removed `Scene.fxaa`. Use `Scene.postProcessStages.fxaa.enabled` instead. [#6980](https://github.com/CesiumGS/cesium/pull/6980)

##### Additions :tada:

- Added `heightReference` to `BoxGraphics`, `CylinderGraphics` and `EllipsoidGraphics`, which can be used to clamp these entity types to terrain. [#6932](https://github.com/CesiumGS/cesium/pull/6932)
- Added `GeocoderViewModel.destinationFound` for specifying a function that is called upon a successful geocode. The default behavior is to fly to the destination found by the geocoder. [#6915](https://github.com/CesiumGS/cesium/pull/6915)
- Added `ClippingPlaneCollection.planeAdded` and `ClippingPlaneCollection.planeRemoved` events. `planeAdded` is raised when a new plane is added to the collection and `planeRemoved` is raised when a plane is removed. [#6875](https://github.com/CesiumGS/cesium/pull/6875)
- Added `Matrix4.setScale` for setting the scale on an affine transformation matrix [#6888](https://github.com/CesiumGS/cesium/pull/6888)
- Added optional `width` and `height` to `Scene.drillPick` for specifying a search area. [#6922](https://github.com/CesiumGS/cesium/pull/6922)
- Added `Cesium3DTileset.root` for getting the root tile of a tileset. [#6944](https://github.com/CesiumGS/cesium/pull/6944)
- Added `Cesium3DTileset.extras` and `Cesium3DTile.extras` for getting application specific metadata from 3D Tiles. [#6974](https://github.com/CesiumGS/cesium/pull/6974)

##### Fixes :wrench:

- Several performance improvements and fixes to the 3D Tiles traversal code. [#6390](https://github.com/CesiumGS/cesium/pull/6390)
  - Improved load performance when `skipLevelOfDetail` is false.
  - Fixed a bug that caused some skipped tiles to load when `skipLevelOfDetail` is true.
  - Fixed pick statistics in the 3D Tiles Inspector.
  - Fixed drawing of debug labels for external tilesets.
  - Fixed drawing of debug outlines for empty tiles.
- The Geocoder widget now takes terrain altitude into account when calculating its final destination. [#6876](https://github.com/CesiumGS/cesium/pull/6876)
- The Viewer widget now takes terrain altitude into account when zooming or flying to imagery layers. [#6895](https://github.com/CesiumGS/cesium/pull/6895)
- Fixed Firefox camera control issues with mouse and touch events. [#6372](https://github.com/CesiumGS/cesium/issues/6372)
- Fixed `getPickRay` in 2D. [#2480](https://github.com/CesiumGS/cesium/issues/2480)
- Fixed `Globe.pick` for 2D and Columbus View. [#6859](https://github.com/CesiumGS/cesium/pull/6859)
- Fixed imagery layer feature picking in 2D and Columbus view. [#6859](https://github.com/CesiumGS/cesium/pull/6859)
- Fixed intermittent ground clamping issues for all entity types that use a height reference. [#6930](https://github.com/CesiumGS/cesium/pull/6930)
- Fixed bug that caused a new `ClippingPlaneCollection` to be created every frame when used with a model entity. [#6872](https://github.com/CesiumGS/cesium/pull/6872)
- Improved `Plane` entities so they are better aligned with the globe surface. [#6887](https://github.com/CesiumGS/cesium/pull/6887)
- Fixed crash when rendering translucent objects when all shadow maps in the scene set `fromLightSource` to false. [#6883](https://github.com/CesiumGS/cesium/pull/6883)
- Fixed night shading in 2D and Columbus view. [#4122](https://github.com/CesiumGS/cesium/issues/4122)
- Fixed model loading failure when a glTF 2.0 primitive does not have a material. [6906](https://github.com/CesiumGS/cesium/pull/6906)
- Fixed a crash when setting show to `false` on a polyline clamped to the ground. [#6912](https://github.com/CesiumGS/cesium/issues/6912)
- Fixed a bug where `Cesium3DTileset` wasn't using the correct `tilesetVersion`. [#6933](https://github.com/CesiumGS/cesium/pull/6933)
- Fixed crash that happened when calling `scene.pick` after setting a new terrain provider. [#6918](https://github.com/CesiumGS/cesium/pull/6918)
- Fixed an issue that caused the browser to hang when using `drillPick` on a polyline clamped to the ground. [6907](https://github.com/CesiumGS/cesium/issues/6907)
- Fixed an issue where color wasn't updated properly for polylines clamped to ground. [#6927](https://github.com/CesiumGS/cesium/pull/6927)
- Fixed an excessive memory use bug that occurred when a data URI was used to specify a glTF model. [#6928](https://github.com/CesiumGS/cesium/issues/6928)
- Fixed an issue where switching from 2D to 3D could cause a crash. [#6929](https://github.com/CesiumGS/cesium/issues/6929)
- Fixed an issue where point primitives behind the camera would appear in view. [#6904](https://github.com/CesiumGS/cesium/issues/6904)
- The `createGroundPolylineGeometry` web worker no longer depends on `GroundPolylinePrimitive`, making the worker smaller and potentially avoiding a hanging build in some webpack configurations. [#6946](https://github.com/CesiumGS/cesium/pull/6946)
- Fixed an issue that cause terrain entities (entities with unspecified `height`) and `GroundPrimitives` to fail when crossing the international date line. [#6951](https://github.com/CesiumGS/cesium/issues/6951)
- Fixed normal calculation for `CylinderGeometry` when the top radius is not equal to the bottom radius [#6863](https://github.com/CesiumGS/cesium/pull/6863)

### 1.48 - 2018-08-01

##### Additions :tada:

- Added support for loading Draco compressed Point Cloud tiles for 2-3x better compression. [#6559](https://github.com/CesiumGS/cesium/pull/6559)
- Added `TimeDynamicPointCloud` for playback of time-dynamic point cloud data, where each frame is a 3D Tiles Point Cloud tile. [#6721](https://github.com/CesiumGS/cesium/pull/6721)
- Added `CoplanarPolygonGeometry` and `CoplanarPolygonGeometryOutline` for drawing polygons composed of coplanar positions that are not necessarily on the ellipsoid surface. [#6769](https://github.com/CesiumGS/cesium/pull/6769)
- Improved support for polygon entities using `perPositionHeight`, including supporting vertical polygons. This also improves KML compatibility. [#6791](https://github.com/CesiumGS/cesium/pull/6791)
- Added `Cartesian3.midpoint` to compute the midpoint between two `Cartesian3` positions [#6836](https://github.com/CesiumGS/cesium/pull/6836)
- Added `equalsEpsilon` methods to `OrthographicFrustum`, `PerspectiveFrustum`, `OrthographicOffCenterFrustum` and `PerspectiveOffCenterFrustum`.

##### Deprecated :hourglass_flowing_sand:

- Support for 3D Tiles `content.url` is deprecated to reflect updates to the [3D Tiles spec](https://github.com/CesiumGS/3d-tiles/pull/301). Use `content.uri instead`. Support for `content.url` will remain for backwards compatibility. [#6744](https://github.com/CesiumGS/cesium/pull/6744)
- Support for the 3D Tiles pre-version 1.0 Batch Table Hierarchy is deprecated to reflect updates to the [3D Tiles spec](https://github.com/CesiumGS/3d-tiles/pull/301). Use the [`3DTILES_batch_table_hierarchy`](https://github.com/CesiumGS/3d-tiles/tree/master/extensions/3DTILES_batch_table_hierarchy) extension instead. Support for the deprecated batch table hierarchy will remain for backwards compatibility. [#6780](https://github.com/CesiumGS/cesium/pull/6780)
- `PostProcessStageLibrary.createLensFlarStage` is deprecated due to misspelling and will be removed in Cesium 1.49. Use `PostProcessStageLibrary.createLensFlareStage` instead.

##### Fixes :wrench:

- Fixed a bug where 3D Tilesets using the `region` bounding volume don't get transformed when the tileset's `modelMatrix` changes. [#6755](https://github.com/CesiumGS/cesium/pull/6755)
- Fixed a bug that caused eye dome lighting for point clouds to fail in Safari on macOS and Edge on Windows by removing the dependency on floating point color textures. [#6792](https://github.com/CesiumGS/cesium/issues/6792)
- Fixed a bug that caused polylines on terrain to render incorrectly in 2D and Columbus View with a `WebMercatorProjection`. [#6809](https://github.com/CesiumGS/cesium/issues/6809)
- Fixed bug causing billboards and labels to appear the wrong size when switching scene modes [#6745](https://github.com/CesiumGS/cesium/issues/6745)
- Fixed `PolygonGeometry` when using `VertexFormat.POSITION_ONLY`, `perPositionHeight` and `extrudedHeight` [#6790](expect(https://github.com/CesiumGS/cesium/pull/6790)
- Fixed an issue where tiles were missing in VR mode. [#6612](https://github.com/CesiumGS/cesium/issues/6612)
- Fixed issues related to updating entity show and geometry color [#6835](https://github.com/CesiumGS/cesium/pull/6835)
- Fixed `PolygonGeometry` and `EllipseGeometry` tangent and bitangent attributes when a texture rotation is used [#6788](https://github.com/CesiumGS/cesium/pull/6788)
- Fixed bug where entities with a height reference weren't being updated correctly when the terrain provider was changed. [#6820](https://github.com/CesiumGS/cesium/pull/6820)
- Fixed an issue where glTF 2.0 models sometimes wouldn't be centered in the view after putting the camera on them. [#6784](https://github.com/CesiumGS/cesium/issues/6784)
- Fixed the geocoder when `Viewer` is passed the option `geocoder: true` [#6833](https://github.com/CesiumGS/cesium/pull/6833)
- Improved performance for billboards and labels clamped to terrain [#6781](https://github.com/CesiumGS/cesium/pull/6781) [#6844](https://github.com/CesiumGS/cesium/pull/6844)
- Fixed a bug that caused billboard positions to be set incorrectly when using a `CallbackProperty`. [#6815](https://github.com/CesiumGS/cesium/pull/6815)
- Improved support for generating a TypeScript typings file using `tsd-jsdoc` [#6767](https://github.com/CesiumGS/cesium/pull/6767)
- Updated viewBoundingSphere to use correct zoomOptions [#6848](https://github.com/CesiumGS/cesium/issues/6848)
- Fixed a bug that caused the scene to continuously render after resizing the viewer when `requestRenderMode` was enabled. [#6812](https://github.com/CesiumGS/cesium/issues/6812)

### 1.47 - 2018-07-02

##### Highlights :sparkler:

- Added support for polylines on terrain [#6689](https://github.com/CesiumGS/cesium/pull/6689) [#6615](https://github.com/CesiumGS/cesium/pull/6615)
- Added `heightReference` and `extrudedHeightReference` properties to `CorridorGraphics`, `EllipseGraphics`, `PolygonGraphics` and `RectangleGraphics`. [#6717](https://github.com/CesiumGS/cesium/pull/6717)
- `PostProcessStage` has a `selected` property which is an array of primitives used for selectively applying a post-process stage. [#6476](https://github.com/CesiumGS/cesium/pull/6476)

##### Breaking Changes :mega:

- glTF 2.0 models corrected to face +Z forwards per specification. Internally Cesium uses +X as forward, so a new +Z to +X rotation was added for 2.0 models only. To fix models that are oriented incorrectly after this change:
  - If the model faces +X forwards update the glTF to face +Z forwards. This can be done by loading the glTF in a model editor and applying a 90 degree clockwise rotation about the up-axis. Alternatively, add a new root node to the glTF node hierarchy whose `matrix` is `[0,0,1,0,0,1,0,0,-1,0,0,0,0,0,0,1]`.
  - Apply a -90 degree rotation to the model's heading. This can be done by setting the model's `orientation` using the Entity API or from within CZML. See [#6738](https://github.com/CesiumGS/cesium/pull/6738) for more details.
- Dropped support for directory URLs when loading tilesets to match the updated [3D Tiles spec](https://github.com/CesiumGS/3d-tiles/issues/272). [#6502](https://github.com/CesiumGS/cesium/issues/6502)
- KML and GeoJSON now use `PolylineGraphics` instead of `CorridorGraphics` for polylines on terrain. [#6706](https://github.com/CesiumGS/cesium/pull/6706)

##### Additions :tada:

- Added support for polylines on terrain [#6689](https://github.com/CesiumGS/cesium/pull/6689) [#6615](https://github.com/CesiumGS/cesium/pull/6615)
  - Use the `clampToGround` option for `PolylineGraphics` (polyline entities).
  - Requires depth texture support (`WEBGL_depth_texture` or `WEBKIT_WEBGL_depth_texture`), otherwise `clampToGround` will be ignored. Use `Entity.supportsPolylinesOnTerrain` to check for support.
  - Added `GroundPolylinePrimitive` and `GroundPolylineGeometry`.
- `PostProcessStage` has a `selected` property which is an array of primitives used for selectively applying a post-process stage. [#6476](https://github.com/CesiumGS/cesium/pull/6476)
  - The `PostProcessStageLibrary.createBlackAndWhiteStage` and `PostProcessStageLibrary.createSilhouetteStage` have per-feature support.
- Added CZML support for `zIndex` with `corridor`, `ellipse`, `polygon`, `polyline` and `rectangle`. [#6708](https://github.com/CesiumGS/cesium/pull/6708)
- Added CZML `clampToGround` option for `polyline`. [#6706](https://github.com/CesiumGS/cesium/pull/6706)
- Added support for `RTC_CENTER` property in batched 3D model tilesets to conform to the updated [3D Tiles spec](https://github.com/CesiumGS/3d-tiles/issues/263). [#6488](https://github.com/CesiumGS/cesium/issues/6488)
- Added `heightReference` and `extrudedHeightReference` properties to `CorridorGraphics`, `EllipseGraphics`, `PolygonGraphics` and `RectangleGraphics`. [#6717](https://github.com/CesiumGS/cesium/pull/6717)
  - This can be used in conjunction with the `height` and/or `extrudedHeight` properties to clamp the geometry to terrain or set the height relative to terrain.
  - Note, this will not make the geometry conform to terrain. Extruded geoemtry that is clamped to the ground will have a flat top will sinks into the terrain at the base.

##### Fixes :wrench:

- Fixed a bug that caused Cesium to be unable to load local resources in Electron. [#6726](https://github.com/CesiumGS/cesium/pull/6726)
- Fixed a bug causing crashes with custom vertex attributes on `Geometry` crossing the IDL. Attributes will be barycentrically interpolated. [#6644](https://github.com/CesiumGS/cesium/pull/6644)
- Fixed a bug causing Point Cloud tiles with unsigned int batch-ids to not load. [#6666](https://github.com/CesiumGS/cesium/pull/6666)
- Fixed a bug with Draco encoded i3dm tiles, and loading two Draco models with the same url. [#6668](https://github.com/CesiumGS/cesium/issues/6668)
- Fixed a bug caused by creating a polygon with positions at the same longitude/latitude position but different heights [#6731](https://github.com/CesiumGS/cesium/pull/6731)
- Fixed terrain clipping when the camera was close to flat terrain and was using logarithmic depth. [#6701](https://github.com/CesiumGS/cesium/pull/6701)
- Fixed KML bug that constantly requested the same image if it failed to load. [#6710](https://github.com/CesiumGS/cesium/pull/6710)
- Improved billboard and label rendering so they no longer sink into terrain when clamped to ground. [#6621](https://github.com/CesiumGS/cesium/pull/6621)
- Fixed an issue where KMLs containing a `colorMode` of `random` could return the exact same color on successive calls to `Color.fromRandom()`.
- `Iso8601.MAXIMUM_VALUE` now formats to a string which can be parsed by `fromIso8601`.
- Fixed material support when using an image that is already loaded [#6729](https://github.com/CesiumGS/cesium/pull/6729)

### 1.46.1 - 2018-06-01

- This is an npm only release to fix the improperly published 1.46.0. There were no code changes.

### 1.46 - 2018-06-01

##### Highlights :sparkler:

- Added support for materials on terrain entities (entities with unspecified `height`) and `GroundPrimitives`. [#6393](https://github.com/CesiumGS/cesium/pull/6393)
- Added a post-processing framework. [#5615](https://github.com/CesiumGS/cesium/pull/5615)
- Added `zIndex` for ground geometry, including corridor, ellipse, polygon and rectangle entities. [#6362](https://github.com/CesiumGS/cesium/pull/6362)

##### Breaking Changes :mega:

- `ParticleSystem` no longer uses `forces`. [#6510](https://github.com/CesiumGS/cesium/pull/6510)
- `Particle` no longer uses `size`, `rate`, `lifeTime`, `life`, `minimumLife`, `maximumLife`, `minimumWidth`, `minimumHeight`, `maximumWidth`, and `maximumHeight`. [#6510](https://github.com/CesiumGS/cesium/pull/6510)
- Removed `Scene.copyGlobeDepth`. Globe depth will now be copied by default when supported. [#6393](https://github.com/CesiumGS/cesium/pull/6393)
- The default `classificationType` for `GroundPrimitive`, `CorridorGraphics`, `EllipseGraphics`, `PolygonGraphics` and `RectangleGraphics` is now `ClassificationType.TERRAIN`. If you wish the geometry to color both terrain and 3D tiles, pass in the option `classificationType: Cesium.ClassificationType.BOTH`.
- Removed support for the `options` argument for `Credit` [#6373](https://github.com/CesiumGS/cesium/issues/6373). Pass in an html string instead.
- glTF 2.0 models corrected to face +Z forwards per specification. Internally Cesium uses +X as forward, so a new +Z to +X rotation was added for 2.0 models only. [#6632](https://github.com/CesiumGS/cesium/pull/6632)

##### Deprecated :hourglass_flowing_sand:

- The `Scene.fxaa` property has been deprecated and will be removed in Cesium 1.47. Use `Scene.postProcessStages.fxaa.enabled`.

##### Additions :tada:

- Added support for materials on terrain entities (entities with unspecified `height`) and `GroundPrimitives`. [#6393](https://github.com/CesiumGS/cesium/pull/6393)
  - Only available for `ClassificationType.TERRAIN` at this time. Adding a material to a terrain `Entity` will cause it to behave as if it is `ClassificationType.TERRAIN`.
  - Requires depth texture support (`WEBGL_depth_texture` or `WEBKIT_WEBGL_depth_texture`), so materials on terrain entities and `GroundPrimitives` are not supported in Internet Explorer.
  - Best suited for notational patterns and not intended for precisely mapping textures to terrain - for that use case, use `SingleTileImageryProvider`.
- Added `GroundPrimitive.supportsMaterials` and `Entity.supportsMaterialsforEntitiesOnTerrain`, both of which can be used to check if materials on terrain entities and `GroundPrimitives` is supported. [#6393](https://github.com/CesiumGS/cesium/pull/6393)
- Added a post-processing framework. [#5615](https://github.com/CesiumGS/cesium/pull/5615)
  - Added `Scene.postProcessStages` which is a collection of post-process stages to be run in order.
    - Has a built-in `ambientOcclusion` property which will apply screen space ambient occlusion to the scene and run before all stages.
    - Has a built-in `bloom` property which applies a bloom filter to the scene before all other stages but after the ambient occlusion stage.
    - Has a built-in `fxaa` property which applies Fast Approximate Anti-aliasing (FXAA) to the scene after all other stages.
  - Added `PostProcessStageLibrary` which contains several built-in stages that can be added to the collection.
  - Added `PostProcessStageComposite` for multi-stage post-processes like depth of field.
  - Added a new Sandcastle label `Post Processing` to showcase the different built-in post-process stages.
- Added `zIndex` for ground geometry, including corridor, ellipse, polygon and rectangle entities. [#6362](https://github.com/CesiumGS/cesium/pull/6362)
- Added `Rectangle.equalsEpsilon` for comparing the equality of two rectangles [#6533](https://github.com/CesiumGS/cesium/pull/6533)

##### Fixes :wrench:

- Fixed a bug causing custom TilingScheme classes to not be able to use a GeographicProjection. [#6524](https://github.com/CesiumGS/cesium/pull/6524)
- Fixed incorrect 3D Tiles statistics when a tile fails during processing. [#6558](https://github.com/CesiumGS/cesium/pull/6558)
- Fixed race condition causing intermittent crash when changing geometry show value [#3061](https://github.com/CesiumGS/cesium/issues/3061)
- `ProviderViewModel`s with no category are displayed in an untitled group in `BaseLayerPicker` instead of being labeled as `'Other'` [#6574](https://github.com/CesiumGS/cesium/pull/6574)
- Fixed a bug causing intermittent crashes with clipping planes due to uninitialized textures. [#6576](https://github.com/CesiumGS/cesium/pull/6576)
- Added a workaround for clipping planes causing a picking shader compilation failure for gltf models and 3D Tilesets in Internet Explorer [#6575](https://github.com/CesiumGS/cesium/issues/6575)
- Allowed Bing Maps servers with a subpath (instead of being at the root) to work correctly. [#6597](https://github.com/CesiumGS/cesium/pull/6597)
- Added support for loading of Draco compressed glTF assets in IE11 [#6404](https://github.com/CesiumGS/cesium/issues/6404)
- Fixed polygon outline when using `perPositionHeight` and `extrudedHeight`. [#6595](https://github.com/CesiumGS/cesium/issues/6595)
- Fixed broken links in documentation of `createTileMapServiceImageryProvider`. [#5818](https://github.com/CesiumGS/cesium/issues/5818)
- Transitioning from 2 touches to 1 touch no longer triggers a new pan gesture. [#6479](https://github.com/CesiumGS/cesium/pull/6479)

### 1.45 - 2018-05-01

##### Major Announcements :loudspeaker:

- We've launched Cesium ion! Read all about it in our [blog post](https://cesium.com/blog/2018/05/01/get-your-cesium-ion-community-account/).
- Cesium now uses ion services by default for base imagery, terrain, and geocoding. A demo key is provided, but to use them in your own apps you must [sign up](https://cesium.com/ion/signup) for a free ion Commmunity account.

##### Breaking Changes :mega:

- `ClippingPlaneCollection` now uses `ClippingPlane` objects instead of `Plane` objects. [#6498](https://github.com/CesiumGS/cesium/pull/6498)
- Cesium no longer ships with a demo Bing Maps API key.
- `BingMapsImageryProvider` is no longer the default base imagery layer. (Bing imagery itself is still the default, however it is provided through Cesium ion)
- `BingMapsGeocoderService` is no longer the default geocoding service.
- If you wish to continue to use your own Bing API key for imagery and geocoding, you can go back to the old default behavior by constructing the Viewer as follows:
  ```javascript
  Cesium.BingMapsApi.defaultKey = "yourBingKey";
  var viewer = new Cesium.Viewer("cesiumContainer", {
    imageryProvider: new Cesium.BingMapsImageryProvider({
      url: "https://dev.virtualearth.net",
    }),
    geocoder: [
      new Cesium.CartographicGeocoderService(),
      new Cesium.BingMapsGeocoderService(),
    ],
  });
  ```

##### Deprecated :hourglass_flowing_sand:

- `Particle.size`, `ParticleSystem.rate`, `ParticleSystem.lifeTime`, `ParticleSystem.life`, `ParticleSystem.minimumLife`, and `ParticleSystem.maximumLife` have been renamed to `Particle.imageSize`, `ParticleSystem.emissionRate`, `ParticleSystem.lifetime`, `ParticleSystem.particleLife`, `ParticleSystem.minimumParticleLife`, and `ParticleSystem.maximumParticleLife`. Use of the `size`, `rate`, `lifeTime`, `life`, `minimumLife`, and `maximumLife` parameters is deprecated and will be removed in Cesium 1.46.
- `ParticleSystem.forces` array has been switched out for singular function `ParticleSystems.updateCallback`. Use of the `forces` parameter is deprecated and will be removed in Cesium 1.46.
- Any width and height variables in `ParticleSystem` will no longer be individual components. `ParticleSystem.minimumWidth` and `ParticleSystem.minimumHeight` will now be `ParticleSystem.minimumImageSize`, `ParticleSystem.maximumWidth` and `ParticleSystem.maximumHeight` will now be `ParticleSystem.maximumImageSize`, and `ParticleSystem.width` and `ParticleSystem.height` will now be `ParticleSystem.imageSize`. Use of the `minimumWidth`, `minimumHeight`, `maximumWidth`, `maximumHeight`, `width`, and `height` parameters is deprecated and will be removed in Cesium 1.46.

##### Additions :tada:

- Added option `logarithmicDepthBuffer` to `Scene`. With this option there is typically a single frustum using logarithmic depth rendered. This increases performance by issuing less draw calls to the GPU and helps to avoid artifacts on the connection of two frustums. [#5851](https://github.com/CesiumGS/cesium/pull/5851)
- When a log depth buffer is supported, the frustum near and far planes default to `0.1` and `1e10` respectively.
- Added `IonGeocoderService` and made it the default geocoding service for the `Geocoder` widget.
- Added `createWorldImagery` which provides Bing Maps imagery via a Cesium ion account.
- Added `PeliasGeocoderService`, which provides geocoding via a [Pelias](https://pelias.io) server.
- Added the ability for `BaseLayerPicker` to group layers by category. `ProviderViewModel.category` was also added to support this feature.
- Added `Math.log2` to compute the base 2 logarithm of a number.
- Added `GeocodeType` enum and use it as an optional parameter to all `GeocoderService` instances to differentiate between autocomplete and search requests.
- Added `initWebAssemblyModule` function to `TaskProcessor` to load a Web Assembly module in a web worker. [#6420](https://github.com/CesiumGS/cesium/pull/6420)
- Added `supportsWebAssembly` function to `FeatureDetection` to check if a browser supports loading Web Assembly modules. [#6420](https://github.com/CesiumGS/cesium/pull/6420)
- Improved `MapboxImageryProvider` performance by 300% via `tiles.mapbox.com` subdomain switching. [#6426](https://github.com/CesiumGS/cesium/issues/6426)
- Added ability to invoke `sampleTerrain` from node.js to enable offline terrain sampling
- Added more ParticleSystem Sandcastle examples for rocket and comet tails and weather. [#6375](https://github.com/CesiumGS/cesium/pull/6375)
- Added color and scale attributes to the `ParticleSystem` class constructor. When defined the variables override startColor and endColor and startScale and endScale. [#6429](https://github.com/CesiumGS/cesium/pull/6429)

##### Fixes :wrench:

- Fixed bugs in `TimeIntervalCollection.removeInterval`. [#6418](https://github.com/CesiumGS/cesium/pull/6418).
- Fixed glTF support to handle meshes with and without tangent vectors, and with/without morph targets, sharing one material. [#6421](https://github.com/CesiumGS/cesium/pull/6421)
- Fixed glTF support to handle skinned meshes when no skin is supplied. [#6061](https://github.com/CesiumGS/cesium/issues/6061)
- Updated glTF 2.0 PBR shader to have brighter lighting. [#6430](https://github.com/CesiumGS/cesium/pull/6430)
- Allow loadWithXhr to work with string URLs in a web worker.
- Updated to Draco 1.3.0 and implemented faster loading of Draco compressed glTF assets in browsers that support Web Assembly. [#6420](https://github.com/CesiumGS/cesium/pull/6420)
- `GroundPrimitive`s and `ClassificationPrimitive`s will become ready when `show` is `false`. [#6428](https://github.com/CesiumGS/cesium/pull/6428)
- Fix Firefox WebGL console warnings. [#5912](https://github.com/CesiumGS/cesium/issues/5912)
- Fix parsing Cesium.js in older browsers that do not support all TypedArray types. [#6396](https://github.com/CesiumGS/cesium/pull/6396)
- Fixed a bug causing crashes when setting colors on un-pickable models. [\$6442](https://github.com/CesiumGS/cesium/issues/6442)
- Fix flicker when adding, removing, or modifying entities. [#3945](https://github.com/CesiumGS/cesium/issues/3945)
- Fixed crash bug in PolylineCollection when a polyline was updated and removed at the same time. [#6455](https://github.com/CesiumGS/cesium/pull/6455)
- Fixed crash when animating a glTF model with a single keyframe. [#6422](https://github.com/CesiumGS/cesium/pull/6422)
- Fixed Imagery Layers Texture Filters Sandcastle example. [#6472](https://github.com/CesiumGS/cesium/pull/6472).
- Fixed a bug causing Cesium 3D Tilesets to not clip properly when tiles were unloaded and reloaded. [#6484](https://github.com/CesiumGS/cesium/issues/6484)
- Fixed `TimeInterval` so now it throws if `fromIso8601` is given an ISO 8601 string with improper formatting. [#6164](https://github.com/CesiumGS/cesium/issues/6164)
- Improved rendering of glTF models that don't contain normals with a temporary unlit shader workaround. [#6501](https://github.com/CesiumGS/cesium/pull/6501)
- Fixed rendering of glTF models with emissive-only materials. [#6501](https://github.com/CesiumGS/cesium/pull/6501)
- Fixed a bug in shader modification for glTF 1.0 quantized attributes and Draco quantized attributes. [#6523](https://github.com/CesiumGS/cesium/pull/6523)

### 1.44 - 2018-04-02

##### Highlights :sparkler:

- Added a new Sandcastle label, `New in X.X` which will include all new Sandcastle demos added for the current release. [#6384](https://github.com/CesiumGS/cesium/issues/6384)
- Added support for glTF models with [Draco geometry compression](https://github.com/KhronosGroup/glTF/blob/master/extensions/2.0/Khronos/KHR_draco_mesh_compression/README.md). [#5120](https://github.com/CesiumGS/cesium/issues/5120)
- Added support for ordering in `DataSourceCollection`. [#6316](https://github.com/CesiumGS/cesium/pull/6316)

##### Breaking Changes :mega:

- `GeometryVisualizer` now requires `primitive` and `groundPrimitive` parameters. [#6316](https://github.com/CesiumGS/cesium/pull/6316)
- For all classes/functions that take a `Resource` instance, all additional parameters that are part of the `Resource` class have been removed. This generally includes `proxy`, `headers` and `query` parameters. [#6368](https://github.com/CesiumGS/cesium/pull/6368)
- All low level load functions including `loadArrayBuffer`, `loadBlob`, `loadImage`, `loadJson`, `loadJsonp`, `loadText`, `loadXML` and `loadWithXhr` have been removed. Please use the equivalent `fetch` functions on the `Resource` class. [#6368](https://github.com/CesiumGS/cesium/pull/6368)

##### Deprecated :hourglass_flowing_sand:

- `ClippingPlaneCollection` is now supported in Internet Explorer, so `ClippingPlaneCollection.isSupported` has been deprecated and will be removed in Cesium 1.45.
- `ClippingPlaneCollection` should now be used with `ClippingPlane` objects instead of `Plane`. Use of `Plane` objects has been deprecated and will be removed in Cesium 1.45.
- `Credit` now takes an `html` and `showOnScreen` parameters instead of an `options` object. Use of the `options` parameter is deprecated and will be removed in Cesium 1.46.
- `Credit.text`, `Credit.imageUrl` and `Credit.link` properties have all been deprecated and will be removed in Cesium 1.46. Use `Credit.html` to retrieve the credit content.
- `Credit.hasImage` and `Credit.hasLink` functions have been deprecated and will be removed in Cesium 1.46.

##### Additions :tada:

- Added a new Sandcastle label, `New in X.X` which will include all new Sandcastle demos added for the current release. [#6384](https://github.com/CesiumGS/cesium/issues/6384)
- Added support for glTF models with [Draco geometry compression](https://github.com/KhronosGroup/glTF/blob/master/extensions/2.0/Khronos/KHR_draco_mesh_compression/README.md). [#5120](https://github.com/CesiumGS/cesium/issues/5120)
  - Added `dequantizeInShader` option parameter to `Model` and `Model.fromGltf` to specify if Draco compressed glTF assets should be dequantized on the GPU.
- Added support for ordering in `DataSourceCollection`. [#6316](https://github.com/CesiumGS/cesium/pull/6316)
  - All ground geometry from one `DataSource` will render in front of all ground geometry from another `DataSource` in the same collection with a lower index.
  - Use `DataSourceCollection.raise`, `DataSourceCollection.lower`, `DataSourceCollection.raiseToTop` and `DataSourceCollection.lowerToBottom` functions to change the ordering of a `DataSource` in the collection.
- `ClippingPlaneCollection` updates [#6201](https://github.com/CesiumGS/cesium/pull/6201):
  - Removed the 6-clipping-plane limit.
  - Added support for Internet Explorer.
  - Added a `ClippingPlane` object to be used with `ClippingPlaneCollection`.
  - Added 3D Tiles use-case to the Terrain Clipping Planes Sandcastle.
- `Credit` has been modified to take an HTML string as the credit content. [#6331](https://github.com/CesiumGS/cesium/pull/6331)
- Sharing Sandcastle examples now works by storing the full example directly in the URL instead of creating GitHub gists, because anonymous gist creation was removed by GitHub. Loading existing gists will still work. [#6342](https://github.com/CesiumGS/cesium/pull/6342)
- Updated `WebMapServiceImageryProvider` so it can take an srs or crs string to pass to the resource query parameters based on the WMS version. [#6223](https://github.com/CesiumGS/cesium/issues/6223)
- Added additional query parameter options to the CesiumViewer demo application [#6328](https://github.com/CesiumGS/cesium/pull/6328):
  - `sourceType` specifies the type of data source if the URL doesn't have a known file extension.
  - `flyTo=false` optionally disables the automatic `flyTo` after loading the data source.
- Added a multi-part CZML example to Sandcastle. [#6320](https://github.com/CesiumGS/cesium/pull/6320)
- Improved processing order of 3D tiles. [#6364](https://github.com/CesiumGS/cesium/pull/6364)

##### Fixes :wrench:

- Fixed Cesium ion browser caching. [#6353](https://github.com/CesiumGS/cesium/pull/6353).
- Fixed formula for Weighted Blended Order-Independent Transparency. [#6340](https://github.com/CesiumGS/cesium/pull/6340)
- Fixed support of glTF-supplied tangent vectors. [#6302](https://github.com/CesiumGS/cesium/pull/6302)
- Fixed model loading failure when containing unused materials. [6315](https://github.com/CesiumGS/cesium/pull/6315)
- Fixed default value of `alphaCutoff` in glTF models. [#6346](https://github.com/CesiumGS/cesium/pull/6346)
- Fixed double-sided flag for glTF materials with `BLEND` enabled. [#6371](https://github.com/CesiumGS/cesium/pull/6371)
- Fixed animation for glTF models with missing animation targets. [#6351](https://github.com/CesiumGS/cesium/pull/6351)
- Fixed improper zoom during model load failure. [#6305](https://github.com/CesiumGS/cesium/pull/6305)
- Fixed rendering vector tiles when using `invertClassification`. [#6349](https://github.com/CesiumGS/cesium/pull/6349)
- Fixed occlusion when `globe.show` is `false`. [#6374](https://github.com/CesiumGS/cesium/pull/6374)
- Fixed crash for entities with static geometry and time-dynamic attributes. [#6377](https://github.com/CesiumGS/cesium/pull/6377)
- Fixed geometry tile rendering in IE. [#6406](https://github.com/CesiumGS/cesium/pull/6406)

### 1.43 - 2018-03-01

##### Major Announcements :loudspeaker:

- Say hello to [Cesium ion](https://cesium.com/blog/2018/03/01/hello-cesium-ion/)
- Cesium, the JavaScript library, is now officially renamed to CesiumJS (no code changes required)
- The STK World Terrain tileset is deprecated and will be available until September 1, 2018. Check out the new high-resolution [Cesium World Terrain](https://cesium.com/blog/2018/03/01/introducing-cesium-world-terrain/)

##### Breaking Changes :mega:

- Removed `GeometryUpdater.perInstanceColorAppearanceType` and `GeometryUpdater.materialAppearanceType`. [#6239](https://github.com/CesiumGS/cesium/pull/6239)
- `GeometryVisualizer` no longer uses a `type` parameter. [#6239](https://github.com/CesiumGS/cesium/pull/6239)
- `GeometryVisualizer` no longer displays polylines. Use `PolylineVisualizer` instead. [#6239](https://github.com/CesiumGS/cesium/pull/6239)
- The experimental `CesiumIon` object has been completely refactored and renamed to `Ion`.

##### Deprecated :hourglass_flowing_sand:

- The STK World Terrain, ArcticDEM, and PAMAP Terrain tilesets hosted on `assets.agi.com` are deprecated and will be available until September 1, 2018. To continue using them, access them via [Cesium ion](https://cesium.com/blog/2018/03/01/hello-cesium-ion/)
- In the `Resource` class, `addQueryParameters` and `addTemplateValues` have been deprecated and will be removed in Cesium 1.45. Please use `setQueryParameters` and `setTemplateValues` instead.

##### Additions :tada:

- Added new `Ion`, `IonResource`, and `IonImageryProvider` objects for loading data hosted on [Cesium ion](https://cesium.com/blog/2018/03/01/hello-cesium-ion/).
- Added `createWorldTerrain` helper function for easily constructing the new Cesium World Terrain.
- Added support for a promise to a resource for `CesiumTerrainProvider`, `createTileMapServiceImageryProvider` and `Cesium3DTileset` [#6204](https://github.com/CesiumGS/cesium/pull/6204)
- Added `Cesium.Math.cbrt`. [#6222](https://github.com/CesiumGS/cesium/pull/6222)
- Added `PolylineVisualizer` for displaying polyline entities [#6239](https://github.com/CesiumGS/cesium/pull/6239)
- `Resource` class [#6205](https://github.com/CesiumGS/cesium/issues/6205)
  - Added `put`, `patch`, `delete`, `options` and `head` methods, so it can be used for all XHR requests.
  - Added `preserveQueryParameters` parameter to `getDerivedResource`, to allow us to append query parameters instead of always replacing them.
  - Added `setQueryParameters` and `appendQueryParameters` to allow for better handling of query strings.
- Enable terrain in the `CesiumViewer` demo application [#6198](https://github.com/CesiumGS/cesium/pull/6198)
- Added `Globe.tilesLoaded` getter property to determine if all terrain and imagery is loaded. [#6194](https://github.com/CesiumGS/cesium/pull/6194)
- Added `classificationType` property to entities which specifies whether an entity on the ground, like a polygon or rectangle, should be clamped to terrain, 3D Tiles, or both. [#6195](https://github.com/CesiumGS/cesium/issues/6195)

##### Fixes :wrench:

- Fixed bug where KmlDataSource did not use Ellipsoid to convert coordinates. Use `options.ellipsoid` to pass the ellipsoid to KmlDataSource constructors / loaders. [#6176](https://github.com/CesiumGS/cesium/pull/6176)
- Fixed bug where 3D Tiles Point Clouds would fail in Internet Explorer. [#6220](https://github.com/CesiumGS/cesium/pull/6220)
- Fixed issue where `CESIUM_BASE_URL` wouldn't work without a trailing `/`. [#6225](https://github.com/CesiumGS/cesium/issues/6225)
- Fixed coloring for polyline entities with a dynamic color for the depth fail material [#6245](https://github.com/CesiumGS/cesium/pull/6245)
- Fixed bug with zooming to dynamic geometry. [#6269](https://github.com/CesiumGS/cesium/issues/6269)
- Fixed bug where `AxisAlignedBoundingBox` did not copy over center value when cloning an undefined result. [#6183](https://github.com/CesiumGS/cesium/pull/6183)
- Fixed a bug where imagery stops loading when changing terrain in request render mode. [#6193](https://github.com/CesiumGS/cesium/issues/6193)
- Fixed `Resource.fetch` when called with no arguments [#6206](https://github.com/CesiumGS/cesium/issues/6206)
- Fixed `Resource.clone` to clone the `Request` object, so resource can be used in parallel. [#6208](https://github.com/CesiumGS/cesium/issues/6208)
- Fixed `Material` so it can now take a `Resource` object as an image. [#6199](https://github.com/CesiumGS/cesium/issues/6199)
- Fixed an issue causing the Bing Maps key to be sent unnecessarily with every tile request. [#6250](https://github.com/CesiumGS/cesium/pull/6250)
- Fixed documentation issue for the `Cesium.Math` class. [#6233](https://github.com/CesiumGS/cesium/issues/6233)
- Fixed rendering 3D Tiles as classification volumes. [#6295](https://github.com/CesiumGS/cesium/pull/6295)

### 1.42.1 - 2018-02-01

\_This is an npm-only release to fix an issue with using Cesium in Node.js.\_\_

- Fixed a bug where Cesium would fail to load under Node.js. [#6177](https://github.com/CesiumGS/cesium/pull/6177)

### 1.42 - 2018-02-01

##### Highlights :sparkler:

- Added experimental support for [3D Tiles Vector and Geometry data](https://github.com/CesiumGS/3d-tiles/tree/3d-tiles-next/TileFormats/VectorData). ([#4665](https://github.com/CesiumGS/cesium/pull/4665))
- Added optional mode to reduce CPU usage. See [Improving Performance with Explicit Rendering](https://cesium.com/blog/2018/01/24/cesium-scene-rendering-performance/). ([#6115](https://github.com/CesiumGS/cesium/pull/6115))
- Added experimental `CesiumIon` utility class for working with the Cesium ion beta API. [#6136](https://github.com/CesiumGS/cesium/pull/6136)
- Major refactor of URL handling. All classes that take a url parameter, can now take a Resource or a String. This includes all imagery providers, all terrain providers, `Cesium3DTileset`, `KMLDataSource`, `CZMLDataSource`, `GeoJsonDataSource`, `Model`, and `Billboard`.

##### Breaking Changes :mega:

- The clock does not animate by default. Set the `shouldAnimate` option to `true` when creating the Viewer to enable animation.

##### Deprecated :hourglass_flowing_sand:

- For all classes/functions that can now take a `Resource` instance, all additional parameters that are part of the `Resource` class have been deprecated and will be removed in Cesium 1.44. This generally includes `proxy`, `headers` and `query` parameters.
- All low level load functions including `loadArrayBuffer`, `loadBlob`, `loadImage`, `loadJson`, `loadJsonp`, `loadText`, `loadXML` and `loadWithXhr` have been deprecated and will be removed in Cesium 1.44. Please use the equivalent `fetch` functions on the `Resource` class.

##### Additions :tada:

- Added experimental support for [3D Tiles Vector and Geometry data](https://github.com/CesiumGS/3d-tiles/tree/3d-tiles-next/TileFormats/VectorData) ([#4665](https://github.com/CesiumGS/cesium/pull/4665)). The new and modified Cesium APIs are:
  - `Cesium3DTileStyle` has expanded to include styling point features. See the [styling specification](https://github.com/CesiumGS/3d-tiles/tree/vector-tiles/Styling#vector-data) for details.
  - `Cesium3DTileFeature` can modify `color` and `show` properties for polygon, polyline, and geometry features.
  - `Cesium3DTilePointFeature` can modify the styling options for a point feature.
- Added optional mode to reduce CPU usage. [#6115](https://github.com/CesiumGS/cesium/pull/6115)
  - `Scene.requestRenderMode` enables a mode which will only request new render frames on changes to the scene, or when the simulation time change exceeds `scene.maximumRenderTimeChange`.
  - `Scene.requestRender` will explicitly request a new render frame when in request render mode.
  - Added `Scene.preUpdate` and `Scene.postUpdate` events that are raised before and after the scene updates respectively. The scene is always updated before executing a potential render. Continue to listen to `Scene.preRender` and `Scene.postRender` events for when the scene renders a frame.
  - Added `CreditDisplay.update`, which updates the credit display before a new frame is rendered.
  - Added `Globe.imageryLayersUpdatedEvent`, which is raised when an imagery layer is added, shown, hidden, moved, or removed on the globe.
- Added `Cesium3DTileset.classificationType` to specify if a tileset classifies terrain, another 3D Tiles tileset, or both. This only applies to vector, geometry and batched 3D model tilesets. The limitations on the glTF contained in the b3dm tile are:
  - `POSITION` and `_BATCHID` semantics are required.
  - All indices with the same batch id must occupy contiguous sections of the index buffer.
  - All shaders and techniques are ignored. The generated shader simply multiplies the position by the model-view-projection matrix.
  - The only supported extensions are `CESIUM_RTC` and `WEB3D_quantized_attributes`.
  - Only one node is supported.
  - Only one mesh per node is supported.
  - Only one primitive per mesh is supported.
- Added geometric-error-based point cloud attenuation and eye dome lighting for point clouds using replacement refinement. [#6069](https://github.com/CesiumGS/cesium/pull/6069)
- Updated `Viewer.zoomTo` and `Viewer.flyTo` to take a `Cesium3DTileset` as a target. [#6104](https://github.com/CesiumGS/cesium/pull/6104)
- Added `shouldAnimate` option to the `Viewer` constructor to indicate if the clock should begin animating on startup. [#6154](https://github.com/CesiumGS/cesium/pull/6154)
- Added `Cesium3DTileset.ellipsoid` determining the size and shape of the globe. This can be set at construction and defaults to a WGS84 ellipsoid.
- Added `Plane.projectPointOntoPlane` for projecting a `Cartesian3` position onto a `Plane`. [#6092](https://github.com/CesiumGS/cesium/pull/6092)
- Added `Cartesian3.projectVector` for projecting one vector to another. [#6093](https://github.com/CesiumGS/cesium/pull/6093)
- Added `Cesium3DTileset.tileFailed` event that will be raised when a tile fails to load. The object passed to the event listener will have a url and message property. If there are no event listeners, error messages will be logged to the console. [#6088](https://github.com/CesiumGS/cesium/pull/6088)
- Added `AttributeCompression.zigZagDeltaDecode` which will decode delta and ZigZag encoded buffers in place.
- Added `pack` and `unpack` functions to `OrientedBoundingBox` for packing to and unpacking from a flat buffer.
- Added support for vertex shader uniforms when `tileset.colorBlendMode` is `MIX` or `REPLACE`. [#5874](https://github.com/CesiumGS/cesium/pull/5874)
- Added `ClippingPlaneCollection.isSupported` function for checking if rendering with clipping planes is supported.[#6084](https://github.com/CesiumGS/cesium/pull/6084)
- Added `Cartographic.toCartesian` to convert from `Cartographic` to `Cartesian3`. [#6163](https://github.com/CesiumGS/cesium/pull/6163)
- Added `BoundingSphere.volume` for computing the volume of a `BoundingSphere`. [#6069](https://github.com/CesiumGS/cesium/pull/6069)
- Added new file for the Cesium [Code of Conduct](https://github.com/CesiumGS/cesium/blob/master/CODE_OF_CONDUCT.md). [#6129](https://github.com/CesiumGS/cesium/pull/6129)

##### Fixes :wrench:

- Fixed a bug that could cause tiles to be missing from the globe surface, especially when starting with the camera zoomed close to the surface. [#4969](https://github.com/CesiumGS/cesium/pull/4969)
- Fixed applying a translucent style to a point cloud tileset. [#6113](https://github.com/CesiumGS/cesium/pull/6113)
- Fixed Sandcastle error in IE 11. [#6169](https://github.com/CesiumGS/cesium/pull/6169)
- Fixed a glTF animation bug that caused certain animations to jitter. [#5740](https://github.com/CesiumGS/cesium/pull/5740)
- Fixed a bug when creating billboard and model entities without a globe. [#6109](https://github.com/CesiumGS/cesium/pull/6109)
- Improved CZML Custom Properties Sandcastle example. [#6086](https://github.com/CesiumGS/cesium/pull/6086)
- Improved Particle System Sandcastle example for better visual. [#6132](https://github.com/CesiumGS/cesium/pull/6132)
- Fixed behavior of `Camera.move*` and `Camera.look*` functions in 2D mode. [#5884](https://github.com/CesiumGS/cesium/issues/5884)
- Fixed `Camera.moveStart` and `Camera.moveEnd` events not being raised when camera is close to the ground. [#4753](https://github.com/CesiumGS/cesium/issues/4753)
- Fixed `OrientedBoundingBox` documentation. [#6147](https://github.com/CesiumGS/cesium/pull/6147)
- Updated documentation links to reflect new locations on `https://cesiumjs.org` and `https://cesium.com`.

### 1.41 - 2018-01-02

- Breaking changes
  - Removed the `text`, `imageUrl`, and `link` parameters from `Credit`, which were deprecated in Cesium 1.40. Use `options.text`, `options.imageUrl`, and `options.link` instead.
- Added support for clipping planes. [#5913](https://github.com/CesiumGS/cesium/pull/5913), [#5996](https://github.com/CesiumGS/cesium/pull/5996)
  - Added `clippingPlanes` property to `ModelGraphics`, `Model`, `Cesium3DTileset`, and `Globe`, which specifies a `ClippingPlaneCollection` to selectively disable rendering.
  - Added `PlaneGeometry`, `PlaneOutlineGeometry`, `PlaneGeometryUpdater`, `PlaneOutlineGeometryUpdater`, `PlaneGraphics`, and `Entity.plane` to visualize planes.
  - Added `Plane.transformPlane` to apply a transformation to a plane.
- Fixed point cloud exception in IE. [#6051](https://github.com/CesiumGS/cesium/pull/6051)
- Fixed globe materials when `Globe.enableLighting` was `false`. [#6042](https://github.com/CesiumGS/cesium/issues/6042)
- Fixed shader compilation failure on pick when globe materials were enabled. [#6039](https://github.com/CesiumGS/cesium/issues/6039)
- Fixed exception when `invertClassification` was enabled, the invert color had an alpha less than `1.0`, and the window was resized. [#6046](https://github.com/CesiumGS/cesium/issues/6046)

### 1.40 - 2017-12-01

- Deprecated
  - The `text`, `imageUrl` and `link` parameters from `Credit` have been deprecated and will be removed in Cesium 1.41. Use `options.text`, `options.imageUrl` and `options.link` instead.
- Added `Globe.material` to apply materials to the globe/terrain for shading such as height- or slope-based color ramps. See the new [Sandcastle example](https://cesiumjs.org/Cesium/Apps/Sandcastle/?src=Globe%20Materials.html&label=Showcases). [#5919](https://github.com/CesiumGS/cesium/pull/5919/files)
- Added CZML support for `polyline.depthFailMaterial`, `label.scaleByDistance`, `distanceDisplayCondition`, and `disableDepthTestDistance`. [#5986](https://github.com/CesiumGS/cesium/pull/5986)
- Fixed a bug where drill picking a polygon clamped to ground would cause the browser to hang. [#5971](https://github.com/CesiumGS/cesium/issues/5971)
- Fixed bug in KML LookAt bug where degrees and radians were mixing in a subtraction. [#5992](https://github.com/CesiumGS/cesium/issues/5992)
- Fixed handling of KMZ files with missing `xsi` namespace declarations. [#6003](https://github.com/CesiumGS/cesium/pull/6003)
- Added function that removes duplicate namespace declarations while loading a KML or a KMZ. [#5972](https://github.com/CesiumGS/cesium/pull/5972)
- Fixed a language detection issue. [#6016](https://github.com/CesiumGS/cesium/pull/6016)
- Fixed a bug where glTF models with animations of different lengths would cause an error. [#5694](https://github.com/CesiumGS/cesium/issues/5694)
- Added a `clampAnimations` parameter to `Model` and `Entity.model`. Setting this to `false` allows different length animations to loop asynchronously over the duration of the longest animation.
- Fixed `Invalid asm.js: Invalid member of stdlib` console error by recompiling crunch.js with latest emscripten toolchain. [#5847](https://github.com/CesiumGS/cesium/issues/5847)
- Added `file:` scheme compatibility to `joinUrls`. [#5989](https://github.com/CesiumGS/cesium/pull/5989)
- Added a Reverse Geocoder [Sandcastle example](https://cesiumjs.org/Cesium/Apps/Sandcastle/?src=Reverse%20Geocoder.html&label=Showcases). [#5976](https://github.com/CesiumGS/cesium/pull/5976)
- Added ability to support touch event in Imagery Layers Split Sandcastle example. [#5948](https://github.com/CesiumGS/cesium/pull/5948)
- Added a new `@experimental` tag to the documentation. A small subset of the Cesium API tagged as such are subject to breaking changes without deprecation. See the [Coding Guide](https://github.com/CesiumGS/cesium/tree/master/Documentation/Contributors/CodingGuide#deprecation-and-breaking-changes) for further explanation. [#6010](https://github.com/CesiumGS/cesium/pull/6010)
- Moved terrain and imagery credits to a lightbox that pops up when you click a link in the onscreen credits [#3013](https://github.com/CesiumGS/cesium/issues/3013)

### 1.39 - 2017-11-01

- Cesium now officially supports webpack. See our [Integrating Cesium and webpack blog post](https://cesium.com/blog/2017/10/18/cesium-and-webpack/) for more details.
- Added support for right-to-left language detection in labels, currently Hebrew and Arabic are supported. To enable it, set `Cesium.Label.enableRightToLeftDetection = true` at the start of your application. [#5771](https://github.com/CesiumGS/cesium/pull/5771)
- Fixed handling of KML files with missing `xsi` namespace declarations. [#5860](https://github.com/CesiumGS/cesium/pull/5860)
- Fixed a bug that caused KML ground overlays to appear distorted when rotation was applied. [#5914](https://github.com/CesiumGS/cesium/issues/5914)
- Fixed a bug where KML placemarks with no specified icon would be displayed with default icon. [#5819](https://github.com/CesiumGS/cesium/issues/5819)
- Changed KML loading to ignore NetworkLink failures and continue to load the rest of the document. [#5871](https://github.com/CesiumGS/cesium/pull/5871)
- Added the ability to load Cesium's assets from the local file system if security permissions allow it. [#5830](https://github.com/CesiumGS/cesium/issues/5830)
- Added two new properties to `ImageryLayer` that allow for adjusting the texture sampler used for up and down-sampling of imagery tiles, namely `minificationFilter` and `magnificationFilter` with possible values `LINEAR` (the default) and `NEAREST` defined in `TextureMinificationFilter` and `TextureMagnificationFilter`. [#5846](https://github.com/CesiumGS/cesium/issues/5846)
- Fixed flickering artifacts with 3D Tiles tilesets with thin walls. [#5940](https://github.com/CesiumGS/cesium/pull/5940)
- Fixed bright fog when terrain lighting is enabled and added `Fog.minimumBrightness` to affect how bright the fog will be when in complete darkness. [#5934](https://github.com/CesiumGS/cesium/pull/5934)
- Fixed using arrow keys in geocoder widget to select search suggestions. [#5943](https://github.com/CesiumGS/cesium/issues/5943)
- Added support for the layer.json `parentUrl` property in `CesiumTerrainProvider` to allow for compositing of tilesets. [#5864](https://github.com/CesiumGS/cesium/pull/5864)
- Added `invertClassification` and `invertClassificationColor` to `Scene`. When `invertClassification` is `true`, any 3D Tiles geometry that is not classified by a `ClassificationPrimitive` or `GroundPrimitive` will have its color multiplied by `invertClassificationColor`. [#5836](https://github.com/CesiumGS/cesium/pull/5836)
- Added `customTags` property to the UrlTemplateImageryProvider to allow custom keywords in the template URL. [#5696](https://github.com/CesiumGS/cesium/pull/5696)
- Added `eyeSeparation` and `focalLength` properties to `Scene` to configure VR settings. [#5917](https://github.com/CesiumGS/cesium/pull/5917)
- Improved CZML Reference Properties example [#5754](https://github.com/CesiumGS/cesium/pull/5754)

### 1.38 - 2017-10-02

- Breaking changes
  - `Scene/CullingVolume` has been removed. Use `Core/CullingVolume`.
  - `Scene/OrthographicFrustum` has been removed. Use `Core/OrthographicFrustum`.
  - `Scene/OrthographicOffCenterFrustum` has been removed. Use `Core/OrthographicOffCenterFrustum`.
  - `Scene/PerspectiveFrustum` has been removed. Use `Core/PerspectiveFrustum`.
  - `Scene/PerspectiveOffCenterFrustum` has been removed. Use `Core/PerspectiveOffCenterFrustum`.
- Added support in CZML for expressing `orientation` as the velocity vector of an entity, using `velocityReference` syntax. [#5807](https://github.com/CesiumGS/cesium/pull/5807)
- Fixed CZML processing of `velocityReference` within an interval. [#5738](https://github.com/CesiumGS/cesium/issues/5738)
- Added ability to add an animation to `ModelAnimationCollection` by its index. [#5815](https://github.com/CesiumGS/cesium/pull/5815)
- Fixed a bug in `ModelAnimationCollection` that caused adding an animation by its name to throw an error. [#5815](https://github.com/CesiumGS/cesium/pull/5815)
- Fixed issue in Internet Explorer and Edge with loading unicode strings in typed arrays that impacted 3D Tiles Batch Table values.
- Zoom now maintains camera heading, pitch, and roll. [#4639](https://github.com/CesiumGS/cesium/pull/5603)
- Fixed a bug in `PolylineCollection` preventing the display of more than 16K points in a single collection. [#5538](https://github.com/CesiumGS/cesium/pull/5782)
- Fixed a 3D Tiles point cloud bug causing a stray point to appear at the center of the screen on certain hardware. [#5599](https://github.com/CesiumGS/cesium/issues/5599)
- Fixed removing multiple event listeners within event callbacks. [#5827](https://github.com/CesiumGS/cesium/issues/5827)
- Running `buildApps` now creates a built version of Sandcastle which uses the built version of Cesium for better performance.
- Fixed a tileset traversal bug when the `skipLevelOfDetail` optimization is off. [#5869](https://github.com/CesiumGS/cesium/issues/5869)

### 1.37 - 2017-09-01

- Breaking changes
  - Passing `options.clock` when creating a new `Viewer` instance is removed, pass `options.clockViewModel` instead.
  - Removed `GoogleEarthImageryProvider`, use `GoogleEarthEnterpriseMapsProvider` instead.
  - Removed the `throttleRequest` parameter from `TerrainProvider.requestTileGeometry` and inherited terrain providers. It is replaced with an optional `Request` object. Set the request's `throttle` property to `true` to throttle requests.
  - Removed the ability to provide a Promise for the `options.url` parameter of `loadWithXhr` and for the `url` parameter of `loadArrayBuffer`, `loadBlob`, `loadImageViaBlob`, `loadText`, `loadJson`, `loadXML`, `loadImage`, `loadCRN`, `loadKTX`, and `loadCubeMap`. Instead `url` must be a string.
- Added `classificationType` to `ClassificationPrimitive` and `GroundPrimitive` to choose whether terrain, 3D Tiles, or both are classified. [#5770](https://github.com/CesiumGS/cesium/pull/5770)
- Fixed depth picking on 3D Tiles. [#5676](https://github.com/CesiumGS/cesium/issues/5676)
- Fixed glTF model translucency bug. [#5731](https://github.com/CesiumGS/cesium/issues/5731)
- Fixed `replaceState` bug that was causing the `CesiumViewer` demo application to crash in Safari and iOS. [#5691](https://github.com/CesiumGS/cesium/issues/5691)
- Fixed a 3D Tiles traversal bug for tilesets using additive refinement. [#5766](https://github.com/CesiumGS/cesium/issues/5766)
- Fixed a 3D Tiles traversal bug where out-of-view children were being loaded unnecessarily. [#5477](https://github.com/CesiumGS/cesium/issues/5477)
- Fixed `Entity` id type to be `String` in `EntityCollection` and `CompositeEntityCollection` [#5791](https://github.com/CesiumGS/cesium/pull/5791)
- Fixed issue where `Model` and `BillboardCollection` would throw an error if the globe is undefined. [#5638](https://github.com/CesiumGS/cesium/issues/5638)
- Fixed issue where the `Model` glTF cache loses reference to the model's buffer data. [#5720](https://github.com/CesiumGS/cesium/issues/5720)
- Fixed some issues with `disableDepthTestDistance`. [#5501](https://github.com/CesiumGS/cesium/issues/5501) [#5331](https://github.com/CesiumGS/cesium/issues/5331) [#5621](https://github.com/CesiumGS/cesium/issues/5621)
- Added several new Bing Maps styles: `CANVAS_DARK`, `CANVAS_LIGHT`, and `CANVAS_GRAY`. [#5737](https://github.com/CesiumGS/cesium/pull/5737)
- Added small improvements to the atmosphere. [#5741](https://github.com/CesiumGS/cesium/pull/5741)
- Fixed a bug that caused imagery splitting to work incorrectly when CSS pixels were not equivalent to WebGL drawing buffer pixels, such as on high DPI displays in Microsoft Edge and Internet Explorer. [#5743](https://github.com/CesiumGS/cesium/pull/5743)
- Added `Cesium3DTileset.loadJson` to support overriding the default tileset loading behavior. [#5685](https://github.com/CesiumGS/cesium/pull/5685)
- Fixed loading of binary glTFs containing CRN or KTX textures. [#5753](https://github.com/CesiumGS/cesium/pull/5753)
- Fixed specular computation for certain models using the `KHR_materials_common` extension. [#5773](https://github.com/CesiumGS/cesium/pull/5773)
- Fixed a picking bug in the `3D Tiles Interactivity` Sandcastle demo. [#5703](https://github.com/CesiumGS/cesium/issues/5703)
- Updated knockout from 3.4.0 to 3.4.2 [#5703](https://github.com/CesiumGS/cesium/pull/5829)

### 1.36 - 2017-08-01

- Breaking changes
  - The function `Quaternion.fromHeadingPitchRoll(heading, pitch, roll, result)` was removed. Use `Quaternion.fromHeadingPitchRoll(hpr, result)` instead where `hpr` is a `HeadingPitchRoll`.
  - The function `Transforms.headingPitchRollToFixedFrame(origin, headingPitchRoll, ellipsoid, result)` was removed. Use `Transforms.headingPitchRollToFixedFrame(origin, headingPitchRoll, ellipsoid, fixedFrameTransform, result)` instead where `fixedFrameTransform` is a a 4x4 transformation matrix (see `Transforms.localFrameToFixedFrameGenerator`).
  - The function `Transforms.headingPitchRollQuaternion(origin, headingPitchRoll, ellipsoid, result)` was removed. Use `Transforms.headingPitchRollQuaternion(origin, headingPitchRoll, ellipsoid, fixedFrameTransform, result)` instead where `fixedFrameTransform` is a a 4x4 transformation matrix (see `Transforms.localFrameToFixedFrameGenerator`).
  - The `color`, `show`, and `pointSize` properties of `Cesium3DTileStyle` are no longer initialized with default values.
- Deprecated
  - `Scene/CullingVolume` is deprecated and will be removed in 1.38. Use `Core/CullingVolume`.
  - `Scene/OrthographicFrustum` is deprecated and will be removed in 1.38. Use `Core/OrthographicFrustum`.
  - `Scene/OrthographicOffCenterFrustum` is deprecated and will be removed in 1.38. Use `Core/OrthographicOffCenterFrustum`.
  - `Scene/PerspectiveFrustum` is deprecated and will be removed in 1.38. Use `Core/PerspectiveFrustum`.
  - `Scene/PerspectiveOffCenterFrustum` is deprecated and will be removed in 1.38. Use `Core/PerspectiveOffCenterFrustum`.
- Added glTF 2.0 support, including physically-based material rendering, morph targets, and appropriate updating of glTF 1.0 models to 2.0. [#5641](https://github.com/CesiumGS/cesium/pull/5641)
- Added `ClassificationPrimitive` which defines a volume and draws the intersection of the volume and terrain or 3D Tiles. [#5625](https://github.com/CesiumGS/cesium/pull/5625)
- Added `tileLoad` event to `Cesium3DTileset`. [#5628](https://github.com/CesiumGS/cesium/pull/5628)
- Fixed issue where scene would blink when labels were added. [#5537](https://github.com/CesiumGS/cesium/issues/5537)
- Fixed label positioning when height reference changes [#5609](https://github.com/CesiumGS/cesium/issues/5609)
- Fixed label positioning when using `HeightReference.CLAMP_TO_GROUND` and no position [#5648](https://github.com/CesiumGS/cesium/pull/5648)
- Fix for dynamic polylines with polyline dash material [#5681](https://github.com/CesiumGS/cesium/pull/5681)
- Added ability to provide a `width` and `height` to `scene.pick`. [#5602](https://github.com/CesiumGS/cesium/pull/5602)
- Fixed `Viewer.flyTo` not respecting zoom limits, and resetting minimumZoomDistance if the camera zoomed past the minimumZoomDistance. [5573](https://github.com/CesiumGS/cesium/issues/5573)
- Added ability to show tile urls in the 3D Tiles Inspector. [#5592](https://github.com/CesiumGS/cesium/pull/5592)
- Fixed a bug when reading CRN compressed textures with multiple mip levels. [#5618](https://github.com/CesiumGS/cesium/pull/5618)
- Fixed issue where composite 3D Tiles that contained instanced 3D Tiles with an external model reference would fail to download the model.
- Added behavior to `Cesium3DTilesInspector` that selects the first tileset hovered over if no tilest is specified. [#5139](https://github.com/CesiumGS/cesium/issues/5139)
- Added `Entity.computeModelMatrix` which returns the model matrix representing the entity's transformation. [#5584](https://github.com/CesiumGS/cesium/pull/5584)
- Added ability to set a style's `color`, `show`, or `pointSize` with a string or object literal. `show` may also take a boolean and `pointSize` may take a number. [#5412](https://github.com/CesiumGS/cesium/pull/5412)
- Added setter for `KmlDataSource.name` to specify a name for the datasource [#5660](https://github.com/CesiumGS/cesium/pull/5660).
- Added setter for `GeoJsonDataSource.name` to specify a name for the datasource [#5653](https://github.com/CesiumGS/cesium/issues/5653)
- Fixed crash when using the `Cesium3DTilesInspectorViewModel` and removing a tileset [#5607](https://github.com/CesiumGS/cesium/issues/5607)
- Fixed polygon outline in Polygon Sandcastle demo [#5642](https://github.com/CesiumGS/cesium/issues/5642)
- Updated `Billboard`, `Label` and `PointPrimitive` constructors to clone `NearFarScale` parameters [#5654](https://github.com/CesiumGS/cesium/pull/5654)
- Added `FrustumGeometry` and `FrustumOutlineGeometry`. [#5649](https://github.com/CesiumGS/cesium/pull/5649)
- Added an `options` parameter to the constructors of `PerspectiveFrustum`, `PerspectiveOffCenterFrustum`, `OrthographicFrustum`, and `OrthographicOffCenterFrustum` to set properties. [#5649](https://github.com/CesiumGS/cesium/pull/5649)

### 1.35.2 - 2017-07-11

- This is an npm-only release to fix an issue with using Cesium in Node.js.
- Fixed a bug where Cesium would fail to load under Node.js and some webpack configurations. [#5593](https://github.com/CesiumGS/cesium/issues/5593)
- Fixed a bug where a Model's compressed textures were not being displayed. [#5596](https://github.com/CesiumGS/cesium/pull/5596)
- Fixed documentation for `OrthographicFrustum`. [#5586](https://github.com/CesiumGS/cesium/issues/5586)

### 1.35.1 - 2017-07-05

- This is an npm-only release to fix a deployment issue with 1.35. No code changes.

### 1.35 - 2017-07-05

- Breaking changes
  - `JulianDate.fromIso8601` will default to midnight UTC if no time is provided to match the Javascript [`Date` specification](https://developer.mozilla.org/en-US/docs/Web/JavaScript/Reference/Global_Objects/Date). You must specify a local time of midnight to achieve the old behavior.
- Deprecated
  - `GoogleEarthImageryProvider` has been deprecated and will be removed in Cesium 1.37, use `GoogleEarthEnterpriseMapsProvider` instead.
  - The `throttleRequest` parameter for `TerrainProvider.requestTileGeometry`, `CesiumTerrainProvider.requestTileGeometry`, `VRTheWorldTerrainProvider.requestTileGeometry`, and `EllipsoidTerrainProvider.requestTileGeometry` is deprecated and will be replaced with an optional `Request` object. The `throttleRequests` parameter will be removed in 1.37. Instead set the request's `throttle` property to `true` to throttle requests.
  - The ability to provide a Promise for the `options.url` parameter of `loadWithXhr` and for the `url` parameter of `loadArrayBuffer`, `loadBlob`, `loadImageViaBlob`, `loadText`, `loadJson`, `loadXML`, `loadImage`, `loadCRN`, `loadKTX`, and `loadCubeMap` is deprecated. This will be removed in 1.37, instead `url` must be a string.
- Added support for [3D Tiles](https://github.com/CesiumGS/3d-tiles/blob/master/README.md) for streaming massive heterogeneous 3D geospatial datasets ([#5308](https://github.com/CesiumGS/cesium/pull/5308)). See the new [Sandcastle examples](http://cesiumjs.org/Cesium/Apps/Sandcastle/index.html?src=3D%20Tiles%20Photogrammetry&label=3D%20Tiles). The new Cesium APIs are:
  - `Cesium3DTileset`
  - `Cesium3DTileStyle`, `StyleExpression`, `Expression`, and `ConditionsExpression`
  - `Cesium3DTile`
  - `Cesium3DTileContent`
  - `Cesium3DTileFeature`
  - `Cesium3DTilesInspector`, `Cesium3DTilesInspectorViewModel`, and `viewerCesium3DTilesInspectorMixin`
  - `Cesium3DTileColorBlendMode`
- Added a particle system for effects like smoke, fire, sparks, etc. See `ParticleSystem`, `Particle`, `ParticleBurst`, `BoxEmitter`, `CircleEmitter`, `ConeEmitter`, `ParticleEmitter`, and `SphereEmitter`, and the new Sandcastle examples: [Particle System](http://cesiumjs.org/Cesium/Apps/Sandcastle/index.html?src=Particle%20System.html&label=Showcases) and [Particle System Fireworks](http://cesiumjs.org/Cesium/Apps/Sandcastle/index.html?src=Particle%20System%20Fireworks.html&label=Showcases). [#5212](https://github.com/CesiumGS/cesium/pull/5212)
- Added `options.clock`, `options.times` and `options.dimensions` to `WebMapTileServiceImageryProvider` in order to handle time dynamic and static values for dimensions.
- Added an `options.request` parameter to `loadWithXhr` and a `request` parameter to `loadArrayBuffer`, `loadBlob`, `loadImageViaBlob`, `loadText`, `loadJson`, `loadJsonp`, `loadXML`, `loadImageFromTypedArray`, `loadImage`, `loadCRN`, and `loadKTX`.
- `CzmlDataSource` and `KmlDataSource` load functions now take an optional `query` object, which will append query parameters to all network requests. [#5419](https://github.com/CesiumGS/cesium/pull/5419), [#5434](https://github.com/CesiumGS/cesium/pull/5434)
- Added Sandcastle demo for setting time with the Clock API [#5457](https://github.com/CesiumGS/cesium/pull/5457);
- Added Sandcastle demo for ArcticDEM data. [#5224](https://github.com/CesiumGS/cesium/issues/5224)
- Added `fromIso8601`, `fromIso8601DateArray`, and `fromIso8601DurationArray` to `TimeIntervalCollection` for handling various ways groups of intervals can be specified in ISO8601 format.
- Added `fromJulianDateArray` to `TimeIntervalCollection` for generating intervals from a list of dates.
- Fixed geocoder bug so geocoder can accurately handle NSEW inputs [#5407](https://github.com/CesiumGS/cesium/pull/5407)
- Fixed a bug where picking would break when the Sun came into view [#5478](https://github.com/CesiumGS/cesium/issues/5478)
- Fixed a bug where picking clusters would return undefined instead of a list of the clustered entities. [#5286](https://github.com/CesiumGS/cesium/issues/5286)
- Fixed bug where if polylines were set to follow the surface of an undefined globe, Cesium would throw an exception. [#5413](https://github.com/CesiumGS/cesium/pull/5413)
- Reduced the amount of Sun bloom post-process effect near the horizon. [#5381](https://github.com/CesiumGS/cesium/issues/5381)
- Fixed a bug where camera zooming worked incorrectly when the display height was greater than the display width [#5421](https://github.com/CesiumGS/cesium/pull/5421)
- Updated glTF/glb MIME types. [#5420](https://github.com/CesiumGS/cesium/issues/5420)
- Added `Cesium.Math.randomBetween`.
- Modified `defaultValue` to check for both `undefined` and `null`. [#5551](https://github.com/CesiumGS/cesium/pull/5551)
- The `throttleRequestByServer` function has been removed. Instead pass a `Request` object with `throttleByServer` set to `true` to any of following load functions: `loadWithXhr`, `loadArrayBuffer`, `loadBlob`, `loadImageViaBlob`, `loadText`, `loadJson`, `loadJsonp`, `loadXML`, `loadImageFromTypedArray`, `loadImage`, `loadCRN`, and `loadKTX`.

### 1.34 - 2017-06-01

- Deprecated
  - Passing `options.clock` when creating a new `Viewer` instance has been deprecated and will be removed in Cesium 1.37, pass `options.clockViewModel` instead.
- Fix issue where polylines in a `PolylineCollection` would ignore the far distance when updating the distance display condition. [#5283](https://github.com/CesiumGS/cesium/pull/5283)
- Fixed a crash when calling `Camera.pickEllipsoid` with a canvas of size 0.
- Fix `BoundingSphere.fromOrientedBoundingBox`. [#5334](https://github.com/CesiumGS/cesium/issues/5334)
- Fixed bug where polylines would not update when `PolylineCollection` model matrix was updated. [#5327](https://github.com/CesiumGS/cesium/pull/5327)
- Fixed a bug where adding a ground clamped label without a position would show up at a previous label's clamped position. [#5338](https://github.com/CesiumGS/cesium/issues/5338)
- Fixed translucency bug for certain material types. [#5335](https://github.com/CesiumGS/cesium/pull/5335)
- Fix picking polylines that use a depth fail appearance. [#5337](https://github.com/CesiumGS/cesium/pull/5337)
- Fixed a crash when morphing from Columbus view to 3D. [#5311](https://github.com/CesiumGS/cesium/issues/5311)
- Fixed a bug which prevented KML descriptions with relative paths from loading. [#5352](https://github.com/CesiumGS/cesium/pull/5352)
- Fixed an issue where camera view could be invalid at the last frame of animation. [#4949](https://github.com/CesiumGS/cesium/issues/4949)
- Fixed an issue where using the depth fail material for polylines would cause a crash in Edge. [#5359](https://github.com/CesiumGS/cesium/pull/5359)
- Fixed a crash where `EllipsoidGeometry` and `EllipsoidOutlineGeometry` were given floating point values when expecting integers. [#5260](https://github.com/CesiumGS/cesium/issues/5260)
- Fixed an issue where billboards were not properly aligned. [#2487](https://github.com/CesiumGS/cesium/issues/2487)
- Fixed an issue where translucent objects could flicker when picking on mouse move. [#5307](https://github.com/CesiumGS/cesium/issues/5307)
- Fixed a bug where billboards with `sizeInMeters` set to true would move upwards when zooming out. [#5373](https://github.com/CesiumGS/cesium/issues/5373)
- Fixed a bug where `SampledProperty.setInterpolationOptions` does not ignore undefined `options`. [#3575](https://github.com/CesiumGS/cesium/issues/3575)
- Added `basePath` option to `Cesium.Model.fromGltf`. [#5320](https://github.com/CesiumGS/cesium/issues/5320)

### 1.33 - 2017-05-01

- Breaking changes
  - Removed left, right, bottom and top properties from `OrthographicFrustum`. Use `OrthographicOffCenterFrustum` instead. [#5109](https://github.com/CesiumGS/cesium/issues/5109)
- Added `GoogleEarthEnterpriseTerrainProvider` and `GoogleEarthEnterpriseImageryProvider` to read data from Google Earth Enterprise servers. [#5189](https://github.com/CesiumGS/cesium/pull/5189).
- Support for dashed polylines [#5159](https://github.com/CesiumGS/cesium/pull/5159).
  - Added `PolylineDash` Material type.
  - Added `PolylineDashMaterialProperty` to the Entity API.
  - Added CZML `polylineDash` property .
- Added `disableDepthTestDistance` to billboards, points and labels. This sets the distance to the camera where the depth test will be disabled. Setting it to zero (the default) will always enable the depth test. Setting it to `Number.POSITVE_INFINITY` will never enabled the depth test. Also added `scene.minimumDisableDepthTestDistance` to change the default value from zero. [#5166](https://github.com/CesiumGS/cesium/pull/5166)
- Added a `depthFailMaterial` property to line entities, which is the material used to render the line when it fails the depth test. [#5160](https://github.com/CesiumGS/cesium/pull/5160)
- Fixed billboards not initially clustering. [#5208](https://github.com/CesiumGS/cesium/pull/5208)
- Fixed issue with displaying `MapboxImageryProvider` default token error message. [#5191](https://github.com/CesiumGS/cesium/pull/5191)
- Fixed bug in conversion formula in `Matrix3.fromHeadingPitchRoll`. [#5195](https://github.com/CesiumGS/cesium/issues/5195)
- Upgrade FXAA to version 3.11. [#5200](https://github.com/CesiumGS/cesium/pull/5200)
- `Scene.pickPosition` now caches results per frame to increase performance. [#5117](https://github.com/CesiumGS/cesium/issues/5117)

### 1.32 - 2017-04-03

- Deprecated
  - The `left`, `right`, `bottom`, and `top` properties of `OrthographicFrustum` are deprecated and will be removed in 1.33. Use `OrthographicOffCenterFrustum` instead.
- Breaking changes
  - Removed `ArcGisImageServerTerrainProvider`.
  - The top-level `properties` in an `Entity` created by `GeoJsonDataSource` are now instances of `ConstantProperty` instead of raw values.
- Added support for an orthographic projection in 3D and Columbus view.
  - Set `projectionPicker` to `true` in the options when creating a `Viewer` to add a widget that will switch projections. [#5021](https://github.com/CesiumGS/cesium/pull/5021)
  - Call `switchToOrthographicFrustum` or `switchToPerspectiveFrustum` on `Camera` to change projections.
- Added support for custom time-varying properties in CZML. [#5105](https:/github.com/CesiumGS/cesium/pull/5105).
- Added new flight parameters to `Camera.flyTo` and `Camera.flyToBoundingSphere`: `flyOverLongitude`, `flyOverLongitudeWeight`, and `pitchAdjustHeight`. [#5070](https://github.com/CesiumGS/cesium/pull/5070)
- Added the event `Viewer.trackedEntityChanged`, which is raised when the value of `viewer.trackedEntity` changes. [#5060](https://github.com/CesiumGS/cesium/pull/5060)
- Added `Camera.DEFAULT_OFFSET` for default view of objects with bounding spheres. [#4936](https://github.com/CesiumGS/cesium/pull/4936)
- Fixed an issue with `TileBoundingBox` that caused the terrain to disappear in certain places [4032](https://github.com/CesiumGS/cesium/issues/4032)
- Fixed overlapping billboard blending. [#5066](https://github.com/CesiumGS/cesium/pull/5066)
- Fixed an issue with `PinBuilder` where inset images could have low-alpha fringes against an opaque background. [#5099](https://github.com/CesiumGS/cesium/pull/5099)
- Fix billboard, point and label clustering in 2D and Columbus view. [#5136](https://github.com/CesiumGS/cesium/pull/5136)
- Fixed `GroundPrimitive` rendering in 2D and Columbus View. [#5078](https://github.com/CesiumGS/cesium/pull/5078)
- Fixed an issue with camera tracking of dynamic ellipsoids. [#5133](https://github.com/CesiumGS/cesium/pull/5133)
- Fixed issues with imagerySplitPosition and the international date line in 2D mode. [#5151](https://github.com/CesiumGS/cesium/pull/5151)
- Fixed a bug in `ModelAnimationCache` causing different animations to reference the same animation. [#5064](https://github.com/CesiumGS/cesium/pull/5064)
- `ConstantProperty` now provides `valueOf` and `toString` methods that return the constant value.
- Improved depth artifacts between opaque and translucent primitives. [#5116](https://github.com/CesiumGS/cesium/pull/5116)
- Fixed crunch compressed textures in IE11. [#5057](https://github.com/CesiumGS/cesium/pull/5057)
- Fixed a bug in `Quaternion.fromHeadingPitchRoll` that made it erroneously throw an exception when passed individual angles in an unminified / debug build.
- Fixed a bug that caused an exception in `CesiumInspectorViewModel` when using the NW / NE / SW / SE / Parent buttons to navigate to a terrain tile that is not yet loaded.
- `QuadtreePrimitive` now uses `frameState.afterRender` to fire `tileLoadProgressEvent` [#3450](https://github.com/CesiumGS/cesium/issues/3450)

### 1.31 - 2017-03-01

- Deprecated
  - The function `Quaternion.fromHeadingPitchRoll(heading, pitch, roll, result)` will be removed in 1.33. Use `Quaternion.fromHeadingPitchRoll(hpr, result)` instead where `hpr` is a `HeadingPitchRoll`. [#4896](https://github.com/CesiumGS/cesium/pull/4896)
  - The function `Transforms.headingPitchRollToFixedFrame(origin, headingPitchRoll, ellipsoid, result)` will be removed in 1.33. Use `Transforms.headingPitchRollToFixedFrame(origin, headingPitchRoll, ellipsoid, fixedFrameTransform, result)` instead where `fixedFrameTransform` is a a 4x4 transformation matrix (see `Transforms.localFrameToFixedFrameGenerator`). [#4896](https://github.com/CesiumGS/cesium/pull/4896)
  - The function `Transforms.headingPitchRollQuaternion(origin, headingPitchRoll, ellipsoid, result)` will be removed in 1.33. Use `Transforms.headingPitchRollQuaternion(origin, headingPitchRoll, ellipsoid, fixedFrameTransform, result)` instead where `fixedFrameTransform` is a a 4x4 transformation matrix (see `Transforms.localFrameToFixedFrameGenerator`). [#4896](https://github.com/CesiumGS/cesium/pull/4896)
  - `ArcGisImageServerTerrainProvider` will be removed in 1.32 due to missing TIFF support in web browsers. [#4981](https://github.com/CesiumGS/cesium/pull/4981)
- Breaking changes
  - Corrected spelling of `Color.FUCHSIA` from `Color.FUSCHIA`. [#4977](https://github.com/CesiumGS/cesium/pull/4977)
  - The enums `MIDDLE_DOUBLE_CLICK` and `RIGHT_DOUBLE_CLICK` from `ScreenSpaceEventType` have been removed. [#5052](https://github.com/CesiumGS/cesium/pull/5052)
  - Removed the function `GeometryPipeline.computeBinormalAndTangent`. Use `GeometryPipeline.computeTangentAndBitangent` instead. [#5053](https://github.com/CesiumGS/cesium/pull/5053)
  - Removed the `url` and `key` properties from `GeocoderViewModel`. [#5056](https://github.com/CesiumGS/cesium/pull/5056)
  - `BingMapsGeocoderServices` now requires `options.scene`. [#5056](https://github.com/CesiumGS/cesium/pull/5056)
- Added compressed texture support. [#4758](https://github.com/CesiumGS/cesium/pull/4758)
  - glTF models and imagery layers can now reference [KTX](https://www.khronos.org/opengles/sdk/tools/KTX/) textures and textures compressed with [crunch](https://github.com/BinomialLLC/crunch).
  - Added `loadKTX`, to load KTX textures, and `loadCRN` to load crunch compressed textures.
  - Added new `PixelFormat` and `WebGLConstants` enums from WebGL extensions `WEBGL_compressed_s3tc`, `WEBGL_compressed_texture_pvrtc`, and `WEBGL_compressed_texture_etc1`.
  - Added `CompressedTextureBuffer`.
- Added support for `Scene.pickPosition` in Columbus view and 2D. [#4990](https://github.com/CesiumGS/cesium/pull/4990)
- Added support for depth picking translucent primitives when `Scene.pickTranslucentDepth` is `true`. [#4979](https://github.com/CesiumGS/cesium/pull/4979)
- Fixed an issue where the camera would zoom past an object and flip to the other side of the globe. [#4967](https://github.com/CesiumGS/cesium/pull/4967) and [#4982](https://github.com/CesiumGS/cesium/pull/4982)
- Enable rendering `GroundPrimitives` on hardware without the `EXT_frag_depth` extension; however, this could cause artifacts for certain viewing angles. [#4930](https://github.com/CesiumGS/cesium/pull/4930)
- Added `Transforms.localFrameToFixedFrameGenerator` to generate a function that computes a 4x4 transformation matrix from a local reference frame to fixed reference frame. [#4896](https://github.com/CesiumGS/cesium/pull/4896)
- Added `Label.scaleByDistance` to control minimum/maximum label size based on distance from the camera. [#5019](https://github.com/CesiumGS/cesium/pull/5019)
- Added support to `DebugCameraPrimitive` to draw multifrustum planes. The attribute `debugShowFrustumPlanes` of `Scene` and `frustumPlanes` of `CesiumInspector` toggle this. [#4932](https://github.com/CesiumGS/cesium/pull/4932)
- Added fix to always outline KML line extrusions so that they show up properly in 2D and other straight down views. [#4961](https://github.com/CesiumGS/cesium/pull/4961)
- Improved `RectangleGeometry` by skipping unnecessary logic in the code. [#4948](https://github.com/CesiumGS/cesium/pull/4948)
- Fixed exception for polylines in 2D when rotating the map. [#4619](https://github.com/CesiumGS/cesium/issues/4619)
- Fixed an issue with constant `VertexArray` attributes not being set correctly. [#4995](https://github.com/CesiumGS/cesium/pull/4995)
- Added the event `Viewer.selectedEntityChanged`, which is raised when the value of `viewer.selectedEntity` changes. [#5043](https://github.com/CesiumGS/cesium/pull/5043)

### 1.30 - 2017-02-01

- Deprecated
  - The properties `url` and `key` will be removed from `GeocoderViewModel` in 1.31. These properties will be available on geocoder services that support them, like `BingMapsGeocoderService`.
  - The function `GeometryPipeline.computeBinormalAndTangent` will be removed in 1.31. Use `GeometryPipeline.createTangentAndBitangent` instead. [#4856](https://github.com/CesiumGS/cesium/pull/4856)
  - The enums `MIDDLE_DOUBLE_CLICK` and `RIGHT_DOUBLE_CLICK` from `ScreenSpaceEventType` have been deprecated and will be removed in 1.31. [#4910](https://github.com/CesiumGS/cesium/pull/4910)
- Breaking changes
  - Removed separate `heading`, `pitch`, `roll` parameters from `Transform.headingPitchRollToFixedFrame` and `Transform.headingPitchRollQuaternion`. Pass a `HeadingPitchRoll` object instead. [#4843](https://github.com/CesiumGS/cesium/pull/4843)
  - The property `binormal` has been renamed to `bitangent` for `Geometry` and `VertexFormat`. [#4856](https://github.com/CesiumGS/cesium/pull/4856)
  - A handful of `CesiumInspectorViewModel` properties were removed or changed from variables to functions. [#4857](https://github.com/CesiumGS/cesium/pull/4857)
  - The `ShadowMap` constructor has been made private. [#4010](https://github.com/CesiumGS/cesium/issues/4010)
- Added `sampleTerrainMostDetailed` to sample the height of an array of positions using the best available terrain data at each point. This requires a `TerrainProvider` with the `availability` property.
- Transparent parts of billboards, labels, and points no longer overwrite parts of the scene behind them. [#4886](https://github.com/CesiumGS/cesium/pull/4886)
  - Added `blendOption` property to `BillboardCollection`, `LabelCollection`, and `PointPrimitiveCollection`. The default is `BlendOption.OPAQUE_AND_TRANSLUCENT`; however, if all billboards, labels, or points are either completely opaque or completely translucent, `blendOption` can be changed to `BlendOption.OPAQUE` or `BlendOption.TRANSLUCENT`, respectively, to increase performance by up to 2x.
- Added support for custom geocoder services and autocomplete, see the [Sandcastle example](http://cesiumjs.org/Cesium/Apps/Sandcastle/index.html?src=Custom%20Geocoder.html). Added `GeocoderService`, an interface for geocoders, and `BingMapsGeocoderService` and `CartographicGeocoderService` implementations. [#4723](https://github.com/CesiumGS/cesium/pull/4723)
- Added ability to draw an `ImageryLayer` with a splitter to allow layers to only display to the left or right of a splitter. See `ImageryLayer.splitDirection`, `Scene.imagerySplitPosition`, and the [Sandcastle example](http://cesiumjs.org/Cesium/Apps/Sandcastle/index.html?src=Imagery%20Layers%20Split.html&label=Showcases).
- Fixed bug where `GroundPrimitives` where rendering incorrectly or disappearing at different zoom levels. [#4161](https://github.com/CesiumGS/cesium/issues/4161), [#4326](https://github.com/CesiumGS/cesium/issues/4326)
- `TerrainProvider` now optionally exposes an `availability` property that can be used to query the terrain level that is available at a location or in a rectangle. Currently only `CesiumTerrainProvider` exposes this property.
- Added support for WMS version 1.3 by using CRS vice SRS query string parameter to request projection. SRS is still used for older versions.
- Fixed a bug that caused all models to use the same highlight color. [#4798](https://github.com/CesiumGS/cesium/pull/4798)
- Fixed sky atmosphere from causing incorrect picking and hanging drill picking. [#4783](https://github.com/CesiumGS/cesium/issues/4783) and [#4784](https://github.com/CesiumGS/cesium/issues/4784)
- Fixed KML loading when color is an empty string. [#4826](https://github.com/CesiumGS/cesium/pull/4826)
- Fixed a bug that could cause a "readyImagery is not actually ready" exception when quickly zooming past the maximum available imagery level of an imagery layer near the poles.
- Fixed a bug that affected dynamic graphics with time-dynamic modelMatrix. [#4907](https://github.com/CesiumGS/cesium/pull/4907)
- Fixed `Geocoder` autocomplete drop down visibility in Firefox. [#4916](https://github.com/CesiumGS/cesium/issues/4916)
- Added `Rectangle.fromRadians`.
- Updated the morph so the default view in Columbus View is now angled. [#3878](https://github.com/CesiumGS/cesium/issues/3878)
- Added 2D and Columbus View support for models using the RTC extension or whose vertices are in WGS84 coordinates. [#4922](https://github.com/CesiumGS/cesium/pull/4922)
- The attribute `perInstanceAttribute` of `DebugAppearance` has been made optional and defaults to `false`.
- Fixed a bug that would cause a crash when `debugShowFrustums` is enabled with OIT. [#4864](https://github.com/CesiumGS/cesium/pull/4864)
- Added the ability to run the unit tests with a [WebGL Stub](https://github.com/CesiumGS/cesium/tree/master/Documentation/Contributors/TestingGuide#run-with-webgl-stub), which makes all WebGL calls a noop and ignores test expectations that rely on reading back from WebGL. Use the web link from the main index.html or run with `npm run test-webgl-stub`.

### 1.29 - 2017-01-02

- Improved 3D Models
  - Added the ability to blend a `Model` with a color/translucency. Added `color`, `colorBlendMode`, and `colorBlendAmount` properties to `Model`, `ModelGraphics`, and CZML. Also added `ColorBlendMode` enum. [#4547](https://github.com/CesiumGS/cesium/pull/4547)
  - Added the ability to render a `Model` with a silhouette. Added `silhouetteColor` and `silhouetteSize` properties to `Model`, `ModelGraphics`, and CZML. [#4314](https://github.com/CesiumGS/cesium/pull/4314)
- Improved Labels
  - Added new `Label` properties `showBackground`, `backgroundColor`, and `backgroundPadding` to the primitive, Entity, and CZML layers.
  - Added support for newlines (`\n`) in Cesium `Label`s and CZML. [#2402]
  - Added new enum `VerticalOrigin.BASELINE`. Previously, `VerticalOrigin.BOTTOM` would sometimes align to the baseline depending on the contents of a label.
    (https://github.com/CesiumGS/cesium/issues/2402)
- Fixed translucency in Firefox 50. [#4762](https://github.com/CesiumGS/cesium/pull/4762)
- Fixed texture rotation for `RectangleGeometry`. [#2737](https://github.com/CesiumGS/cesium/issues/2737)
- Fixed issue where billboards on terrain had an incorrect offset. [#4598](https://github.com/CesiumGS/cesium/issues/4598)
- Fixed issue where `globe.getHeight` incorrectly returned `undefined`. [#3411](https://github.com/CesiumGS/cesium/issues/3411)
- Fixed a crash when using Entity path visualization with reference properties. [#4915](https://github.com/CesiumGS/cesium/issues/4915)
- Fixed a bug that caused `GroundPrimitive` to render incorrectly on systems without the `WEBGL_depth_texture` extension. [#4747](https://github.com/CesiumGS/cesium/pull/4747)
- Fixed default Mapbox token and added a watermark to notify users that they need to sign up for their own token.
- Fixed glTF models with skinning that used `bindShapeMatrix`. [#4722](https://github.com/CesiumGS/cesium/issues/4722)
- Fixed a bug that could cause a "readyImagery is not actually ready" exception with some configurations of imagery layers.
- Fixed `Rectangle.union` to correctly account for rectangles that cross the IDL. [#4732](https://github.com/CesiumGS/cesium/pull/4732)
- Fixed tooltips for gallery thumbnails in Sandcastle [#4702].(https://github.com/CesiumGS/cesium/pull/4702)
- DataSourceClock.getValue now preserves the provided `result` properties when its properties are `undefined`. [#4029](https://github.com/CesiumGS/cesium/issues/4029)
- Added `divideComponents` function to `Cartesian2`, `Cartesian3`, and `Cartesian4`. [#4750](https://github.com/CesiumGS/cesium/pull/4750)
- Added `WebGLConstants` enum. Previously, this was part of the private Renderer API. [#4731](https://github.com/CesiumGS/cesium/pull/4731)

### 1.28 - 2016-12-01

- Improved terrain/imagery load ordering, especially when the terrain is already fully loaded and a new imagery layer is loaded. This results in a 25% reduction in load times in many cases. [#4616](https://github.com/CesiumGS/cesium/pull/4616)
- Improved `Billboard`, `Label`, and `PointPrimitive` visual quality. [#4675](https://github.com/CesiumGS/cesium/pull/4675)
  - Corrected odd-width and odd-height billboard sizes from being incorrectly rounded up.
  - Changed depth testing from `LESS` to `LEQUAL`, allowing label glyphs of equal depths to overlap.
  - Label glyph positions have been adjusted and corrected.
  - `TextureAtlas.borderWidthInPixels` has always been applied to the upper and right edges of each internal texture, but is now also applied to the bottom and left edges of the entire TextureAtlas, guaranteeing borders on all sides regardless of position within the atlas.
- Fall back to packing floats into an unsigned byte texture when floating point textures are unsupported. [#4563](https://github.com/CesiumGS/cesium/issues/4563)
- Added support for saving html and css in GitHub Gists. [#4125](https://github.com/CesiumGS/cesium/issues/4125)
- Fixed `Cartographic.fromCartesian` when the cartesian is not on the ellipsoid surface. [#4611](https://github.com/CesiumGS/cesium/issues/4611)

### 1.27 - 2016-11-01

- Deprecated
  - Individual heading, pitch, and roll options to `Transforms.headingPitchRollToFixedFrame` and `Transforms.headingPitchRollQuaternion` have been deprecated and will be removed in 1.30. Pass the new `HeadingPitchRoll` object instead. [#4498](https://github.com/CesiumGS/cesium/pull/4498)
- Breaking changes
  - The `scene` parameter for creating `BillboardVisualizer`, `LabelVisualizer`, and `PointVisualizer` has been removed. Instead, pass an instance of `EntityCluster`. [#4514](https://github.com/CesiumGS/cesium/pull/4514)
- Fixed an issue where a billboard entity would not render after toggling the show property. [#4408](https://github.com/CesiumGS/cesium/issues/4408)
- Fixed a crash when zooming from touch input on viewer initialization. [#4177](https://github.com/CesiumGS/cesium/issues/4177)
- Fixed a crash when clustering is enabled, an entity has a label graphics defined, but the label isn't visible. [#4414](https://github.com/CesiumGS/cesium/issues/4414)
- Added the ability for KML files to load network links to other KML files within the same KMZ archive. [#4477](https://github.com/CesiumGS/cesium/issues/4477)
- `KmlDataSource` and `GeoJsonDataSource` were not honoring the `clampToGround` option for billboards and labels and was instead always clamping, reducing performance in cases when it was unneeded. [#4459](https://github.com/CesiumGS/cesium/pull/4459)
- Fixed `KmlDataSource` features to respect `timespan` and `timestamp` properties of its parents (e.g. Folders or NetworkLinks). [#4041](https://github.com/CesiumGS/cesium/issues/4041)
- Fixed a `KmlDataSource` bug where features had duplicate IDs and only one was drawn. [#3941](https://github.com/CesiumGS/cesium/issues/3941)
- `GeoJsonDataSource` now treats null crs values as a no-op instead of failing to load. [#4456](https://github.com/CesiumGS/cesium/pull/4456)
- `GeoJsonDataSource` now gracefully handles missing style icons instead of failing to load. [#4452](https://github.com/CesiumGS/cesium/pull/4452)
- Added `HeadingPitchRoll` [#4047](https://github.com/CesiumGS/cesium/pull/4047)
  - `HeadingPitchRoll.fromQuaternion` function for retrieving heading-pitch-roll angles from a quaternion.
  - `HeadingPitchRoll.fromDegrees` function that returns a new HeadingPitchRoll instance from angles given in degrees.
  - `HeadingPitchRoll.clone` function to duplicate HeadingPitchRoll instance.
  - `HeadingPitchRoll.equals` and `HeadingPitchRoll.equalsEpsilon` functions for comparing two instances.
  - Added `Matrix3.fromHeadingPitchRoll` Computes a 3x3 rotation matrix from the provided headingPitchRoll.
- Fixed primitive bounding sphere bug that would cause a crash when loading data sources. [#4431](https://github.com/CesiumGS/cesium/issues/4431)
- Fixed `BoundingSphere` computation for `Primitive` instances with a modelMatrix. [#4428](https://github.com/CesiumGS/cesium/issues/4428)
- Fixed a bug with rotated, textured rectangles. [#4430](https://github.com/CesiumGS/cesium/pull/4430)
- Added the ability to specify retina options, such as `@2x.png`, via the `MapboxImageryProvider` `format` option. [#4453](https://github.com/CesiumGS/cesium/pull/4453).
- Fixed a crash that could occur when specifying an imagery provider's `rectangle` option. [https://github.com/CesiumGS/cesium/issues/4377](https://github.com/CesiumGS/cesium/issues/4377)
- Fixed a crash that would occur when using dynamic `distanceDisplayCondition` properties. [#4403](https://github.com/CesiumGS/cesium/pull/4403)
- Fixed several bugs that lead to billboards and labels being improperly clamped to terrain. [#4396](https://github.com/CesiumGS/cesium/issues/4396), [#4062](https://github.com/CesiumGS/cesium/issues/4062)
- Fixed a bug affected models with multiple meshes without indices. [#4237](https://github.com/CesiumGS/cesium/issues/4237)
- Fixed a glTF transparency bug where `blendFuncSeparate` parameters were loaded in the wrong order. [#4435](https://github.com/CesiumGS/cesium/pull/4435)
- Fixed a bug where creating a custom geometry with attributes and indices that have values that are not a typed array would cause a crash. [#4419](https://github.com/CesiumGS/cesium/pull/4419)
- Fixed a bug when morphing from 2D to 3D. [#4388](https://github.com/CesiumGS/cesium/pull/4388)
- Fixed `RectangleGeometry` rotation when the rectangle is close to the international date line [#3874](https://github.com/CesiumGS/cesium/issues/3874)
- Added `clusterBillboards`, `clusterLabels`, and `cluserPoints` properties to `EntityCluster` to selectively cluster screen space entities.
- Prevent execution of default device/browser behavior when handling "pinch" touch event/gesture. [#4518](https://github.com/CesiumGS/cesium/pull/4518).
- Fixed a shadow aliasing issue where polygon offset was not being applied. [#4559](https://github.com/CesiumGS/cesium/pull/4559)
- Removed an unnecessary reprojection of Web Mercator imagery tiles to the Geographic projection on load. This should improve both visual quality and load performance slightly. [#4339](https://github.com/CesiumGS/cesium/pull/4339)
- Added `Transforms.northUpEastToFixedFrame` to compute a 4x4 local transformation matrix from a reference frame with a north-west-up axes.
- Improved `Geocoder` usability by selecting text on click [#4464](https://github.com/CesiumGS/cesium/pull/4464)
- Added `Rectangle.simpleIntersection` which is an optimized version of `Rectangle.intersection` for more constrained input. [#4339](https://github.com/CesiumGS/cesium/pull/4339)
- Fixed warning when using Webpack. [#4467](https://github.com/CesiumGS/cesium/pull/4467)

### 1.26 - 2016-10-03

- Deprecated
  - The `scene` parameter for creating `BillboardVisualizer`, `LabelVisualizer`, and `PointVisualizer` has been deprecated and will be removed in 1.28. Instead, pass an instance of `EntityCluster`.
- Breaking changes
  - Vertex texture fetch is now required to be supported to render polylines. Maximum vertex texture image units must be greater than zero.
  - Removed `castShadows` and `receiveShadows` properties from `Model`, `Primitive`, and `Globe`. Instead, use `shadows` with the `ShadowMode` enum, e.g. `model.shadows = ShadowMode.ENABLED`.
  - `Viewer.terrainShadows` now uses the `ShadowMode` enum instead of a Boolean, e.g. `viewer.terrainShadows = ShadowMode.RECEIVE_ONLY`.
- Added support for clustering `Billboard`, `Label` and `Point` entities. [#4240](https://github.com/CesiumGS/cesium/pull/4240)
- Added `DistanceDisplayCondition`s to all primitives to determine the range interval from the camera for when it will be visible.
- Removed the default gamma correction for Bing Maps aerial imagery, because it is no longer an improvement to current versions of the tiles. To restore the previous look, set the `defaultGamma` property of your `BingMapsImageryProvider` instance to 1.3.
- Fixed a bug that could lead to incorrect terrain heights when using `HeightmapTerrainData` with an encoding in which actual heights were equal to the minimum representable height.
- Fixed a bug in `AttributeCompression.compressTextureCoordinates` and `decompressTextureCoordinates` that could cause a small inaccuracy in the encoded texture coordinates.
- Fixed a bug where viewing a model with transparent geometry would cause a crash. [#4378](https://github.com/CesiumGS/cesium/issues/4378)
- Added `TrustedServer` collection that controls which servers should have `withCredential` set to `true` on XHR Requests.
- Fixed billboard rotation when sized in meters. [#3979](https://github.com/CesiumGS/cesium/issues/3979)
- Added `backgroundColor` and `borderWidth` properties to `writeTextToCanvas`.
- Fixed timeline touch events. [#4305](https://github.com/CesiumGS/cesium/pull/4305)
- Fixed a bug that was incorrectly clamping Latitudes in KML <GroundOverlay>(s) to the range -PI..PI. Now correctly clamps to -PI/2..PI/2.
- Added `CesiumMath.clampToLatitudeRange`. A convenience function to clamp a passed radian angle to valid Latitudes.
- Added `DebugCameraPrimitive` to visualize the view frustum of a camera.

### 1.25 - 2016-09-01

- Breaking changes
  - The number and order of arguments passed to `KmlDataSource` `unsupportedNodeEvent` listeners have changed to allow better handling of unsupported KML Features.
  - Changed billboards and labels that are clamped to terrain to have the `verticalOrigin` set to `CENTER` by default instead of `BOTTOM`.
- Deprecated
  - Deprecated `castShadows` and `receiveShadows` properties from `Model`, `Primitive`, and `Globe`. They will be removed in 1.26. Use `shadows` instead with the `ShadowMode` enum, e.g. `model.shadows = ShadowMode.ENABLED`.
  - `Viewer.terrainShadows` now uses the `ShadowMode` enum instead of a Boolean, e.g. `viewer.terrainShadows = ShadowMode.RECEIVE_ONLY`. Boolean support will be removed in 1.26.
- Updated the online [model converter](http://cesiumjs.org/convertmodel.html) to convert OBJ models to glTF with [obj2gltf](https://github.com/CesiumGS/OBJ2GLTF), as well as optimize existing glTF models with the [gltf-pipeline](https://github.com/CesiumGS/gltf-pipeline). Added an option to bake ambient occlusion onto the glTF model. Also added an option to compress geometry using the glTF [WEB3D_quantized_attributes](https://github.com/KhronosGroup/glTF/blob/master/extensions/Vendor/WEB3D_quantized_attributes/README.md) extension.
- Improve label quality for oblique and italic fonts. [#3782](https://github.com/CesiumGS/cesium/issues/3782)
- Added `shadows` property to the entity API for `Box`, `Corridor`, `Cylinder`, `Ellipse`, `Ellipsoid`, `Polygon`, `Polyline`, `PoylineVolume`, `Rectangle`, and `Wall`. [#4005](https://github.com/CesiumGS/cesium/pull/4005)
- Added `Camera.cancelFlight` to cancel the existing camera flight if it exists.
- Fix overlapping camera flights by always cancelling the previous flight when a new one is created.
- Camera flights now disable collision with the terrain until all of the terrain in the area has finished loading. This prevents the camera from being moved to be above lower resolution terrain when flying to a position close to higher resolution terrain. [#4075](https://github.com/CesiumGS/cesium/issues/4075)
- Fixed a crash that would occur if quickly toggling imagery visibility. [#4083](https://github.com/CesiumGS/cesium/issues/4083)
- Fixed an issue causing an error if KML has a clamped to ground LineString with color. [#4131](https://github.com/CesiumGS/cesium/issues/4131)
- Added logic to `KmlDataSource` defaulting KML Feature node to hidden unless all ancestors are visible. This better matches the KML specification.
- Fixed position of KML point features with an altitude mode of `relativeToGround` and `clampToGround`.
- Added `GeocoderViewModel.keepExpanded` which when set to true will always keep the Geocoder in its expanded state.
- Added support for `INT` and `UNSIGNED_INT` in `ComponentDatatype`.
- Added `ComponentDatatype.fromName` for getting a `ComponentDatatype` from its name.
- Fixed a crash caused by draping dynamic geometry over terrain. [#4255](https://github.com/CesiumGS/cesium/pull/4255)

### 1.24 - 2016-08-01

- Added support in CZML for expressing `BillboardGraphics.alignedAxis` as the velocity vector of an entity, using `velocityReference` syntax.
- Added `urlSchemeZeroPadding` property to `UrlTemplateImageryProvider` to allow the numeric parts of a URL, such as `{x}`, to be padded with zeros to make them a fixed width.
- Added leap second just prior to January 2017. [#4092](https://github.com/CesiumGS/cesium/issues/4092)
- Fixed an exception that would occur when switching to 2D view when shadows are enabled. [#4051](https://github.com/CesiumGS/cesium/issues/4051)
- Fixed an issue causing entities to disappear when updating multiple entities simultaneously. [#4096](https://github.com/CesiumGS/cesium/issues/4096)
- Normalizing the velocity vector produced by `VelocityVectorProperty` is now optional.
- Pack functions now return the result array [#4156](https://github.com/CesiumGS/cesium/pull/4156)
- Added optional `rangeMax` parameter to `Math.toSNorm` and `Math.fromSNorm`. [#4121](https://github.com/CesiumGS/cesium/pull/4121)
- Removed `MapQuest OpenStreetMap` from the list of demo base layers since direct tile access has been discontinued. See the [MapQuest Developer Blog](http://devblog.mapquest.com/2016/06/15/modernization-of-mapquest-results-in-changes-to-open-tile-access/) for details.
- Fixed PolylinePipeline.generateArc to accept an array of heights when there's only one position [#4155](https://github.com/CesiumGS/cesium/pull/4155)

### 1.23 - 2016-07-01

- Breaking changes
  - `GroundPrimitive.initializeTerrainHeights()` must be called and have the returned promise resolve before a `GroundPrimitive` can be added synchronously.
- Added terrain clamping to entities, KML, and GeoJSON
  - Added `heightReference` property to point, billboard and model entities.
  - Changed corridor, ellipse, polygon and rectangle entities to conform to terrain by using a `GroundPrimitive` if its material is a `ColorMaterialProperty` instance and it doesn't have a `height` or `extrudedHeight`. Entities with any other type of material are not clamped to terrain.
  - `KMLDataSource`
    - Point and Model features will always respect `altitudeMode`.
    - Added `clampToGround` property. When `true`, clamps `Polygon`, `LineString` and `LinearRing` features to the ground if their `altitudeMode` is `clampToGround`. For this case, lines use a corridor instead of a polyline.
  - `GeoJsonDataSource`
    - Points with a height will be drawn at that height; otherwise, they will be clamped to the ground.
    - Added `clampToGround` property. When `true`, clamps `Polygon` and `LineString` features to the ground. For this case, lines use a corridor instead of a polyline.
  - Added [Ground Clamping Sandcastle example](https://cesiumjs.org/Cesium/Apps/Sandcastle/index.html?src=Ground%20Clamping.html&label=Showcases).
- Improved performance and accuracy of polygon triangulation by using the [earcut](https://github.com/mapbox/earcut) library. Loading a GeoJSON with polygons for each country was 2x faster.
- Fix some large polygon triangulations. [#2788](https://github.com/CesiumGS/cesium/issues/2788)
- Added support for the glTF extension [WEB3D_quantized_attributes](https://github.com/KhronosGroup/glTF/blob/master/extensions/Vendor/WEB3D_quantized_attributes/README.md). [#3241](https://github.com/CesiumGS/cesium/issues/3241)
- Added CZML support for `Box`, `Corridor` and `Cylinder`. Added new CZML properties:
  - `Billboard`: `width`, `height`, `heightReference`, `scaleByDistance`, `translucencyByDistance`, `pixelOffsetScaleByDistance`, `imageSubRegion`
  - `Label`: `heightReference`, `translucencyByDistance`, `pixelOffsetScaleByDistance`
  - `Model`: `heightReference`, `maximumScale`
  - `Point`: `heightReference`, `scaleByDistance`, `translucencyByDistance`
  - `Ellipsoid`: `subdivisions`, `stackPartitions`, `slicePartitions`
- Added `rotatable2D` property to to `Scene`, `CesiumWidget` and `Viewer` to enable map rotation in 2D mode. [#3897](https://github.com/CesiumGS/cesium/issues/3897)
- `Camera.setView` and `Camera.flyTo` now use the `orientation.heading` parameter in 2D if the map is rotatable.
- Added `Camera.changed` event that will fire whenever the camera has changed more than `Camera.percentageChanged`. `percentageChanged` is in the range [0, 1].
- Zooming in toward a target point now keeps the target point at the same screen position. [#4016](https://github.com/CesiumGS/cesium/pull/4016)
- Improved `GroundPrimitive` performance.
- Some incorrect KML (specifically KML that reuses IDs) is now parsed correctly.
- Added `unsupportedNodeEvent` to `KmlDataSource` that is fired whenever an unsupported node is encountered.
- `Clock` now keeps its configuration settings self-consistent. Previously, this was done by `AnimationViewModel` and could become inconsistent in certain cases. [#4007](https://github.com/CesiumGS/cesium/pull/4007)
- Updated [Google Cardboard Sandcastle example](http://cesiumjs.org/Cesium/Apps/Sandcastle/index.html?src=Cardboard.html&label=Showcase).
- Added [hot air balloon](https://github.com/CesiumGS/cesium/tree/master/Apps/SampleData/models/CesiumBalloon) sample model.
- Fixed handling of sampled Rectangle coordinates in CZML. [#4033](https://github.com/CesiumGS/cesium/pull/4033)
- Fix "Cannot read property 'x' of undefined" error when calling SceneTransforms.wgs84ToWindowCoordinates in certain cases. [#4022](https://github.com/CesiumGS/cesium/pull/4022)
- Re-enabled mouse inputs after a specified number of milliseconds past the most recent touch event.
- Exposed a parametric ray-triangle intersection test to the API as `IntersectionTests.rayTriangleParametric`.
- Added `packArray` and `unpackArray` functions to `Cartesian2`, `Cartesian3`, and `Cartesian4`.

### 1.22.2 - 2016-06-14

- This is an npm only release to fix the improperly published 1.22.1. There were no code changes.

### 1.22.1 - 2016-06-13

- Fixed default Bing Key and added a watermark to notify users that they need to sign up for their own key.

### 1.22 - 2016-06-01

- Breaking changes
  - `KmlDataSource` now requires `options.camera` and `options.canvas`.
- Added shadows
  - See the Sandcastle demo: [Shadows](http://cesiumjs.org/Cesium/Apps/Sandcastle/index.html?src=Shadows.html&label=Showcases).
  - Added `Viewer.shadows` and `Viewer.terrainShadows`. Both are off by default.
  - Added `Viewer.shadowMap` and `Scene.shadowMap` for accessing the scene's shadow map.
  - Added `castShadows` and `receiveShadows` properties to `Model` and `Entity.model`, and options to the `Model` constructor and `Model.fromGltf`.
  - Added `castShadows` and `receiveShadows` properties to `Primitive`, and options to the `Primitive` constructor.
  - Added `castShadows` and `receiveShadows` properties to `Globe`.
- Added `heightReference` to models so they can be drawn on terrain.
- Added support for rendering models in 2D and Columbus view.
- Added option to enable sun position based atmosphere color when `Globe.enableLighting` is `true`. [3439](https://github.com/CesiumGS/cesium/issues/3439)
- Improved KML NetworkLink compatibility by supporting the `Url` tag. [#3895](https://github.com/CesiumGS/cesium/pull/3895).
- Added `VelocityVectorProperty` so billboard's aligned axis can follow the velocity vector. [#3908](https://github.com/CesiumGS/cesium/issues/3908)
- Improve memory management for entity billboard/label/point/path visualization.
- Added `terrainProviderChanged` event to `Scene` and `Globe`
- Added support for hue, saturation, and brightness color shifts in the atmosphere in `SkyAtmosphere`. See the new Sandcastle example: [Atmosphere Color](http://cesiumjs.org/Cesium/Apps/Sandcastle/index.html?src=Atmosphere%20Color.html&label=Showcases). [#3439](https://github.com/CesiumGS/cesium/issues/3439)
- Fixed exaggerated terrain tiles disappearing. [#3676](https://github.com/CesiumGS/cesium/issues/3676)
- Fixed a bug that could cause incorrect normals to be computed for exaggerated terrain, especially for low-detail tiles. [#3904](https://github.com/CesiumGS/cesium/pull/3904)
- Fixed a bug that was causing errors to be thrown when picking and terrain was enabled. [#3779](https://github.com/CesiumGS/cesium/issues/3779)
- Fixed a bug that was causing the atmosphere to disappear when only atmosphere is visible. [#3347](https://github.com/CesiumGS/cesium/issues/3347)
- Fixed infinite horizontal 2D scrolling in IE/Edge. [#3893](https://github.com/CesiumGS/cesium/issues/3893)
- Fixed a bug that would cause a crash is the camera was on the IDL in 2D. [#3951](https://github.com/CesiumGS/cesium/issues/3951)
- Fixed issue where a repeating model animation doesn't play when the clock is set to a time before the model was created. [#3932](https://github.com/CesiumGS/cesium/issues/3932)
- Fixed `Billboard.computeScreenSpacePosition` returning the wrong y coordinate. [#3920](https://github.com/CesiumGS/cesium/issues/3920)
- Fixed issue where labels were disappearing. [#3730](https://github.com/CesiumGS/cesium/issues/3730)
- Fixed issue where billboards on terrain didn't always update when the terrain provider was changed. [#3921](https://github.com/CesiumGS/cesium/issues/3921)
- Fixed issue where `Matrix4.fromCamera` was taking eye/target instead of position/direction. [#3927](https://github.com/CesiumGS/cesium/issues/3927)
- Added `Scene.nearToFarDistance2D` that determines the size of each frustum of the multifrustum in 2D.
- Added `Matrix4.computeView`.
- Added `CullingVolume.fromBoundingSphere`.
- Added `debugShowShadowVolume` to `GroundPrimitive`.
- Fix issue with disappearing tiles on Linux. [#3889](https://github.com/CesiumGS/cesium/issues/3889)

### 1.21 - 2016-05-02

- Breaking changes
  - Removed `ImageryMaterialProperty.alpha`. Use `ImageryMaterialProperty.color.alpha` instead.
  - Removed `OpenStreetMapImageryProvider`. Use `createOpenStreetMapImageryProvider` instead.
- Added ability to import and export Sandcastle example using GitHub Gists. [#3795](https://github.com/CesiumGS/cesium/pull/3795)
- Added `PolygonGraphics.closeTop`, `PolygonGraphics.closeBottom`, and `PolygonGeometry` options for creating an extruded polygon without a top or bottom. [#3879](https://github.com/CesiumGS/cesium/pull/3879)
- Added support for polyline arrow material to `CzmlDataSource` [#3860](https://github.com/CesiumGS/cesium/pull/3860)
- Fixed issue causing the sun not to render. [#3801](https://github.com/CesiumGS/cesium/pull/3801)
- Fixed issue where `Camera.flyTo` would not work with a rectangle in 2D. [#3688](https://github.com/CesiumGS/cesium/issues/3688)
- Fixed issue causing the fog to go dark and the atmosphere to flicker when the camera clips the globe. [#3178](https://github.com/CesiumGS/cesium/issues/3178)
- Fixed a bug that caused an exception and rendering to stop when using `ArcGisMapServerImageryProvider` to connect to a MapServer specifying the Web Mercator projection and a fullExtent bigger than the valid extent of the projection. [#3854](https://github.com/CesiumGS/cesium/pull/3854)
- Fixed issue causing an exception when switching scene modes with an active KML network link. [#3865](https://github.com/CesiumGS/cesium/issues/3865)

### 1.20 - 2016-04-01

- Breaking changes
  - Removed `TileMapServiceImageryProvider`. Use `createTileMapServiceImageryProvider` instead.
  - Removed `GroundPrimitive.geometryInstance`. Use `GroundPrimitive.geometryInstances` instead.
  - Removed `definedNotNull`. Use `defined` instead.
  - Removed ability to rotate the map in 2D due to the new infinite 2D scrolling feature.
- Deprecated
  - Deprecated `ImageryMaterialProperty.alpha`. It will be removed in 1.21. Use `ImageryMaterialProperty.color.alpha` instead.
- Added infinite horizontal scrolling in 2D.
- Added a code example to Sandcastle for the [new 1-meter Pennsylvania terrain service](http://cesiumjs.org/2016/03/15/New-Cesium-Terrain-Service-Covering-Pennsylvania/).
- Fixed loading for KML `NetworkLink` to not append a `?` if there isn't a query string.
- Fixed handling of non-standard KML `styleUrl` references within a `StyleMap`.
- Fixed issue in KML where StyleMaps from external documents fail to load.
- Added translucent and colored image support to KML ground overlays
- Fix bug when upsampling exaggerated terrain where the terrain heights were exaggerated at twice the value. [#3607](https://github.com/CesiumGS/cesium/issues/3607)
- All external urls are now https by default to make Cesium work better with non-server-based applications. [#3650](https://github.com/CesiumGS/cesium/issues/3650)
- `GeoJsonDataSource` now handles CRS `urn:ogc:def:crs:EPSG::4326`
- Fixed `TimeIntervalCollection.removeInterval` bug that resulted in too many intervals being removed.
- `GroundPrimitive` throws a `DeveloperError` when passed an unsupported geometry type instead of crashing.
- Fix issue with billboard collections that have at least one billboard with an aligned axis and at least one billboard without an aligned axis. [#3318](https://github.com/CesiumGS/cesium/issues/3318)
- Fix a race condition that would cause the terrain to continue loading and unloading or cause a crash when changing terrain providers. [#3690](https://github.com/CesiumGS/cesium/issues/3690)
- Fix issue where the `GroundPrimitive` volume was being clipped by the far plane. [#3706](https://github.com/CesiumGS/cesium/issues/3706)
- Fixed issue where `Camera.computeViewRectangle` was incorrect when crossing the international date line. [#3717](https://github.com/CesiumGS/cesium/issues/3717)
- Added `Rectangle` result parameter to `Camera.computeViewRectangle`.
- Fixed a reentrancy bug in `EntityCollection.collectionChanged`. [#3739](https://github.com/CesiumGS/cesium/pull/3739)
- Fixed a crash that would occur if you added and removed an `Entity` with a path without ever actually rendering it. [#3738](https://github.com/CesiumGS/cesium/pull/3738)
- Fixed issue causing parts of geometry and billboards/labels to be clipped. [#3748](https://github.com/CesiumGS/cesium/issues/3748)
- Fixed bug where transparent image materials were drawn black.
- Fixed `Color.fromCssColorString` from reusing the input `result` alpha value in some cases.

### 1.19 - 2016-03-01

- Breaking changes
  - `PolygonGeometry` now changes the input `Cartesian3` values of `options.positions` so that they are on the ellipsoid surface. This only affects polygons created synchronously with `options.perPositionHeight = false` when the positions have a non-zero height and the same positions are used for multiple entities. In this case, make a copy of the `Cartesian3` values used for the polygon positions.
- Deprecated
  - Deprecated `KmlDataSource` taking a proxy object. It will throw an exception in 1.21. It now should take a `options` object with required `camera` and `canvas` parameters.
  - Deprecated `definedNotNull`. It will be removed in 1.20. Use `defined` instead, which now checks for `null` as well as `undefined`.
- Improved KML support.
  - Added support for `NetworkLink` refresh modes `onInterval`, `onExpire` and `onStop`. Includes support for `viewboundScale`, `viewFormat`, `httpQuery`.
  - Added partial support for `NetworkLinkControl` including `minRefreshPeriod`, `cookie` and `expires`.
  - Added support for local `StyleMap`. The `highlight` style is still ignored.
  - Added support for `root://` URLs.
  - Added more warnings for unsupported features.
  - Improved style processing in IE.
- `Viewer.zoomTo` and `Viewer.flyTo` now accept an `ImageryLayer` instance as a valid parameter and will zoom to the extent of the imagery.
- Added `Camera.flyHome` function for resetting the camera to the home view.
- `Camera.flyTo` now honors max and min zoom settings in `ScreenSpaceCameraController`.
- Added `show` property to `CzmlDataSource`, `GeoJsonDataSource`, `KmlDataSource`, `CustomDataSource`, and `EntityCollection` for easily toggling display of entire data sources.
- Added `owner` property to `CompositeEntityCollection`.
- Added `DataSouceDisplay.ready` for determining whether or not static data associated with the Entity API has been rendered.
- Fix an issue when changing a billboard's position property multiple times per frame. [#3511](https://github.com/CesiumGS/cesium/pull/3511)
- Fixed texture coordinates for polygon with position heights.
- Fixed issue that kept `GroundPrimitive` with an `EllipseGeometry` from having a `rotation`.
- Fixed crash caused when drawing `CorridorGeometry` and `CorridorOutlineGeometry` synchronously.
- Added the ability to create empty geometries. Instead of throwing `DeveloperError`, `undefined` is returned.
- Fixed flying to `latitude, longitude, height` in the Geocoder.
- Fixed bug in `IntersectionTests.lineSegmentSphere` where the ray origin was not set.
- Added `length` to `Matrix2`, `Matrix3` and `Matrix4` so these can be used as array-like objects.
- Added `Color.add`, `Color.subtract`, `Color.multiply`, `Color.divide`, `Color.mod`, `Color.multiplyByScalar`, and `Color.divideByScalar` functions to perform arithmetic operations on colors.
- Added optional `result` parameter to `Color.fromRgba`, `Color.fromHsl` and `Color.fromCssColorString`.
- Fixed bug causing `navigator is not defined` reference error when Cesium is used with Node.js.
- Upgraded Knockout from version 3.2.0 to 3.4.0.
- Fixed hole that appeared in the top of in dynamic ellipsoids

### 1.18 - 2016-02-01

- Breaking changes
  - Removed support for `CESIUM_binary_glTF`. Use `KHR_binary_glTF` instead, which is the default for the online [COLLADA-to-glTF converter](http://cesiumjs.org/convertmodel.html).
- Deprecated
  - Deprecated `GroundPrimitive.geometryInstance`. It will be removed in 1.20. Use `GroundPrimitive.geometryInstances` instead.
  - Deprecated `TileMapServiceImageryProvider`. It will be removed in 1.20. Use `createTileMapServiceImageryProvider` instead.
- Reduced the amount of CPU memory used by terrain by ~25% in Chrome.
- Added a Sandcastle example to "star burst" overlapping billboards and labels.
- Added `VRButton` which is a simple, single-button widget that toggles VR mode. It is off by default. To enable the button, set the `vrButton` option to `Viewer` to `true`. Only Cardboard for mobile is supported. More VR devices will be supported when the WebVR API is more stable.
- Added `Scene.useWebVR` to switch the scene to use stereoscopic rendering.
- Cesium now honors `window.devicePixelRatio` on browsers that support the CSS `imageRendering` attribute. This greatly improves performance on mobile devices and high DPI displays by rendering at the browser-recommended resolution. This also reduces bandwidth usage and increases battery life in these cases. To enable the previous behavior, use the following code:
  ```javascript
  if (Cesium.FeatureDetection.supportsImageRenderingPixelated()) {
    viewer.resolutionScale = window.devicePixelRatio;
  }
  ```
- `GroundPrimitive` now supports batching geometry for better performance.
- Improved compatibility with glTF KHR_binary_glTF and KHR_materials_common extensions
- Added `ImageryLayer.getViewableRectangle` to make it easy to get the effective bounds of an imagery layer.
- Improved compatibility with glTF KHR_binary_glTF and KHR_materials_common extensions
- Fixed a picking issue that sometimes prevented objects being selected. [#3386](https://github.com/CesiumGS/cesium/issues/3386)
- Fixed cracking between tiles in 2D. [#3486](https://github.com/CesiumGS/cesium/pull/3486)
- Fixed creating bounding volumes for `GroundPrimitive`s whose containing rectangle has a width greater than pi.
- Fixed incorrect texture coordinates for polygons with large height.
- Fixed camera.flyTo not working when in 2D mode and only orientation changes
- Added `UrlTemplateImageryProvider.reinitialize` for changing imagery provider options without creating a new instance.
- `UrlTemplateImageryProvider` now accepts a promise to an `options` object in addition to taking the object directly.
- Fixed a bug that prevented WMS feature picking from working with THREDDS XML and msGMLOutput in Internet Explorer 11.
- Added `Scene.useDepthPicking` to enable or disable picking using the depth buffer. [#3390](https://github.com/CesiumGS/cesium/pull/3390)
- Added `BoundingSphere.fromEncodedCartesianVertices` to create bounding volumes from parallel arrays of the upper and lower bits of `EncodedCartesian3`s.
- Added helper functions: `getExtensionFromUri`, `getAbsoluteUri`, and `Math.logBase`.
- Added `Rectangle.union` and `Rectangle.expand`.
- TMS support now works with newer versions of gdal2tiles.py generated layers. `createTileMapServiceImageryProvider`. Tilesets generated with older gdal2tiles.py versions may need to have the `flipXY : true` option set to load correctly.

### 1.17 - 2016-01-04

- Breaking changes
  - Removed `Camera.viewRectangle`. Use `Camera.setView({destination: rectangle})` instead.
  - Removed `RectanglePrimitive`. Use `RectangleGeometry` or `Entity.rectangle` instead.
  - Removed `Polygon`. Use `PolygonGeometry` or `Entity.polygon` instead.
  - Removed `OrthographicFrustum.getPixelSize`. Use `OrthographicFrustum.getPixelDimensions` instead.
  - Removed `PerspectiveFrustum.getPixelSize`. Use `PerspectiveFrustum.getPixelDimensions` instead.
  - Removed `PerspectiveOffCenterFrustum.getPixelSize`. Use `PerspectiveOffCenterFrustum.getPixelDimensions` instead.
  - Removed `Scene\HeadingPitchRange`. Use `Core\HeadingPitchRange` instead.
  - Removed `jsonp`. Use `loadJsonp` instead.
  - Removed `HeightmapTessellator` from the public API. It is an implementation details.
  - Removed `TerrainMesh` from the public API. It is an implementation details.
- Reduced the amount of GPU and CPU memory used by terrain by using [compression](http://cesiumjs.org/2015/12/18/Terrain-Quantization/). The CPU memory was reduced by up to 40%.
- Added the ability to manipulate `Model` node transformations via CZML and the Entity API. See the new Sandcastle example: [CZML Model - Node Transformations](http://cesiumjs.org/Cesium/Apps/Sandcastle/index.html?src=CZML%20Model%20-%20Node%20Transformations.html&label=CZML). [#3316](https://github.com/CesiumGS/cesium/pull/3316)
- Added `Globe.tileLoadProgressEvent`, which is raised when the length of the tile load queue changes, enabling incremental loading indicators.
- Added support for msGMLOutput and Thredds server feature information formats to `GetFeatureInfoFormat` and `WebMapServiceImageryProvider`.
- Added dynamic `enableFeaturePicking` toggle to all ImageryProviders that support feature picking.
- Fixed disappearing terrain while fog is active. [#3335](https://github.com/CesiumGS/cesium/issues/3335)
- Fixed short segments in `CorridorGeometry` and `PolylineVolumeGeometry`. [#3293](https://github.com/CesiumGS/cesium/issues/3293)
- Fixed `CorridorGeometry` with nearly colinear points. [#3320](https://github.com/CesiumGS/cesium/issues/3320)
- Added missing points to `EllipseGeometry` and `EllipseOutlineGeometry`. [#3078](https://github.com/CesiumGS/cesium/issues/3078)
- `Rectangle.fromCartographicArray` now uses the smallest rectangle regardess of whether or not it crosses the international date line. [#3227](https://github.com/CesiumGS/cesium/issues/3227)
- Added `TranslationRotationScale` property, which represents an affine transformation defined by a translation, rotation, and scale.
- Added `Matrix4.fromTranslationRotationScale`.
- Added `NodeTransformationProperty`, which is a `Property` value that is defined by independent `translation`, `rotation`, and `scale` `Property` instances.
- Added `PropertyBag`, which is a `Property` whose value is a key-value mapping of property names to the computed value of other properties.
- Added `ModelGraphics.runAnimations` which is a boolean `Property` indicating if all model animations should be started after the model is loaded.
- Added `ModelGraphics.nodeTransformations` which is a `PropertyBag` of `TranslationRotationScale` properties to be applied to a loaded model.
- Added CZML support for new `runAnimations` and `nodeTransformations` properties on the `model` packet.

### 1.16 - 2015-12-01

- Deprecated
  - Deprecated `HeightmapTessellator`. It will be removed in 1.17.
  - Deprecated `TerrainMesh`. It will be removed in 1.17.
  - Deprecated `OpenStreetMapImageryProvider`. It will be removed in 1.18. Use `createOpenStreetMapImageryProvider` instead.
- Improved terrain performance by up to 35%. Added support for fog near the horizon, which improves performance by rendering less terrain tiles and reduces terrain tile requests. This is enabled by default. See `Scene.fog` for options. [#3154](https://github.com/CesiumGS/cesium/pull/3154)
- Added terrain exaggeration. Enabled on viewer creation with the exaggeration scalar as the `terrainExaggeration` option.
- Added support for incrementally loading textures after a Model is ready. This allows the Model to be visible as soon as possible while its textures are loaded in the background.
- `ImageMaterialProperty.image` now accepts an `HTMLVideoElement`. You can also assign a video element directly to an Entity `material` property.
- `Material` image uniforms now accept and `HTMLVideoElement` anywhere it could previously take a `Canvas` element.
- Added `VideoSynchronizer` helper object for keeping an `HTMLVideoElement` in sync with a scene's clock.
- Fixed an issue with loading skeletons for skinned glTF models. [#3224](https://github.com/CesiumGS/cesium/pull/3224)
- Fixed an issue with tile selection when below the surface of the ellipsoid. [#3170](https://github.com/CesiumGS/cesium/issues/3170)
- Added `Cartographic.fromCartesian` function.
- Added `createOpenStreetMapImageryProvider` function to replace the `OpenStreetMapImageryProvider` class. This function returns a constructed `UrlTemplateImageryProvider`.
- `GeoJsonDataSource.load` now takes an optional `describeProperty` function for generating feature description properties. [#3140](https://github.com/CesiumGS/cesium/pull/3140)
- Added `ImageryProvider.readyPromise` and `TerrainProvider.readyPromise` and implemented it in all terrain and imagery providers. This is a promise which resolves when `ready` becomes true and rejected if there is an error during initialization. [#3175](https://github.com/CesiumGS/cesium/pull/3175)
- Fixed an issue where the sun texture is not generated correctly on some mobile devices. [#3141](https://github.com/CesiumGS/cesium/issues/3141)
- Fixed a bug that caused setting `Entity.parent` to `undefined` to throw an exception. [#3169](https://github.com/CesiumGS/cesium/issues/3169)
- Fixed a bug which caused `Entity` polyline graphics to be incorrect when a scene's ellipsoid was not WGS84. [#3174](https://github.com/CesiumGS/cesium/pull/3174)
- Entities have a reference to their entity collection and to their owner (usually a data source, but can be a `CompositeEntityCollection`).
- Added `ImageMaterialProperty.alpha` and a `alpha` uniform to `Image` and `Material` types to control overall image opacity. It defaults to 1.0, fully opaque.
- Added `Camera.getPixelSize` function to get the size of a pixel in meters based on the current view.
- Added `Camera.distanceToBoundingSphere` function.
- Added `BoundingSphere.fromOrientedBoundingBox` function.
- Added utility function `getBaseUri`, which given a URI with or without query parameters, returns the base path of the URI.
- Added `Queue.peek` to return the item at the front of a Queue.
- Fixed `JulianDate.fromIso8601` so that it correctly parses the `YYYY-MM-DDThh:mmTZD` format.
- Added `Model.maximumScale` and `ModelGraphics.maximumScale` properties, giving an upper limit for minimumPixelSize.
- Fixed glTF implementation to read the version as a string as per the specification and to correctly handle backwards compatibility for axis-angle rotations in glTF 0.8 models.
- Fixed a bug in the deprecated `jsonp` that prevented it from returning a promise. Its replacement, `loadJsonp`, was unaffected.
- Fixed a bug where loadWithXhr would reject the returned promise with successful HTTP responses (2xx) that weren't 200.

### 1.15 - 2015-11-02

- Breaking changes
  - Deleted old `<subfolder>/package.json` and `*.profile.js` files, not used since Cesium moved away from a Dojo-based build years ago. This will allow future compatibility with newer systems like Browserify and Webpack.
- Deprecated
  - Deprecated `Camera.viewRectangle`. It will be removed in 1.17. Use `Camera.setView({destination: rectangle})` instead.
  - The following options to `Camera.setView` have been deprecated and will be removed in 1.17:
    - `position`. Use `destination` instead.
    - `positionCartographic`. Convert to a `Cartesian3` and use `destination` instead.
    - `heading`, `pitch` and `roll`. Use `orientation.heading/pitch/roll` instead.
  - Deprecated `CESIUM_binary_glTF` extension support for glTF models. [KHR_binary_glTF](https://github.com/KhronosGroup/glTF/tree/master/extensions/Khronos/KHR_binary_glTF) should be used instead. `CESIUM_binary_glTF` will be removed in 1.18. Reconvert models using the online [model converter](http://cesiumjs.org/convertmodel.html).
  - Deprecated `RectanglePrimitive`. It will be removed in 1.17. Use `RectangleGeometry` or `Entity.rectangle` instead.
  - Deprecated `EllipsoidPrimitive`. It will be removed in 1.17. Use `EllipsoidGeometry` or `Entity.ellipsoid` instead.
  - Made `EllipsoidPrimitive` private, use `EllipsoidGeometry` or `Entity.ellipsoid` instead.
  - Deprecated `BoxGeometry.minimumCorner` and `BoxGeometry.maximumCorner`. These will be removed in 1.17. Use `BoxGeometry.minimum` and `BoxGeometry.maximum` instead.
  - Deprecated `BoxOutlineGeometry.minimumCorner` and `BoxOutlineGeometry.maximumCorner`. These will be removed in 1.17. Use `BoxOutlineGeometry.minimum` and `BoxOutlineGeometry.maximum` instead.
  - Deprecated `OrthographicFrustum.getPixelSize`. It will be removed in 1.17. Use `OrthographicFrustum.getPixelDimensions` instead.
  - Deprecated `PerspectiveFrustum.getPixelSize`. It will be removed in 1.17. Use `PerspectiveFrustum.getPixelDimensions` instead.
  - Deprecated `PerspectiveOffCenterFrustum.getPixelSize`. It will be removed in 1.17. Use `PerspectiveOffCenterFrustum.getPixelDimensions` instead.
  - Deprecated `Scene\HeadingPitchRange`. It will be removed in 1.17. Use `Core\HeadingPitchRange` instead.
  - Deprecated `jsonp`. It will be removed in 1.17. Use `loadJsonp` instead.
- Added support for the [glTF 1.0](https://github.com/KhronosGroup/glTF/blob/master/specification/README.md) draft specification.
- Added support for the glTF extensions [KHR_binary_glTF](https://github.com/KhronosGroup/glTF/tree/master/extensions/Khronos/KHR_binary_glTF) and [KHR_materials_common](https://github.com/KhronosGroup/glTF/tree/KHR_materials_common/extensions/Khronos/KHR_materials_common).
- Decreased GPU memory usage in `BillboardCollection` and `LabelCollection` by using WebGL instancing.
- Added CZML examples to Sandcastle. See the new CZML tab.
- Changed `Camera.setView` to take the same parameter options as `Camera.flyTo`. `options.destination` takes a rectangle, `options.orientation` works with heading/pitch/roll or direction/up, and `options.endTransform` was added. [#3100](https://github.com/CesiumGS/cesium/pull/3100)
- Fixed token issue in `ArcGisMapServerImageryProvider`.
- `ImageryLayerFeatureInfo` now has an `imageryLayer` property, indicating the layer that contains the feature.
- Made `TileMapServiceImageryProvider` and `CesiumTerrainProvider` work properly when the provided base url contains query parameters and fragments.
- The WebGL setting of `failIfMajorPerformanceCaveat` now defaults to `false`, which is the WebGL default. This improves compatibility with out-of-date drivers and remote desktop sessions. Cesium will run slower in these cases instead of simply failing to load. [#3108](https://github.com/CesiumGS/cesium/pull/3108)
- Fixed the issue where the camera inertia takes too long to finish causing the camera move events to fire after it appears to. [#2839](https://github.com/CesiumGS/cesium/issues/2839)
- Make KML invalid coordinate processing match Google Earth behavior. [#3124](https://github.com/CesiumGS/cesium/pull/3124)
- Added `BoxOutlineGeometry.fromAxisAlignedBoundingBox` and `BoxGeometry.fromAxisAlignedBoundingBox` functions.
- Switched to [gulp](http://gulpjs.com/) for all build tasks. `Java` and `ant` are no longer required to develop Cesium. [#3106](https://github.com/CesiumGS/cesium/pull/3106)
- Updated `requirejs` from 2.1.9 to 2.1.20. [#3107](https://github.com/CesiumGS/cesium/pull/3107)
- Updated `almond` from 0.2.6 to 0.3.1. [#3107](https://github.com/CesiumGS/cesium/pull/3107)

### 1.14 - 2015-10-01

- Fixed issues causing the terrain and sky to disappear when the camera is near the surface. [#2415](https://github.com/CesiumGS/cesium/issues/2415) and [#2271](https://github.com/CesiumGS/cesium/issues/2271)
- Changed the `ScreenSpaceCameraController.minimumZoomDistance` default from `20.0` to `1.0`.
- Added `Billboard.sizeInMeters`. `true` sets the billboard size to be measured in meters; otherwise, the size of the billboard is measured in pixels. Also added support for billboard `sizeInMeters` to entities and CZML.
- Fixed a bug in `AssociativeArray` that would cause unbounded memory growth when adding and removing lots of items.
- Provided a workaround for Safari 9 where WebGL constants can't be accessed through `WebGLRenderingContext`. Now constants are hard-coded in `WebGLConstants`. [#2989](https://github.com/CesiumGS/cesium/issues/2989)
- Added a workaround for Chrome 45, where the first character in a label with a small font size would not appear. [#3011](https://github.com/CesiumGS/cesium/pull/3011)
- Added `subdomains` option to the `WebMapTileServiceImageryProvider` constructor.
- Added `subdomains` option to the `WebMapServiceImageryProvider` constructor.
- Fix zooming in 2D when tracking an object. The zoom was based on location rather than the tracked object. [#2991](https://github.com/CesiumGS/cesium/issues/2991)
- Added `options.credit` parameter to `MapboxImageryProvider`.
- Fixed an issue with drill picking at low frame rates that would cause a crash. [#3010](https://github.com/CesiumGS/cesium/pull/3010)
- Fixed a bug that prevented `setView` from working across all scene modes.
- Fixed a bug that caused `camera.positionWC` to occasionally return the incorrect value.
- Used all the template urls defined in the CesiumTerrain provider.[#3038](https://github.com/CesiumGS/cesium/pull/3038)

### 1.13 - 2015-09-01

- Breaking changes
  - Remove deprecated `AxisAlignedBoundingBox.intersect` and `BoundingSphere.intersect`. Use `BoundingSphere.intersectPlane` instead.
  - Remove deprecated `getFeatureInfoAsGeoJson` and `getFeatureInfoAsXml` constructor parameters from `WebMapServiceImageryProvider`.
- Added support for `GroundPrimitive` which works much like `Primitive` but drapes geometry over terrain. Valid geometries that can be draped on terrain are `CircleGeometry`, `CorridorGeometry`, `EllipseGeometry`, `PolygonGeometry`, and `RectangleGeometry`. Because of the cutting edge nature of this feature in WebGL, it requires the [EXT_frag_depth](https://www.khronos.org/registry/webgl/extensions/EXT_frag_depth/) extension, which is currently only supported in Chrome, Firefox, and Edge. Apple support is expected in iOS 9 and MacOS Safari 9. Android support varies by hardware and IE11 will most likely never support it. You can use [webglreport.com](http://webglreport.com) to verify support for your hardware. Finally, this feature is currently only supported in Primitives and not yet available via the Entity API. [#2865](https://github.com/CesiumGS/cesium/pull/2865)
- Added `Scene.groundPrimitives`, which is a primitive collection like `Scene.primitives`, but for `GroundPrimitive` instances. It allows custom z-ordering. [#2960](https://github.com/CesiumGS/cesium/pull/2960) For example:

        // draws the ellipse on top of the rectangle
        var ellipse = scene.groundPrimitives.add(new Cesium.GroundPrimitive({...}));
        var rectangle = scene.groundPrimitives.add(new Cesium.GroundPrimitive({...}));

        // move the rectangle to draw on top of the ellipse
        scene.groundPrimitives.raise(rectangle);

- Added `reverseZ` tag to `UrlTemplateImageryProvider`. [#2961](https://github.com/CesiumGS/cesium/pull/2961)
- Added `BoundingSphere.isOccluded` and `OrientedBoundingBox.isOccluded` to determine if the volumes are occluded by an `Occluder`.
- Added `distanceSquaredTo` and `computePlaneDistances` functions to `OrientedBoundingBox`.
- Fixed a GLSL precision issue that enables Cesium to support Mali-400MP GPUs and other mobile GPUs where GLSL shaders did not previously compile. [#2984](https://github.com/CesiumGS/cesium/pull/2984)
- Fixed an issue where extruded `PolygonGeometry` was always extruding to the ellipsoid surface instead of specified height. [#2923](https://github.com/CesiumGS/cesium/pull/2923)
- Fixed an issue where non-feature nodes prevented KML documents from loading. [#2945](https://github.com/CesiumGS/cesium/pull/2945)
- Fixed an issue where `JulianDate` would not parse certain dates properly. [#405](https://github.com/CesiumGS/cesium/issues/405)
- Removed [es5-shim](https://github.com/kriskowal/es5-shim), which is no longer being used. [#2933](https://github.com/CesiumGS/cesium/pull/2945)

### 1.12 - 2015-08-03

- Breaking changes
  - Remove deprecated `ObjectOrientedBoundingBox`. Use `OrientedBoundingBox` instead.
- Added `MapboxImageryProvider` to load imagery from [Mapbox](https://www.mapbox.com).
- Added `maximumHeight` option to `Viewer.flyTo`. [#2868](https://github.com/CesiumGS/cesium/issues/2868)
- Added picking support to `UrlTemplateImageryProvider`.
- Added ArcGIS token-based authentication support to `ArcGisMapServerImageryProvider`.
- Added proxy support to `ArcGisMapServerImageryProvider` for `pickFeatures` requests.
- The default `CTRL + Left Click Drag` mouse behavior is now duplicated for `CTRL + Right Click Drag` for better compatibility with Firefox on Mac OS [#2872](https://github.com/CesiumGS/cesium/pull/2913).
- Fixed incorrect texture coordinates for `WallGeometry` [#2872](https://github.com/CesiumGS/cesium/issues/2872)
- Fixed `WallGeometry` bug that caused walls covering a short distance not to render. [#2897](https://github.com/CesiumGS/cesium/issues/2897)
- Fixed `PolygonGeometry` clockwise winding order bug.
- Fixed extruded `RectangleGeometry` bug for small heights. [#2823](https://github.com/CesiumGS/cesium/issues/2823)
- Fixed `BillboardCollection` bounding sphere for billboards with a non-center vertical origin. [#2894](https://github.com/CesiumGS/cesium/issues/2894)
- Fixed a bug that caused `Camera.positionCartographic` to be incorrect. [#2838](https://github.com/CesiumGS/cesium/issues/2838)
- Fixed calling `Scene.pickPosition` after calling `Scene.drillPick`. [#2813](https://github.com/CesiumGS/cesium/issues/2813)
- The globe depth is now rendered during picking when `Scene.depthTestAgainstTerrain` is `true` so objects behind terrain are not picked.
- Fixed Cesium.js failing to parse in IE 8 and 9. While Cesium doesn't work in IE versions less than 11, this allows for more graceful error handling.

### 1.11 - 2015-07-01

- Breaking changes
  - Removed `Scene.fxaaOrderIndependentTranslucency`, which was deprecated in 1.10. Use `Scene.fxaa` which is now `true` by default.
  - Removed `Camera.clone`, which was deprecated in 1.10.
- Deprecated
  - The STK World Terrain url `cesiumjs.org/stk-terrain/world` has been deprecated, use `assets.agi.com/stk-terrain/world` instead. A redirect will be in place until 1.14.
  - Deprecated `AxisAlignedBoundingBox.intersect` and `BoundingSphere.intersect`. These will be removed in 1.13. Use `AxisAlignedBoundingBox.intersectPlane` and `BoundingSphere.intersectPlane` instead.
  - Deprecated `ObjectOrientedBoundingBox`. It will be removed in 1.12. Use `OrientedBoundingBox` instead.
- Improved camera flights. [#2825](https://github.com/CesiumGS/cesium/pull/2825)
- The camera now zooms to the point under the mouse cursor.
- Added a new camera mode for horizon views. When the camera is looking at the horizon and a point on terrain above the camera is picked, the camera moves in the plane containing the camera position, up and right vectors.
- Improved terrain and imagery performance and reduced tile loading by up to 50%, depending on the camera view, by using the new `OrientedBoundingBox` for view frustum culling. See [Terrain Culling with Oriented Bounding Boxes](http://cesiumjs.org/2015/06/24/Oriented-Bounding-Boxes/).
- Added `UrlTemplateImageryProvider`. This new imagery provider allows access to a wide variety of imagery sources, including OpenStreetMap, TMS, WMTS, WMS, WMS-C, and various custom schemes, by specifying a URL template to use to request imagery tiles.
- Fixed flash/streak rendering artifacts when picking. [#2790](https://github.com/CesiumGS/cesium/issues/2790), [#2811](https://github.com/CesiumGS/cesium/issues/2811)
- Fixed 2D and Columbus view lighting issue. [#2635](https://github.com/CesiumGS/cesium/issues/2635).
- Fixed issues with material caching which resulted in the inability to use an image-based material multiple times. [#2821](https://github.com/CesiumGS/cesium/issues/2821)
- Improved `Camera.viewRectangle` so that the specified rectangle is now better centered on the screen. [#2764](https://github.com/CesiumGS/cesium/issues/2764)
- Fixed a crash when `viewer.zoomTo` or `viewer.flyTo` were called immediately before or during a scene morph. [#2775](https://github.com/CesiumGS/cesium/issues/2775)
- Fixed an issue where `Camera` functions would throw an exception if used from within a `Scene.morphComplete` callback. [#2776](https://github.com/CesiumGS/cesium/issues/2776)
- Fixed camera flights that ended up at the wrong position in Columbus view. [#802](https://github.com/CesiumGS/cesium/issues/802)
- Fixed camera flights through the map in 2D. [#804](https://github.com/CesiumGS/cesium/issues/804)
- Fixed strange camera flights from opposite sides of the globe. [#1158](https://github.com/CesiumGS/cesium/issues/1158)
- Fixed camera flights that wouldn't fly to the home view after zooming out past it. [#1400](https://github.com/CesiumGS/cesium/issues/1400)
- Fixed flying to rectangles that cross the IDL in Columbus view and 2D. [#2093](https://github.com/CesiumGS/cesium/issues/2093)
- Fixed flights with a pitch of -90 degrees. [#2468](https://github.com/CesiumGS/cesium/issues/2468)
- `Model` can now load Binary glTF from a `Uint8Array`.
- Fixed a bug in `ImageryLayer` that could cause an exception and the render loop to stop when the base layer did not cover the entire globe.
- The performance statistics displayed when `scene.debugShowFramesPerSecond === true` can now be styled using the `cesium-performanceDisplay` CSS classes in `shared.css` [#2779](https://github.com/CesiumGS/cesium/issues/2779).
- Added `Plane.fromCartesian4`.
- Added `Plane.ORIGIN_XY_PLANE`/`ORIGIN_YZ_PLANE`/`ORIGIN_ZX_PLANE` constants for commonly-used planes.
- Added `Matrix2`/`Matrix3`/`Matrix4.ZERO` constants.
- Added `Matrix2`/`Matrix3.multiplyByScale` for multiplying against non-uniform scales.
- Added `projectPointToNearestOnPlane` and `projectPointsToNearestOnPlane` to `EllipsoidTangentPlane` to project 3D points to the nearest 2D point on an `EllipsoidTangentPlane`.
- Added `EllipsoidTangentPlane.plane` property to get the `Plane` for the tangent plane.
- Added `EllipsoidTangentPlane.xAxis`/`yAxis`/`zAxis` properties to get the local coordinate system of the tangent plane.
- Add `QuantizedMeshTerrainData` constructor argument `orientedBoundingBox`.
- Add `TerrainMesh.orientedBoundingBox` which holds the `OrientedBoundingBox` for the mesh for a single terrain tile.

### 1.10 - 2015-06-01

- Breaking changes
  - Existing bookmarks to documentation of static members have changed [#2757](https://github.com/CesiumGS/cesium/issues/2757).
  - Removed `InfoBoxViewModel.defaultSanitizer`, `InfoBoxViewModel.sanitizer`, and `Cesium.sanitize`, which was deprecated in 1.7.
  - Removed `InfoBoxViewModel.descriptionRawHtml`, which was deprecated in 1.7. Use `InfoBoxViewModel.description` instead.
  - Removed `GeoJsonDataSource.fromUrl`, which was deprecated in 1.7. Use `GeoJsonDataSource.load` instead. Unlike fromUrl, load can take either a url or parsed JSON object and returns a promise to a new instance, rather than a new instance.
  - Removed `GeoJsonDataSource.prototype.loadUrl`, which was deprecated in 1.7. Instead, pass a url as the first parameter to `GeoJsonDataSource.prototype.load`.
  - Removed `CzmlDataSource.prototype.loadUrl`, which was deprecated in 1.7. Instead, pass a url as the first parameter to `CzmlDataSource.prototype.load`.
  - Removed `CzmlDataSource.prototype.processUrl`, which was deprecated in 1.7. Instead, pass a url as the first parameter to `CzmlDataSource.prototype.process`.
  - Removed the `sourceUri` parameter to all `CzmlDataSource` load and process functions, which was deprecated in 1.7. Instead pass an `options` object with `sourceUri` property.
  - Removed `PolygonGraphics.positions` which was deprecated in 1.6. Instead, use `PolygonGraphics.hierarchy`.
  - Existing bookmarks to documentation of static members changed. [#2757](https://github.com/CesiumGS/cesium/issues/2757)
- Deprecated
  - `WebMapServiceImageryProvider` constructor parameters `options.getFeatureInfoAsGeoJson` and `options.getFeatureInfoAsXml` were deprecated and will be removed in Cesium 1.13. Use `options.getFeatureInfoFormats` instead.
  - Deprecated `Camera.clone`. It will be removed in 1.11.
  - Deprecated `Scene.fxaaOrderIndependentTranslucency`. It will be removed in 1.11. Use `Scene.fxaa` which is now `true` by default.
  - The Cesium sample models are now in the Binary glTF format (`.bgltf`). Cesium will also include the models as plain glTF (`.gltf`) until 1.13. Cesium support for `.gltf` will not be removed.
- Added `view` query parameter to the CesiumViewer app, which sets the initial camera position using longitude, latitude, height, heading, pitch and roll. For example: `http://cesiumjs.org/Cesium/Build/Apps/CesiumViewer/index.html/index.html?view=-75.0,40.0,300.0,9.0,-13.0,3.0`
- Added `Billboard.heightReference` and `Label.heightReference` to clamp billboards and labels to terrain.
- Added support for the [CESIUM_binary_glTF](https://github.com/KhronosGroup/glTF/blob/new-extensions/extensions/CESIUM_binary_glTF/README.md) extension for loading binary blobs of glTF to `Model`. See [Faster 3D Models with Binary glTF](http://cesiumjs.org/2015/06/01/Binary-glTF/).
- Added support for the [CESIUM_RTC](https://github.com/KhronosGroup/glTF/blob/new-extensions/extensions/CESIUM_RTC/README.md) glTF extension for high-precision rendering to `Model`.
- Added `PointPrimitive` and `PointPrimitiveCollection`, which are faster and use less memory than billboards with circles.
- Changed `Entity.point` to use the new `PointPrimitive` instead of billboards. This does not change the `Entity.point` API.
- Added `Scene.pickPosition` to reconstruct the WGS84 position from window coordinates.
- The default mouse controls now support panning and zooming on 3D models and other opaque geometry.
- Added `Camera.moveStart` and `Camera.moveEnd` events.
- Added `GeocoderViewModel.complete` event. Triggered after the camera flight is completed.
- `KmlDataSource` can now load a KML file that uses explicit XML namespacing, e.g. `kml:Document`.
- Setting `Entity.show` now properly toggles the display of all descendant entities, previously it only affected its direct children.
- Fixed a bug that sometimes caused `Entity` instances with `show` set to false to reappear when new `Entity` geometry is added. [#2686](https://github.com/CesiumGS/cesium/issues/2686)
- Added a `Rotation` object which, when passed to `SampledProperty`, always interpolates values towards the shortest angle. Also hooked up CZML to use `Rotation` for all time-dynamic rotations.
- Fixed a bug where moon rendered in front of foreground geometry. [#1964](https://github.com/CesiumGS/cesium/issue/1964)
- Fixed a bug where the sun was smeared when the skybox/stars was disabled. [#1829](https://github.com/CesiumGS/cesium/issue/1829)
- `TileProviderError` now optionally takes an `error` parameter with more details of the error or exception that occurred. `ImageryLayer` passes that information through when tiles fail to load. This allows tile provider error handling to take a different action when a tile returns a 404 versus a 500, for example.
- `ArcGisMapServerImageryProvider` now has a `maximumLevel` constructor parameter.
- `ArcGisMapServerImageryProvider` picking now works correctly when the `layers` parameter is specified. Previously, it would pick from all layers even if only displaying a subset.
- `WebMapServiceImageryProvider.pickFeatures` now works with WMS servers, such as Google Maps Engine, that can only return feature information in HTML format.
- `WebMapServiceImageryProvider` now accepts an array of `GetFeatureInfoFormat` instances that it will use to obtain information about the features at a given position on the globe. This enables an arbitrary `info_format` to be passed to the WMS server, and an arbitrary JavaScript function to be used to interpret the response.
- Fixed a crash caused by `ImageryLayer` attempting to generate mipmaps for textures that are not a power-of-two size.
- Fixed a bug where `ImageryLayerCollection.pickImageryLayerFeatures` would return incorrect results when picking from a terrain tile that was partially covered by correct-level imagery and partially covered by imagery from an ancestor level.
- Fixed incorrect counting of `debug.tilesWaitingForChildren` in `QuadtreePrimitive`.
- Added `throttleRequestsByServer.maximumRequestsPerServer` property.
- Changed `createGeometry` to load individual-geometry workers using a CommonJS-style `require` when run in a CommonJS-like environment.
- Added `buildModuleUrl.setBaseUrl` function to allow the Cesium base URL to be set without the use of the global CESIUM_BASE_URL variable.
- Changed `ThirdParty/zip` to defer its call to `buildModuleUrl` until it is needed, rather than executing during module loading.
- Added optional drilling limit to `Scene.drillPick`.
- Added optional `ellipsoid` parameter to construction options of imagery and terrain providers that were lacking it. Note that terrain bounding spheres are precomputed on the server, so any supplied terrain ellipsoid must match the one used by the server.
- Added debug option to `Scene` to show the depth buffer information for a specified view frustum slice and exposed capability in `CesiumInspector` widget.
- Added new leap second for 30 June 2015 at UTC 23:59:60.
- Upgraded Autolinker from version 0.15.2 to 0.17.1.

### 1.9 - 2015-05-01

- Breaking changes
  - Removed `ColorMaterialProperty.fromColor`, previously deprecated in 1.6. Pass a `Color` directly to the `ColorMaterialProperty` constructor instead.
  - Removed `CompositeEntityCollection.entities` and `EntityCollection.entities`, both previously deprecated in 1.6. Use `CompositeEntityCollection.values` and `EntityCollection.values` instead.
  - Removed `DataSourceDisplay.getScene` and `DataSourceDisplay.getDataSources`, both previously deprecated in 1.6. Use `DataSourceDisplay.scene` and `DataSourceDisplay.dataSources` instead.
  - `Entity` no longer takes a string id as its constructor argument. Pass an options object with `id` property instead. This was previously deprecated in 1.6.
  - Removed `Model.readyToRender`, previously deprecated in 1.6. Use `Model.readyPromise` instead.
- Entity `material` properties and `Material` uniform values can now take a `canvas` element in addition to an image or url. [#2667](https://github.com/CesiumGS/cesium/pull/2667)
- Fixed a bug which caused `Entity.viewFrom` to be ignored when flying to, zooming to, or tracking an Entity. [#2628](https://github.com/CesiumGS/cesium/issues/2628)
- Fixed a bug that caused `Corridor` and `PolylineVolume` geometry to be incorrect for sharp corners [#2626](https://github.com/CesiumGS/cesium/pull/2626)
- Fixed crash when modifying a translucent entity geometry outline. [#2630](https://github.com/CesiumGS/cesium/pull/2630)
- Fixed crash when loading KML GroundOverlays that spanned 360 degrees. [#2639](https://github.com/CesiumGS/cesium/pull/2639)
- Fixed `Geocoder` styling issue in Safari. [#2658](https://github.com/CesiumGS/cesium/pull/2658).
- Fixed a crash that would occur when the `Viewer` or `CesiumWidget` was resized to 0 while the camera was in motion. [#2662](https://github.com/CesiumGS/cesium/issues/2662)
- Fixed a bug that prevented the `InfoBox` title from updating if the name of `viewer.selectedEntity` changed. [#2644](https://github.com/CesiumGS/cesium/pull/2644)
- Added an optional `result` parameter to `computeScreenSpacePosition` on both `Billboard` and `Label`.
- Added number of cached shaders to the `CesiumInspector` debugging widget.
- An exception is now thrown if `Primitive.modelMatrix` is not the identity matrix when in in 2D or Columbus View.

### 1.8 - 2015-04-01

- Breaking changes
  - Removed the `eye`, `target`, and `up` parameters to `Camera.lookAt` which were deprecated in Cesium 1.6. Use the `target` and `offset`.
  - Removed `Camera.setTransform`, which was deprecated in Cesium 1.6. Use `Camera.lookAtTransform`.
  - Removed `Camera.transform`, which was deprecated in Cesium 1.6. Use `Camera.lookAtTransform`.
  - Removed the `direction` and `up` options to `Camera.flyTo`, which were deprecated in Cesium 1.6. Use the `orientation` option.
  - Removed `Camera.flyToRectangle`, which was deprecated in Cesium 1.6. Use `Camera.flyTo`.
- Deprecated
  - Deprecated the `smallterrain` tileset. It will be removed in 1.11. Use the [STK World Terrain](http://cesiumjs.org/data-and-assets/terrain/stk-world-terrain.html) tileset.
- Added `Entity.show`, a boolean for hiding or showing an entity and its children.
- Added `Entity.isShowing`, a read-only property that indicates if an entity is currently being drawn.
- Added support for the KML `visibility` element.
- Added `PolylineArrowMaterialProperty` to allow entities materials to use polyline arrows.
- Added `VelocityOrientationProperty` to easily orient Entity graphics (such as a model) along the direction it is moving.
- Added a new Sandcastle demo, [Interpolation](http://cesiumjs.org/Cesium/Apps/Sandcastle/index.html?src=Interpolation.html&label=Showcases), which illustrates time-dynamic position interpolation options and uses the new `VelocityOrientationProperty` to orient an aircraft in flight.
- Improved `viewer.zoomTo` and `viewer.flyTo` so they are now "best effort" and work even if some entities being zoomed to are not currently in the scene.
- Fixed `PointerEvent` detection so that it works with older implementations of the specification. This also fixes lack of mouse handling when detection failed, such as when using Cesium in the Windows `WebBrowser` control.
- Fixed an issue with transparency. [#2572](https://github.com/CesiumGS/cesium/issues/2572)
- Fixed improper handling of null values when loading `GeoJSON` data.
- Added support for automatic raster feature picking from `ArcGisMapServerImagerProvider`.
- Added the ability to specify the desired tiling scheme, rectangle, and width and height of tiles to the `ArcGisMapServerImagerProvider` constructor.
- Added the ability to access dynamic ArcGIS MapServer layers by specifying the `layers` parameter to the `ArcGisMapServerImagerProvider` constructor.
- Fixed a bug that could cause incorrect rendering of an `ArcGisMapServerImageProvider` with a "singleFusedMapCache" in the geographic projection (EPSG:4326).
- Added new construction options to `CesiumWidget` and `Viewer`, for `skyBox`, `skyAtmosphere`, and `globe`.
- Fixed a bug that prevented Cesium from working in browser configurations that explicitly disabled localStorage, such as Safari's private browsing mode.
- Cesium is now tested using Jasmine 2.2.0.

### 1.7.1 - 2015-03-06

- Fixed a crash in `InfoBox` that would occur when attempting to display plain text.
- Fixed a crash when loading KML features that have no description and an empty `ExtendedData` node.
- Fixed a bug `in Color.fromCssColorString` where undefined would be returned for the CSS color `transparent`.
- Added `Color.TRANSPARENT`.
- Added support for KML `TimeStamp` nodes.
- Improved KML compatibility to work with non-specification compliant KML files that still happen to load in Google Earth.
- All data sources now print errors to the console in addition to raising the `errorEvent` and rejecting their load promise.

### 1.7 - 2015-03-02

- Breaking changes
  - Removed `viewerEntityMixin`, which was deprecated in Cesium 1.5. Its functionality is now directly part of the `Viewer` widget.
  - Removed `Camera.tilt`, which was deprecated in Cesium 1.6. Use `Camera.pitch`.
  - Removed `Camera.heading` and `Camera.tilt`. They were deprecated in Cesium 1.6. Use `Camera.setView`.
  - Removed `Camera.setPositionCartographic`, which was was deprecated in Cesium 1.6. Use `Camera.setView`.
- Deprecated
  - Deprecated `InfoBoxViewModel.defaultSanitizer`, `InfoBoxViewModel.sanitizer`, and `Cesium.sanitize`. They will be removed in 1.10.
  - Deprecated `InfoBoxViewModel.descriptionRawHtml`, it will be removed in 1.10. Use `InfoBoxViewModel.description` instead.
  - Deprecated `GeoJsonDataSource.fromUrl`, it will be removed in 1.10. Use `GeoJsonDataSource.load` instead. Unlike fromUrl, load can take either a url or parsed JSON object and returns a promise to a new instance, rather than a new instance.
  - Deprecated `GeoJsonDataSource.prototype.loadUrl`, it will be removed in 1.10. Instead, pass a url as the first parameter to `GeoJsonDataSource.prototype.load`.
  - Deprecated `CzmlDataSource.prototype.loadUrl`, it will be removed in 1.10. Instead, pass a url as the first parameter to `CzmlDataSource.prototype.load`.
  - Deprecated `CzmlDataSource.prototype.processUrl`, it will be removed in 1.10. Instead, pass a url as the first parameter to `CzmlDataSource.prototype.process`.
  - Deprecated the `sourceUri` parameter to all `CzmlDataSource` load and process functions. Support will be removed in 1.10. Instead pass an `options` object with `sourceUri` property.
- Added initial support for [KML 2.2](https://developers.google.com/kml/) via `KmlDataSource`. Check out the new [Sandcastle Demo](http://cesiumjs.org/Cesium/Apps/Sandcastle/index.html?src=KML.html) and the [reference documentation](http://cesiumjs.org/Cesium/Build/Documentation/KmlDataSource.html) for more details.
- `InfoBox` sanitization now relies on [iframe sandboxing](http://www.html5rocks.com/en/tutorials/security/sandboxed-iframes/). This allows for much more content to be displayed in the InfoBox (and still be secure).
- Added `InfoBox.frame` which is the instance of the iframe that is used to host description content. Sanitization can be controlled via the frame's `sandbox` attribute. See the above link for additional information.
- Worked around a bug in Safari that caused most of Cesium to be broken. Cesium should now work much better on Safari for both desktop and mobile.
- Fixed incorrect ellipse texture coordinates. [#2363](https://github.com/CesiumGS/cesium/issues/2363) and [#2465](https://github.com/CesiumGS/cesium/issues/2465)
- Fixed a bug that would cause incorrect geometry for long Corridors and Polyline Volumes. [#2513](https://github.com/CesiumGS/cesium/issues/2513)
- Fixed a bug in imagery loading that could cause some or all of the globe to be missing when using an imagery layer that does not cover the entire globe.
- Fixed a bug that caused `ElipseOutlineGeometry` and `CircleOutlineGeometry` to be extruded to the ground when they should have instead been drawn at height. [#2499](https://github.com/CesiumGS/cesium/issues/2499).
- Fixed a bug that prevented per-vertex colors from working with `PolylineGeometry` and `SimplePolylineGeometry` when used asynchronously. [#2516](https://github.com/CesiumGS/cesium/issues/2516)
- Fixed a bug that would caused duplicate graphics if non-time-dynamic `Entity` objects were modified in quick succession. [#2514](https://github.com/CesiumGS/cesium/issues/2514).
- Fixed a bug where `camera.flyToBoundingSphere` would ignore range if the bounding sphere radius was 0. [#2519](https://github.com/CesiumGS/cesium/issues/2519)
- Fixed some styling issues with `InfoBox` and `BaseLayerPicker` caused by using Bootstrap with Cesium. [#2487](https://github.com/CesiumGS/cesium/issues/2479)
- Added support for rendering a water effect on Quantized-Mesh terrain tiles.
- Added `pack` and `unpack` functions to `Matrix2` and `Matrix3`.
- Added camera-terrain collision detection/response when the camera reference frame is set.
- Added `ScreenSpaceCameraController.enableCollisionDetection` to enable/disable camera collision detection with terrain.
- Added `CzmlDataSource.load` and `GeoJsonDataSource.load` to make it easy to create and load data in a single line.
- Added the ability to pass a `Promise` to a `DataSource` to `DataSourceCollection.add`. The `DataSource` will not actually be added until the promise resolves.
- Added the ability to pass a `Promise` to a target to `viewer.zoomTo` and `viewer.flyTo`.
- All `CzmlDataSource` and `GeoJsonDataSource` loading functions now return `Promise` instances that resolve to the instances after data is loaded.
- Error handling in all `CzmlDataSource` and `GeoJsonDataSource` loading functions is now more consistent. Rather than a mix of exceptions and `Promise` rejections, all errors are raised via `Promise` rejections.
- In addition to addresses, the `Geocoder` widget now allows input of longitude, latitude, and an optional height in degrees and meters. Example: `-75.596, 40.038, 1000` or `-75.596 40.038`.

### 1.6 - 2015-02-02

- Breaking changes
  - `Rectangle.intersectWith` was deprecated in Cesium 1.5. Use `Rectangle.intersection`, which is the same but returns `undefined` when two rectangles do not intersect.
  - `Rectangle.isEmpty` was deprecated in Cesium 1.5.
  - The `sourceUri` parameter to `GeoJsonDatasource.load` was deprecated in Cesium 1.4 and has been removed. Use options.sourceUri instead.
  - `PolygonGraphics.positions` created by `GeoJSONDataSource` now evaluate to a `PolygonHierarchy` object instead of an array of positions.
- Deprecated
  - `Camera.tilt` was deprecated in Cesium 1.6. It will be removed in Cesium 1.7. Use `Camera.pitch`.
  - `Camera.heading` and `Camera.tilt` were deprecated in Cesium 1.6. They will become read-only in Cesium 1.7. Use `Camera.setView`.
  - `Camera.setPositionCartographic` was deprecated in Cesium 1.6. It will be removed in Cesium 1.7. Use `Camera.setView`.
  - The `direction` and `up` options to `Camera.flyTo` have been deprecated in Cesium 1.6. They will be removed in Cesium 1.8. Use the `orientation` option.
  - `Camera.flyToRectangle` has been deprecated in Cesium 1.6. They will be removed in Cesium 1.8. Use `Camera.flyTo`.
  - `Camera.setTransform` was deprecated in Cesium 1.6. It will be removed in Cesium 1.8. Use `Camera.lookAtTransform`.
  - `Camera.transform` was deprecated in Cesium 1.6. It will be removed in Cesium 1.8. Use `Camera.lookAtTransform`.
  - The `eye`, `target`, and `up` parameters to `Camera.lookAt` were deprecated in Cesium 1.6. It will be removed in Cesium 1.8. Use the `target` and `offset`.
  - `PolygonGraphics.positions` was deprecated and replaced with `PolygonGraphics.hierarchy`, whose value is a `PolygonHierarchy` instead of an array of positions. `PolygonGraphics.positions` will be removed in Cesium 1.8.
  - The `Model.readyToRender` event was deprecated and will be removed in Cesium 1.9. Use the new `Model.readyPromise` instead.
  - `ColorMaterialProperty.fromColor(color)` has been deprecated and will be removed in Cesium 1.9. The constructor can now take a Color directly, for example `new ColorMaterialProperty(color)`.
  - `DataSourceDisplay` methods `getScene` and `getDataSources` have been deprecated and replaced with `scene` and `dataSources` properties. They will be removed in Cesium 1.9.
  - The `Entity` constructor taking a single string value for the id has been deprecated. The constructor now takes an options object which allows you to provide any and all `Entity` related properties at construction time. Support for the deprecated behavior will be removed in Cesium 1.9.
  - The `EntityCollection.entities` and `CompositeEntityCollect.entities` properties have both been renamed to `values`. Support for the deprecated behavior will be removed in Cesium 1.9.
- Fixed an issue which caused order independent translucency to be broken on many video cards. Disabling order independent translucency should no longer be necessary.
- `GeoJsonDataSource` now supports polygons with holes.
- Many Sandcastle examples have been rewritten to make use of the newly improved Entity API.
- Instead of throwing an exception when there are not enough unique positions to define a geometry, creating a `Primitive` will succeed, but not render. [#2375](https://github.com/CesiumGS/cesium/issues/2375)
- Improved performance of asynchronous geometry creation (as much as 20% faster in some use cases). [#2342](https://github.com/CesiumGS/cesium/issues/2342)
- Fixed picking in 2D. [#2447](https://github.com/CesiumGS/cesium/issues/2447)
- Added `viewer.entities` which allows you to easily create and manage `Entity` instances without a corresponding `DataSource`. This is just a shortcut to `viewer.dataSourceDisplay.defaultDataSource.entities`
- Added `viewer.zoomTo` and `viewer.flyTo` which takes an entity, array of entities, `EntityCollection`, or `DataSource` as a parameter and zooms or flies to the corresponding visualization.
- Setting `viewer.trackedEntity` to `undefined` will now restore the camera controls to their default states.
- When you track an entity by clicking on the track button in the `InfoBox`, you can now stop tracking by clicking the button a second time.
- Added `Quaternion.fromHeadingPitchRoll` to create a rotation from heading, pitch, and roll angles.
- Added `Transforms.headingPitchRollToFixedFrame` to create a local frame from a position and heading/pitch/roll angles.
- Added `Transforms.headingPitchRollQuaternion` which is the quaternion rotation from `Transforms.headingPitchRollToFixedFrame`.
- Added `Color.fromAlpha` and `Color.withAlpha` to make it easy to create translucent colors from constants, i.e. `var translucentRed = Color.RED.withAlpha(0.95)`.
- Added `PolylineVolumeGraphics` and `Entity.polylineVolume`
- Added `Camera.lookAtTransform` which sets the camera position and orientation given a transformation matrix defining a reference frame and either a cartesian offset or heading/pitch/range from the center of that frame.
- Added `Camera.setView` (which use heading, pitch, and roll) and `Camera.roll`.
- Added an orientation option to `Camera.flyTo` that can be either direction and up unit vectors or heading, pitch and roll angles.
- Added `BillboardGraphics.imageSubRegion`, to enable custom texture atlas use for `Entity` instances.
- Added `CheckerboardMaterialProperty` to enable use of the checkerboard material with the entity API.
- Added `PolygonHierarchy` to make defining polygons with holes clearer.
- Added `PolygonGraphics.hierarchy` for supporting polygons with holes via data sources.
- Added `BoundingSphere.fromBoundingSpheres`, which creates a `BoundingSphere` that encloses the specified array of BoundingSpheres.
- Added `Model.readyPromise` and `Primitive.readyPromise` which are promises that resolve when the primitives are ready.
- `ConstantProperty` can now hold any value; previously it was limited to values that implemented `equals` and `clones` functions, as well as a few special cases.
- Fixed a bug in `EllipsoidGeodesic` that caused it to modify the `height` of the positions passed to the constructor or to to `setEndPoints`.
- `WebMapTileServiceImageryProvider` now supports RESTful requests (by accepting a tile-URL template).
- Fixed a bug that caused `Camera.roll` to be around 180 degrees, indicating the camera was upside-down, when in the Southern hemisphere.
- The object returned by `Primitive.getGeometryInstanceAttributes` now contains the instance's bounding sphere and repeated calls will always now return the same object instance.
- Fixed a bug that caused dynamic geometry outlines widths to not work on implementations that support them.
- The `SelectionIndicator` widget now works for all entity visualization and uses the center of visualization instead of entity.position. This produces more accurate results, especially for shapes, volumes, and models.
- Added `CustomDataSource` which makes it easy to create and manage a group of entities without having to manually implement the DataSource interface in a new class.
- Added `DataSourceDisplay.defaultDataSource` which is an instance of `CustomDataSource` and allows you to easily add custom entities to the display.
- Added `Camera.viewBoundingSphere` and `Camera.flyToBoundingSphere`, which as the names imply, sets or flies to a view that encloses the provided `BoundingSphere`
- For constant `Property` values, there is no longer a need to create an instance of `ConstantProperty` or `ConstantPositionProperty`, you can now assign a value directly to the corresponding property. The same is true for material images and colors.
- All Entity and related classes can now be assigned using anonymous objects as well as be passed template objects. The correct underlying instance is created for you automatically. For a more detailed overview of changes to the Entity API, see [this forum thread](https://community.cesium.com/t/cesium-in-2015-entity-api/1863) for details.

### 1.5 - 2015-01-05

- Breaking changes
  - Removed `GeometryPipeline.wrapLongitude`, which was deprecated in 1.4. Use `GeometryPipeline.splitLongitude` instead.
  - Removed `GeometryPipeline.combine`, which was deprecated in 1.4. Use `GeometryPipeline.combineInstances` instead.
- Deprecated
  - `viewerEntityMixin` was deprecated. It will be removed in Cesium 1.6. Its functionality is now directly part of the `Viewer` widget.
  - `Rectangle.intersectWith` was deprecated. It will be removed in Cesium 1.6. Use `Rectangle.intersection`, which is the same but returns `undefined` when two rectangles do not intersect.
  - `Rectangle.isEmpty` was deprecated. It will be removed in Cesium 1.6.
- Improved GeoJSON, TopoJSON, and general polygon loading performance.
- Added caching to `Model` to save memory and improve loading speed when several models with the same url are created.
- Added `ModelNode.show` for per-node show/hide.
- Added the following properties to `Viewer` and `CesiumWidget`: `imageryLayers`, `terrainProvider`, and `camera`. This avoids the need to access `viewer.scene` in some cases.
- Dramatically improved the quality of font outlines.
- Added `BoxGraphics` and `Entity.box`.
- Added `CorridorGraphics` and `Entity.corridor`.
- Added `CylinderGraphics` and `Entity.cylinder`.
- Fixed imagery providers whose rectangle crosses the IDL. Added `Rectangle.computeWidth`, `Rectangle.computeHeight`, `Rectangle.width`, and `Rectangle.height`. [#2195](https://github.com/CesiumGS/cesium/issues/2195)
- `ConstantProperty` now accepts `HTMLElement` instances as valid values.
- `BillboardGraphics.image` and `ImageMaterialProperty.image` now accept `Property` instances that represent an `Image` or `Canvas` in addition to a url.
- Fixed a bug in `PolylineGeometry` that would cause gaps in the line. [#2136](https://github.com/CesiumGS/cesium/issues/2136)
- Fixed `upsampleQuantizedTerrainMesh` rounding errors that had occasionally led to missing terrain skirt geometry in upsampled tiles.
- Added `Math.mod` which computes `m % n` but also works when `m` is negative.

### 1.4 - 2014-12-01

- Breaking changes
  - Types implementing `TerrainProvider` are now required to implement the `getTileDataAvailable` function. Backwards compatibility for this was deprecated in Cesium 1.2.
- Deprecated
  - The `sourceUri` parameter to `GeoJsonDatasource.load` was deprecated and will be removed in Cesium 1.6 on February 3, 2015 ([#2257](https://github.com/CesiumGS/cesium/issues/2257)). Use `options.sourceUri` instead.
  - `GeometryPipeline.wrapLongitude` was deprecated. It will be removed in Cesium 1.5 on January 2, 2015. Use `GeometryPipeline.splitLongitude`. ([#2272](https://github.com/CesiumGS/cesium/issues/2272))
  - `GeometryPipeline.combine` was deprecated. It will be removed in Cesium 1.5. Use `GeometryPipeline.combineInstances`.
- Added support for touch events on Internet Explorer 11 using the [Pointer Events API](http://www.w3.org/TR/pointerevents/).
- Added geometry outline width support to the `DataSource` layer. This is exposed via the new `outlineWidth` property on `EllipseGraphics`, `EllipsoidGraphics`, `PolygonGraphics`, `RectangleGraphics`, and `WallGraphics`.
- Added `outlineWidth` support to CZML geometry packets.
- Added `stroke-width` support to the GeoJSON simple-style implementation.
- Added the ability to specify global GeoJSON default styling. See the [documentation](http://cesiumjs.org/Cesium/Build/Documentation/GeoJsonDataSource.html) for details.
- Added `CallbackProperty` to support lazy property evaluation as well as make custom properties easier to create.
- Added an options parameter to `GeoJsonDataSource.load`, `GeoJsonDataSource.loadUrl`, and `GeoJsonDataSource.fromUrl` to allow for basic per-instance styling. [Sandcastle example](http://cesiumjs.org/Cesium/Apps/Sandcastle/index.html?src=GeoJSON%20and%20TopoJSON.html&label=Showcases).
- Improved GeoJSON loading performance.
- Improved point visualization performance for all DataSources.
- Improved the performance and memory usage of `EllipseGeometry`, `EllipseOutlineGeometry`, `CircleGeometry`, and `CircleOutlineGeometry`.
- Added `tileMatrixLabels` option to `WebMapTileServiceImageryProvider`.
- Fixed a bug in `PolylineGeometry` that would cause the geometry to be split across the IDL for 3D only scenes. [#1197](https://github.com/CesiumGS/cesium/issues/1197)
- Added `modelMatrix` and `cull` options to `Primitive` constructor.
- The `translation` parameter to `Matrix4.fromRotationTranslation` now defaults to `Cartesian3.ZERO`.
- Fixed `ModelNode.matrix` when a node is targeted for animation.
- `Camera.tilt` now clamps to [-pi / 2, pi / 2] instead of [0, pi / 2].
- Fixed an issue that could lead to poor performance on lower-end GPUs like the Intel HD 3000.
- Added `distanceSquared` to `Cartesian2`, `Cartesian3`, and `Cartesian4`.
- Added `Matrix4.multiplyByMatrix3`.
- Fixed a bug in `Model` where the WebGL shader optimizer in Linux was causing mesh loading to fail.

### 1.3 - 2014-11-03

- Worked around a shader compilation regression in Firefox 33 and 34 by falling back to a less precise shader on those browsers. [#2197](https://github.com/CesiumGS/cesium/issues/2197)
- Added support to the `CesiumTerrainProvider` for terrain tiles with more than 64K vertices, which is common for sub-meter terrain.
- Added `Primitive.compressVertices`. When true (default), geometry vertices are compressed to save GPU memory.
- Added `culture` option to `BingMapsImageryProvider` constructor.
- Reduced the amount of GPU memory used by billboards and labels.
- Fixed a bug that caused non-base imagery layers with a limited `rectangle` to be stretched to the edges of imagery tiles. [#416](https://github.com/CesiumGS/cesium/issues/416)
- Fixed rendering polylines with duplicate positions. [#898](https://github.com/CesiumGS/cesium/issues/898)
- Fixed a bug in `Globe.pick` that caused it to return incorrect results when using terrain data with vertex normals. The bug manifested itself as strange behavior when navigating around the surface with the mouse as well as incorrect results when using `Camera.viewRectangle`.
- Fixed a bug in `sampleTerrain` that could cause it to produce undefined heights when sampling for a position very near the edge of a tile.
- `ReferenceProperty` instances now retain their last value if the entity being referenced is removed from the target collection. The reference will be automatically reattached if the target is reintroduced.
- Upgraded topojson from 1.6.8 to 1.6.18.
- Upgraded Knockout from version 3.1.0 to 3.2.0.
- Upgraded CodeMirror, used by SandCastle, from 2.24 to 4.6.

### 1.2 - 2014-10-01

- Deprecated
  - Types implementing the `TerrainProvider` interface should now include the new `getTileDataAvailable` function. The function will be required starting in Cesium 1.4.
- Fixed model orientations to follow the same Z-up convention used throughout Cesium. There was also an orientation issue fixed in the [online model converter](http://cesiumjs.org/convertmodel.html). If you are having orientation issues after updating, try reconverting your models.
- Fixed a bug in `Model` where the wrong animations could be used when the model was created from glTF JSON instead of a url to a glTF file. [#2078](https://github.com/CesiumGS/cesium/issues/2078)
- Fixed a bug in `GeoJsonDataSource` which was causing polygons with height values to be drawn onto the surface.
- Fixed a bug that could cause a crash when quickly adding and removing imagery layers.
- Eliminated imagery artifacts at some zoom levels due to Mercator reprojection.
- Added support for the GeoJSON [simplestyle specification](https://github.com/mapbox/simplestyle-spec). ([Sandcastle example](http://cesiumjs.org/Cesium/Apps/Sandcastle/index.html?src=GeoJSON%20simplestyle.html))
- Added `GeoJsonDataSource.fromUrl` to make it easy to add a data source in less code.
- Added `PinBuilder` class for easy creation of map pins. ([Sandcastle example](http://cesiumjs.org/Cesium/Apps/Sandcastle/index.html?src=PinBuilder.html))
- Added `Color.brighten` and `Color.darken` to make it easy to brighten or darker a color instance.
- Added a constructor option to `Scene`, `CesiumWidget`, and `Viewer` to disable order independent translucency.
- Added support for WKID 102113 (equivalent to 102100) to `ArcGisMapServerImageryProvider`.
- Added `TerrainProvider.getTileDataAvailable` to improve tile loading performance when camera starts near globe.
- Added `Globe.showWaterEffect` to enable/disable the water effect for supported terrain providers.
- Added `Globe.baseColor` to set the color of the globe when no imagery is available.
- Changed default `GeoJSON` Point feature graphics to use `BillboardGraphics` with a blue map pin instead of color `PointGraphics`.
- Cesium now ships with a version of the [maki icon set](https://www.mapbox.com/maki/) for use with `PinBuilder` and GeoJSON simplestyle support.
- Cesium now ships with a default web.config file to simplify IIS deployment.

### 1.1 - 2014-09-02

- Added a new imagery provider, `WebMapTileServiceImageryProvider`, for accessing tiles on a WMTS 1.0.0 server.
- Added an optional `pickFeatures` function to the `ImageryProvider` interface. With supporting imagery providers, such as `WebMapServiceImageryProvider`, it can be used to determine the rasterized features under a particular location.
- Added `ImageryLayerCollection.pickImageryLayerFeatures`. It determines the rasterized imagery layer features intersected by a given pick ray by querying supporting layers using `ImageryProvider.pickFeatures`.
- Added `tileWidth`, `tileHeight`, `minimumLevel`, and `tilingScheme` parameters to the `WebMapServiceImageryProvider` constructor.
- Added `id` property to `Scene` which is a readonly unique identifier associated with each instance.
- Added `FeatureDetection.supportsWebWorkers`.
- Greatly improved the performance of time-varying polylines when using DataSources.
- `viewerEntityMixin` now automatically queries for imagery layer features on click and shows their properties in the `InfoBox` panel.
- Fixed a bug in terrain and imagery loading that could cause an inconsistent frame rate when moving around the globe, especially on a faster internet connection.
- Fixed a bug that caused `SceneTransforms.wgs84ToWindowCoordinates` to incorrectly return `undefined` when in 2D.
- Fixed a bug in `ImageryLayer` that caused layer images to be rendered twice for each terrain tile that existed prior to adding the imagery layer.
- Fixed a bug in `Camera.pickEllipsoid` that caused it to return the back side of the ellipsoid when near the surface.
- Fixed a bug which prevented `loadWithXhr` from working with older browsers, such as Internet Explorer 9.

### 1.0 - 2014-08-01

- Breaking changes ([why so many?](https://community.cesium.com/t/moving-towards-cesium-1-0/1209))

  - All `Matrix2`, `Matrix3`, `Matrix4` and `Quaternion` functions that take a `result` parameter now require the parameter, except functions starting with `from`.
  - Removed `Billboard.imageIndex` and `BillboardCollection.textureAtlas`. Instead, use `Billboard.image`.

    - Code that looked like:

            var billboards = new Cesium.BillboardCollection();
            var textureAtlas = new Cesium.TextureAtlas({
                scene : scene,
                images : images // array of loaded images
            });
            billboards.textureAtlas = textureAtlas;
            billboards.add({
                imageIndex : 0,
                position : //...
            });

    - should now look like:

            var billboards = new Cesium.BillboardCollection();
            billboards.add({
                image : '../images/Cesium_Logo_overlay.png',
                position : //...
            });

  - Updated the [Model Converter](http://cesiumjs.org/convertmodel.html) and `Model` to support [glTF 0.8](https://github.com/KhronosGroup/glTF/blob/schema-8/specification/README.md). See the [forum post](https://community.cesium.com/t/cesium-and-gltf-version-compatibility/1343) for full details.
  - `Model` primitives are now rotated to be `Z`-up to match Cesium convention; glTF stores models with `Y` up.
  - `SimplePolylineGeometry` and `PolylineGeometry` now curve to follow the ellipsoid surface by default. To disable this behavior, set the option `followSurface` to `false`.
  - Renamed `DynamicScene` layer to `DataSources`. The following types were also renamed:
    - `DynamicBillboard` -> `BillboardGraphics`
    - `DynamicBillboardVisualizer` -> `BillboardVisualizer`
    - `CompositeDynamicObjectCollection` -> `CompositeEntityCollection`
    - `DynamicClock` -> `DataSourceClock`
    - `DynamicEllipse` -> `EllipseGraphics`
    - `DynamicEllipsoid` -> `EllipsoidGraphics`
    - `DynamicObject` -> `Entity`
    - `DynamicObjectCollection` -> `EntityCollection`
    - `DynamicObjectView` -> `EntityView`
    - `DynamicLabel` -> `LabelGraphics`
    - `DynamicLabelVisualizer` -> `LabelVisualizer`
    - `DynamicModel` -> `ModelGraphics`
    - `DynamicModelVisualizer` -> `ModelVisualizer`
    - `DynamicPath` -> `PathGraphics`
    - `DynamicPathVisualizer` -> `PathVisualizer`
    - `DynamicPoint` -> `PointGraphics`
    - `DynamicPointVisualizer` -> `PointVisualizer`
    - `DynamicPolygon` -> `PolygonGraphics`
    - `DynamicPolyline` -> `PolylineGraphics`
    - `DynamicRectangle` -> `RectangleGraphics`
    - `DynamicWall` -> `WallGraphics`
    - `viewerDynamicObjectMixin` -> `viewerEntityMixin`
  - Removed `DynamicVector` and `DynamicVectorVisualizer`.
  - Renamed `DataSource.dynamicObjects` to `DataSource.entities`.
  - `EntityCollection.getObjects()` and `CompositeEntityCollection.getObjects()` are now properties named `EntityCollection.entities` and `CompositeEntityCollection.entities`.
  - Renamed `Viewer.trackedObject` and `Viewer.selectedObject` to `Viewer.trackedEntity` and `Viewer.selectedEntity` when using the `viewerEntityMixin`.
  - Renamed functions for consistency:
    - `BoundingSphere.getPlaneDistances` -> `BoundingSphere.computePlaneDistances`
    - `Cartesian[2,3,4].getMaximumComponent` -> `Cartesian[2,3,4].maximumComponent`
    - `Cartesian[2,3,4].getMinimumComponent` -> `Cartesian[2,3,4].minimumComponent`
    - `Cartesian[2,3,4].getMaximumByComponent` -> `Cartesian[2,3,4].maximumByComponent`
    - `Cartesian[2,3,4].getMinimumByComponent` -> `Cartesian[2,3,4].minimumByComponent`
    - `CubicRealPolynomial.realRoots` -> `CubicRealPolynomial.computeRealRoots`
    - `CubicRealPolynomial.discriminant` -> `CubicRealPolynomial.computeDiscriminant`
    - `JulianDate.getTotalDays` -> `JulianDate.totalDyas`
    - `JulianDate.getSecondsDifference` -> `JulianDate.secondsDifference`
    - `JulianDate.getDaysDifference` -> `JulianDate.daysDifference`
    - `JulianDate.getTaiMinusUtc` -> `JulianDate.computeTaiMinusUtc`
    - `Matrix3.getEigenDecompostion` -> `Matrix3.computeEigenDecomposition`
    - `Occluder.getVisibility` -> `Occluder.computeVisibility`
    - `Occluder.getOccludeePoint` -> `Occluder.computerOccludeePoint`
    - `QuadraticRealPolynomial.discriminant` -> `QuadraticRealPolynomial.computeDiscriminant`
    - `QuadraticRealPolynomial.realRoots` -> `QuadraticRealPolynomial.computeRealRoots`
    - `QuarticRealPolynomial.discriminant` -> `QuarticRealPolynomial.computeDiscriminant`
    - `QuarticRealPolynomial.realRoots` -> `QuarticRealPolynomial.computeRealRoots`
    - `Quaternion.getAxis` -> `Quaternion.computeAxis`
    - `Quaternion.getAngle` -> `Quaternion.computeAngle`
    - `Quaternion.innerQuadrangle` -> `Quaternion.computeInnerQuadrangle`
    - `Rectangle.getSouthwest` -> `Rectangle.southwest`
    - `Rectangle.getNorthwest` -> `Rectangle.northwest`
    - `Rectangle.getSoutheast` -> `Rectangle.southeast`
    - `Rectangle.getNortheast` -> `Rectangle.northeast`
    - `Rectangle.getCenter` -> `Rectangle.center`
    - `CullingVolume.getVisibility` -> `CullingVolume.computeVisibility`
  - Replaced `PerspectiveFrustum.fovy` with `PerspectiveFrustum.fov` which will change the field of view angle in either the `X` or `Y` direction depending on the aspect ratio.
  - Removed the following from the Cesium API: `Transforms.earthOrientationParameters`, `EarthOrientationParameters`, `EarthOrientationParametersSample`, `Transforms.iau2006XysData`, `Iau2006XysData`, `Iau2006XysSample`, `IauOrientationAxes`, `TimeConstants`, `Scene.frameState`, `FrameState`, `EncodedCartesian3`, `EllipsoidalOccluder`, `TextureAtlas`, and `FAR`. These are still available but are not part of the official API and may change in future versions.
  - Removed `DynamicObject.vertexPositions`. Use `DynamicWall.positions`, `DynamicPolygon.positions`, and `DynamicPolyline.positions` instead.
  - Removed `defaultPoint`, `defaultLine`, and `defaultPolygon` from `GeoJsonDataSource`.
  - Removed `Primitive.allow3DOnly`. Set the `Scene` constructor option `scene3DOnly` instead.
  - `SampledProperty` and `SampledPositionProperty` no longer extrapolate outside of their sample data time range by default.
  - Changed the following functions to properties:
    - `TerrainProvider.hasWaterMask`
    - `CesiumTerrainProvider.hasWaterMask`
    - `ArcGisImageServerTerrainProvider.hasWaterMask`
    - `EllipsoidTerrainProvider.hasWaterMask`
    - `VRTheWorldTerrainProvider.hasWaterMask`
  - Removed `ScreenSpaceCameraController.ellipsoid`. The behavior that depended on the ellipsoid is now determined based on the scene state.
  - Sandcastle examples now automatically wrap the example code in RequireJS boilerplate. To upgrade any custom examples, copy the code into an existing example (such as Hello World) and save a new file.
  - Removed `CustomSensorVolume`, `RectangularPyramidSensorVolume`, `DynamicCone`, `DynamicConeVisualizerUsingCustomSensor`, `DynamicPyramid` and `DynamicPyramidVisualizer`. This will be moved to a plugin in early August. [#1887](https://github.com/CesiumGS/cesium/issues/1887)
  - If `Primitive.modelMatrix` is changed after creation, it only affects primitives with one instance and only in 3D mode.
  - `ImageryLayer` properties `alpha`, `brightness`, `contrast`, `hue`, `saturation`, and `gamma` may no longer be functions. If you need to change these values each frame, consider moving your logic to an event handler for `Scene.preRender`.
  - Removed `closeTop` and `closeBottom` options from `RectangleGeometry`.
  - CZML changes:
    - CZML is now versioned using the <major>.<minor> scheme. For example, any CZML 1.0 implementation will be able to load any 1.<minor> document (with graceful degradation). Major version number increases will be reserved for breaking changes. We fully expect these major version increases to happen, as CZML is still in development, but we wanted to give developers a stable target to work with.
    - A `"1.0"` version string is required to be on the document packet, which is required to be the first packet in a CZML file. Previously the `document` packet was optional; it is now mandatory. The simplest document packet is:
      ```
      {
        "id":"document",
        "version":"1.0"
      }
      ```
    - The `vertexPositions` property has been removed. There is now a `positions` property directly on objects that use it, currently `polyline`, `polygon`, and `wall`.
    - `cone`, `pyramid`, and `vector` have been removed from the core CZML schema. They are now treated as extensions maintained by Analytical Graphics and have been renamed to `agi_conicSensor`, `agi_customPatternSensor`, and `agi_vector` respectively.
    - The `orientation` property has been changed to match Cesium convention. To update existing CZML documents, conjugate the quaternion values.
    - `pixelOffset` now uses the top-left of the screen as the origin; previously it was the bottom-left. To update existing documents, negate the `y` value.
    - Removed `color`, `outlineColor`, and `outlineWidth` properties from `polyline` and `path`. There is a new `material` property that allows you to specify a variety of materials, such as `solidColor`, `polylineOutline` and `polylineGlow`.
    - See the [CZML Schema](https://github.com/CesiumGS/cesium/wiki/CZML-Content) for more details. We plan on greatly improving this document in the coming weeks.

- Added camera collision detection with terrain to the default mouse interaction.
- Modified the default camera tilt mouse behavior to tilt about the point clicked, taking into account terrain.
- Modified the default camera mouse behavior to look about the camera's position when the sky is clicked.
- Cesium can now render an unlimited number of imagery layers, no matter how few texture units are supported by the hardware.
- Added support for rendering terrain lighting with oct-encoded per-vertex normals. Added `CesiumTerrainProvider.requestVertexNormals` to request per vertex normals. Added `hasVertexNormals` property to all terrain providers to indicate whether or not vertex normals are included in the requested terrain tiles.
- Added `Globe.getHeight` and `Globe.pick` for finding the terrain height at a given Cartographic coordinate and picking the terrain with a ray.
- Added `scene3DOnly` options to `Viewer`, `CesiumWidget`, and `Scene` constructors. This setting optimizes memory usage and performance for 3D mode at the cost of losing the ability to use 2D or Columbus View.
- Added `forwardExtrapolationType`, `forwardExtrapolationDuration`, `backwardExtrapolationType`, and `backwardExtrapolationDuration` to `SampledProperty` and `SampledPositionProperty` which allows the user to specify how a property calculates its value when outside the range of its sample data.
- Prevent primitives from flashing off and on when modifying static DataSources.
- Added the following methods to `IntersectionTests`: `rayTriangle`, `lineSegmentTriangle`, `raySphere`, and `lineSegmentSphere`.
- Matrix types now have `add` and `subtract` functions.
- `Matrix3` type now has a `fromCrossProduct` function.
- Added `CesiumMath.signNotZero`, `CesiumMath.toSNorm` and `CesiumMath.fromSNorm` functions.
- DataSource & CZML models now default to North-East-Down orientation if none is provided.
- `TileMapServiceImageryProvider` now works with tilesets created by tools that better conform to the TMS specification. In particular, a profile of `global-geodetic` or `global-mercator` is now supported (in addition to the previous `geodetic` and `mercator`) and in these profiles it is assumed that the X coordinates of the bounding box correspond to the longitude direction.
- `EntityCollection` and `CompositeEntityCollection` now include the array of modified entities as the last parameter to their `onCollectionChanged` event.
- `RectangleGeometry`, `RectangleOutlineGeometry` and `RectanglePrimitive` can cross the international date line.

## Beta Releases

### b30 - 2014-07-01

- Breaking changes ([why so many?](https://community.cesium.com/t/moving-towards-cesium-1-0/1209))

  - CZML property references now use a `#` symbol to separate identifier from property path. `objectId.position` should now be `objectId#position`.
  - All `Cartesian2`, `Cartesian3`, `Cartesian4`, `TimeInterval`, and `JulianDate` functions that take a `result` parameter now require the parameter (except for functions starting with `from`).
  - Modified `Transforms.pointToWindowCoordinates` and `SceneTransforms.wgs84ToWindowCoordinates` to return window coordinates with origin at the top left corner.
  - `Billboard.pixelOffset` and `Label.pixelOffset` now have their origin at the top left corner.
  - Replaced `CameraFlightPath.createAnimation` with `Camera.flyTo` and replaced `CameraFlightPath.createAnimationRectangle` with `Camera.flyToRectangle`. Code that looked like:

            scene.animations.add(Cesium.CameraFlightPath.createAnimation(scene, {
                destination : Cesium.Cartesian3.fromDegrees(-117.16, 32.71, 15000.0)
            }));

    should now look like:

            scene.camera.flyTo({
                destination : Cesium.Cartesian3.fromDegrees(-117.16, 32.71, 15000.0)
            });

  - In `Camera.flyTo` and `Camera.flyToRectangle`:
    - `options.duration` is now in seconds, not milliseconds.
    - Renamed `options.endReferenceFrame` to `options.endTransform`.
    - Renamed `options.onComplete` to `options.complete`.
    - Renamed `options.onCancel` to `options.cancel`.
  - The following are now in seconds, not milliseconds.
    - `Scene.morphToColumbusView`, `Scene.morphTo2D`, and `Scene.morphTo3D` parameter `duration`.
    - `HomeButton` constructor parameter `options.duration`, `HomeButtonViewModel` constructor parameter `duration`, and `HomeButtonViewModel.duration`.
    - `SceneModePicker` constructor parameter `duration`, `SceneModePickerViewModel` constructor parameter `duration`, and `SceneModePickerViewModel.duration`.
    - `Geocoder` and `GeocoderViewModel` constructor parameter `options.flightDuration` and `GeocoderViewModel.flightDuration`.
    - `ScreenSpaceCameraController.bounceAnimationTime`.
    - `FrameRateMonitor` constructor parameter `options.samplingWindow`, `options.quietPeriod`, and `options.warmupPeriod`.
  - Refactored `JulianDate` to be in line with other Core types.
    - Most functions now take result parameters.
    - The default constructor no longer creates a date at the current time, use `JulianDate.now()` instead.
    - Removed `JulianDate.getJulianTimeFraction` and `JulianDate.compareTo`
    - `new JulianDate()` -> `JulianDate.now()`
    - `date.getJulianDayNumber()` -> `date.dayNumber`
    - `date.getSecondsOfDay()` -> `secondsOfDay`
    - `date.getTotalDays()` -> `JulianDate.getTotalDays(date)`
    - `date.getSecondsDifference(arg1, arg2)` -> `JulianDate.getSecondsDifference(arg2, arg1)` (Note, order of arguments flipped)
    - `date.getDaysDifference(arg1, arg2)` -> `JulianDate.getDaysDifference(arg2, arg1)` (Note, order of arguments flipped)
    - `date.getTaiMinusUtc()` -> `JulianDate.getTaiMinusUtc(date)`
    - `date.addSeconds(seconds)` -> `JulianDate.addSeconds(date, seconds)`
    - `date.addMinutes(minutes)` -> `JulianDate.addMinutes(date, minutes)`
    - `date.addHours(hours)` -> `JulianDate.addHours(date, hours)`
    - `date.addDays(days)` -> `JulianDate.addDays(date, days)`
    - `date.lessThan(right)` -> `JulianDate.lessThan(left, right)`
    - `date.lessThanOrEquals(right)` -> `JulianDate.lessThanOrEquals(left, right)`
    - `date.greaterThan(right)` -> `JulianDate.greaterThan(left, right)`
    - `date.greaterThanOrEquals(right)` -> `JulianDate.greaterThanOrEquals(left, right)`
  - Refactored `TimeInterval` to be in line with other Core types.

    - The constructor no longer requires parameters and now takes a single options parameter. Code that looked like:

            new TimeInterval(startTime, stopTime, true, true, data);

    should now look like:

            new TimeInterval({
                start : startTime,
                stop : stopTime,
                isStartIncluded : true,
                isStopIncluded : true,
                data : data
            });

    - `TimeInterval.fromIso8601` now takes a single options parameter. Code that looked like:

            TimeInterval.fromIso8601(intervalString, true, true, data);

    should now look like:

            TimeInterval.fromIso8601({
                iso8601 : intervalString,
                isStartIncluded : true,
                isStopIncluded : true,
                data : data
            });

    - `interval.intersect(otherInterval)` -> `TimeInterval.intersect(interval, otherInterval)`
    - `interval.contains(date)` -> `TimeInterval.contains(interval, date)`

  - Removed `TimeIntervalCollection.intersectInterval`.
  - `TimeIntervalCollection.findInterval` now takes a single options parameter instead of individual parameters. Code that looked like:

            intervalCollection.findInterval(startTime, stopTime, false, true);

    should now look like:

            intervalCollection.findInterval({
                start : startTime,
                stop : stopTime,
                isStartIncluded : false,
                isStopIncluded : true
            });

  - `TimeIntervalCollection.empty` was renamed to `TimeIntervalCollection.isEmpty`
  - Removed `Scene.animations` and `AnimationCollection` from the public Cesium API.
  - Replaced `color`, `outlineColor`, and `outlineWidth` in `DynamicPath` with a `material` property.
  - `ModelAnimationCollection.add` and `ModelAnimationCollection.addAll` renamed `options.startOffset` to `options.delay`. Also renamed `ModelAnimation.startOffset` to `ModelAnimation.delay`.
  - Replaced `Scene.scene2D.projection` property with read-only `Scene.mapProjection`. Set this with the `mapProjection` option for the `Viewer`, `CesiumWidget`, or `Scene` constructors.
  - Moved Fresnel, Reflection, and Refraction materials to the [Materials Pack Plugin](https://github.com/CesiumGS/cesium-materials-pack).
  - Renamed `Simon1994PlanetaryPositions` functions `ComputeSunPositionInEarthInertialFrame` and `ComputeMoonPositionInEarthInertialFrame` to `computeSunPositionInEarthInertialFrame` and `computeMoonPositionInEarthInertialFrame`, respectively.
  - `Scene` constructor function now takes an `options` parameter instead of individual parameters.
  - `CesiumWidget.showErrorPanel` now takes a `message` parameter in between the previous `title` and `error` parameters.
  - Removed `Camera.createCorrectPositionAnimation`.
  - Moved `LeapSecond.leapSeconds` to `JulianDate.leapSeconds`.
  - `Event.removeEventListener` no longer throws `DeveloperError` if the `listener` does not exist; it now returns `false`.
  - Enumeration values of `SceneMode` have better correspondence with mode names to help with debugging.
  - The build process now requires [Node.js](http://nodejs.org/) to be installed on the system.

- Cesium now supports Internet Explorer 11.0.9 on desktops. For the best results, use the new [IE Developer Channel](http://devchannel.modern.ie/) for development.
- `ReferenceProperty` can now handle sub-properties, for example, `myObject#billboard.scale`.
- `DynamicObject.id` can now include period characters.
- Added `PolylineGlowMaterialProperty` which enables data sources to use the PolylineGlow material.
- Fixed support for embedded resources in glTF models.
- Added `HermitePolynomialApproximation.interpolate` for performing interpolation when derivative information is available.
- `SampledProperty` and `SampledPositionProperty` can now store derivative information for each sample value. This allows for more accurate interpolation when using `HermitePolynomialApproximation`.
- Added `FrameRateMonitor` to monitor the frame rate achieved by a `Scene` and to raise a `lowFrameRate` event when it falls below a configurable threshold.
- Added `PerformanceWatchdog` widget and `viewerPerformanceWatchdogMixin`.
- `Viewer` and `CesiumWidget` now provide more user-friendly error messages when an initialization or rendering error occurs.
- `Viewer` and `CesiumWidget` now take a new optional parameter, `creditContainer`.
- `Viewer` can now optionally be constructed with a `DataSourceCollection`. Previously, it always created one itself internally.
- Fixed a problem that could rarely lead to the camera's `tilt` property being `NaN`.
- `GeoJsonDataSource` no longer uses the `name` or `title` property of the feature as the dynamic object's name if the value of the property is null.
- Added `TimeIntervalCollection.isStartIncluded` and `TimeIntervalCollection.isStopIncluded`.
- Added `Cesium.VERSION` to the combined `Cesium.js` file.
- Made general improvements to the [reference documentation](http://cesiumjs.org/refdoc.html).
- Updated third-party [Tween.js](https://github.com/sole/tween.js/) from r7 to r13.
- Updated third-party JSDoc 3.3.0-alpha5 to 3.3.0-alpha9.
- The development web server has been rewritten in Node.js, and is now included as part of each release.

### b29 - 2014-06-02

- Breaking changes ([why so many?](https://community.cesium.com/t/moving-towards-cesium-1-0/1209))

  - Replaced `Scene.createTextureAtlas` with `new TextureAtlas`.
  - Removed `CameraFlightPath.createAnimationCartographic`. Code that looked like:

           var flight = CameraFlightPath.createAnimationCartographic(scene, {
               destination : cartographic
           });
           scene.animations.add(flight);

    should now look like:

           var flight = CameraFlightPath.createAnimation(scene, {
               destination : ellipsoid.cartographicToCartesian(cartographic)
           });
           scene.animations.add(flight);

  - Removed `CesiumWidget.onRenderLoopError` and `Viewer.renderLoopError`. They have been replaced by `Scene.renderError`.
  - Renamed `CompositePrimitive` to `PrimitiveCollection` and added an `options` parameter to the constructor function.
  - Removed `Shapes.compute2DCircle`, `Shapes.computeCircleBoundary` and `Shapes.computeEllipseBoundary`. Instead, use `CircleOutlineGeometry` and `EllipseOutlineGeometry`. See the [tutorial](http://cesiumjs.org/2013/11/04/Geometry-and-Appearances/).
  - Removed `PolylinePipeline`, `PolygonPipeline`, `Tipsify`, `FrustumCommands`, and all `Renderer` types (except noted below) from the public Cesium API. These are still available but are not part of the official API and may change in future versions. `Renderer` types in particular are likely to change.
  - For AMD users only:
    - Moved `PixelFormat` from `Renderer` to `Core`.
    - Moved the following from `Renderer` to `Scene`: `TextureAtlas`, `TextureAtlasBuilder`, `BlendEquation`, `BlendFunction`, `BlendingState`, `CullFace`, `DepthFunction`, `StencilFunction`, and `StencilOperation`.
    - Moved the following from `Scene` to `Core`: `TerrainProvider`, `ArcGisImageServerTerrainProvider`, `CesiumTerrainProvider`, `EllipsoidTerrainProvider`, `VRTheWorldTerrainProvider`, `TerrainData`, `HeightmapTerrainData`, `QuantizedMeshTerrainData`, `TerrainMesh`, `TilingScheme`, `GeographicTilingScheme`, `WebMercatorTilingScheme`, `sampleTerrain`, `TileProviderError`, `Credit`.
  - Removed `TilingScheme.createRectangleOfLevelZeroTiles`, `GeographicTilingScheme.createLevelZeroTiles` and `WebMercatorTilingScheme.createLevelZeroTiles`.
  - Removed `CameraColumbusViewMode`.
  - Removed `Enumeration`.

- Added new functions to `Cartesian3`: `fromDegrees`, `fromRadians`, `fromDegreesArray`, `fromRadiansArray`, `fromDegreesArray3D` and `fromRadiansArray3D`. Added `fromRadians` to `Cartographic`.
- Fixed dark lighting in 3D and Columbus View when viewing a primitive edge on. ([#592](https://github.com/CesiumGS/cesium/issues/592))
- Improved Internet Explorer 11.0.8 support including workarounds for rendering labels, billboards, and the sun.
- Improved terrain and imagery rendering performance when very close to the surface.
- Added `preRender` and `postRender` events to `Scene`.
- Added `Viewer.targetFrameRate` and `CesiumWidget.targetFrameRate` to allow for throttling of the requestAnimationFrame rate.
- Added `Viewer.resolutionScale` and `CesiumWidget.resolutionScale` to allow the scene to be rendered at a resolution other than the canvas size.
- `Camera.transform` now works consistently across scene modes.
- Fixed a bug that prevented `sampleTerrain` from working with STK World Terrain in Firefox.
- `sampleTerrain` no longer fails when used with a `TerrainProvider` that is not yet ready.
- Fixed problems that could occur when using `ArcGisMapServerImageryProvider` to access a tiled MapServer of non-global extent.
- Added `interleave` option to `Primitive` constructor.
- Upgraded JSDoc from 3.0 to 3.3.0-alpha5. The Cesium reference documentation now has a slightly different look and feel.
- Upgraded Dojo from 1.9.1 to 1.9.3. NOTE: Dojo is only used in Sandcastle and not required by Cesium.

### b28 - 2014-05-01

- Breaking changes ([why so many?](https://community.cesium.com/t/breaking-changes/1132)):
  - Renamed and moved `Scene.primitives.centralBody` moved to `Scene.globe`.
  - Removed `CesiumWidget.centralBody` and `Viewer.centralBody`. Use `CesiumWidget.scene.globe` and `Viewer.scene.globe`.
  - Renamed `CentralBody` to `Globe`.
  - Replaced `Model.computeWorldBoundingSphere` with `Model.boundingSphere`.
  - Refactored visualizers, removing `setDynamicObjectCollection`, `getDynamicObjectCollection`, `getScene`, and `removeAllPrimitives` which are all superfluous after the introduction of `DataSourceDisplay`. The affected classes are:
    - `DynamicBillboardVisualizer`
    - `DynamicConeVisualizerUsingCustomSensor`
    - `DynamicLabelVisualizer`
    - `DynamicModelVisualizer`
    - `DynamicPathVisualizer`
    - `DynamicPointVisualizer`
    - `DynamicPyramidVisualizer`
    - `DynamicVectorVisualizer`
    - `GeometryVisualizer`
  - Renamed Extent to Rectangle
    - `Extent` -> `Rectangle`
    - `ExtentGeometry` -> `RectangleGeomtry`
    - `ExtentGeometryOutline` -> `RectangleGeometryOutline`
    - `ExtentPrimitive` -> `RectanglePrimitive`
    - `BoundingRectangle.fromExtent` -> `BoundingRectangle.fromRectangle`
    - `BoundingSphere.fromExtent2D` -> `BoundingSphere.fromRectangle2D`
    - `BoundingSphere.fromExtentWithHeights2D` -> `BoundingSphere.fromRectangleWithHeights2D`
    - `BoundingSphere.fromExtent3D` -> `BoundingSphere.fromRectangle3D`
    - `EllipsoidalOccluder.computeHorizonCullingPointFromExtent` -> `EllipsoidalOccluder.computeHorizonCullingPointFromRectangle`
    - `Occluder.computeOccludeePointFromExtent` -> `Occluder.computeOccludeePointFromRectangle`
    - `Camera.getExtentCameraCoordinates` -> `Camera.getRectangleCameraCoordinates`
    - `Camera.viewExtent` -> `Camera.viewRectangle`
    - `CameraFlightPath.createAnimationExtent` -> `CameraFlightPath.createAnimationRectangle`
    - `TilingScheme.extentToNativeRectangle` -> `TilingScheme.rectangleToNativeRectangle`
    - `TilingScheme.tileXYToNativeExtent` -> `TilingScheme.tileXYToNativeRectangle`
    - `TilingScheme.tileXYToExtent` -> `TilingScheme.tileXYToRectangle`
  - Converted `DataSource` get methods into properties.
    - `getName` -> `name`
    - `getClock` -> `clock`
    - `getChangedEvent` -> `changedEvent`
    - `getDynamicObjectCollection` -> `dynamicObjects`
    - `getErrorEvent` -> `errorEvent`
  - `BaseLayerPicker` has been extended to support terrain selection ([#1607](https://github.com/CesiumGS/cesium/pull/1607)).
    - The `BaseLayerPicker` constructor function now takes the container element and an options object instead of a CentralBody and ImageryLayerCollection.
    - The `BaseLayerPickerViewModel` constructor function now takes an options object instead of a `CentralBody` and `ImageryLayerCollection`.
    - `ImageryProviderViewModel` -> `ProviderViewModel`
    - `BaseLayerPickerViewModel.selectedName` -> `BaseLayerPickerViewModel.buttonTooltip`
    - `BaseLayerPickerViewModel.selectedIconUrl` -> `BaseLayerPickerViewModel.buttonImageUrl`
    - `BaseLayerPickerViewModel.selectedItem` -> `BaseLayerPickerViewModel.selectedImagery`
    - `BaseLayerPickerViewModel.imageryLayers`has been removed and replaced with `BaseLayerPickerViewModel.centralBody`
  - Renamed `TimeIntervalCollection.clear` to `TimeIntervalColection.removeAll`
  - `Context` is now private.
    - Removed `Scene.context`. Instead, use `Scene.drawingBufferWidth`, `Scene.drawingBufferHeight`, `Scene.maximumAliasedLineWidth`, and `Scene.createTextureAtlas`.
    - `Billboard.computeScreenSpacePosition`, `Label.computeScreenSpacePosition`, `SceneTransforms.clipToWindowCoordinates` and `SceneTransforms.clipToDrawingBufferCoordinates` take a `Scene` parameter instead of a `Context`.
    - `Camera` constructor takes `Scene` as parameter instead of `Context`
  - Types implementing the `ImageryProvider` interface arenow require a `hasAlphaChannel` property.
  - Removed `checkForChromeFrame` since Chrome Frame is no longer supported by Google. See [Google's official announcement](http://blog.chromium.org/2013/06/retiring-chrome-frame.html).
  - Types implementing `DataSource` no longer need to implement `getIsTimeVarying`.
- Added a `NavigationHelpButton` widget that, when clicked, displays information about how to navigate around the globe with the mouse. The new button is enabled by default in the `Viewer` widget.
- Added `Model.minimumPixelSize` property so models remain visible when the viewer zooms out.
- Added `DynamicRectangle` to support DataSource provided `RectangleGeometry`.
- Added `DynamicWall` to support DataSource provided `WallGeometry`.
- Improved texture upload performance and reduced memory usage when using `BingMapsImageryProvider` and other imagery providers that return false from `hasAlphaChannel`.
- Added the ability to offset the grid in the `GridMaterial`.
- `GeometryVisualizer` now creates geometry asynchronously to prevent locking up the browser.
- Add `Clock.canAnimate` to prevent time from advancing, even while the clock is animating.
- `Viewer` now prevents time from advancing if asynchronous geometry is being processed in order to avoid showing an incomplete picture. This can be disabled via the `Viewer.allowDataSourcesToSuspendAnimation` settings.
- Added ability to modify glTF material parameters using `Model.getMaterial`, `ModelMaterial`, and `ModelMesh.material`.
- Added `asynchronous` and `ready` properties to `Model`.
- Added `Cartesian4.fromColor` and `Color.fromCartesian4`.
- Added `getScale` and `getMaximumScale` to `Matrix2`, `Matrix3`, and `Matrix4`.
- Upgraded Knockout from version 3.0.0 to 3.1.0.
- Upgraded TopoJSON from version 1.1.4 to 1.6.8.

### b27 - 2014-04-01

- Breaking changes:

  - All `CameraController` functions have been moved up to the `Camera`. Removed `CameraController`. For example, code that looked like:

           scene.camera.controller.viewExtent(extent);

    should now look like:

           scene.camera.viewExtent(extent);

  - Finished replacing getter/setter functions with properties:
    - `ImageryLayer`
      - `getImageryProvider` -> `imageryProvider`
      - `getExtent` -> `extent`
    - `Billboard`, `Label`
      - `getShow`, `setShow` -> `show`
      - `getPosition`, `setPosition` -> `position`
      - `getPixelOffset`, `setPixelOffset` -> `pixelOffset`
      - `getTranslucencyByDistance`, `setTranslucencyByDistance` -> `translucencyByDistance`
      - `getPixelOffsetScaleByDistance`, `setPixelOffsetScaleByDistance` -> `pixelOffsetScaleByDistance`
      - `getEyeOffset`, `setEyeOffset` -> `eyeOffset`
      - `getHorizontalOrigin`, `setHorizontalOrigin` -> `horizontalOrigin`
      - `getVerticalOrigin`, `setVerticalOrigin` -> `verticalOrigin`
      - `getScale`, `setScale` -> `scale`
      - `getId` -> `id`
    - `Billboard`
      - `getScaleByDistance`, `setScaleByDistance` -> `scaleByDistance`
      - `getImageIndex`, `setImageIndex` -> `imageIndex`
      - `getColor`, `setColor` -> `color`
      - `getRotation`, `setRotation` -> `rotation`
      - `getAlignedAxis`, `setAlignedAxis` -> `alignedAxis`
      - `getWidth`, `setWidth` -> `width`
      - `getHeight` `setHeight` -> `height`
    - `Label`
      - `getText`, `setText` -> `text`
      - `getFont`, `setFont` -> `font`
      - `getFillColor`, `setFillColor` -> `fillColor`
      - `getOutlineColor`, `setOutlineColor` -> `outlineColor`
      - `getOutlineWidth`, `setOutlineWidth` -> `outlineWidth`
      - `getStyle`, `setStyle` -> `style`
    - `Polygon`
      - `getPositions`, `setPositions` -> `positions`
    - `Polyline`
      - `getShow`, `setShow` -> `show`
      - `getPositions`, `setPositions` -> `positions`
      - `getMaterial`, `setMeterial` -> `material`
      - `getWidth`, `setWidth` -> `width`
      - `getLoop`, `setLoop` -> `loop`
      - `getId` -> `id`
    - `Occluder`
      - `getPosition` -> `position`
      - `getRadius` -> `radius`
      - `setCameraPosition` -> `cameraPosition`
    - `LeapSecond`
      - `getLeapSeconds`, `setLeapSeconds` -> `leapSeconds`
    - `Fullscreen`
      - `getFullscreenElement` -> `element`
      - `getFullscreenChangeEventName` -> `changeEventName`
      - `getFullscreenErrorEventName` -> `errorEventName`
      - `isFullscreenEnabled` -> `enabled`
      - `isFullscreen` -> `fullscreen`
    - `Event`
      - `getNumberOfListeners` -> `numberOfListeners`
    - `EllipsoidGeodesic`
      - `getSurfaceDistance` -> `surfaceDistance`
      - `getStart` -> `start`
      - `getEnd` -> `end`
      - `getStartHeading` -> `startHeading`
      - `getEndHeading` -> `endHeading`
    - `AnimationCollection`
      - `getAll` -> `all`
    - `CentralBodySurface`
      - `getTerrainProvider`, `setTerrainProvider` -> `terrainProvider`
    - `Credit`
      - `getText` -> `text`
      - `getImageUrl` -> `imageUrl`
      - `getLink` -> `link`
    - `TerrainData`, `HightmapTerrainData`, `QuanitzedMeshTerrainData`
      - `getWaterMask` -> `waterMask`
    - `Tile`
      - `getChildren` -> `children`
    - `Buffer`
      - `getSizeInBytes` -> `sizeInBytes`
      - `getUsage` -> `usage`
      - `getVertexArrayDestroyable`, `setVertexArrayDestroyable` -> `vertexArrayDestroyable`
    - `CubeMap`
      - `getPositiveX` -> `positiveX`
      - `getNegativeX` -> `negativeX`
      - `getPositiveY` -> `positiveY`
      - `getNegativeY` -> `negativeY`
      - `getPositiveZ` -> `positiveZ`
      - `getNegativeZ` -> `negativeZ`
    - `CubeMap`, `Texture`
      - `getSampler`, `setSampler` -> `sampler`
      - `getPixelFormat` -> `pixelFormat`
      - `getPixelDatatype` -> `pixelDatatype`
      - `getPreMultiplyAlpha` -> `preMultiplyAlpha`
      - `getFlipY` -> `flipY`
      - `getWidth` -> `width`
      - `getHeight` -> `height`
    - `CubeMapFace`
      - `getPixelFormat` -> `pixelFormat`
      - `getPixelDatatype` -> `pixelDatatype`
    - `Framebuffer`
      - `getNumberOfColorAttachments` -> `numberOfColorAttachments`
      - `getDepthTexture` -> `depthTexture`
      - `getDepthRenderbuffer` -> `depthRenderbuffer`
      - `getStencilRenderbuffer` -> `stencilRenderbuffer`
      - `getDepthStencilTexture` -> `depthStencilTexture`
      - `getDepthStencilRenderbuffer` -> `depthStencilRenderbuffer`
      - `hasDepthAttachment` -> `hasdepthAttachment`
    - `Renderbuffer`
      - `getFormat` -> `format`
      - `getWidth` -> `width`
      - `getHeight` -> `height`
    - `ShaderProgram`
      - `getVertexAttributes` -> `vertexAttributes`
      - `getNumberOfVertexAttributes` -> `numberOfVertexAttributes`
      - `getAllUniforms` -> `allUniforms`
      - `getManualUniforms` -> `manualUniforms`
    - `Texture`
      - `getDimensions` -> `dimensions`
    - `TextureAtlas`
      - `getBorderWidthInPixels` -> `borderWidthInPixels`
      - `getTextureCoordinates` -> `textureCoordinates`
      - `getTexture` -> `texture`
      - `getNumberOfImages` -> `numberOfImages`
      - `getGUID` -> `guid`
    - `VertexArray`
      - `getNumberOfAttributes` -> `numberOfAttributes`
      - `getIndexBuffer` -> `indexBuffer`
  - Finished removing prototype functions. (Use 'static' versions of these functions instead):
    - `BoundingRectangle`
      - `union`, `expand`
    - `BoundingSphere`
      - `union`, `expand`, `getPlaneDistances`, `projectTo2D`
    - `Plane`
      - `getPointDistance`
    - `Ray`
      - `getPoint`
    - `Spherical`
      - `normalize`
    - `Extent`
      - `validate`, `getSouthwest`, `getNorthwest`, `getNortheast`, `getSoutheast`, `getCenter`, `intersectWith`, `contains`, `isEmpty`, `subsample`
  - `DataSource` now has additional required properties, `isLoading` and `loadingEvent` as well as a new optional `update` method which will be called each frame.
  - Renamed `Stripe` material uniforms `lightColor` and `darkColor` to `evenColor` and `oddColor`.
  - Replaced `SceneTransitioner` with new functions and properties on the `Scene`: `morphTo2D`, `morphToColumbusView`, `morphTo3D`, `completeMorphOnUserInput`, `morphStart`, `morphComplete`, and `completeMorph`.
  - Removed `TexturePool`.

- Improved visual quality for translucent objects with [Weighted Blended Order-Independent Transparency](http://cesiumjs.org/2014/03/14/Weighted-Blended-Order-Independent-Transparency/).
- Fixed extruded polygons rendered in the southern hemisphere. [#1490](https://github.com/CesiumGS/cesium/issues/1490)
- Fixed Primitive picking that have a closed appearance drawn on the surface. [#1333](https://github.com/CesiumGS/cesium/issues/1333)
- Added `StripeMaterialProperty` for supporting the `Stripe` material in DynamicScene.
- `loadArrayBuffer`, `loadBlob`, `loadJson`, `loadText`, and `loadXML` now support loading data from data URIs.
- The `debugShowBoundingVolume` property on primitives now works across all scene modes.
- Eliminated the use of a texture pool for Earth surface imagery textures. The use of the pool was leading to mipmapping problems in current versions of Google Chrome where some tiles would show imagery from entirely unrelated parts of the globe.

### b26 - 2014-03-03

- Breaking changes:
  - Replaced getter/setter functions with properties:
    - `Scene`
      - `getCanvas` -> `canvas`
      - `getContext` -> `context`
      - `getPrimitives` -> `primitives`
      - `getCamera` -> `camera`
      - `getScreenSpaceCameraController` -> `screenSpaceCameraController`
      - `getFrameState` -> `frameState`
      - `getAnimations` -> `animations`
    - `CompositePrimitive`
      - `getCentralBody`, `setCentralBody` -> `centralBody`
      - `getLength` -> `length`
    - `Ellipsoid`
      - `getRadii` -> `radii`
      - `getRadiiSquared` -> `radiiSquared`
      - `getRadiiToTheFourth` -> `radiiToTheFourth`
      - `getOneOverRadii` -> `oneOverRadii`
      - `getOneOverRadiiSquared` -> `oneOverRadiiSquared`
      - `getMinimumRadius` -> `minimumRadius`
      - `getMaximumRadius` -> `maximumRadius`
    - `CentralBody`
      - `getEllipsoid` -> `ellipsoid`
      - `getImageryLayers` -> `imageryLayers`
    - `EllipsoidalOccluder`
      - `getEllipsoid` -> `ellipsoid`
      - `getCameraPosition`, `setCameraPosition` -> `cameraPosition`
    - `EllipsoidTangentPlane`
      - `getEllipsoid` -> `ellipsoid`
      - `getOrigin` -> `origin`
    - `GeographicProjection`
      - `getEllipsoid` -> `ellipsoid`
    - `WebMercatorProjection`
      - `getEllipsoid` -> `ellipsoid`
    - `SceneTransitioner`
      - `getScene` -> `scene`
      - `getEllipsoid` -> `ellipsoid`
    - `ScreenSpaceCameraController`
      - `getEllipsoid`, `setEllipsoid` -> `ellipsoid`
    - `SkyAtmosphere`
      - `getEllipsoid` -> `ellipsoid`
    - `TilingScheme`, `GeographicTilingScheme`, `WebMercatorTilingSheme`
      - `getEllipsoid` -> `ellipsoid`
      - `getExtent` -> `extent`
      - `getProjection` -> `projection`
    - `ArcGisMapServerImageryProvider`, `BingMapsImageryProvider`, `GoogleEarthImageryProvider`, `GridImageryProvider`, `OpenStreetMapImageryProvider`, `SingleTileImageryProvider`, `TileCoordinatesImageryProvider`, `TileMapServiceImageryProvider`, `WebMapServiceImageryProvider`
      - `getProxy` -> `proxy`
      - `getTileWidth` -> `tileWidth`
      - `getTileHeight` -> `tileHeight`
      - `getMaximumLevel` -> `maximumLevel`
      - `getMinimumLevel` -> `minimumLevel`
      - `getTilingScheme` -> `tilingScheme`
      - `getExtent` -> `extent`
      - `getTileDiscardPolicy` -> `tileDiscardPolicy`
      - `getErrorEvent` -> `errorEvent`
      - `isReady` -> `ready`
      - `getCredit` -> `credit`
    - `ArcGisMapServerImageryProvider`, `BingMapsImageryProvider`, `GoogleEarthImageryProvider`, `OpenStreetMapImageryProvider`, `SingleTileImageryProvider`, `TileMapServiceImageryProvider`, `WebMapServiceImageryProvider`
      - `getUrl` -> `url`
    - `ArcGisMapServerImageryProvider`
      - `isUsingPrecachedTiles` - > `usingPrecachedTiles`
    - `BingMapsImageryProvider`
      - `getKey` -> `key`
      - `getMapStyle` -> `mapStyle`
    - `GoogleEarthImageryProvider`
      - `getPath` -> `path`
      - `getChannel` -> `channel`
      - `getVersion` -> `version`
      - `getRequestType` -> `requestType`
    - `WebMapServiceImageryProvider`
      - `getLayers` -> `layers`
    - `CesiumTerrainProvider`, `EllipsoidTerrainProvider`, `ArcGisImageServerTerrainProvider`, `VRTheWorldTerrainProvider`
      - `getErrorEvent` -> `errorEvent`
      - `getCredit` -> `credit`
      - `getTilingScheme` -> `tilingScheme`
      - `isReady` -> `ready`
    - `TimeIntervalCollection`
      - `getChangedEvent` -> `changedEvent`
      - `getStart` -> `start`
      - `getStop` -> `stop`
      - `getLength` -> `length`
      - `isEmpty` -> `empty`
    - `DataSourceCollection`, `ImageryLayerCollection`, `LabelCollection`, `PolylineCollection`, `SensorVolumeCollection`
      - `getLength` -> `length`
    - `BillboardCollection`
      - `getLength` -> `length`
      - `getTextureAtlas`, `setTextureAtlas` -> `textureAtlas`
      - `getDestroyTextureAtlas`, `setDestroyTextureAtlas` -> `destroyTextureAtlas`
  - Removed `Scene.getUniformState()`. Use `scene.context.getUniformState()`.
  - Visualizers no longer create a `dynamicObject` property on the primitives they create. Instead, they set the `id` property that is standard for all primitives.
  - The `propertyChanged` on DynamicScene objects has been renamed to `definitionChanged`. Also, the event is now raised in the case of an existing property being modified as well as having a new property assigned (previously only property assignment would raise the event).
  - The `visualizerTypes` parameter to the `DataSouceDisplay` has been changed to a callback function that creates an array of visualizer instances.
  - `DynamicDirectionsProperty` and `DynamicVertexPositionsProperty` were both removed, they have been superseded by `PropertyArray` and `PropertyPositionArray`, which make it easy for DataSource implementations to create time-dynamic arrays.
  - `VisualizerCollection` has been removed. It is superseded by `DataSourceDisplay`.
  - `DynamicEllipsoidVisualizer`, `DynamicPolygonVisualizer`, and `DynamicPolylineVisualizer` have been removed. They are superseded by `GeometryVisualizer` and corresponding `GeometryUpdater` implementations; `EllipsoidGeometryUpdater`, `PolygonGeometryUpdater`, `PolylineGeometryUpdater`.
  - Modified `CameraFlightPath` functions to take place in the camera's current reference frame. The arguments to the function now need to be given in world coordinates and an optional reference frame can be given when the flight is completed.
  - `PixelDatatype` properties are now JavaScript numbers, not `Enumeration` instances.
  - `combine` now takes two objects instead of an array, and defaults to copying shallow references. The `allowDuplicates` parameter has been removed. In the event of duplicate properties, the first object's properties will be used.
  - Removed `FeatureDetection.supportsCrossOriginImagery`. This check was only useful for very old versions of WebKit.
- Added `Model` for drawing 3D models using glTF. See the [tutorial](http://cesiumjs.org/2014/03/03/Cesium-3D-Models-Tutorial/) and [Sandcastle example](http://cesiumjs.org/Cesium/Apps/Sandcastle/index.html?src=3D%20Models.html&label=Showcases).
- DynamicScene now makes use of [Geometry and Appearances](http://cesiumjs.org/2013/11/04/Geometry-and-Appearances/), which provides a tremendous improvements to DataSource visualization (CZML, GeoJSON, etc..). Extruded geometries are now supported and in many use cases performance is an order of magnitude faster.
- Added new `SelectionIndicator` and `InfoBox` widgets to `Viewer`, activated by `viewerDynamicObjectMixin`.
- `CesiumTerrainProvider` now supports mesh-based terrain like the tiles created by [STK Terrain Server](https://community.cesium.com/t/stk-terrain-server-beta/1017).
- Fixed rendering artifact on translucent objects when zooming in or out.
- Added `CesiumInspector` widget for graphics debugging. In Cesium Viewer, it is enabled by using the query parameter `inspector=true`. Also see the [Sandcastle example](http://cesiumjs.org/Cesium/Apps/Sandcastle/index.html?src=Cesium%20Inspector.html&label=Showcases).
- Improved compatibility with Internet Explorer 11.
- `DynamicEllipse`, `DynamicPolygon`, and `DynamicEllipsoid` now have properties matching their geometry counterpart, i.e. `EllipseGeometry`, `EllipseOutlineGeometry`, etc. These properties are also available in CZML.
- Added a `definitionChanged` event to the `Property` interface as well as most `DynamicScene` objects. This makes it easy for a client to observe when new data is loaded into a property or object.
- Added an `isConstant` property to the `Property` interface. Constant properties do not change in regards to simulation time, i.e. `Property.getValue` will always return the same result for all times.
- `ConstantProperty` is now mutable; it's value can be updated via `ConstantProperty.setValue`.
- Improved the quality of imagery near the poles when the imagery source uses a `GeographicTilingScheme`.
- `OpenStreetMapImageryProvider` now supports imagery with a minimum level.
- `BingMapsImageryProvider` now uses HTTPS by default for metadata and tiles when the document is loaded over HTTPS.
- Added the ability for imagery providers to specify view-dependent attribution to be display in the `CreditDisplay`.
- View-dependent imagery source attribution is now added to the `CreditDisplay` by the `BingMapsImageryProvider`.
- Fixed viewing an extent. [#1431](https://github.com/CesiumGS/cesium/issues/1431)
- Fixed camera tilt in ICRF. [#544](https://github.com/CesiumGS/cesium/issues/544)
- Fixed developer error when zooming in 2D. If the zoom would create an invalid frustum, nothing is done. [#1432](https://github.com/CesiumGS/cesium/issues/1432)
- Fixed `WallGeometry` bug that failed by removing positions that were less close together by less than 6 decimal places. [#1483](https://github.com/CesiumGS/cesium/pull/1483)
- Fixed `EllipsoidGeometry` texture coordinates. [#1454](https://github.com/CesiumGS/cesium/issues/1454)
- Added a loop property to `Polyline`s to join the first and last point. [#960](https://github.com/CesiumGS/cesium/issues/960)
- Use `performance.now()` instead of `Date.now()`, when available, to limit time spent loading terrain and imagery tiles. This results in more consistent frame rates while loading tiles on some systems.
- `RequestErrorEvent` now includes the headers that were returned with the error response.
- Added `AssociativeArray`, which is a helper class for maintaining a hash of objects that also needs to be iterated often.
- Added `TimeIntervalCollection.getChangedEvent` which returns an event that will be raised whenever intervals are updated.
- Added a second parameter to `Material.fromType` to override default uniforms. [#1522](https://github.com/CesiumGS/cesium/pull/1522)
- Added `Intersections2D` class containing operations on 2D triangles.
- Added `czm_inverseViewProjection` and `czm_inverseModelViewProjection` automatic GLSL uniform.

### b25 - 2014-02-03

- Breaking changes:
  - The `Viewer` constructor argument `options.fullscreenElement` now matches the `FullscreenButton` default of `document.body`, it was previously the `Viewer` container itself.
  - Removed `Viewer.objectTracked` event; `Viewer.trackedObject` is now an ES5 Knockout observable that can be subscribed to directly.
  - Replaced `PerformanceDisplay` with `Scene.debugShowFramesPerSecond`.
  - `Asphalt`, `Blob`, `Brick`, `Cement`, `Erosion`, `Facet`, `Grass`, `TieDye`, and `Wood` materials were moved to the [Materials Pack Plugin](https://github.com/CesiumGS/cesium-materials-pack).
  - Renamed `GeometryPipeline.createAttributeIndices` to `GeometryPipeline.createAttributeLocations`.
  - Renamed `attributeIndices` property to `attributeLocations` when calling `Context.createVertexArrayFromGeometry`.
  - `PerformanceDisplay` requires a DOM element as a parameter.
- Fixed globe rendering in the current Canary version of Google Chrome.
- `Viewer` now monitors the clock settings of the first added `DataSource` for changes, and also now has a constructor option `automaticallyTrackFirstDataSourceClock` which will turn off this behavior.
- The `DynamicObjectCollection` created by `CzmlDataSource` now sends a single `collectionChanged` event after CZML is loaded; previously it was sending an event every time an object was created or removed during the load process.
- Added `ScreenSpaceCameraController.enableInputs` to fix issue with inputs not being restored after overlapping camera flights.
- Fixed picking in 2D with rotated map. [#1337](https://github.com/CesiumGS/cesium/issues/1337)
- `TileMapServiceImageryProvider` can now handle casing differences in tilemapresource.xml.
- `OpenStreetMapImageryProvider` now supports imagery with a minimum level.
- Added `Quaternion.fastSlerp` and `Quaternion.fastSquad`.
- Upgraded Tween.js to version r12.

### b24 - 2014-01-06

- Breaking changes:

  - Added `allowTextureFilterAnisotropic` (default: `true`) and `failIfMajorPerformanceCaveat` (default: `true`) properties to the `contextOptions` property passed to `Viewer`, `CesiumWidget`, and `Scene` constructors and moved the existing properties to a new `webgl` sub-property. For example, code that looked like:

           var viewer = new Viewer('cesiumContainer', {
               contextOptions : {
                 alpha : true
               }
           });

    should now look like:

           var viewer = new Viewer('cesiumContainer', {
               contextOptions : {
                 webgl : {
                   alpha : true
                 }
               }
           });

  - The read-only `Cartesian3` objects must now be cloned to camera properties instead of assigned. For example, code that looked like:

          camera.up = Cartesian3.UNIT_Z;

    should now look like:

          Cartesian3.clone(Cartesian3.UNIT_Z, camera.up);

  - The CSS files for individual widgets, e.g. `BaseLayerPicker.css`, no longer import other CSS files. Most applications should import `widgets.css` (and optionally `lighter.css`).
  - `SvgPath` has been replaced by a Knockout binding: `cesiumSvgPath`.
  - `DynamicObject.availability` is now a `TimeIntervalCollection` instead of a `TimeInterval`.
  - Removed prototype version of `BoundingSphere.transform`.
  - `Matrix4.multiplyByPoint` now returns a `Cartesian3` instead of a `Cartesian4`.

- The minified, combined `Cesium.js` file now omits certain `DeveloperError` checks, to increase performance and reduce file size. When developing your application, we recommend using the unminified version locally for early error detection, then deploying the minified version to production.
- Fixed disabling `CentralBody.enableLighting`.
- Fixed `Geocoder` flights when following an object.
- The `Viewer` widget now clears `Geocoder` input when the user clicks the home button.
- The `Geocoder` input type has been changed to `search`, which improves usability (particularly on mobile devices). There were also some other minor styling improvements.
- Added `CentralBody.maximumScreenSpaceError`.
- Added `translateEventTypes`, `zoomEventTypes`, `rotateEventTypes`, `tiltEventTypes`, and `lookEventTypes` properties to `ScreenSpaceCameraController` to change the default mouse inputs.
- Added `Billboard.setPixelOffsetScaleByDistance`, `Label.setPixelOffsetScaleByDistance`, `DynamicBillboard.pixelOffsetScaleByDistance`, and `DynamicLabel.pixelOffsetScaleByDistance` to control minimum/maximum pixelOffset scaling based on camera distance.
- Added `BoundingSphere.transformsWithoutScale`.
- Added `fromArray` function to `Matrix2`, `Matrix3` and `Matrix4`.
- Added `Matrix4.multiplyTransformation`, `Matrix4.multiplyByPointAsVector`.

### b23 - 2013-12-02

- Breaking changes:

  - Changed the `CatmulRomSpline` and `HermiteSpline` constructors from taking an array of structures to a structure of arrays. For example, code that looked like:

           var controlPoints = [
               { point: new Cartesian3(1235398.0, -4810983.0, 4146266.0), time: 0.0},
               { point: new Cartesian3(1372574.0, -5345182.0, 4606657.0), time: 1.5},
               { point: new Cartesian3(-757983.0, -5542796.0, 4514323.0), time: 3.0},
               { point: new Cartesian3(-2821260.0, -5248423.0, 4021290.0), time: 4.5},
               { point: new Cartesian3(-2539788.0, -4724797.0, 3620093.0), time: 6.0}
           ];
           var spline = new HermiteSpline(controlPoints);

    should now look like:

           var spline = new HermiteSpline({
               times : [ 0.0, 1.5, 3.0, 4.5, 6.0 ],
               points : [
                   new Cartesian3(1235398.0, -4810983.0, 4146266.0),
                   new Cartesian3(1372574.0, -5345182.0, 4606657.0),
                   new Cartesian3(-757983.0, -5542796.0, 4514323.0),
                   new Cartesian3(-2821260.0, -5248423.0, 4021290.0),
                   new Cartesian3(-2539788.0, -4724797.0, 3620093.0)
               ]
           });

  - `loadWithXhr` now takes an options object, and allows specifying HTTP method and data to send with the request.
  - Renamed `SceneTransitioner.onTransitionStart` to `SceneTransitioner.transitionStart`.
  - Renamed `SceneTransitioner.onTransitionComplete` to `SceneTransitioner.transitionComplete`.
  - Renamed `CesiumWidget.onRenderLoopError` to `CesiumWidget.renderLoopError`.
  - Renamed `SceneModePickerViewModel.onTransitionStart` to `SceneModePickerViewModel.transitionStart`.
  - Renamed `Viewer.onRenderLoopError` to `Viewer.renderLoopError`.
  - Renamed `Viewer.onDropError` to `Viewer.dropError`.
  - Renamed `CesiumViewer.onDropError` to `CesiumViewer.dropError`.
  - Renamed `viewerDragDropMixin.onDropError` to `viewerDragDropMixin.dropError`.
  - Renamed `viewerDynamicObjectMixin.onObjectTracked` to `viewerDynamicObjectMixin.objectTracked`.
  - `PixelFormat`, `PrimitiveType`, `IndexDatatype`, `TextureWrap`, `TextureMinificationFilter`, and `TextureMagnificationFilter` properties are now JavaScript numbers, not `Enumeration` instances.
  - Replaced `sizeInBytes` properties on `IndexDatatype` with `IndexDatatype.getSizeInBytes`.

- Added `perPositionHeight` option to `PolygonGeometry` and `PolygonOutlineGeometry`.
- Added `QuaternionSpline` and `LinearSpline`.
- Added `Quaternion.log`, `Quaternion.exp`, `Quaternion.innerQuadrangle`, and `Quaternion.squad`.
- Added `Matrix3.inverse` and `Matrix3.determinant`.
- Added `ObjectOrientedBoundingBox`.
- Added `Ellipsoid.transformPositionFromScaledSpace`.
- Added `Math.nextPowerOfTwo`.
- Renamed our main website from [cesium.agi.com](http://cesium.agi.com/) to [cesiumjs.org](http://cesiumjs.org/).

### b22 - 2013-11-01

- Breaking changes:
  - Reversed the rotation direction of `Matrix3.fromQuaternion` to be consistent with graphics conventions. Mirrored change in `Quaternion.fromRotationMatrix`.
  - The following prototype functions were removed:
    - From `Matrix2`, `Matrix3`, and `Matrix4`: `toArray`, `getColumn`, `setColumn`, `getRow`, `setRow`, `multiply`, `multiplyByVector`, `multiplyByScalar`, `negate`, and `transpose`.
    - From `Matrix4`: `getTranslation`, `getRotation`, `inverse`, `inverseTransformation`, `multiplyByTranslation`, `multiplyByUniformScale`, `multiplyByPoint`. For example, code that previously looked like `matrix.toArray();` should now look like `Matrix3.toArray(matrix);`.
  - Replaced `DynamicPolyline` `color`, `outlineColor`, and `outlineWidth` properties with a single `material` property.
  - Renamed `DynamicBillboard.nearFarScalar` to `DynamicBillboard.scaleByDistance`.
  - All data sources must now implement `DataSource.getName`, which returns a user-readable name for the data source.
  - CZML `document` objects are no longer added to the `DynamicObjectCollection` created by `CzmlDataSource`. Use the `CzmlDataSource` interface to access the data instead.
  - `TimeInterval.equals`, and `TimeInterval.equalsEpsilon` now compare interval data as well.
  - All SVG files were deleted from `Widgets/Images` and replaced by a new `SvgPath` class.
  - The toolbar widgets (Home, SceneMode, BaseLayerPicker) and the fullscreen button now depend on `CesiumWidget.css` for global Cesium button styles.
  - The toolbar widgets expect their `container` to be the toolbar itself now, no need for separate containers for each widget on the bar.
  - `Property` implementations are now required to implement a prototype `equals` function.
  - `ConstantProperty` and `TimeIntervalCollectionProperty` no longer take a `clone` function and instead require objects to implement prototype `clone` and `equals` functions.
  - The `SkyBox` constructor now takes an `options` argument with a `sources` property, instead of directly taking `sources`.
  - Replaced `SkyBox.getSources` with `SkyBox.sources`.
  - The `bearing` property of `DynamicEllipse` is now called `rotation`.
  - CZML `ellipse.bearing` property is now `ellipse.rotation`.
- Added a `Geocoder` widget that allows users to enter an address or the name of a landmark and zoom to that location. It is enabled by default in applications that use the `Viewer` widget.
- Added `GoogleEarthImageryProvider`.
- Added `Moon` for drawing the moon, and `IauOrientationAxes` for computing the Moon's orientation.
- Added `Material.translucent` property. Set this property or `Appearance.translucent` for correct rendering order. Translucent geometries are rendered after opaque geometries.
- Added `enableLighting`, `lightingFadeOutDistance`, and `lightingFadeInDistance` properties to `CentralBody` to configure lighting.
- Added `Billboard.setTranslucencyByDistance`, `Label.setTranslucencyByDistance`, `DynamicBillboard.translucencyByDistance`, and `DynamicLabel.translucencyByDistance` to control minimum/maximum translucency based on camera distance.
- Added `PolylineVolumeGeometry` and `PolylineVolumeGeometryOutline`.
- Added `Shapes.compute2DCircle`.
- Added `Appearances` tab to Sandcastle with an example for each geometry appearance.
- Added `Scene.drillPick` to return list of objects each containing 1 primitive at a screen space position.
- Added `PolylineOutlineMaterialProperty` for use with `DynamicPolyline.material`.
- Added the ability to use `Array` and `JulianDate` objects as custom CZML properties.
- Added `DynamicObject.name` and corresponding CZML support. This is a non-unique, user-readable name for the object.
- Added `DynamicObject.parent` and corresponding CZML support. This allows for `DataSource` objects to present data hierarchically.
- Added `DynamicPoint.scaleByDistance` to control minimum/maximum point size based on distance from the camera.
- The toolbar widgets (Home, SceneMode, BaseLayerPicker) and the fullscreen button can now be styled directly with user-supplied CSS.
- Added `skyBox` to the `CesiumWidget` and `Viewer` constructors for changing the default stars.
- Added `Matrix4.fromTranslationQuaternionRotationScale` and `Matrix4.multiplyByScale`.
- Added `Matrix3.getEigenDecomposition`.
- Added utility function `getFilenameFromUri`, which given a URI with or without query parameters, returns the last segment of the URL.
- Added prototype versions of `equals` and `equalsEpsilon` method back to `Cartesian2`, `Cartesian3`, `Cartesian4`, and `Quaternion`.
- Added prototype equals function to `NearFarScalar`, and `TimeIntervalCollection`.
- Added `FrameState.events`.
- Added `Primitive.allowPicking` to save memory when picking is not needed.
- Added `debugShowBoundingVolume`, for debugging primitive rendering, to `Primitive`, `Polygon`, `ExtentPrimitive`, `EllipsoidPrimitive`, `BillboardCollection`, `LabelCollection`, and `PolylineCollection`.
- Added `DebugModelMatrixPrimitive` for debugging primitive's `modelMatrix`.
- Added `options` argument to the `EllipsoidPrimitive` constructor.
- Upgraded Knockout from version 2.3.0 to 3.0.0.
- Upgraded RequireJS to version 2.1.9, and Almond to 0.2.6.
- Added a user-defined `id` to all primitives for use with picking. For example:

            primitives.add(new Polygon({
                id : {
                    // User-defined object returned by Scene.pick
                },
                // ...
            }));
            // ...
            var p = scene.pick(/* ... */);
            if (defined(p) && defined(p.id)) {
               // Use properties and functions in p.id
            }

### b21 - 2013-10-01

- Breaking changes:

  - Cesium now prints a reminder to the console if your application uses Bing Maps imagery and you do not supply a Bing Maps key for your application. This is a reminder that you should create a Bing Maps key for your application as soon as possible and prior to deployment. You can generate a Bing Maps key by visiting [https://www.bingmapsportal.com/](https://www.bingmapsportal.com/). Set the `BingMapsApi.defaultKey` property to the value of your application's key before constructing the `CesiumWidget` or any other types that use the Bing Maps API.

           BingMapsApi.defaultKey = 'my-key-generated-with-bingmapsportal.com';

  - `Scene.pick` now returns an object with a `primitive` property, not the primitive itself. For example, code that looked like:

           var primitive = scene.pick(/* ... */);
           if (defined(primitive)) {
              // Use primitive
           }

    should now look like:

           var p = scene.pick(/* ... */);
           if (defined(p) && defined(p.primitive)) {
              // Use p.primitive
           }

  - Removed `getViewMatrix`, `getInverseViewMatrix`, `getInverseTransform`, `getPositionWC`, `getDirectionWC`, `getUpWC` and `getRightWC` from `Camera`. Instead, use the `viewMatrix`, `inverseViewMatrix`, `inverseTransform`, `positionWC`, `directionWC`, `upWC`, and `rightWC` properties.
  - Removed `getProjectionMatrix` and `getInfiniteProjectionMatrix` from `PerspectiveFrustum`, `PerspectiveOffCenterFrustum` and `OrthographicFrustum`. Instead, use the `projectionMatrix` and `infiniteProjectionMatrix` properties.
  - The following prototype functions were removed:

    - From `Quaternion`: `conjugate`, `magnitudeSquared`, `magnitude`, `normalize`, `inverse`, `add`, `subtract`, `negate`, `dot`, `multiply`, `multiplyByScalar`, `divideByScalar`, `getAxis`, `getAngle`, `lerp`, `slerp`, `equals`, `equalsEpsilon`
    - From `Cartesian2`, `Cartesian3`, and `Cartesian4`: `getMaximumComponent`, `getMinimumComponent`, `magnitudeSquared`, `magnitude`, `normalize`, `dot`, `multiplyComponents`, `add`, `subtract`, `multiplyByScalar`, `divideByScalar`, `negate`, `abs`, `lerp`, `angleBetween`, `mostOrthogonalAxis`, `equals`, and `equalsEpsilon`.
    - From `Cartesian3`: `cross`

    Code that previously looked like `quaternion.magnitude();` should now look like `Quaternion.magnitude(quaternion);`.

  - `DynamicObjectCollection` and `CompositeDynamicObjectCollection` have been largely re-written, see the documentation for complete details. Highlights include:
    - `getObject` has been renamed `getById`.
    - `removeObject` has been renamed `removeById`.
    - `collectionChanged` event added for notification of objects being added or removed.
  - `DynamicScene` graphics object (`DynamicBillboard`, etc...) have had their static `mergeProperties` and `clean` functions removed.
  - `UniformState.update` now takes a context as its first parameter.
  - `Camera` constructor now takes a context instead of a canvas.
  - `SceneTransforms.clipToWindowCoordinates` now takes a context instead of a canvas.
  - Removed `canvasDimensions` from `FrameState`.
  - Removed `context` option from `Material` constructor and parameter from `Material.fromType`.
  - Renamed `TextureWrap.CLAMP` to `TextureWrap.CLAMP_TO_EDGE`.

- Added `Geometries` tab to Sandcastle with an example for each geometry type.
- Added `CorridorOutlineGeometry`.
- Added `PolylineGeometry`, `PolylineColorAppearance`, and `PolylineMaterialAppearance`.
- Added `colors` option to `SimplePolylineGeometry` for per vertex or per segment colors.
- Added proper support for browser zoom.
- Added `propertyChanged` event to `DynamicScene` graphics objects for receiving change notifications.
- Added prototype `clone` and `merge` functions to `DynamicScene` graphics objects.
- Added `width`, `height`, and `nearFarScalar` properties to `DynamicBillboard` for controlling the image size.
- Added `heading` and `tilt` properties to `CameraController`.
- Added `Scene.sunBloom` to enable/disable the bloom filter on the sun. The bloom filter should be disabled for better frame rates on mobile devices.
- Added `getDrawingBufferWidth` and `getDrawingBufferHeight` to `Context`.
- Added new built-in GLSL functions `czm_getLambertDiffuse` and `czm_getSpecular`.
- Added support for [EXT_frag_depth](http://www.khronos.org/registry/webgl/extensions/EXT_frag_depth/).
- Improved graphics performance.
  - An Everest terrain view went from 135-140 to over 150 frames per second.
  - Rendering over a thousand polylines in the same collection with different materials went from 20 to 40 frames per second.
- Improved runtime generation of GLSL shaders.
- Made sun size accurate.
- Fixed bug in triangulation that fails on complex polygons. Instead, it makes a best effort to render what it can. [#1121](https://github.com/CesiumGS/cesium/issues/1121)
- Fixed geometries not closing completely. [#1093](https://github.com/CesiumGS/cesium/issues/1093)
- Fixed `EllipsoidTangentPlane.projectPointOntoPlane` for tangent planes on an ellipsoid other than the unit sphere.
- `CompositePrimitive.add` now returns the added primitive. This allows us to write more concise code.

        var p = new Primitive(/* ... */);
        primitives.add(p);
        return p;

  becomes

        return primitives.add(new Primitive(/* ... */));

### b20 - 2013-09-03

_This releases fixes 2D and other issues with Chrome 29.0.1547.57 ([#1002](https://github.com/CesiumGS/cesium/issues/1002) and [#1047](https://github.com/CesiumGS/cesium/issues/1047))._

- Breaking changes:

  - The `CameraFlightPath` functions `createAnimation`, `createAnimationCartographic`, and `createAnimationExtent` now take `scene` as their first parameter instead of `frameState`.
  - Completely refactored the `DynamicScene` property system to vastly improve the API. See [#1080](https://github.com/CesiumGS/cesium/pull/1080) for complete details.
    - Removed `CzmlBoolean`, `CzmlCartesian2`, `CzmlCartesian3`, `CzmlColor`, `CzmlDefaults`, `CzmlDirection`, `CzmlHorizontalOrigin`, `CzmlImage`, `CzmlLabelStyle`, `CzmlNumber`, `CzmlPosition`, `CzmlString`, `CzmlUnitCartesian3`, `CzmlUnitQuaternion`, `CzmlUnitSpherical`, and `CzmlVerticalOrigin` since they are no longer needed.
    - Removed `DynamicProperty`, `DynamicMaterialProperty`, `DynamicDirectionsProperty`, and `DynamicVertexPositionsProperty`; replacing them with an all new system of properties.
      - `Property` - base interface for all properties.
      - `CompositeProperty` - a property composed of other properties.
      - `ConstantProperty` - a property whose value never changes.
      - `SampledProperty` - a property whose value is interpolated from a set of samples.
      - `TimeIntervalCollectionProperty` - a property whose value changes based on time interval.
      - `MaterialProperty` - base interface for all material properties.
      - `CompositeMaterialProperty` - a `CompositeProperty` for materials.
      - `ColorMaterialProperty` - a property that maps to a color material. (replaces `DynamicColorMaterial`)
      - `GridMaterialProperty` - a property that maps to a grid material. (replaces `DynamicGridMaterial`)
      - `ImageMaterialProperty` - a property that maps to an image material. (replaces `DynamicImageMaterial`)
      - `PositionProperty`- base interface for all position properties.
      - `CompositePositionProperty` - a `CompositeProperty` for positions.
      - `ConstantPositionProperty` - a `PositionProperty` whose value does not change in respect to the `ReferenceFrame` in which is it defined.
      - `SampledPositionProperty` - a `SampledProperty` for positions.
      - `TimeIntervalCollectionPositionProperty` - A `TimeIntervalCollectionProperty` for positions.
  - Removed `processCzml`, use `CzmlDataSource` instead.
  - `Source/Widgets/Viewer/lighter.css` was deleted, use `Source/Widgets/lighter.css` instead.
  - Replaced `ExtentGeometry` parameters for extruded extent to make them consistent with other geometries.
    - `options.extrudedOptions.height` -> `options.extrudedHeight`
    - `options.extrudedOptions.closeTop` -> `options.closeBottom`
    - `options.extrudedOptions.closeBottom` -> `options.closeTop`
  - Geometry constructors no longer compute vertices or indices. Use the type's `createGeometry` method. For example, code that looked like:

          var boxGeometry = new BoxGeometry({
            minimumCorner : min,
            maximumCorner : max,
            vertexFormat : VertexFormat.POSITION_ONLY
          });

    should now look like:

          var box = new BoxGeometry({
              minimumCorner : min,
              maximumCorner : max,
              vertexFormat : VertexFormat.POSITION_ONLY
          });
          var geometry = BoxGeometry.createGeometry(box);

  - Removed `createTypedArray` and `createArrayBufferView` from each of the `ComponentDatatype` enumerations. Instead, use `ComponentDatatype.createTypedArray` and `ComponentDatatype.createArrayBufferView`.
  - `DataSourceDisplay` now requires a `DataSourceCollection` to be passed into its constructor.
  - `DeveloperError` and `RuntimeError` no longer contain an `error` property. Call `toString`, or check the `stack` property directly instead.
  - Replaced `createPickFragmentShaderSource` with `createShaderSource`.
  - Renamed `PolygonPipeline.earClip2D` to `PolygonPipeline.triangulate`.

- Added outline geometries. [#1021](https://github.com/CesiumGS/cesium/pull/1021).
- Added `CorridorGeometry`.
- Added `Billboard.scaleByDistance` and `NearFarScalar` to control billboard minimum/maximum scale based on camera distance.
- Added `EllipsoidGeodesic`.
- Added `PolylinePipeline.scaleToSurface`.
- Added `PolylinePipeline.scaleToGeodeticHeight`.
- Added the ability to specify a `minimumTerrainLevel` and `maximumTerrainLevel` when constructing an `ImageryLayer`. The layer will only be shown for terrain tiles within the specified range.
- Added `Math.setRandomNumberSeed` and `Math.nextRandomNumber` for generating repeatable random numbers.
- Added `Color.fromRandom` to generate random and partially random colors.
- Added an `onCancel` callback to `CameraFlightPath` functions that will be executed if the flight is canceled.
- Added `Scene.debugShowFrustums` and `Scene.debugFrustumStatistics` for rendering debugging.
- Added `Packable` and `PackableForInterpolation` interfaces to aid interpolation and in-memory data storage. Also made most core Cesium types implement them.
- Added `InterpolationAlgorithm` interface to codify the base interface already being used by `LagrangePolynomialApproximation`, `LinearApproximation`, and `HermitePolynomialApproximation`.
- Improved the performance of polygon triangulation using an O(n log n) algorithm.
- Improved geometry batching performance by moving work to a web worker.
- Improved `WallGeometry` to follow the curvature of the earth.
- Improved visual quality of closed translucent geometries.
- Optimized polyline bounding spheres.
- `Viewer` now automatically sets its clock to that of the first added `DataSource`, regardless of how it was added to the `DataSourceCollection`. Previously, this was only done for dropped files by `viewerDragDropMixin`.
- `CesiumWidget` and `Viewer` now display an HTML error panel if an error occurs while rendering, which can be disabled with a constructor option.
- `CameraFlightPath` now automatically disables and restores mouse input for the flights it generates.
- Fixed broken surface rendering in Columbus View when using the `EllipsoidTerrainProvider`.
- Fixed triangulation for polygons that cross the international date line.
- Fixed `EllipsoidPrimitive` rendering for some oblate ellipsoids. [#1067](https://github.com/CesiumGS/cesium/pull/1067).
- Fixed Cesium on Nexus 4 with Android 4.3.
- Upgraded Knockout from version 2.2.1 to 2.3.0.

### b19 - 2013-08-01

- Breaking changes:
  - Replaced tessellators and meshes with geometry. In particular:
    - Replaced `CubeMapEllipsoidTessellator` with `EllipsoidGeometry`.
    - Replaced `BoxTessellator` with `BoxGeometry`.
    - Replaced `ExtentTessletaor` with `ExtentGeometry`.
    - Removed `PlaneTessellator`. It was incomplete and not used.
    - Renamed `MeshFilters` to `GeometryPipeline`.
    - Renamed `MeshFilters.toWireframeInPlace` to `GeometryPipeline.toWireframe`.
    - Removed `MeshFilters.mapAttributeIndices`. It was not used.
    - Renamed `Context.createVertexArrayFromMesh` to `Context.createVertexArrayFromGeometry`. Likewise, renamed `mesh` constructor property to `geometry`.
  - Renamed `ComponentDatatype.*.toTypedArray` to `ComponentDatatype.*.createTypedArray`.
  - Removed `Polygon.configureExtent`. Use `ExtentPrimitive` instead.
  - Removed `Polygon.bufferUsage`. It is no longer needed.
  - Removed `height` and `textureRotationAngle` arguments from `Polygon` `setPositions` and `configureFromPolygonHierarchy` functions. Use `Polygon` `height` and `textureRotationAngle` properties.
  - Renamed `PolygonPipeline.cleanUp` to `PolygonPipeline.removeDuplicates`.
  - Removed `PolygonPipeline.wrapLongitude`. Use `GeometryPipeline.wrapLongitude` instead.
  - Added `surfaceHeight` parameter to `BoundingSphere.fromExtent3D`.
  - Added `surfaceHeight` parameter to `Extent.subsample`.
  - Renamed `pointInsideTriangle2D` to `pointInsideTriangle`.
  - Renamed `getLogo` to `getCredit` for `ImageryProvider` and `TerrainProvider`.
- Added Geometry and Appearances [#911](https://github.com/CesiumGS/cesium/pull/911).
- Added property `intersectionWidth` to `DynamicCone`, `DynamicPyramid`, `CustomSensorVolume`, and `RectangularPyramidSensorVolume`.
- Added `ExtentPrimitive`.
- Added `PolylinePipeline.removeDuplicates`.
- Added `barycentricCoordinates` to compute the barycentric coordinates of a point in a triangle.
- Added `BoundingSphere.fromEllipsoid`.
- Added `BoundingSphere.projectTo2D`.
- Added `Extent.fromDegrees`.
- Added `czm_tangentToEyeSpaceMatrix` built-in GLSL function.
- Added debugging aids for low-level rendering: `DrawCommand.debugShowBoundingVolume` and `Scene.debugCommandFilter`.
- Added extrusion to `ExtentGeometry`.
- Added `Credit` and `CreditDisplay` for displaying credits on the screen.
- Improved performance and visual quality of `CustomSensorVolume` and `RectangularPyramidSensorVolume`.
- Improved the performance of drawing polygons created with `configureFromPolygonHierarchy`.

### b18 - 2013-07-01

- Breaking changes:
  - Removed `CesiumViewerWidget` and replaced it with a new `Viewer` widget with mixin architecture. This new widget does not depend on Dojo and is part of the combined Cesium.js file. It is intended to be a flexible base widget for easily building robust applications. ([#838](https://github.com/CesiumGS/cesium/pull/838))
  - Changed all widgets to use ECMAScript 5 properties. All public observable properties now must be accessed and assigned as if they were normal properties, instead of being called as functions. For example:
    - `clockViewModel.shouldAnimate()` -> `clockViewModel.shouldAnimate`
    - `clockViewModel.shouldAnimate(true);` -> `clockViewModel.shouldAnimate = true;`
  - `ImageryProviderViewModel.fromConstants` has been removed. Use the `ImageryProviderViewModel` constructor directly.
  - Renamed the `transitioner` property on `CesiumWidget`, `HomeButton`, and `ScreenModePicker` to `sceneTrasitioner` to be consistent with property naming convention.
  - `ImageryProvider.loadImage` now requires that the calling imagery provider instance be passed as its first parameter.
  - Removed the Dojo-based `checkForChromeFrame` function, and replaced it with a new standalone version that returns a promise to signal when the asynchronous check has completed.
  - Removed `Assets/Textures/NE2_LR_LC_SR_W_DR_2048.jpg`. If you were previously using this image with `SingleTileImageryProvider`, consider instead using `TileMapServiceImageryProvider` with a URL of `Assets/Textures/NaturalEarthII`.
  - The `Client CZML` SandCastle demo has been removed, largely because it is redundant with the Simple CZML demo.
  - The `Two Viewer Widgets` SandCastle demo has been removed. We will add back a multi-scene example when we have a good architecture for it in place.
  - Changed static `clone` functions in all objects such that if the object being cloned is undefined, the function will return undefined instead of throwing an exception.
- Fix resizing issues in `CesiumWidget` ([#608](https://github.com/CesiumGS/cesium/issues/608), [#834](https://github.com/CesiumGS/cesium/issues/834)).
- Added initial support for [GeoJSON](http://www.geojson.org/) and [TopoJSON](https://github.com/mbostock/topojson). ([#890](https://github.com/CesiumGS/cesium/pull/890), [#906](https://github.com/CesiumGS/cesium/pull/906))
- Added rotation, aligned axis, width, and height properties to `Billboard`s.
- Improved the performance of "missing tile" checking, especially for Bing imagery.
- Improved the performance of terrain and imagery refinement, especially when using a mixture of slow and fast imagery sources.
- `TileMapServiceImageryProvider` now supports imagery with a minimum level. This improves compatibility with tile sets generated by MapTiler or gdal2tiles.py using their default settings.
- Added `Context.getAntialias`.
- Improved test robustness on Mac.
- Upgraded RequireJS to version 2.1.6, and Almond to 0.2.5.
- Fixed artifacts that showed up on the edges of imagery tiles on a number of GPUs.
- Fixed an issue in `BaseLayerPicker` where destroy wasn't properly cleaning everything up.
- Added the ability to unsubscribe to `Timeline` update event.
- Added a `screenSpaceEventHandler` property to `CesiumWidget`. Also added a `sceneMode` option to the constructor to set the initial scene mode.
- Added `useDefaultRenderLoop` property to `CesiumWidget` that allows the default render loop to be disabled so that a custom render loop can be used.
- Added `CesiumWidget.onRenderLoopError` which is an `Event` that is raised if an exception is generated inside of the default render loop.
- `ImageryProviderViewModel.creationCommand` can now return an array of ImageryProvider instances, which allows adding multiple layers when a single item is selected in the `BaseLayerPicker` widget.

### b17 - 2013-06-03

- Breaking changes:
  - Replaced `Uniform.getFrameNumber` and `Uniform.getTime` with `Uniform.getFrameState`, which returns the full frame state.
  - Renamed `Widgets/Fullscreen` folder to `Widgets/FullscreenButton` along with associated objects/files.
    - `FullscreenWidget` -> `FullscreenButton`
    - `FullscreenViewModel` -> `FullscreenButtonViewModel`
  - Removed `addAttribute`, `removeAttribute`, and `setIndexBuffer` from `VertexArray`. They were not used.
- Added support for approximating local vertical, local horizontal (LVLH) reference frames when using `DynamicObjectView` in 3D. The object automatically selects LVLH or EastNorthUp based on the object's velocity.
- Added support for CZML defined vectors via new `CzmlDirection`, `DynamicVector`, and `DynamicVectorVisualizer` objects.
- Added `SceneTransforms.wgs84ToWindowCoordinates`. [#746](https://github.com/CesiumGS/cesium/issues/746).
- Added `fromElements` to `Cartesian2`, `Cartesian3`, and `Cartesian4`.
- Added `DrawCommand.cull` to avoid redundant visibility checks.
- Added `czm_morphTime` automatic GLSL uniform.
- Added support for [OES_vertex_array_object](http://www.khronos.org/registry/webgl/extensions/OES_vertex_array_object/), which improves rendering performance.
- Added support for floating-point textures.
- Added `IntersectionTests.trianglePlaneIntersection`.
- Added `computeHorizonCullingPoint`, `computeHorizonCullingPointFromVertices`, and `computeHorizonCullingPointFromExtent` methods to `EllipsoidalOccluder` and used them to build a more accurate horizon occlusion test for terrain rendering.
- Added sun visualization. See `Sun` and `Scene.sun`.
- Added a new `HomeButton` widget for returning to the default view of the current scene mode.
- Added `Command.beforeExecute` and `Command.afterExecute` events to enable additional processing when a command is executed.
- Added rotation parameter to `Polygon.configureExtent`.
- Added camera flight to extents. See new methods `CameraController.getExtentCameraCoordinates` and `CameraFlightPath.createAnimationExtent`.
- Improved the load ordering of terrain and imagery tiles, so that relevant detail is now more likely to be loaded first.
- Improved appearance of the Polyline arrow material.
- Fixed polyline clipping artifact. [#728](https://github.com/CesiumGS/cesium/issues/728).
- Fixed polygon crossing International Date Line for 2D and Columbus view. [#99](https://github.com/CesiumGS/cesium/issues/99).
- Fixed issue for camera flights when `frameState.mode === SceneMode.MORPHING`.
- Fixed ISO8601 date parsing when UTC offset is specified in the extended format, such as `2008-11-10T14:00:00+02:30`.

### b16 - 2013-05-01

- Breaking changes:

  - Removed the color, outline color, and outline width properties of polylines. Instead, use materials for polyline color and outline properties. Code that looked like:

           var polyline = polylineCollection.add({
               positions : positions,
               color : new Color(1.0, 1.0, 1.0, 1.0),
               outlineColor : new Color(1.0, 0.0, 0.0, 1.0),
               width : 1.0,
               outlineWidth : 3.0
           });

    should now look like:

           var outlineMaterial = Material.fromType(context, Material.PolylineOutlineType);
           outlineMaterial.uniforms.color = new Color(1.0, 1.0, 1.0, 1.0);
           outlineMaterial.uniforms.outlineColor = new Color(1.0, 0.0, 0.0, 1.0);
           outlineMaterial.uniforms.outlinewidth = 2.0;

           var polyline = polylineCollection.add({
               positions : positions,
               width : 3.0,
               material : outlineMaterial
           });

  - `CzmlCartographic` has been removed and all cartographic values are converted to Cartesian internally during CZML processing. This improves performance and fixes interpolation of cartographic source data. The Cartographic representation can still be retrieved if needed.
  - Removed `ComplexConicSensorVolume`, which was not documented and did not work on most platforms. It will be brought back in a future release. This does not affect CZML, which uses a custom sensor to approximate a complex conic.
  - Replaced `computeSunPosition` with `Simon1994PlanetaryPosition`, which has functions to calculate the position of the sun and the moon more accurately.
  - Removed `Context.createClearState`. These properties are now part of `ClearCommand`.
  - `RenderState` objects returned from `Context.createRenderState` are now immutable.
  - Removed `positionMC` from `czm_materialInput`. It is no longer used by any materials.

- Added wide polylines that work with and without ANGLE.
- Polylines now use materials to describe their surface appearance. See the [Fabric](https://github.com/CesiumGS/cesium/wiki/Fabric) wiki page for more details on how to create materials.
- Added new `PolylineOutline`, `PolylineGlow`, `PolylineArrow`, and `Fade` materials.
- Added `czm_pixelSizeInMeters` automatic GLSL uniform.
- Added `AnimationViewModel.snapToTicks`, which when set to true, causes the shuttle ring on the Animation widget to snap to the defined tick values, rather than interpolate between them.
- Added `Color.toRgba` and `Color.fromRgba` to convert to/from numeric unsigned 32-bit RGBA values.
- Added `GridImageryProvider` for custom rendering effects and debugging.
- Added new `Grid` material.
- Made `EllipsoidPrimitive` double-sided.
- Improved rendering performance by minimizing WebGL state calls.
- Fixed an error in Web Worker creation when loading Cesium.js from a different origin.
- Fixed `EllipsoidPrimitive` picking and picking objects with materials that have transparent parts.
- Fixed imagery smearing artifacts on mobile devices and other devices without high-precision fragment shaders.

### b15 - 2013-04-01

- Breaking changes:
  - `Billboard.computeScreenSpacePosition` now takes `Context` and `FrameState` arguments instead of a `UniformState` argument.
  - Removed `clampToPixel` property from `BillboardCollection` and `LabelCollection`. This option is no longer needed due to overall LabelCollection visualization improvements.
  - Removed `Widgets/Dojo/CesiumWidget` and replaced it with `Widgets/CesiumWidget`, which has no Dojo dependancies.
  - `destroyObject` no longer deletes properties from the object being destroyed.
  - `darker.css` files have been deleted and the `darker` theme is now the default style for widgets. The original theme is now known as `lighter` and is in corresponding `lighter.css` files.
  - CSS class names have been standardized to avoid potential collisions. All widgets now follow the same pattern, `cesium-<widget>-<className>`.
  - Removed `view2D`, `view3D`, and `viewColumbus` properties from `CesiumViewerWidget`. Use the `sceneTransitioner` property instead.
- Added `BoundingSphere.fromCornerPoints`.
- Added `fromArray` and `distance` functions to `Cartesian2`, `Cartesian3`, and `Cartesian4`.
- Added `DynamicPath.resolution` property for setting the maximum step size, in seconds, to take when sampling a position for path visualization.
- Added `TileCoordinatesImageryProvider` that renders imagery with tile X, Y, Level coordinates on the surface of the globe. This is mostly useful for debugging.
- Added `DynamicEllipse` and `DynamicObject.ellipse` property to render CZML ellipses on the globe.
- Added `sampleTerrain` function to sample the terrain height of a list of `Cartographic` positions.
- Added `DynamicObjectCollection.removeObject` and handling of the new CZML `delete` property.
- Imagery layers with an `alpha` of exactly 0.0 are no longer rendered. Previously these invisible layers were rendered normally, which was a waste of resources. Unlike the `show` property, imagery tiles in a layer with an `alpha` of 0.0 are still downloaded, so the layer will become visible more quickly when its `alpha` is increased.
- Added `onTransitionStart` and `onTransitionComplete` events to `SceneModeTransitioner`.
- Added `SceneModePicker`; a new widget for morphing between scene modes.
- Added `BaseLayerPicker`; a new widget for switching among pre-configured base layer imagery providers.

### b14 - 2013-03-01

- Breaking changes:
  - Major refactoring of both animation and widgets systems as we move to an MVVM-like architecture for user interfaces.
    - New `Animation` widget for controlling playback.
    - AnimationController.js has been deleted.
    - `ClockStep.SYSTEM_CLOCK_DEPENDENT` was renamed to `ClockStep.SYSTEM_CLOCK_MULTIPLIER`.
    - `ClockStep.SYSTEM_CLOCK` was added to have the clock always match the system time.
    - `ClockRange.LOOP` was renamed to `ClockRange.LOOP_STOP` and now only loops in the forward direction.
    - `Clock.reverseTick` was removed, simply negate `Clock.multiplier` and pass it to `Clock.tick`.
    - `Clock.shouldAnimate` was added to indicate if `Clock.tick` should actually advance time.
    - The Timeline widget was moved into the Widgets/Timeline subdirectory.
    - `Dojo/TimelineWidget` was removed. You should use the non-toolkit specific Timeline widget directly.
  - Removed `CesiumViewerWidget.fullScreenElement`, instead use the `CesiumViewerWidget.fullscreen.viewModel.fullScreenElement` observable property.
  - `IntersectionTests.rayPlane` now takes the new `Plane` type instead of separate `planeNormal` and `planeD` arguments.
  - Renamed `ImageryProviderError` to `TileProviderError`.
- Added support for global terrain visualization via `CesiumTerrainProvider`, `ArcGisImageServerTerrainProvider`, and `VRTheWorldTerrainProvider`. See the [Terrain Tutorial](http://cesiumjs.org/2013/02/15/Cesium-Terrain-Tutorial/) for more information.
- Added `FullscreenWidget` which is a simple, single-button widget that toggles fullscreen mode of the specified element.
- Added interactive extent drawing to the `Picking` Sandcastle example.
- Added `HeightmapTessellator` to create a mesh from a heightmap.
- Added `JulianDate.equals`.
- Added `Plane` for representing the equation of a plane.
- Added a line segment-plane intersection test to `IntersectionTests`.
- Improved the lighting used in 2D and Columbus View modes. In general, the surface lighting in these modes should look just like it does in 3D.
- Fixed an issue where a `PolylineCollection` with a model matrix other than the identity would be incorrectly rendered in 2D and Columbus view.
- Fixed an issue in the `ScreenSpaceCameraController` where disabled mouse events can cause the camera to be moved after being re-enabled.

### b13 - 2013-02-01

- Breaking changes:
  - The combined `Cesium.js` file and other required files are now created in `Build/Cesium` and `Build/CesiumUnminified` folders.
  - The Web Worker files needed when using the combined `Cesium.js` file are now in a `Workers` subdirectory.
  - Removed `erosion` property from `Polygon`, `ComplexConicSensorVolume`, `RectangularPyramidSensorVolume`, and `ComplexConicSensorVolume`. Use the new `Erosion` material. See the Sandbox Animation example.
  - Removed `setRectangle` and `getRectangle` methods from `ViewportQuad`. Use the new `rectangle` property.
  - Removed `time` parameter from `Scene.initializeFrame`. Instead, pass the time to `Scene.render`.
- Added new `RimLighting` and `Erosion` materials. See the [Fabric](https://github.com/CesiumGS/cesium/wiki/Fabric) wiki page.
- Added `hue` and `saturation` properties to `ImageryLayer`.
- Added `czm_hue` and `czm_saturation` to adjust the hue and saturation of RGB colors.
- Added `JulianDate.getDaysDifference` method.
- Added `Transforms.computeIcrfToFixedMatrix` and `computeFixedToIcrfMatrix`.
- Added `EarthOrientationParameters`, `EarthOrientationParametersSample`, `Iau2006XysData`, and `Iau2006XysDataSample` classes to `Core`.
- CZML now supports the ability to specify positions in the International Celestial Reference Frame (ICRF), and inertial reference frame.
- Fixed globe rendering on the Nexus 4 running Google Chrome Beta.
- `ViewportQuad` now supports the material system. See the [Fabric](https://github.com/CesiumGS/cesium/wiki/Fabric) wiki page.
- Fixed rendering artifacts in `EllipsoidPrimitive`.
- Fixed an issue where streaming CZML would fail when changing material types.
- Updated Dojo from 1.7.2 to 1.8.4. Reminder: Cesium does not depend on Dojo but uses it for reference applications.

### b12a - 2013-01-18

- Breaking changes:

  - Renamed the `server` property to `url` when constructing a `BingMapsImageryProvider`. Likewise, renamed `BingMapsImageryProvider.getServer` to `BingMapsImageryProvider.getUrl`. Code that looked like

           var bing = new BingMapsImageryProvider({
               server : 'dev.virtualearth.net'
           });

    should now look like:

           var bing = new BingMapsImageryProvider({
               url : 'http://dev.virtualearth.net'
           });

  - Renamed `toCSSColor` to `toCssColorString`.
  - Moved `minimumZoomDistance` and `maximumZoomDistance` from the `CameraController` to the `ScreenSpaceCameraController`.

- Added `fromCssColorString` to `Color` to create a `Color` instance from any CSS value.
- Added `fromHsl` to `Color` to create a `Color` instance from H, S, L values.
- Added `Scene.backgroundColor`.
- Added `textureRotationAngle` parameter to `Polygon.setPositions` and `Polygon.configureFromPolygonHierarchy` to rotate textures on polygons.
- Added `Matrix3.fromRotationX`, `Matrix3.fromRotationY`, `Matrix3.fromRotationZ`, and `Matrix2.fromRotation`.
- Added `fromUniformScale` to `Matrix2`, `Matrix3`, and `Matrix4`.
- Added `fromScale` to `Matrix2`.
- Added `multiplyByUniformScale` to `Matrix4`.
- Added `flipY` property when calling `Context.createTexture2D` and `Context.createCubeMap`.
- Added `MeshFilters.encodePosition` and `EncodedCartesian3.encode`.
- Fixed jitter artifacts with polygons.
- Fixed camera tilt close to the `minimumZoomDistance`.
- Fixed a bug that could lead to blue tiles when zoomed in close to the North and South poles.
- Fixed a bug where removing labels would remove the wrong label and ultimately cause a crash.
- Worked around a bug in Firefox 18 preventing typed arrays from being transferred to or from Web Workers.
- Upgraded RequireJS to version 2.1.2, and Almond to 0.2.3.
- Updated the default Bing Maps API key.

### b12 - 2013-01-03

- Breaking changes:
  - Renamed `EventHandler` to `ScreenSpaceEventHandler`.
  - Renamed `MouseEventType` to `ScreenSpaceEventType`.
  - Renamed `MouseEventType.MOVE` to `ScreenSpaceEventType.MOUSE_MOVE`.
  - Renamed `CameraEventHandler` to `CameraEventAggregator`.
  - Renamed all `*MouseAction` to `*InputAction` (including get, set, remove, etc).
  - Removed `Camera2DController`, `CameraCentralBodyController`, `CameraColumbusViewController`, `CameraFlightController`, `CameraFreeLookController`, `CameraSpindleController`, and `CameraControllerCollection`. Common ways to modify the camera are through the `CameraController` object of the `Camera` and will work in all scene modes. The default camera handler is the `ScreenSpaceCameraController` object on the `Scene`.
  - Changed default Natural Earth imagery to a 2K version of [Natural Earth II with Shaded Relief, Water, and Drainages](http://www.naturalearthdata.com/downloads/10m-raster-data/10m-natural-earth-2/). The previously used version did not include lakes and rivers. This replaced `Source/Assets/Textures/NE2_50M_SR_W_2048.jpg` with `Source/Assets/Textures/NE2_LR_LC_SR_W_DR_2048.jpg`.
- Added pinch-zoom, pinch-twist, and pinch-tilt for touch-enabled browsers (particularly mobile browsers).
- Improved rendering support on Nexus 4 and Nexus 7 using Firefox.
- Improved camera flights.
- Added Sandbox example using NASA's new [Black Marble](http://www.nasa.gov/mission_pages/NPP/news/earth-at-night.html) night imagery.
- Added constrained z-axis by default to the Cesium widgets.
- Upgraded Jasmine from version 1.1.0 to 1.3.0.
- Added `JulianDate.toIso8601`, which creates an ISO8601 compliant representation of a JulianDate.
- The `Timeline` widget now properly displays leap seconds.

### b11 - 2012-12-03

- Breaking changes:
  - Widget render loop now started by default. Startup code changed, see Sandcastle examples.
  - Changed `Timeline.makeLabel` to take a `JulianDate` instead of a JavaScript date parameter.
  - Default Earth imagery has been moved to a new package `Assets`. Images used by `Sandcastle` examples have been moved to the Sandcastle folder, and images used by the Dojo widgets are now self-contained in the `Widgets` package.
  - `positionToEyeEC` in `czm_materialInput` is no longer normalized by default.
  - `FullScreen` and related functions have been renamed to `Fullscreen` to match the W3C standard name.
  - `Fullscreen.isFullscreenEnabled` was incorrectly implemented in certain browsers. `isFullscreenEnabled` now correctly determines whether the browser will allow an element to go fullscreen. A new `isFullscreen` function is available to determine if the browser is currently in fullscreen mode.
  - `Fullscreen.getFullScreenChangeEventName` and `Fullscreen.getFullScreenChangeEventName` now return the proper event name, suitable for use with the `addEventListener` API, instead prefixing them with "on".
  - Removed `Scene.setSunPosition` and `Scene.getSunPosition`. The sun position used for lighting is automatically computed based on the scene's time.
  - Removed a number of rendering options from `CentralBody`, including the ground atmosphere, night texture, specular map, cloud map, cloud shadows, and bump map. These features weren't really production ready and had a disproportionate cost in terms of shader complexity and compilation time. They may return in a more polished form in a future release.
  - Removed `affectedByLighting` property from `Polygon`, `EllipsoidPrimitive`, `RectangularPyramidSensorVolume`, `CustomSensorVolume`, and `ComplexConicSensorVolume`.
  - Removed `DistanceIntervalMaterial`. This was not documented.
  - `Matrix2.getElementIndex`, `Matrix3.getElementIndex`, and `Matrix4.getElementIndex` functions have had their parameters swapped and now take row first and column second. This is consistent with other class constants, such as Matrix2.COLUMN1ROW2.
  - Replaced `CentralBody.showSkyAtmosphere` with `Scene.skyAtmosphere` and `SkyAtmosphere`. This has no impact for those using the Cesium widget.
- Improved lighting in Columbus view and on polygons, ellipsoids, and sensors.
- Fixed atmosphere rendering artifacts and improved Columbus view transition.
- Fixed jitter artifacts with billboards and polylines.
- Added `TileMapServiceImageryProvider`. See the Imagery Layers `Sandcastle` example.
- Added `Water` material. See the Materials `Sandcastle` example.
- Added `SkyBox` to draw stars. Added `CesiumWidget.showSkyBox` and `CesiumViewerWidget.showSkyBox`.
- Added new `Matrix4` functions: `Matrix4.multiplyByTranslation`, `multiplyByPoint`, and `Matrix4.fromScale`. Added `Matrix3.fromScale`.
- Added `EncodedCartesian3`, which is used to eliminate jitter when drawing primitives.
- Added new automatic GLSL uniforms: `czm_frameNumber`, `czm_temeToPseudoFixed`, `czm_entireFrustum`, `czm_inverseModel`, `czm_modelViewRelativeToEye`, `czm_modelViewProjectionRelativeToEye`, `czm_encodedCameraPositionMCHigh`, and `czm_encodedCameraPositionMCLow`.
- Added `czm_translateRelativeToEye` and `czm_luminance` GLSL functions.
- Added `shininess` to `czm_materialInput`.
- Added `QuadraticRealPolynomial`, `CubicRealPolynomial`, and `QuarticRealPolynomial` for finding the roots of quadratic, cubic, and quartic polynomials.
- Added `IntersectionTests.grazingAltitudeLocation` for finding a point on a ray nearest to an ellipsoid.
- Added `mostOrthogonalAxis` function to `Cartesian2`, `Cartesian3`, and `Cartesian4`.
- Changed CesiumViewerWidget default behavior so that zooming to an object now requires a single left-click, rather than a double-click.
- Updated third-party [Tween.js](https://github.com/sole/tween.js/).

### b10 - 2012-11-02

- Breaking changes:
  - Renamed `Texture2DPool` to `TexturePool`.
  - Renamed `BingMapsTileProvider` to `BingMapsImageryProvider`.
  - Renamed `SingleTileProvider` to `SingleTileImageryProvider`.
  - Renamed `ArcGISTileProvider` to `ArcGisMapServerImageryProvider`.
  - Renamed `EquidistantCylindrdicalProjection` to `GeographicProjection`.
  - Renamed `MercatorProjection` to `WebMercatorProjection`.
  - `CentralBody.dayTileProvider` has been removed. Instead, add one or more imagery providers to the collection returned by `CentralBody.getImageryLayers()`.
  - The `description.generateTextureCoords` parameter passed to `ExtentTessellator.compute` is now called `description.generateTextureCoordinates`.
  - Renamed `bringForward`, `sendBackward`, `bringToFront`, and `sendToBack` methods on `CompositePrimitive` to `raise`, `lower`, `raiseToTop`, and `lowerToBottom`, respectively.
  - `Cache` and `CachePolicy` are no longer used and have been removed.
  - Fixed problem with Dojo widget startup, and removed "postSetup" callback in the process. See Sandcastle examples and update your startup code.
- `CentralBody` now allows imagery from multiple sources to be layered and alpha blended on the globe. See the new `Imagery Layers` and `Map Projections` Sandcastle examples.
- Added `WebMapServiceImageryProvider`.
- Improved middle mouse click behavior to always tilt in the same direction.
- Added `getElementIndex` to `Matrix2`, `Matrix3`, and `Matrix4`.

### b9 - 2012-10-01

- Breaking changes:
  - Removed the `render` and `renderForPick` functions of primitives. The primitive `update` function updates a list of commands for the renderer. For more details, see the [Data Driven Renderer](https://github.com/CesiumGS/cesium/wiki/Data-Driven-Renderer-Details).
  - Removed `Context.getViewport` and `Context.setViewport`. The viewport defaults to the size of the canvas if a primitive does not override the viewport property in the render state.
  - `shallowEquals` has been removed.
  - Passing `undefined` to any of the set functions on `Billboard` now throws an exception.
  - Passing `undefined` to any of the set functions on `Polyline` now throws an exception.
  - `PolygonPipeline.scaleToGeodeticHeight` now takes ellipsoid as the last parameter, instead of the first. It also now defaults to `Ellipsoid.WGS84` if no parameter is provided.
- The new Sandcastle live editor and demo gallery replace the Sandbox and Skeleton examples.
- Improved picking performance and accuracy.
- Added EllipsoidPrimitive for visualizing ellipsoids and spheres. Currently, this is only supported in 3D, not 2D or Columbus view.
- Added `DynamicEllipsoid` and `DynamicEllipsoidVisualizer` which use the new `EllipsoidPrimitive` to implement ellipsoids in CZML.
- `Extent` functions now take optional result parameters. Also added `getCenter`, `intersectWith`, and `contains` functions.
- Add new utility class, `DynamicObjectView` for tracking a DynamicObject with the camera across scene modes; also hooked up CesiumViewerWidget to use it.
- Added `enableTranslate`, `enableZoom`, and `enableRotate` properties to `Camera2DController` to selectively toggle camera behavior. All values default to `true`.
- Added `Camera2DController.setPositionCartographic` to simplify moving the camera programmatically when in 2D mode.
- Improved near/far plane distances and eliminated z-fighting.
- Added `Matrix4.multiplyByTranslation`, `Matrix4.fromScale`, and `Matrix3.fromScale`.

### b8 - 2012-09-05

- Breaking changes:

  - Materials are now created through a centralized Material class using a JSON schema called [Fabric](https://github.com/CesiumGS/cesium/wiki/Fabric). For example, change:

          polygon.material = new BlobMaterial({repeat : 10.0});

    to:

          polygon.material = Material.fromType(context, 'Blob');
          polygon.material.repeat = 10.0;

    or:

          polygon.material = new Material({
              context : context,
              fabric : {
                  type : 'Blob',
                  uniforms : {
                      repeat : 10.0
                  }
              }
          });

  - `Label.computeScreenSpacePosition` now requires the current scene state as a parameter.
  - Passing `undefined` to any of the set functions on `Label` now throws an exception.
  - Renamed `agi_` prefix on GLSL identifiers to `czm_`.
  - Replaced `ViewportQuad` properties `vertexShader` and `fragmentShader` with optional constructor arguments.
  - Changed the GLSL automatic uniform `czm_viewport` from an `ivec4` to a `vec4` to reduce casting.
  - `Billboard` now defaults to an image index of `-1` indicating no texture, previously billboards defaulted to `0` indicating the first texture in the atlas. For example, change:

          billboards.add({
              position : { x : 1.0, y : 2.0, z : 3.0 },
          });

    to:

          billboards.add({
              position : { x : 1.0, y : 2.0, z : 3.0 },
              imageIndex : 0
          });

  - Renamed `SceneState` to `FrameState`.
  - `SunPosition` was changed from a static object to a function `computeSunPosition`; which now returns a `Cartesian3` with the computed position. It was also optimized for performance and memory pressure. For example, change:

          var result = SunPosition.compute(date);
          var position = result.position;

        to:

          var position = computeSunPosition(date);

- All `Quaternion` operations now have static versions that work with any objects exposing `x`, `y`, `z` and `w` properties.
- Added support for nested polygons with holes. See `Polygon.configureFromPolygonHierarchy`.
- Added support to the renderer for view frustum and central body occlusion culling. All built-in primitives, such as `BillboardCollection`, `Polygon`, `PolylineCollection`, etc., can be culled. See the advanced examples in the Sandbox for details.
- Added `writeTextToCanvas` function which handles sizing the resulting canvas to fit the desired text.
- Added support for CZML path visualization via the `DynamicPath` and `DynamicPathVisualizer` objects. See the [CZML wiki](https://github.com/CesiumGS/cesium/wiki/CZML-Guide) for more details.
- Added support for [WEBGL_depth_texture](http://www.khronos.org/registry/webgl/extensions/WEBGL_depth_texture/). See `Framebuffer.setDepthTexture`.
- Added `CesiumMath.isPowerOfTwo`.
- Added `affectedByLighting` to `ComplexConicSensorVolume`, `CustomSensorVolume`, and `RectangularPyramidSensorVolume` to turn lighting on/off for these objects.
- CZML `Polygon`, `Cone`, and `Pyramid` objects are no longer affected by lighting.
- Added `czm_viewRotation` and `czm_viewInverseRotation` automatic GLSL uniforms.
- Added a `clampToPixel` property to `BillboardCollection` and `LabelCollection`. When true, it aligns all billboards and text to a pixel in screen space, providing a crisper image at the cost of jumpier motion.
- `Ellipsoid` functions now take optional result parameters.

### b7 - 2012-08-01

- Breaking changes:

  - Removed keyboard input handling from `EventHandler`.
  - `TextureAtlas` takes an object literal in its constructor instead of separate parameters. Code that previously looked like:

          context.createTextureAtlas(images, pixelFormat, borderWidthInPixels);

    should now look like:

          context.createTextureAtlas({images : images, pixelFormat : pixelFormat, borderWidthInPixels : borderWidthInPixels});

  - `Camera.pickEllipsoid` returns the picked position in world coordinates and the ellipsoid parameter is optional. Prefer the new `Scene.pickEllipsoid` method. For example, change

          var position = camera.pickEllipsoid(ellipsoid, windowPosition);

    to:

          var position = scene.pickEllipsoid(windowPosition, ellipsoid);

  - `Camera.getPickRay` now returns the new `Ray` type instead of an object with position and direction properties.
  - `Camera.viewExtent` now takes an `Extent` argument instead of west, south, east and north arguments. Prefer `Scene.viewExtent` over `Camera.viewExtent`. `Scene.viewExtent` will work in any `SceneMode`. For example, change

          camera.viewExtent(ellipsoid, west, south, east, north);

    to:

          scene.viewExtent(extent, ellipsoid);

  - `CameraSpindleController.mouseConstrainedZAxis` has been removed. Instead, use `CameraSpindleController.constrainedAxis`. Code that previously looked like:

          spindleController.mouseConstrainedZAxis = true;

    should now look like:

          spindleController.constrainedAxis = Cartesian3.UNIT_Z;

  - The `Camera2DController` constructor and `CameraControllerCollection.add2D` now require a projection instead of an ellipsoid.
  - `Chain` has been removed. `when` is now included as a more complete CommonJS Promises/A implementation.
  - `Jobs.downloadImage` was replaced with `loadImage` to provide a promise that will asynchronously load an image.
  - `jsonp` now returns a promise for the requested data, removing the need for a callback parameter.
  - JulianDate.getTimeStandard() has been removed, dates are now always stored internally as TAI.
  - LeapSeconds.setLeapSeconds now takes an array of LeapSecond instances instead of JSON.
  - TimeStandard.convertUtcToTai and TimeStandard.convertTaiToUtc have been removed as they are no longer needed.
  - `Cartesian3.prototype.getXY()` was replaced with `Cartesian2.fromCartesian3`. Code that previously looked like `cartesian3.getXY();` should now look like `Cartesian2.fromCartesian3(cartesian3);`.
  - `Cartesian4.prototype.getXY()` was replaced with `Cartesian2.fromCartesian4`. Code that previously looked like `cartesian4.getXY();` should now look like `Cartesian2.fromCartesian4(cartesian4);`.
  - `Cartesian4.prototype.getXYZ()` was replaced with `Cartesian3.fromCartesian4`. Code that previously looked like `cartesian4.getXYZ();` should now look like `Cartesian3.fromCartesian4(cartesian4);`.
  - `Math.angleBetween` was removed because it was a duplicate of `Cartesian3.angleBetween`. Simply replace calls of the former to the later.
  - `Cartographic3` was renamed to `Cartographic`.
  - `Cartographic2` was removed; use `Cartographic` instead.
  - `Ellipsoid.toCartesian` was renamed to `Ellipsoid.cartographicToCartesian`.
  - `Ellipsoid.toCartesians` was renamed to `Ellipsoid.cartographicArrayToCartesianArray`.
  - `Ellipsoid.toCartographic2` was renamed to `Ellipsoid.cartesianToCartographic`.
  - `Ellipsoid.toCartographic2s` was renamed to `Ellipsoid.cartesianArrayToCartographicArray`.
  - `Ellipsoid.toCartographic3` was renamed to `Ellipsoid.cartesianToCartographic`.
  - `Ellipsoid.toCartographic3s` was renamed to `Ellipsoid.cartesianArrayToCartographicArray`.
  - `Ellipsoid.cartographicDegreesToCartesian` was removed. Code that previously looked like `ellipsoid.cartographicDegreesToCartesian(new Cartographic(45, 50, 10))` should now look like `ellipsoid.cartographicToCartesian(Cartographic.fromDegrees(45, 50, 10))`.
  - `Math.cartographic3ToRadians`, `Math.cartographic2ToRadians`, `Math.cartographic2ToDegrees`, and `Math.cartographic3ToDegrees` were removed. These functions are no longer needed because Cartographic instances are always represented in radians.
  - All functions starting with `multiplyWith` now start with `multiplyBy` to be consistent with functions starting with `divideBy`.
  - The `multiplyWithMatrix` function on each `Matrix` type was renamed to `multiply`.
  - All three Matrix classes have been largely re-written for consistency and performance. The `values` property has been eliminated and Matrices are no longer immutable. Code that previously looked like `matrix = matrix.setColumn0Row0(12);` now looks like `matrix[Matrix2.COLUMN0ROW0] = 12;`. Code that previously looked like `matrix.setColumn3(cartesian3);` now looked like `matrix.setColumn(3, cartesian3, matrix)`.
  - 'Polyline' is no longer externally creatable. To create a 'Polyline' use the 'PolylineCollection.add' method.

          Polyline polyline = new Polyline();

    to

          PolylineCollection polylineCollection = new PolylineCollection();
          Polyline polyline = polylineCollection.add();

- All `Cartesian2` operations now have static versions that work with any objects exposing `x` and `y` properties.
- All `Cartesian3` operations now have static versions that work with any objects exposing `x`, `y`, and `z` properties.
- All `Cartesian4` operations now have static versions that work with any objects exposing `x`, `y`, `z` and `w` properties.
- All `Cartographic` operations now have static versions that work with any objects exposing `longitude`, `latitude`, and `height` properties.
- All `Matrix` classes are now indexable like arrays.
- All `Matrix` operations now have static versions of all prototype functions and anywhere we take a Matrix instance as input can now also take an Array or TypedArray.
- All `Matrix`, `Cartesian`, and `Cartographic` operations now take an optional result parameter for object re-use to reduce memory pressure.
- Added `Cartographic.fromDegrees` to make creating Cartographic instances from values in degrees easier.
- Added `addImage` to `TextureAtlas` so images can be added to a texture atlas after it is constructed.
- Added `Scene.pickEllipsoid`, which picks either the ellipsoid or the map depending on the current `SceneMode`.
- Added `Event`, a new utility class which makes it easy for objects to expose event properties.
- Added `TextureAtlasBuilder`, a new utility class which makes it easy to build a TextureAtlas asynchronously.
- Added `Clock`, a simple clock for keeping track of simulated time.
- Added `LagrangePolynomialApproximation`, `HermitePolynomialApproximation`, and `LinearApproximation` interpolation algorithms.
- Added `CoordinateConversions`, a new static class where most coordinate conversion methods will be stored.
- Added `Spherical` coordinate type
- Added a new DynamicScene layer for time-dynamic, data-driven visualization. This include CZML processing. For more details see https://github.com/CesiumGS/cesium/wiki/Architecture and https://github.com/CesiumGS/cesium/wiki/CZML-in-Cesium.
- Added a new application, Cesium Viewer, for viewing CZML files and otherwise exploring the globe.
- Added a new Widgets directory, to contain common re-usable Cesium related controls.
- Added a new Timeline widget to the Widgets directory.
- Added a new Widgets/Dojo directory, to contain dojo-specific widgets.
- Added new Timeline and Cesium dojo widgets.
- Added `CameraCentralBodyController` as the new default controller to handle mouse input.
  - The left mouse button rotates around the central body.
  - The right mouse button and mouse wheel zoom in and out.
  - The middle mouse button rotates around the point clicked on the central body.
- Added `computeTemeToPseudoFixedMatrix` function to `Transforms`.
- Added 'PolylineCollection' to manage numerous polylines. 'PolylineCollection' dramatically improves rendering speed when using polylines.

### b6a - 2012-06-20

- Breaking changes:
  - Changed `Tipsify.tipsify` and `Tipsify.calculateACMR` to accept an object literal instead of three separate arguments. Supplying a maximum index and cache size is now optional.
  - `CentralBody` no longer requires a camera as the first parameter.
- Added `CentralBody.northPoleColor` and `CentralBody.southPoleColor` to fill in the poles if they are not covered by a texture.
- Added `Polygon.configureExtent` to create a polygon defined by west, south, east, and north values.
- Added functions to `Camera` to provide position and directions in world coordinates.
- Added `showThroughEllipsoid` to `CustomSensorVolume` and `RectangularPyramidSensorVolume` to allow sensors to draw through Earth.
- Added `affectedByLighting` to `CentralBody` and `Polygon` to turn lighting on/off for these objects.

### b5 - 2012-05-15

- Breaking changes:

  - Renamed Geoscope to Cesium. To update your code, change all `Geoscope.*` references to `Cesium.*`, and reference Cesium.js instead of Geoscope.js.
  - `CompositePrimitive.addGround` was removed; use `CompositePrimitive.add` instead. For example, change

          primitives.addGround(polygon);

    to:

          primitives.add(polygon);

  - Moved `eastNorthUpToFixedFrame` and `northEastDownToFixedFrame` functions from `Ellipsoid` to a new `Transforms` object. For example, change

          var m = ellipsoid.eastNorthUpToFixedFrame(p);

    to:

          var m = Cesium.Transforms.eastNorthUpToFixedFrame(p, ellipsoid);

  - Label properties `fillStyle` and `strokeStyle` were renamed to `fillColor` and `outlineColor`; they are also now color objects instead of strings. The label `Color` property has been removed.

    For example, change

          label.setFillStyle("red");
          label.setStrokeStyle("#FFFFFFFF");

    to:

          label.setFillColor({ red : 1.0, blue : 0.0, green : 0.0, alpha : 1.0 });
          label.setOutlineColor({ red : 1.0, blue : 1.0, green : 1.0, alpha : 1.0 });

  - Renamed `Tipsify.Tipsify` to `Tipsify.tipsify`.
  - Renamed `Tipsify.CalculateACMR` to `Tipsify.calculateACMR`.
  - Renamed `LeapSecond.CompareLeapSecondDate` to `LeapSecond.compareLeapSecondDate`.
  - `Geoscope.JSONP.get` is now `Cesium.jsonp`. `Cesium.jsonp` now takes a url, a callback function, and an options object. The previous 2nd and 4th parameters are now specified using the options object.
  - `TWEEN` is no longer globally defined, and is instead available as `Cesium.Tween`.
  - Chain.js functions such as `run` are now moved to `Cesium.Chain.run`, etc.
  - `Geoscope.CollectionAlgorithms.binarySearch` is now `Cesium.binarySearch`.
  - `Geoscope.ContainmentTests.pointInsideTriangle2D` is now `Cesium.pointInsideTriangle2D`.
  - Static constructor methods prefixed with "createFrom", now start with "from":

          Matrix2.createfromColumnMajorArray

    becomes

          Matrix2.fromColumnMajorArray

  - The `JulianDate` constructor no longer takes a `Date` object, use the new from methods instead:

          new JulianDate(new Date());

    becomes

          JulianDate.fromDate(new Date("January 1, 2011 12:00:00 EST"));
          JulianDate.fromIso8601("2012-04-24T18:08Z");
          JulianDate.fromTotalDays(23452.23);

  - `JulianDate.getDate` is now `JulianDate.toDate()` and returns a new instance each time.
  - `CentralBody.logoOffsetX` and `logoOffsetY` have been replaced with `CentralBody.logoOffset`, a `Cartesian2`.
  - TileProviders now take a proxy object instead of a string, to allow more control over how proxy URLs are built. Construct a DefaultProxy, passing the previous proxy URL, to get the previous behavior.
  - `Ellipsoid.getScaledWgs84()` has been removed since it is not needed.
  - `getXXX()` methods which returned a new instance of what should really be a constant are now exposed as frozen properties instead. This should improve performance and memory pressure.

    - `Cartsian2/3/4.getUnitX()` -> `Cartsian2/3/4.UNIT_X`
    - `Cartsian2/3/4.getUnitY()` -> `Cartsian2/3/4.UNIT_Y`
    - `Cartsian2/3/4.getUnitZ()` -> `Cartsian3/4.UNIT_Z`
    - `Cartsian2/3/4.getUnitW()` -> `Cartsian4.UNIT_W`
    - `Matrix/2/3/4.getIdentity()` -> `Matrix/2/3/4.IDENTITY`
    - `Quaternion.getIdentity()` -> `Quaternion.IDENTITY`
    - `Ellipsoid.getWgs84()` -> `Ellipsoid.WGS84`
    - `Ellipsoid.getUnitSphere()` -> `Ellipsoid.UNIT_SPHERE`
    - `Cartesian2/3/4/Cartographic.getZero()` -> `Cartesian2/3/4/Cartographic.ZERO`

- Added `PerformanceDisplay` which can be added to a scene to display frames per second (FPS).
- Labels now correctly allow specifying fonts by non-pixel CSS units such as points, ems, etc.
- Added `Shapes.computeEllipseBoundary` and updated `Shapes.computeCircleBoundary` to compute boundaries using arc-distance.
- Added `fileExtension` and `credit` properties to `OpenStreetMapTileProvider` construction.
- Night lights no longer disappear when `CentralBody.showGroundAtmosphere` is `true`.

### b4 - 2012-03-01

- Breaking changes:

  - Replaced `Geoscope.SkyFromSpace` object with `CentralBody.showSkyAtmosphere` property.
  - For mouse click and double click events, replaced `event.x` and `event.y` with `event.position`.
  - For mouse move events, replaced `movement.startX` and `startY` with `movement.startPosition`. Replaced `movement.endX` and `movement.endY` with `movement.endPosition`.
  - `Scene.Pick` now takes a `Cartesian2` with the origin at the upper-left corner of the canvas. For example, code that looked like:

          scene.pick(movement.endX, scene.getCanvas().clientHeight - movement.endY);

    becomes:

          scene.pick(movement.endPosition);

- Added `SceneTransitioner` to switch between 2D and 3D views. See the new Skeleton 2D example.
- Added `CentralBody.showGroundAtmosphere` to show an atmosphere on the ground.
- Added `Camera.pickEllipsoid` to get the point on the globe under the mouse cursor.
- Added `Polygon.height` to draw polygons at a constant altitude above the ellipsoid.

### b3 - 2012-02-06

- Breaking changes:
  - Replaced `Geoscope.Constants` and `Geoscope.Trig` with `Geoscope.Math`.
  - `Polygon`
    - Replaced `setColor` and `getColor` with a `material.color` property.
    - Replaced `setEllipsoid` and `getEllipsoid` with an `ellipsoid` property.
    - Replaced `setGranularity` and `getGranularity` with a `granularity` property.
  - `Polyline`
    - Replaced `setColor`/`getColor` and `setOutlineColor`/`getOutlineColor` with `color` and `outline` properties.
    - Replaced `setWidth`/`getWidth` and `setOutlineWidth`/`getOutlineWidth` with `width` and `outlineWidth` properties.
  - Removed `Geoscope.BillboardCollection.bufferUsage`. It is now automatically determined.
  - Removed `Geoscope.Label` set/get functions for `shadowOffset`, `shadowBlur`, `shadowColor`. These are no longer supported.
  - Renamed `Scene.getTransitions` to `Scene.getAnimations`.
  - Renamed `SensorCollection` to `SensorVolumeCollection`.
  - Replaced `ComplexConicSensorVolume.material` with separate materials for each surface: `outerMaterial`, `innerMaterial`, and `capMaterial`.
  - Material renames
    - `TranslucentSensorVolumeMaterial` to `ColorMaterial`.
    - `DistanceIntervalSensorVolumeMaterial` to `DistanceIntervalMaterial`.
    - `TieDyeSensorVolumeMaterial` to `TieDyeMaterial`.
    - `CheckerboardSensorVolumeMaterial` to `CheckerboardMaterial`.
    - `PolkaDotSensorVolumeMaterial` to `DotMaterial`.
    - `FacetSensorVolumeMaterial` to `FacetMaterial`.
    - `BlobSensorVolumeMaterial` to `BlobMaterial`.
  - Added new materials:
    - `VerticalStripeMaterial`
    - `HorizontalStripeMaterial`
    - `DistanceIntervalMaterial`
  - Added polygon material support via the new `Polygon.material` property.
  - Added clock angle support to `ConicSensorVolume` via the new `maximumClockAngle` and `minimumClockAngle` properties.
  - Added a rectangular sensor, `RectangularPyramidSensorVolume`.
  - Changed custom sensor to connect direction points using the sensor's radius; previously, points were connected with a line.
  - Improved performance and memory usage of `BillboardCollection` and `LabelCollection`.
  - Added more mouse events.
  - Added Sandbox examples for new features.

### b2 - 2011-12-01

- Added complex conic and custom sensor volumes, and various materials to change their appearance. See the new Sensor folder in the Sandbox.
- Added modelMatrix property to primitives to render them in a local reference frame. See the polyline example in the Sandbox.
- Added eastNorthUpToFixedFrame() and northEastDownToFixedFrame() to Ellipsoid to create local reference frames.
- Added CameraFlightController to zoom smoothly from one point to another. See the new camera examples in the Sandbox.
- Added row and column assessors to Matrix2, Matrix3, and Matrix4.
- Added Scene, which reduces the amount of code required to use Geoscope. See the Skeleton. We recommend using this instead of explicitly calling update() and render() for individual or composite primitives. Existing code will need minor changes:

  - Calls to Context.pick() should be replaced with Scene.pick().
  - Primitive constructors no longer require a context argument.
  - Primitive update() and render() functions now require a context argument. However, when using the new Scene object, these functions do not need to be called directly.
  - TextureAtlas should no longer be created directly; instead, call Scene.getContext().createTextureAtlas().
  - Other breaking changes:

    - Camera get/set functions, e.g., getPosition/setPosition were replaced with properties, e.g., position.
    - Replaced CompositePrimitive, Polygon, and Polyline getShow/setShow functions with a show property.
    - Replaced Polyline, Polygon, BillboardCollection, and LabelCollection getBufferUsage/setBufferUsage functions with a bufferUsage property.
    - Changed colors used by billboards, labels, polylines, and polygons. Previously, components were named r, g, b, and a. They are now red, green, blue, and alpha. Previously, each component's range was [0, 255]. The range is now [0, 1] floating point. For example,

            color : { r : 0, g : 255, b : 0, a : 255 }

      becomes:

            color : { red : 0.0, green : 1.0, blue : 0.0, alpha : 1.0 }

### b1 - 2011-09-19

- Added `Shapes.computeCircleBoundary` to compute circles. See the Sandbox.
- Changed the `EventHandler` constructor function to take the Geoscope canvas, which ensures the mouse position is correct regardless of the canvas' position on the page. Code that previously looked like:

        var handler = new Geoscope.EventHandler();

  should now look like:

        var handler = new Geoscope.EventHandler(canvas);

- Context.Pick no longer requires clamping the x and y arguments. Code that previously looked like:

        var pickedObject = context.pick(primitives, us, Math.max(x, 0.0),
            Math.max(context.getCanvas().clientHeight - y, 0.0));

  can now look like:

        var pickedObject = context.pick(primitives, us, x, context.getCanvas().clientHeight - y);

- Changed Polyline.setWidth and Polyline.setOutlineWidth to clamp the width to the WebGL implementation limit instead of throwing an exception. Code that previously looked like:

        var maxWidth = context.getMaximumAliasedLineWidth();
        polyline.setWidth(Math.min(5, maxWidth));
        polyline.setOutlineWidth(Math.min(10, maxWidth));

  can now look like:

        polyline.setWidth(5);
        polyline.setOutlineWidth(10);

- Improved the Sandbox:
  - Code in the editor is now evaluated as you type for quick prototyping.
  - Highlighting a Geoscope type in the editor and clicking the doc button in the toolbar now brings up the reference help for that type.
- BREAKING CHANGE: The `Context` constructor-function now takes an element instead of an ID. Code that previously looked like:

        var context = new Geoscope.Context("glCanvas");
        var canvas = context.getCanvas();

  should now look like:

        var canvas = document.getElementById("glCanvas");
        var context = new Geoscope.Context(canvas);

### b0 - 2011-08-31

- Added new Sandbox and Skeleton examples. The sandbox contains example code for common tasks. The skeleton is a bare-bones application for building upon. Most sandbox code examples can be copy and pasted directly into the skeleton.
- Added `Geoscope.Polygon` for drawing polygons on the globe.
- Added `Context.pick` to pick objects in one line of code.
- Added `bringForward`, `bringToFront`, `sendBackward`, and `sendToBack` functions to `CompositePrimitive` to control the render-order for ground primitives.
- Added `getShow`/`setShow` functions to `Polyline` and `CompositePrimitive`.
- Added new camera control and event types including `CameraFreeLookEventHandler`, `CameraSpindleEventHandler`, and `EventHandler`.
- Replaced `Ellipsoid.toCartesian3` with `Ellipsoid.toCartesian`.
- update and `updateForPick` functions no longer require a `UniformState` argument.

## Alpha Releases

### a6 - 2011-08-05

- Added support for lines using `Geoscope.Polyline`. See the Sandbox example.
- Made `CompositePrimitive`, `LabelCollection`, and `BillboardCollection` have consistent function names, including a new `contains()` function.
- Improved reference documentation layout.

### a5 - 2011-07-22

- Flushed out `CompositePrimitive`, `TimeStandard`, and `LeapSecond` types.
- Improved support for browsers using ANGLE (Windows Only).

### a4 - 2011-07-15

- Added `Geoscope.TimeStandard` for handling TAI and UTC time standards.
- Added `Geoscope.Quaternion`, which is a foundation for future camera control.
- Added initial version of `Geoscope.PrimitiveCollection` to simplify rendering.
- Prevented billboards/labels near the surface from getting cut off by the globe.
- See the Sandbox for example code.
- Added more reference documentation for labels.

### a3 - 2011-07-08

- Added `Geoscope.LabelCollection` for drawing text.
- Added `Geoscope.JulianDate` and `Geoscope.TimeConstants` for proper time handling.
- See the Sandbox example for how to use the new labels and Julian date.

### a2 - 2011-07-01

- Added `Geoscope.ViewportQuad` and `Geoscope.Rectangle` (foundations for 2D map).
- Improved the visual quality of cloud shadows.

### a1 - 2011-06-24

- Added `SunPosition` type to compute the sun position for a julian date.
- Simplified picking. See the mouse move event in the Sandbox example.
- `Cartographic2` and `Cartographic3` are now mutable types.
- Added reference documentation for billboards.

### a0 - 2011-06-17

- Initial Release.<|MERGE_RESOLUTION|>--- conflicted
+++ resolved
@@ -2,15 +2,13 @@
 
 ### 1.71 - 2020-07-01
 
-<<<<<<< HEAD
 ##### Breaking Changes :mega:
 
 - Updated `WallGeometry` to respect the order of positions passed in, instead of making the positions respect a counter clockwise winding order. This will only effect the look of walls with an image material. If this changed the way your wall is drawing, reverse the order of the positions.
-=======
+
 ##### Fixes :wrench:
 
 - Fixed error with `WallGeoemtry` when there were adjacent positions with very close values [#8952](https://github.com/CesiumGS/cesium/pull/8952)
->>>>>>> e59a8a9d
 
 ### 1.70.1 - 2020-06-10
 
