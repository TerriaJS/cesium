--- conflicted
+++ resolved
@@ -1,16 +1,12 @@
 # Change Log
 
-<<<<<<< HEAD
 ### 1.78 - 2021-02-01
 
 ##### Fixes :wrench:
 
 - Fixed an issue where certain inputs to EllipsoidGeodesic would result in a surfaceDistance of NaN. [#9316](https://github.com/CesiumGS/cesium/pull/9316)
 
-### 1.77 - 2020-01-04
-=======
 ### 1.77 - 2021-01-04
->>>>>>> 13a0d7d7
 
 ##### Additions :tada:
 
