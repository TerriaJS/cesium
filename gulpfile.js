--- conflicted
+++ resolved
@@ -26,19 +26,16 @@
 var gulpReplace = require('gulp-replace');
 var Promise = require('bluebird');
 var requirejs = require('requirejs');
-<<<<<<< HEAD
 var source = require('vinyl-source-stream');
 var sourcemaps = require('gulp-sourcemaps');
 var transform = require('vinyl-transform');
 var uglify = require('gulp-uglify');
 var exorcist = require('exorcist');
-=======
 var karma = require('karma').Server;
 var yargs = require('yargs');
 var aws = require('aws-sdk');
 var mime = require('mime');
 var compressible = require('compressible');
->>>>>>> e49fb890
 
 var packageJson = require('./package.json');
 var version = packageJson.version;
