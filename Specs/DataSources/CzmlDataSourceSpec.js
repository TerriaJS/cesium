/*global defineSuite*/
defineSuite([
        'DataSources/CzmlDataSource',
        'Core/BoundingRectangle',
        'Core/Cartesian2',
        'Core/Cartesian3',
        'Core/Cartographic',
        'Core/ClockRange',
        'Core/ClockStep',
        'Core/Color',
        'Core/CornerType',
        'Core/Ellipsoid',
        'Core/Event',
        'Core/ExtrapolationType',
        'Core/Iso8601',
        'Core/JulianDate',
        'Core/loadJson',
        'Core/Math',
        'Core/NearFarScalar',
        'Core/Quaternion',
        'Core/Rectangle',
        'Core/ReferenceFrame',
        'Core/RuntimeError',
        'Core/Spherical',
        'Core/TimeInterval',
        'Core/TranslationRotationScale',
        'DataSources/CompositeEntityCollection',
        'DataSources/EntityCollection',
        'DataSources/ReferenceProperty',
        'DataSources/StripeOrientation',
        'Scene/ColorBlendMode',
        'Scene/HeightReference',
        'Scene/HorizontalOrigin',
        'Scene/LabelStyle',
        'Scene/ShadowMode',
        'Scene/VerticalOrigin',
        'ThirdParty/when'
    ], function(
        CzmlDataSource,
        BoundingRectangle,
        Cartesian2,
        Cartesian3,
        Cartographic,
        ClockRange,
        ClockStep,
        Color,
        CornerType,
        Ellipsoid,
        Event,
        ExtrapolationType,
        Iso8601,
        JulianDate,
        loadJson,
        CesiumMath,
        NearFarScalar,
        Quaternion,
        Rectangle,
        ReferenceFrame,
        RuntimeError,
        Spherical,
        TimeInterval,
        TranslationRotationScale,
        CompositeEntityCollection,
        EntityCollection,
        ReferenceProperty,
        StripeOrientation,
        ColorBlendMode,
        HeightReference,
        HorizontalOrigin,
        LabelStyle,
        ShadowMode,
        VerticalOrigin,
        when) {
    'use strict';

    function makePacket(packet) {
        return [{
            id : 'document',
            version : '1.0'
        }, packet];
    }

    var staticCzml = {
        'id' : 'test',
        'billboard' : {
            'show' : true
        }
    };

    var czmlDelete = {
        'id' : 'test',
        'delete' : true
    };

    var dynamicCzml = {
        id : 'test',
        availability : '2000-01-01/2001-01-01',
        billboard : {
            show : true
        }
    };

    var clockCzml = {
        id : 'document',
        version : '1.0',
        clock : {
            interval : '2012-03-15T10:00:00Z/2012-03-16T10:00:00Z',
            currentTime : '2012-03-15T10:00:00Z',
            multiplier : 60.0,
            range : 'LOOP_STOP',
            step : 'SYSTEM_CLOCK_MULTIPLIER'
        }
    };

    var clockCzml2 = {
        id : 'document',
        version : '1.0',
        clock : {
            interval : '2013-03-15T10:00:00Z/2013-03-16T10:00:00Z',
            currentTime : '2013-03-15T10:00:00Z',
            multiplier : 30.0,
            range : 'UNBOUNDED',
            step : 'TICK_DEPENDENT'
        }
    };

    var parsedClock = {
        interval : TimeInterval.fromIso8601({
            iso8601 : clockCzml.clock.interval
        }),
        currentTime : JulianDate.fromIso8601(clockCzml.clock.currentTime),
        multiplier : clockCzml.clock.multiplier,
        range : ClockRange[clockCzml.clock.range],
        step : ClockStep[clockCzml.clock.step]
    };

    var parsedClock2 = {
        interval : TimeInterval.fromIso8601({
            iso8601 : clockCzml2.clock.interval
        }),
        currentTime : JulianDate.fromIso8601(clockCzml2.clock.currentTime),
        multiplier : clockCzml2.clock.multiplier,
        range : ClockRange[clockCzml2.clock.range],
        step : ClockStep[clockCzml2.clock.step]
    };

    var nameCzml = {
        id : 'document',
        version : '1.0',
        name : 'czmlName'
    };

    var simple;
    var simpleUrl = 'Data/CZML/simple.czml';
    var vehicle;
    var vehicleUrl = 'Data/CZML/Vehicle.czml';

    beforeAll(function() {
        return when.join(
            loadJson(simpleUrl).then(function(result) {
                simple = result;
            }),
            loadJson(vehicleUrl).then(function(result) {
                vehicle = result;
            }));
    });

    it('default constructor has expected values', function() {
        var dataSource = new CzmlDataSource();
        expect(dataSource.changedEvent).toBeInstanceOf(Event);
        expect(dataSource.errorEvent).toBeInstanceOf(Event);
        expect(dataSource.name).toBeUndefined();
        expect(dataSource.clock).toBeUndefined();
        expect(dataSource.entities).toBeInstanceOf(EntityCollection);
        expect(dataSource.entities.values.length).toEqual(0);
        expect(dataSource.show).toBe(true);
    });

    it('show sets underlying entity collection show.', function() {
        var dataSource = new CzmlDataSource();

        dataSource.show = false;
        expect(dataSource.show).toBe(false);
        expect(dataSource.show).toEqual(dataSource.entities.show);

        dataSource.show = true;
        expect(dataSource.show).toBe(true);
        expect(dataSource.show).toEqual(dataSource.entities.show);
    });

    it('name returns CZML defined name', function() {
        var dataSource = new CzmlDataSource();
        dataSource.load(nameCzml);
        expect(dataSource.name).toEqual('czmlName');
    });

    it('name uses source name if CZML name is undefined', function() {
        var dataSource = new CzmlDataSource();
        dataSource.load(clockCzml, {
            sourceUri : 'Gallery/simple.czml?asd=true'
        });
        expect(dataSource.name).toEqual('simple.czml');
    });

    it('does not overwrite existing name if CZML name is undefined', function() {
        var dataSource = new CzmlDataSource('myName');
        dataSource.load(clockCzml, {
            sourceUri : 'Gallery/simple.czml'
        });
        expect(dataSource.name).toEqual('myName');
    });

    it('clock returns undefined for static CZML', function() {
        var dataSource = new CzmlDataSource();
        dataSource.load(makePacket(staticCzml));
        expect(dataSource.clock).toBeUndefined();
    });

    it('clock returns CZML defined clock', function() {
        var dataSource = new CzmlDataSource();
        dataSource.load(clockCzml);

        var clock = dataSource.clock;
        expect(clock).toBeDefined();
        expect(clock.startTime).toEqual(parsedClock.interval.start);
        expect(clock.stopTime).toEqual(parsedClock.interval.stop);
        expect(clock.currentTime).toEqual(parsedClock.currentTime);
        expect(clock.clockRange).toEqual(parsedClock.range);
        expect(clock.clockStep).toEqual(parsedClock.step);
        expect(clock.multiplier).toEqual(parsedClock.multiplier);

        dataSource.process(clockCzml2);
        expect(clock).toBeDefined();
        expect(clock.startTime).toEqual(parsedClock2.interval.start);
        expect(clock.stopTime).toEqual(parsedClock2.interval.stop);
        expect(clock.currentTime).toEqual(parsedClock2.currentTime);
        expect(clock.clockRange).toEqual(parsedClock2.range);
        expect(clock.clockStep).toEqual(parsedClock2.step);
        expect(clock.multiplier).toEqual(parsedClock2.multiplier);
    });

    it('clock returns data interval if no clock defined', function() {
        var interval = TimeInterval.fromIso8601({
            iso8601 : dynamicCzml.availability
        });

        var dataSource = new CzmlDataSource();
        dataSource.load(makePacket(dynamicCzml));
        var clock = dataSource.clock;
        expect(clock).toBeDefined();
        expect(clock.startTime).toEqual(interval.start);
        expect(clock.stopTime).toEqual(interval.stop);
        expect(clock.currentTime).toEqual(interval.start);
        expect(clock.clockRange).toEqual(ClockRange.LOOP_STOP);
        expect(clock.clockStep).toEqual(ClockStep.SYSTEM_CLOCK_MULTIPLIER);
        expect(clock.multiplier).toEqual(JulianDate.secondsDifference(interval.stop, interval.start) / 120.0);
    });

    it('process loads expected data', function() {
        var dataSource = new CzmlDataSource();
        dataSource.process(simple, simpleUrl);
        expect(dataSource.entities.values.length).toEqual(10);
    });

    it('process loads data on top of existing', function() {
        var dataSource = new CzmlDataSource();
        dataSource.process(simple, simpleUrl);
        expect(dataSource.entities.values.length === 10);

        dataSource.process(vehicle, vehicleUrl);
        expect(dataSource.entities.values.length === 11);
    });

    it('load replaces data', function() {
        var dataSource = new CzmlDataSource();
        dataSource.process(simple, simpleUrl);
        expect(dataSource.entities.values.length).toEqual(10);

        dataSource.load(vehicle, vehicleUrl);
        expect(dataSource.entities.values.length).toEqual(1);
    });

    it('process throws with undefined CZML', function() {
        var dataSource = new CzmlDataSource();
        expect(function() {
            dataSource.process(undefined);
        }).toThrowDeveloperError();
    });

    it('load throws with undefined CZML', function() {
        var dataSource = new CzmlDataSource();
        expect(function() {
            dataSource.load(undefined);
        }).toThrowDeveloperError();
    });

    it('raises changed event when loading CZML', function() {
        var dataSource = new CzmlDataSource();

        var spy = jasmine.createSpy('changedEvent');
        dataSource.changedEvent.addEventListener(spy);

        dataSource.load(clockCzml);

        expect(spy).toHaveBeenCalledWith(dataSource);
    });

    it('raises changed event when name changes in CZML', function() {
        var dataSource = new CzmlDataSource();

        var originalCzml = {
            id : 'document',
            version : '1.0',
            name : 'czmlName'
        };
        dataSource.load(originalCzml);

        var spy = jasmine.createSpy('changedEvent');
        dataSource.changedEvent.addEventListener(spy);

        var newCzml = {
            id : 'document',
            name : 'newCzmlName'
        };
        dataSource.process(newCzml);

        expect(spy).toHaveBeenCalledWith(dataSource);
    });

    it('does not raise changed event when name does not change in CZML', function() {
        var dataSource = new CzmlDataSource();

        dataSource.load(nameCzml);

        var spy = jasmine.createSpy('changedEvent');
        dataSource.changedEvent.addEventListener(spy);

        dataSource.load(nameCzml);

        expect(spy).not.toHaveBeenCalled();
    });

    it('raises changed event when clock changes in CZML', function() {
        var dataSource = new CzmlDataSource();

        var originalCzml = {
            id : 'document',
            version : '1.0',
            clock : {
                interval : '2012-03-15T10:00:00Z/2012-03-16T10:00:00Z',
                currentTime : '2012-03-15T10:00:00Z',
                multiplier : 60.0,
                range : 'LOOP_STOP',
                step : 'SYSTEM_CLOCK_MULTIPLIER'
            }
        };
        dataSource.load(originalCzml);

        var spy = jasmine.createSpy('changedEvent');
        dataSource.changedEvent.addEventListener(spy);

        var newCzml = {
            id : 'document',
            version : '1.0',
            clock : {
                interval : '2013-03-15T10:00:00Z/2013-03-16T10:00:00Z',
                currentTime : '2012-03-15T10:00:00Z',
                multiplier : 60.0,
                range : 'LOOP_STOP',
                step : 'SYSTEM_CLOCK_MULTIPLIER'
            }
        };
        dataSource.load(newCzml);

        expect(spy).toHaveBeenCalledWith(dataSource);
    });

    it('does not raise changed event when clock does not change in CZML', function() {
        var dataSource = new CzmlDataSource();

        dataSource.load(clockCzml);

        var spy = jasmine.createSpy('changedEvent');
        dataSource.changedEvent.addEventListener(spy);

        dataSource.load(clockCzml);

        expect(spy).not.toHaveBeenCalled();
    });

    it('raises error when an error occurs in load', function() {
        var dataSource = new CzmlDataSource();

        var spy = jasmine.createSpy('errorEvent');
        dataSource.errorEvent.addEventListener(spy);

        // Blue.png is not JSON
        return dataSource.load('Data/Images/Blue.png').then(function() {
            fail('should not be called');
        }).otherwise(function() {
            expect(spy).toHaveBeenCalledWith(dataSource, jasmine.any(Error));
        });
    });

    it('raises error when an error occurs in process', function() {
        var dataSource = new CzmlDataSource();

        var spy = jasmine.createSpy('errorEvent');
        dataSource.errorEvent.addEventListener(spy);

        // Blue.png is not JSON
        dataSource.process('Data/Images/Blue.png').then(function() {
            fail('should not be called');
        }).otherwise(function() {
            expect(spy).toHaveBeenCalledWith(dataSource, jasmine.any(Error));
        });
    });

    it('CZML adds data for infinite billboard.', function() {
        var sourceUri = 'http://someImage.invalid/';
        var billboardPacket = {
            billboard : {
                image : 'image.png',
                scale : 1.0,
                rotation : 1.3,
                heightReference: 'CLAMP_TO_GROUND',
                horizontalOrigin : 'CENTER',
                verticalOrigin : 'CENTER',
                color : {
                    rgbaf : [1.0, 1.0, 1.0, 1.0]
                },
                eyeOffset : {
                    cartesian : [3.0, 4.0, 5.0]
                },
                pixelOffset : {
                    cartesian2 : [1.0, 2.0]
                },
                alignedAxis : {
                    unitCartesian : [1.0, 0.0, 0.0]
                },
                show : true,
                sizeInMeters : false,
                width : 10,
                height : 11,
                scaleByDistance : {
                    nearFarScalar : [1.0, 2.0, 10000.0, 3.0]
                },
                translucencyByDistance : {
                    nearFarScalar : [1.0, 1.0, 10000.0, 0.0]
                },
                pixelOffsetScaleByDistance : {
                    nearFarScalar : [1.0, 20.0, 10000.0, 30.0]
                },
                imageSubRegion : {
                    boundingRectangle : [20, 30, 10, 11]
                }
            }
        };

        var dataSource = new CzmlDataSource();
        dataSource.load(makePacket(billboardPacket), {
            sourceUri : sourceUri
        });
        var entity = dataSource.entities.values[0];

        expect(entity.billboard).toBeDefined();
        expect(entity.billboard.image.getValue(Iso8601.MINIMUM_VALUE)).toEqual(sourceUri + 'image.png');
        expect(entity.billboard.rotation.getValue(Iso8601.MINIMUM_VALUE)).toEqual(billboardPacket.billboard.rotation);
        expect(entity.billboard.scale.getValue(Iso8601.MINIMUM_VALUE)).toEqual(billboardPacket.billboard.scale);
        expect(entity.billboard.heightReference.getValue(Iso8601.MINIMUM_VALUE)).toEqual(HeightReference.CLAMP_TO_GROUND);
        expect(entity.billboard.horizontalOrigin.getValue(Iso8601.MINIMUM_VALUE)).toEqual(HorizontalOrigin.CENTER);
        expect(entity.billboard.verticalOrigin.getValue(Iso8601.MINIMUM_VALUE)).toEqual(VerticalOrigin.CENTER);
        expect(entity.billboard.color.getValue(Iso8601.MINIMUM_VALUE)).toEqual(new Color(1.0, 1.0, 1.0, 1.0));
        expect(entity.billboard.eyeOffset.getValue(Iso8601.MINIMUM_VALUE)).toEqual(new Cartesian3(3.0, 4.0, 5.0));
        expect(entity.billboard.pixelOffset.getValue(Iso8601.MINIMUM_VALUE)).toEqual(new Cartesian2(1.0, 2.0));
        expect(entity.billboard.alignedAxis.getValue(Iso8601.MINIMUM_VALUE)).toEqual(new Cartesian3(1.0, 0.0, 0.0));
        expect(entity.billboard.show.getValue(Iso8601.MINIMUM_VALUE)).toEqual(true);
        expect(entity.billboard.sizeInMeters.getValue(Iso8601.MINIMUM_VALUE)).toEqual(false);
        expect(entity.billboard.width.getValue(Iso8601.MINIMUM_VALUE)).toEqual(10);
        expect(entity.billboard.height.getValue(Iso8601.MINIMUM_VALUE)).toEqual(11);
        expect(entity.billboard.scaleByDistance.getValue(Iso8601.MINIMUM_VALUE)).toEqual(new NearFarScalar(1.0, 2.0, 10000.0, 3.0));
        expect(entity.billboard.translucencyByDistance.getValue(Iso8601.MINIMUM_VALUE)).toEqual(new NearFarScalar(1.0, 1.0, 10000.0, 0.0));
        expect(entity.billboard.pixelOffsetScaleByDistance.getValue(Iso8601.MINIMUM_VALUE)).toEqual(new NearFarScalar(1.0, 20.0, 10000.0, 30.0));
        expect(entity.billboard.imageSubRegion.getValue(Iso8601.MINIMUM_VALUE)).toEqual(new BoundingRectangle(20, 30, 10, 11));
    });

    it('can handle aligned axis expressed as a cartesian', function() {
        // historically, CZML allowed alignedAxis to be defined as a cartesian, even though that implied it could be
        // non-unit magnitude (it can't).
        // but, we need to ensure that continues to work.
        var billboardPacket = {
            billboard : {
                alignedAxis : {
                    cartesian : [1.0, 0.0, 0.0]
                }
            }
        };

        var dataSource = new CzmlDataSource();
        dataSource.load(makePacket(billboardPacket));
        var entity = dataSource.entities.values[0];

        expect(entity.billboard).toBeDefined();
        expect(entity.billboard.alignedAxis.getValue(Iso8601.MINIMUM_VALUE)).toEqual(new Cartesian3(1.0, 0.0, 0.0));
    });

    it('can handle aligned axis expressed as a velocity reference', function() {
        var packet = {
            "position" : {
                "epoch" : "2016-06-17T12:00:00Z",
                "cartesian" : [0, 1, 2, 3,
                               60, 61, 122, 183]
            },
            "billboard" : {
                "alignedAxis" : {
                    "velocityReference" : "#position"
                }
            }
        };

        var dataSource = new CzmlDataSource();
        dataSource.load(makePacket(packet));
        var entity = dataSource.entities.values[0];
        var property = entity.billboard.alignedAxis;

        var expectedVelocity = new Cartesian3(1.0, 2.0, 3.0);
        var expectedVelocityDirection = Cartesian3.normalize(expectedVelocity, new Cartesian3());

        expect(property.getValue(JulianDate.fromIso8601('2016-06-17T12:00:00Z'))).toEqualEpsilon(expectedVelocityDirection, CesiumMath.EPSILON15);
        expect(property.getValue(JulianDate.fromIso8601('2016-06-17T12:00:30Z'))).toEqualEpsilon(expectedVelocityDirection, CesiumMath.EPSILON15);
    });

    it('can handle image intervals both of type uri and image', function() {
        var source = 'http://some.url.invalid/';
        var packet = {
            billboard : {
                image : [{
                    interval : '2013-01-01T00:00:00Z/2013-01-01T01:00:00Z',
                    uri : 'image.png'
                }, {
                    interval : '2013-01-01T01:00:00Z/2013-01-01T02:00:00Z',
                    uri : 'image2.png'
                }]
            }
        };

        var dataSource = new CzmlDataSource();
        dataSource.load(makePacket(packet), {
            sourceUri : source
        });
        var entity = dataSource.entities.values[0];
        var imageProperty = entity.billboard.image;
        expect(imageProperty.getValue(JulianDate.fromIso8601('2013-01-01T00:00:00Z'))).toEqual(source + 'image.png');
        expect(imageProperty.getValue(JulianDate.fromIso8601('2013-01-01T01:00:00Z'))).toEqual(source + 'image2.png');
    });

    it('CZML adds data for constrained billboard.', function() {
        var billboardPacket = {
            billboard : {
                interval : '2000-01-01/2001-01-01',
                image : 'http://someImage.invalid/image',
                scale : 1.0,
                horizontalOrigin : 'CENTER',
                verticalOrigin : 'CENTER',
                color : {
                    rgbaf : [1.0, 1.0, 1.0, 1.0]
                },
                eyeOffset : {
                    cartesian : [3.0, 4.0, 5.0]
                },
                pixelOffset : {
                    cartesian2 : [1.0, 2.0]
                },
                show : true
            }
        };

        var validTime = TimeInterval.fromIso8601({
            iso8601 : billboardPacket.billboard.interval
        }).start;
        var invalidTime = JulianDate.addSeconds(validTime, -1, new JulianDate());

        var dataSource = new CzmlDataSource();
        dataSource.load(makePacket(billboardPacket));
        var entity = dataSource.entities.values[0];

        expect(entity.billboard).toBeDefined();
        expect(entity.billboard.image.getValue(validTime)).toEqual(billboardPacket.billboard.image);
        expect(entity.billboard.scale.getValue(validTime)).toEqual(billboardPacket.billboard.scale);
        expect(entity.billboard.horizontalOrigin.getValue(validTime)).toEqual(HorizontalOrigin.CENTER);
        expect(entity.billboard.verticalOrigin.getValue(validTime)).toEqual(VerticalOrigin.CENTER);
        expect(entity.billboard.color.getValue(validTime)).toEqual(new Color(1.0, 1.0, 1.0, 1.0));
        expect(entity.billboard.eyeOffset.getValue(validTime)).toEqual(new Cartesian3(3.0, 4.0, 5.0));
        expect(entity.billboard.pixelOffset.getValue(validTime)).toEqual(new Cartesian2(1.0, 2.0));

        expect(entity.billboard.show.getValue(validTime)).toEqual(true);

        expect(entity.billboard).toBeDefined();
        expect(entity.billboard.image.getValue(invalidTime)).toBeUndefined();
        expect(entity.billboard.scale.getValue(invalidTime)).toBeUndefined();
        expect(entity.billboard.horizontalOrigin.getValue(invalidTime)).toBeUndefined();
        expect(entity.billboard.verticalOrigin.getValue(invalidTime)).toBeUndefined();
        expect(entity.billboard.color.getValue(invalidTime)).toBeUndefined();
        expect(entity.billboard.eyeOffset.getValue(invalidTime)).toBeUndefined();
        expect(entity.billboard.pixelOffset.getValue(invalidTime)).toBeUndefined();
        expect(entity.billboard.show.getValue(invalidTime)).toBeUndefined();
    });

    it('can handle sampled billboard pixelOffset.', function() {
        var epoch = JulianDate.now();

        var billboardPacket = {
            billboard : {
                pixelOffset : {
                    epoch : JulianDate.toIso8601(epoch),
                    cartesian2 : [0.0, 1.0, 2.0,
                                  1.0, 3.0, 4.0]
                }
            }
        };

        var dataSource = new CzmlDataSource();
        dataSource.load(makePacket(billboardPacket));
        var entity = dataSource.entities.values[0];

        expect(entity.billboard).toBeDefined();
        var date1 = epoch;
        var date2 = JulianDate.addSeconds(epoch, 0.5, new JulianDate());
        var date3 = JulianDate.addSeconds(epoch, 1.0, new JulianDate());
        expect(entity.billboard.pixelOffset.getValue(date1)).toEqual(new Cartesian2(1.0, 2.0));
        expect(entity.billboard.pixelOffset.getValue(date2)).toEqual(new Cartesian2(2.0, 3.0));
        expect(entity.billboard.pixelOffset.getValue(date3)).toEqual(new Cartesian2(3.0, 4.0));
    });

    it('can handle interval billboard scaleByDistance.', function() {
        var billboardPacket = {
            billboard : {
                scaleByDistance : [{
                    interval : '2013-01-01T00:00:00Z/2013-01-01T01:00:00Z',
                    nearFarScalar : [1.0, 2.0, 10000.0, 3.0]
                }, {
                    interval : '2013-01-01T01:00:00Z/2013-01-01T02:00:00Z',
                    nearFarScalar : [2.0, 3.0, 20000.0, 4.0]
                }]
            }
        };

        var dataSource = new CzmlDataSource();
        dataSource.load(makePacket(billboardPacket));
        var entity = dataSource.entities.values[0];

        expect(entity.billboard).toBeDefined();
        expect(entity.billboard.scaleByDistance.getValue(JulianDate.fromIso8601('2013-01-01T00:00:00Z'))).toEqual(new NearFarScalar(1.0, 2.0, 10000.0, 3.0));
        expect(entity.billboard.scaleByDistance.getValue(JulianDate.fromIso8601('2013-01-01T01:00:00Z'))).toEqual(new NearFarScalar(2.0, 3.0, 20000.0, 4.0));
    });

    it('can handle sampled billboard scaleByDistance.', function() {
        var epoch = JulianDate.now();

        var billboardPacket = {
            billboard : {
                scaleByDistance : {
                    epoch : JulianDate.toIso8601(epoch),
                    nearFarScalar : [
                        0, 1.0, 2.0, 10000.0, 3.0,
                        2, 2.0, 3.0, 20000.0, 4.0
                    ]
                }
            }
        };

        var dataSource = new CzmlDataSource();
        dataSource.load(makePacket(billboardPacket));
        var entity = dataSource.entities.values[0];

        expect(entity.billboard).toBeDefined();
        var date1 = epoch;
        var date2 = JulianDate.addSeconds(epoch, 1.0, new JulianDate());
        var date3 = JulianDate.addSeconds(epoch, 2.0, new JulianDate());
        expect(entity.billboard.scaleByDistance.getValue(date1)).toEqual(new NearFarScalar(1.0, 2.0, 10000.0, 3.0));
        expect(entity.billboard.scaleByDistance.getValue(date2)).toEqual(new NearFarScalar(1.5, 2.5, 15000.0, 3.5));
        expect(entity.billboard.scaleByDistance.getValue(date3)).toEqual(new NearFarScalar(2.0, 3.0, 20000.0, 4.0));
    });

    it('can handle sampled billboard color rgba.', function() {
        var epoch = JulianDate.now();

        var billboardPacket = {
            billboard : {
                color : {
                    epoch : JulianDate.toIso8601(epoch),
                    rgba : [0, 200, 202, 204, 206,
                            2, 0, 0, 0, 0]
                }
            }
        };

        var dataSource = new CzmlDataSource();
        dataSource.load(makePacket(billboardPacket));
        var entity = dataSource.entities.values[0];

        expect(entity.billboard).toBeDefined();
        var date1 = epoch;
        var date2 = JulianDate.addSeconds(epoch, 1.0, new JulianDate());
        var date3 = JulianDate.addSeconds(epoch, 2.0, new JulianDate());
        expect(entity.billboard.color.getValue(date1)).toEqual(Color.fromBytes(200, 202, 204, 206));
        expect(entity.billboard.color.getValue(date2)).toEqual(Color.fromBytes(100, 101, 102, 103));
        expect(entity.billboard.color.getValue(date3)).toEqual(Color.fromBytes(0, 0, 0, 0));
    });

    it('can handle clock data.', function() {
        var clockPacket = {
            id : 'document',
            version : '1.0',
            clock : {
                interval : '2012-03-15T10:00:00Z/2012-03-16T10:00:00Z',
                currentTime : '2012-03-15T10:00:00Z',
                multiplier : 60.0,
                range : 'LOOP_STOP',
                step : 'SYSTEM_CLOCK_MULTIPLIER'
            }
        };

        var interval = TimeInterval.fromIso8601({
            iso8601 : clockPacket.clock.interval
        });
        var currentTime = JulianDate.fromIso8601(clockPacket.clock.currentTime);
        var multiplier = clockPacket.clock.multiplier;
        var range = ClockRange[clockPacket.clock.range];
        var step = ClockStep[clockPacket.clock.step];

        var dataSource = new CzmlDataSource();
        dataSource.load(clockPacket);

        expect(dataSource.clock).toBeDefined();
        expect(dataSource.clock.startTime).toEqual(interval.start);
        expect(dataSource.clock.stopTime).toEqual(interval.stop);
        expect(dataSource.clock.currentTime).toEqual(currentTime);
        expect(dataSource.clock.clockRange).toEqual(range);
        expect(dataSource.clock.clockStep).toEqual(step);
        expect(dataSource.clock.multiplier).toEqual(multiplier);
    });

    it('can handle position specified as constant cartographicsDegrees.', function() {
        var czml = {
            position : {
                cartographicDegrees : [34, 117, 10000]
            }
        };

        var dataSource = new CzmlDataSource();
        dataSource.load(makePacket(czml));

        var entity = dataSource.entities.values[0];
        var resultCartesian = entity.position.getValue(JulianDate.now());
        expect(resultCartesian).toEqual(Cartesian3.fromDegrees(34, 117, 10000));
    });

    it('can handle position specified as sampled cartographicsDegrees.', function() {
        var epoch = JulianDate.now();

        var czml = {
            position : {
                epoch : JulianDate.toIso8601(epoch),
                cartographicDegrees : [0, 34, 117, 10000,
                                       1, 34, 117, 20000]
            }
        };

        var dataSource = new CzmlDataSource();
        dataSource.load(makePacket(czml));

        var entity = dataSource.entities.values[0];
        var resultCartesian = entity.position.getValue(epoch);
        expect(resultCartesian).toEqual(Cartesian3.fromDegrees(34, 117, 10000));

        resultCartesian = entity.position.getValue(JulianDate.addSeconds(epoch, 1, new JulianDate()));
        expect(resultCartesian).toEqual(Cartesian3.fromDegrees(34, 117, 20000));
    });

    it('can handle position specified as sampled cartographicDegrees without epoch.', function() {
        var lastDate = JulianDate.now();
        var firstDate = new JulianDate(lastDate.dayNumber - 1, 0);

        var czml = {
            position : {
                cartographicDegrees : [JulianDate.toIso8601(firstDate), 34, 117, 10000,
                                       JulianDate.toIso8601(lastDate), 34, 117, 20000]
            }
        };

        var dataSource = new CzmlDataSource();
        dataSource.load(makePacket(czml));

        var entity = dataSource.entities.values[0];
        var resultCartesian = entity.position.getValue(firstDate);
        expect(resultCartesian).toEqual(Cartesian3.fromDegrees(34, 117, 10000));

        resultCartesian = entity.position.getValue(lastDate);
        expect(resultCartesian).toEqual(Cartesian3.fromDegrees(34, 117, 20000));
    });

    it('can handle position specified as constant cartographicRadians.', function() {
        var czml = {
            position : {
                cartographicRadians : [1, 2, 10000]
            }
        };

        var dataSource = new CzmlDataSource();
        dataSource.load(makePacket(czml));

        var entity = dataSource.entities.values[0];
        var resultCartesian = entity.position.getValue(JulianDate.now());
        expect(resultCartesian).toEqual(Cartesian3.fromRadians(1, 2, 10000));
    });

    it('can handle position specified as sampled cartographicRadians.', function() {
        var epoch = JulianDate.now();

        var czml = {
            position : {
                epoch : JulianDate.toIso8601(epoch),
                cartographicRadians : [0, 2, 0.3, 10000,
                                       1, 0.2, 0.5, 20000]
            }
        };

        var dataSource = new CzmlDataSource();
        dataSource.load(makePacket(czml));

        var entity = dataSource.entities.values[0];
        var resultCartesian = entity.position.getValue(epoch);
        expect(resultCartesian).toEqual(Cartesian3.fromRadians(2, 0.3, 10000));

        resultCartesian = entity.position.getValue(JulianDate.addSeconds(epoch, 1, new JulianDate()));
        expect(resultCartesian).toEqual(Cartesian3.fromRadians(0.2, 0.5, 20000));
    });

    it('Can set reference frame', function() {
        var epoch = JulianDate.now();
        var dataSource = new CzmlDataSource();

        var czml = {
            position : {
                referenceFrame : 'INERTIAL',
                epoch : JulianDate.toIso8601(epoch),
                cartesian : [1.0, 2.0, 3.0]
            }
        };

        dataSource.load(makePacket(czml));
        var entity = dataSource.entities.values[0];
        expect(entity.position.referenceFrame).toBe(ReferenceFrame.INERTIAL);

        czml = {
            position : {
                referenceFrame : 'FIXED',
                epoch : JulianDate.toIso8601(epoch),
                cartesian : [1.0, 2.0, 3.0]
            }
        };

        dataSource.load(makePacket(czml));
        entity = dataSource.entities.values[0];
        expect(entity.position.referenceFrame).toBe(ReferenceFrame.FIXED);
    });

    it('uses FIXED as default if not specified in CZML', function() {
        var epoch = JulianDate.now();
        var dataSource = new CzmlDataSource();

        var czml = {
            position : {
                epoch : JulianDate.toIso8601(epoch),
                cartesian : [1.0, 2.0, 3.0]
            }
        };

        dataSource.load(makePacket(czml));
        var entity = dataSource.entities.values[0];
        expect(entity.position.referenceFrame).toBe(ReferenceFrame.FIXED);
    });

    it('Default reference frame on existing interval does not reset value to FIXED.', function() {
        var epoch = JulianDate.now();
        var dataSource = new CzmlDataSource();

        var czml = {
            position : {
                referenceFrame : 'INERTIAL',
                epoch : JulianDate.toIso8601(epoch),
                cartesian : [1.0, 2.0, 3.0]
            }
        };

        dataSource.process(makePacket(czml));
        var entity = dataSource.entities.values[0];
        expect(entity.position.referenceFrame).toBe(ReferenceFrame.INERTIAL);

        var czml2 = {
            position : {
                epoch : JulianDate.toIso8601(epoch),
                cartesian : [1.0, 2.0, 3.0]
            }
        };
        dataSource.process(czml2);

        expect(entity.position.referenceFrame).toBe(ReferenceFrame.INERTIAL);
    });

    it('can handle a number specified as sampled values without epoch.', function() {
        var firstDate = Iso8601.MINIMUM_VALUE;
        var midDate = JulianDate.addDays(firstDate, 1, new JulianDate());
        var lastDate = JulianDate.addDays(firstDate, 2, new JulianDate());

        var ellipsePacket = {
            ellipse : {
                semiMajorAxis : {
                    number : [JulianDate.toIso8601(firstDate), 0,
                              JulianDate.toIso8601(lastDate), 10]
                }
            }
        };

        var dataSource = new CzmlDataSource();
        dataSource.load(makePacket(ellipsePacket));
        var entity = dataSource.entities.values[0];

        expect(entity.ellipse).toBeDefined();
        expect(entity.ellipse.semiMajorAxis.getValue(firstDate)).toEqual(0);
        expect(entity.ellipse.semiMajorAxis.getValue(midDate)).toEqual(5);
        expect(entity.ellipse.semiMajorAxis.getValue(lastDate)).toEqual(10);
    });

    it('can handle a direction specified as constant unitSpherical', function() {
        var czml = {
            billboard : {
                alignedAxis : {
                    unitSpherical : [1.0, 2.0]
                }
            }
        };

        var dataSource = new CzmlDataSource();
        dataSource.load(makePacket(czml));

        var entity = dataSource.entities.values[0];
        var resultCartesian = entity.billboard.alignedAxis.getValue(JulianDate.now());
        expect(resultCartesian).toEqual(Cartesian3.fromSpherical(new Spherical(1.0, 2.0)));
    });

    it('can handle a direction specified as sampled unitSpherical.', function() {
        var epoch = JulianDate.now();

        var czml = {
            billboard : {
                alignedAxis : {
                    epoch : JulianDate.toIso8601(epoch),
                    unitSpherical : [0, 1.0, 2.0,
                                     1, -1.0, -2.0]
                }
            }
        };

        var dataSource = new CzmlDataSource();
        dataSource.load(makePacket(czml));

        var entity = dataSource.entities.values[0];
        var resultCartesian = entity.billboard.alignedAxis.getValue(epoch);
        expect(resultCartesian).toEqual(Cartesian3.fromSpherical(new Spherical(1.0, 2.0)));

        resultCartesian = entity.billboard.alignedAxis.getValue(JulianDate.addSeconds(epoch, 1, new JulianDate()));
        expect(resultCartesian).toEqual(Cartesian3.fromSpherical(new Spherical(-1.0, -2.0)));
    });

    it('can handle a direction specified as constant spherical', function() {
        var czml = {
            billboard : {
                alignedAxis : {
                    spherical : [1.0, 2.0, 30.0]
                }
            }
        };

        var dataSource = new CzmlDataSource();
        dataSource.load(makePacket(czml));

        var entity = dataSource.entities.values[0];
        var resultCartesian = entity.billboard.alignedAxis.getValue(JulianDate.now());
        expect(resultCartesian).toEqual(Cartesian3.fromSpherical(new Spherical(1.0, 2.0, 30.0)));
    });

    it('can handle a direction specified as sampled spherical.', function() {
        var epoch = JulianDate.now();

        var czml = {
            billboard : {
                alignedAxis : {
                    epoch : JulianDate.toIso8601(epoch),
                    spherical : [0, 1.0, 2.0, 30.0,
                                 1, -1.0, -2.0, 40.0]
                }
            }
        };

        var dataSource = new CzmlDataSource();
        dataSource.load(makePacket(czml));

        var entity = dataSource.entities.values[0];
        var resultCartesian = entity.billboard.alignedAxis.getValue(epoch);
        expect(resultCartesian).toEqual(Cartesian3.fromSpherical(new Spherical(1.0, 2.0, 30.0)));

        resultCartesian = entity.billboard.alignedAxis.getValue(JulianDate.addSeconds(epoch, 1, new JulianDate()));
        expect(resultCartesian).toEqual(Cartesian3.fromSpherical(new Spherical(-1.0, -2.0, 40.0)));
    });

    it('CZML adds data for infinite ellipse.', function() {
        var ellipsePacket = {
            ellipse : {
                semiMajorAxis : 10,
                semiMinorAxis : 20,
                rotation : 1.0,
                outline : true,
                outlineColor : {
                    rgbaf : [0.2, 0.2, 0.2, 0.2]
                },
                outlineWidth : 6,
                shadows : 'ENABLED'
            }
        };

        var dataSource = new CzmlDataSource();
        dataSource.load(makePacket(ellipsePacket));
        var entity = dataSource.entities.values[0];

        expect(entity.ellipse).toBeDefined();
        expect(entity.ellipse.semiMajorAxis.getValue(Iso8601.MINIMUM_VALUE)).toEqual(ellipsePacket.ellipse.semiMajorAxis);
        expect(entity.ellipse.semiMinorAxis.getValue(Iso8601.MINIMUM_VALUE)).toEqual(ellipsePacket.ellipse.semiMinorAxis);
        expect(entity.ellipse.rotation.getValue(Iso8601.MINIMUM_VALUE)).toEqual(ellipsePacket.ellipse.rotation);
        expect(entity.ellipse.outline.getValue(Iso8601.MINIMUM_VALUE)).toEqual(true);
        expect(entity.ellipse.outlineColor.getValue(Iso8601.MINIMUM_VALUE)).toEqual(new Color(0.2, 0.2, 0.2, 0.2));
        expect(entity.ellipse.outlineWidth.getValue(Iso8601.MINIMUM_VALUE)).toEqual(6);
        expect(entity.ellipse.shadows.getValue(Iso8601.MINIMUM_VALUE)).toEqual(ShadowMode.ENABLED);
    });

    it('CZML adds data for constrained ellipse.', function() {
        var ellipsePacketInterval = {
            ellipse : {
                interval : '2000-01-01/2001-01-01',
                semiMajorAxis : 10,
                semiMinorAxis : 20,
                rotation : 1.0,
                shadows : 'ENABLED'
            }
        };

        var dataSource = new CzmlDataSource();
        dataSource.load(makePacket(ellipsePacketInterval));
        var entity = dataSource.entities.values[0];

        var validTime = TimeInterval.fromIso8601({
            iso8601 : ellipsePacketInterval.ellipse.interval
        }).start;
        var invalidTime = JulianDate.addSeconds(validTime, -1, new JulianDate());

        expect(entity.ellipse).toBeDefined();
        expect(entity.ellipse.semiMajorAxis.getValue(validTime)).toEqual(ellipsePacketInterval.ellipse.semiMajorAxis);
        expect(entity.ellipse.semiMinorAxis.getValue(validTime)).toEqual(ellipsePacketInterval.ellipse.semiMinorAxis);
        expect(entity.ellipse.rotation.getValue(validTime)).toEqual(ellipsePacketInterval.ellipse.rotation);
        expect(entity.ellipse.shadows.getValue(validTime)).toEqual(ShadowMode.ENABLED);

        expect(entity.ellipse.semiMajorAxis.getValue(invalidTime)).toBeUndefined();
        expect(entity.ellipse.semiMinorAxis.getValue(invalidTime)).toBeUndefined();
        expect(entity.ellipse.rotation.getValue(invalidTime)).toBeUndefined();
        expect(entity.ellipse.shadows.getValue(invalidTime)).toBeUndefined();
    });

    it('CZML adds data for infinite ellipsoid.', function() {
        var expectedRadii = new Cartesian3(1.0, 2.0, 3.0);

        var ellipsoidPacket = {
            ellipsoid : {
                radii : {
                    cartesian : [1.0, 2.0, 3.0]
                },
                show : true,
                material : {
                    solidColor : {
                        color : {
                            rgbaf : [0.1, 0.1, 0.1, 0.1]
                        }
                    }
                },
                outline : true,
                outlineColor : {
                    rgbaf : [0.2, 0.2, 0.2, 0.2]
                },
                outlineWidth : 6,
                stackPartitions : 25,
                slicePartitions : 26,
                subdivisions : 27,
                shadows : 'ENABLED'
            }
        };

        var dataSource = new CzmlDataSource();
        dataSource.load(makePacket(ellipsoidPacket));
        var entity = dataSource.entities.values[0];

        expect(entity.ellipsoid).toBeDefined();
        expect(entity.ellipsoid.radii.getValue(Iso8601.MINIMUM_VALUE)).toEqual(expectedRadii);
        expect(entity.ellipsoid.show.getValue(Iso8601.MINIMUM_VALUE)).toEqual(ellipsoidPacket.ellipsoid.show);
        expect(entity.ellipsoid.material.getValue(Iso8601.MINIMUM_VALUE).color).toEqual(new Color(0.1, 0.1, 0.1, 0.1));
        expect(entity.ellipsoid.outline.getValue(Iso8601.MINIMUM_VALUE)).toEqual(true);
        expect(entity.ellipsoid.outlineColor.getValue(Iso8601.MINIMUM_VALUE)).toEqual(new Color(0.2, 0.2, 0.2, 0.2));
        expect(entity.ellipsoid.outlineWidth.getValue(Iso8601.MINIMUM_VALUE)).toEqual(6);
        expect(entity.ellipsoid.stackPartitions.getValue(Iso8601.MINIMUM_VALUE)).toEqual(25);
        expect(entity.ellipsoid.slicePartitions.getValue(Iso8601.MINIMUM_VALUE)).toEqual(26);
        expect(entity.ellipsoid.subdivisions.getValue(Iso8601.MINIMUM_VALUE)).toEqual(27);
        expect(entity.ellipsoid.shadows.getValue(Iso8601.MINIMUM_VALUE)).toEqual(ShadowMode.ENABLED);
    });

    it('CZML adds data for constrained ellipsoid.', function() {
        var expectedRadii = new Cartesian3(1.0, 2.0, 3.0);

        var ellipsoidPacketInterval = {
            ellipsoid : {
                interval : '2000-01-01/2001-01-01',
                radii : {
                    cartesian : [1.0, 2.0, 3.0]
                },
                show : true,
                material : {
                    solidColor : {
                        color : {
                            rgbaf : [0.1, 0.1, 0.1, 0.1]
                        }
                    }
                },
                shadows : 'ENABLED'
            }
        };

        var validTime = TimeInterval.fromIso8601({
            iso8601 : ellipsoidPacketInterval.ellipsoid.interval
        }).start;
        var invalidTime = JulianDate.addSeconds(validTime, -1, new JulianDate());

        var dataSource = new CzmlDataSource();
        dataSource.load(makePacket(ellipsoidPacketInterval));
        var entity = dataSource.entities.values[0];

        expect(entity.ellipsoid).toBeDefined();
        expect(entity.ellipsoid.radii.getValue(validTime)).toEqual(expectedRadii);
        expect(entity.ellipsoid.show.getValue(validTime)).toEqual(ellipsoidPacketInterval.ellipsoid.show);
        expect(entity.ellipsoid.material.getValue(validTime).color).toEqual(new Color(0.1, 0.1, 0.1, 0.1));
        expect(entity.ellipsoid.shadows.getValue(validTime)).toEqual(ShadowMode.ENABLED);

        expect(entity.ellipsoid.radii.getValue(invalidTime)).toBeUndefined();
        expect(entity.ellipsoid.show.getValue(invalidTime)).toBeUndefined();
        expect(entity.ellipsoid.material.getValue(invalidTime)).toBeUndefined();
        expect(entity.ellipsoid.shadows.getValue(invalidTime)).toBeUndefined();
    });

    it('CZML adds data for infinite label.', function() {
        var labelPacket = {
            label : {
                text : 'TestFacility',
                font : '10pt "Open Sans"',
                style : 'FILL',
                fillColor : {
                    rgbaf : [0.1, 0.1, 0.1, 0.1]
                },
                outlineColor : {
                    rgbaf : [0.2, 0.2, 0.2, 0.2]
                },
                outlineWidth : 3.14,
                horizontalOrigin : 'LEFT',
                verticalOrigin : 'CENTER',
                eyeOffset : {
                    cartesian : [1.0, 2.0, 3.0]
                },
                pixelOffset : {
                    cartesian2 : [4.0, 5.0]
                },
                scale : 1.0,
                show : true,
                translucencyByDistance : {
                    nearFarScalar : [1.0, 1.0, 10000.0, 0.0]
                },
                pixelOffsetScaleByDistance : {
                    nearFarScalar : [1.0, 20.0, 10000.0, 30.0]
                }
            }
        };

        var dataSource = new CzmlDataSource();
        dataSource.load(makePacket(labelPacket));
        var entity = dataSource.entities.values[0];

        expect(entity.label).toBeDefined();
        expect(entity.label.text.getValue(Iso8601.MINIMUM_VALUE)).toEqual(labelPacket.label.text);
        expect(entity.label.font.getValue(Iso8601.MINIMUM_VALUE)).toEqual(labelPacket.label.font);
        expect(entity.label.style.getValue(Iso8601.MINIMUM_VALUE)).toEqual(LabelStyle.FILL);
        expect(entity.label.fillColor.getValue(Iso8601.MINIMUM_VALUE)).toEqual(new Color(0.1, 0.1, 0.1, 0.1));
        expect(entity.label.outlineColor.getValue(Iso8601.MINIMUM_VALUE)).toEqual(new Color(0.2, 0.2, 0.2, 0.2));
        expect(entity.label.outlineWidth.getValue(Iso8601.MINIMUM_VALUE)).toEqual(labelPacket.label.outlineWidth);
        expect(entity.label.horizontalOrigin.getValue(Iso8601.MINIMUM_VALUE)).toEqual(HorizontalOrigin.LEFT);
        expect(entity.label.verticalOrigin.getValue(Iso8601.MINIMUM_VALUE)).toEqual(VerticalOrigin.CENTER);
        expect(entity.label.eyeOffset.getValue(Iso8601.MINIMUM_VALUE)).toEqual(new Cartesian3(1.0, 2.0, 3.0));
        expect(entity.label.pixelOffset.getValue(Iso8601.MINIMUM_VALUE)).toEqual(new Cartesian2(4.0, 5.0));
        expect(entity.label.scale.getValue(Iso8601.MINIMUM_VALUE)).toEqual(labelPacket.label.scale);
        expect(entity.label.show.getValue(Iso8601.MINIMUM_VALUE)).toEqual(labelPacket.label.show);
        expect(entity.label.translucencyByDistance.getValue(Iso8601.MINIMUM_VALUE)).toEqual(new NearFarScalar(1.0, 1.0, 10000.0, 0.0));
        expect(entity.label.pixelOffsetScaleByDistance.getValue(Iso8601.MINIMUM_VALUE)).toEqual(new NearFarScalar(1.0, 20.0, 10000.0, 30.0));
    });

    it('CZML adds data for constrained label.', function() {
        var labelPacket = {
            label : {
                interval : '2000-01-01/2001-01-01',
                text : 'TestFacility',
                font : '10pt "Open Sans"',
                style : 'FILL',
                fillColor : {
                    rgbaf : [0.1, 0.1, 0.1, 0.1]
                },
                outlineColor : {
                    rgbaf : [0.2, 0.2, 0.2, 0.2]
                },
                outlineWidth : 2.78,
                horizontalOrigin : 'LEFT',
                verticalOrigin : 'CENTER',
                eyeOffset : {
                    cartesian : [1.0, 2.0, 3.0]
                },
                pixelOffset : {
                    cartesian2 : [4.0, 5.0]
                },
                scale : 1.0,
                show : true
            }
        };

        var validTime = TimeInterval.fromIso8601({
            iso8601 : labelPacket.label.interval
        }).start;
        var invalidTime = JulianDate.addSeconds(validTime, -1, new JulianDate());

        var dataSource = new CzmlDataSource();
        dataSource.load(makePacket(labelPacket));
        var entity = dataSource.entities.values[0];

        expect(entity.label).toBeDefined();
        expect(entity.label.text.getValue(validTime)).toEqual(labelPacket.label.text);
        expect(entity.label.font.getValue(validTime)).toEqual(labelPacket.label.font);
        expect(entity.label.style.getValue(validTime)).toEqual(LabelStyle.FILL);
        expect(entity.label.fillColor.getValue(validTime)).toEqual(new Color(0.1, 0.1, 0.1, 0.1));
        expect(entity.label.outlineColor.getValue(validTime)).toEqual(new Color(0.2, 0.2, 0.2, 0.2));
        expect(entity.label.outlineWidth.getValue(validTime)).toEqual(labelPacket.label.outlineWidth);
        expect(entity.label.horizontalOrigin.getValue(validTime)).toEqual(HorizontalOrigin.LEFT);
        expect(entity.label.verticalOrigin.getValue(validTime)).toEqual(VerticalOrigin.CENTER);
        expect(entity.label.eyeOffset.getValue(validTime)).toEqual(new Cartesian3(1.0, 2.0, 3.0));
        expect(entity.label.pixelOffset.getValue(validTime)).toEqual(new Cartesian2(4.0, 5.0));
        expect(entity.label.scale.getValue(validTime)).toEqual(labelPacket.label.scale);
        expect(entity.label.show.getValue(validTime)).toEqual(labelPacket.label.show);
        expect(entity.label.text.getValue(invalidTime)).toBeUndefined();
        expect(entity.label.font.getValue(invalidTime)).toBeUndefined();
        expect(entity.label.style.getValue(invalidTime)).toBeUndefined();
        expect(entity.label.fillColor.getValue(invalidTime)).toBeUndefined();
        expect(entity.label.outlineColor.getValue(invalidTime)).toBeUndefined();
        expect(entity.label.outlineWidth.getValue(invalidTime)).toBeUndefined();
        expect(entity.label.horizontalOrigin.getValue(invalidTime)).toBeUndefined();
        expect(entity.label.verticalOrigin.getValue(invalidTime)).toBeUndefined();
        expect(entity.label.eyeOffset.getValue(invalidTime)).toBeUndefined();
        expect(entity.label.pixelOffset.getValue(invalidTime)).toBeUndefined();
        expect(entity.label.scale.getValue(invalidTime)).toBeUndefined();
        expect(entity.label.show.getValue(invalidTime)).toBeUndefined();
    });

    it('can handle sampled label pixelOffset.', function() {
        var epoch = JulianDate.now();

        var labelPacket = {
            label : {
                pixelOffset : {
                    epoch : JulianDate.toIso8601(epoch),
                    cartesian2 : [0, 1, 2, 1, 3, 4]
                }
            }
        };

        var dataSource = new CzmlDataSource();
        dataSource.load(makePacket(labelPacket));
        var entity = dataSource.entities.values[0];

        expect(entity.label).toBeDefined();
        var date1 = epoch;
        var date2 = JulianDate.addSeconds(epoch, 1.0, new JulianDate());
        expect(entity.label.pixelOffset.getValue(date1)).toEqual(new Cartesian2(1.0, 2.0));
        expect(entity.label.pixelOffset.getValue(date2)).toEqual(new Cartesian2(3.0, 4.0));
    });

    it('CZML Position works.', function() {
        var packet = {
            position : {
                cartesian : [1.0, 2.0, 3.0]
            }
        };

        var dataSource = new CzmlDataSource();
        dataSource.load(makePacket(packet));
        var entity = dataSource.entities.values[0];
        expect(entity.position.getValue(Iso8601.MINIMUM_VALUE)).toEqual(new Cartesian3(1.0, 2.0, 3.0));
    });

    it('CZML Orientation works.', function() {
        var packet = {
            orientation : {
                unitQuaternion : [0.0, 0.0, 0.0, 1.0]
            }
        };

        var dataSource = new CzmlDataSource();
        dataSource.load(makePacket(packet));
        var entity = dataSource.entities.values[0];
        expect(entity.orientation.getValue(Iso8601.MINIMUM_VALUE)).toEqual(new Quaternion(0.0, 0.0, 0.0, 1.0));
    });

    it('CZML Orientation is normalized on load.', function() {
        var packet = {
            orientation : {
                unitQuaternion : [0.0, 0.0, 0.7071067, 0.7071067]
            }
        };

        var expected = new Quaternion(0.0, 0.0, 0.7071067, 0.7071067);
        Quaternion.normalize(expected, expected);

        var dataSource = new CzmlDataSource();
        dataSource.load(makePacket(packet));
        var entity = dataSource.entities.values[0];
        expect(entity.orientation.getValue(Iso8601.MINIMUM_VALUE)).toEqual(expected);
    });

    it('CZML Orientation is normalized on load.', function() {
        var time1 = '2000-01-01T00:00:00Z';
        var time2 = '2000-01-01T00:00:01Z';
        var packet = {
            orientation : {
                unitQuaternion : [time1, 0.0, 0.0, 0.7071067, 0.7071067, time2, 0.7071067, 0.7071067, 0.0, 0.0]
            }
        };

        var expected1 = new Quaternion(0.0, 0.0, 0.7071067, 0.7071067);
        Quaternion.normalize(expected1, expected1);

        var expected2 = new Quaternion(0.7071067, 0.7071067, 0.0, 0.0);
        Quaternion.normalize(expected2, expected2);

        var dataSource = new CzmlDataSource();
        dataSource.load(makePacket(packet));
        var entity = dataSource.entities.values[0];
        expect(entity.orientation.getValue(JulianDate.fromIso8601(time1))).toEqual(expected1);
        expect(entity.orientation.getValue(JulianDate.fromIso8601(time2))).toEqual(expected2);
    });

    it('positions work with cartesians.', function() {
        var expectedResult = [new Cartesian3(1.0, 2.0, 3.0), new Cartesian3(5.0, 6.0, 7.0)];

        var packet = {
            polyline : {
                positions : {
                    cartesian : [expectedResult[0].x, expectedResult[0].y, expectedResult[0].z, expectedResult[1].x, expectedResult[1].y, expectedResult[1].z]
                }
            }
        };

        var dataSource = new CzmlDataSource();
        dataSource.load(makePacket(packet));
        var entity = dataSource.entities.values[0];
        expect(entity.polyline.positions.getValue(Iso8601.MINIMUM_VALUE)).toEqual(expectedResult);
    });

    it('positions work with cartographicRadians.', function() {
        var input = [new Cartographic(1.0, 2.0, 4.0), new Cartographic(5.0, 6.0, 7.0)];
        var expectedResult = Ellipsoid.WGS84.cartographicArrayToCartesianArray(input);

        var packet = {
            polyline : {
                positions : {
                    cartographicRadians : [input[0].longitude, input[0].latitude, input[0].height, input[1].longitude, input[1].latitude, input[1].height]
                }
            }
        };

        var dataSource = new CzmlDataSource();
        dataSource.load(makePacket(packet));
        var entity = dataSource.entities.values[0];
        expect(entity.polyline.positions.getValue(Iso8601.MINIMUM_VALUE)).toEqual(expectedResult);
    });

    it('positions work with cartographicDegrees.', function() {
        var expectedResult = Cartesian3.fromDegreesArrayHeights([
            1.0, 2.0, 3.0,
            5.0, 6.0, 7.0
        ]);

        var packet = {
            polyline : {
                positions : {
                    cartographicDegrees : [1.0, 2.0, 3.0, 5.0, 6.0, 7.0]
                }
            }
        };

        var dataSource = new CzmlDataSource();
        dataSource.load(makePacket(packet));
        var entity = dataSource.entities.values[0];
        expect(entity.polyline.positions.getValue(Iso8601.MINIMUM_VALUE)).toEqual(expectedResult);
    });

    it('CZML ViewFrom works.', function() {
        var packet = {
            viewFrom : {
                cartesian : [1.0, 2.0, 3.0]
            }
        };

        var dataSource = new CzmlDataSource();
        dataSource.load(makePacket(packet));
        var entity = dataSource.entities.values[0];
        expect(entity.viewFrom.getValue(Iso8601.MINIMUM_VALUE)).toEqual(new Cartesian3(1.0, 2.0, 3.0));
    });

    it('CZML description works.', function() {
        var packet = {
            description : 'this is a description'
        };

        var dataSource = new CzmlDataSource();
        dataSource.load(makePacket(packet));
        var entity = dataSource.entities.values[0];
        expect(entity.description.getValue(Iso8601.MINIMUM_VALUE)).toEqual(packet.description);
    });

    it('works with properties that are constant.', function() {
        var testObject = {
            foo: 4,
            bar: {
                name: 'bar'
            }
        };
        var testArray = [2, 4, 16, 'test'];
        var packet = {
            properties: {
                constant_name: 'ABC',
                constant_height: 8,
                constant_object: {
                    value: testObject
                },
                constant_array: {
                    value: testArray
                }
            }
        };

        var dataSource = new CzmlDataSource();
        dataSource.load(makePacket(packet));
        var entity = dataSource.entities.values[0];
        expect(entity.properties.constant_name.getValue(Iso8601.MINIMUM_VALUE)).toEqual(packet.properties.constant_name);
        expect(entity.properties.constant_height.getValue(Iso8601.MINIMUM_VALUE)).toEqual(packet.properties.constant_height);
        expect(entity.properties.constant_object.getValue(Iso8601.MINIMUM_VALUE)).toEqual(testObject);
        expect(entity.properties.constant_array.getValue(Iso8601.MINIMUM_VALUE)).toEqual(testArray);
    });

<<<<<<< HEAD
=======
    it('works with properties which are constant with specified type.', function() {
        var testObject = {
            foo: 4,
            bar: {
                name: 'bar'
            }
        };
        var testArray = [2, 4, 16, 'test'];
        var packet = {
            properties: {
                constant_name: {
                    string: 'ABC'
                },
                constant_height: {
                    number: 8
                },
                constant_object: {
                    object: testObject
                },
                constant_array: {
                    array: testArray
                }
            }
        };

        var dataSource = new CzmlDataSource();
        dataSource.load(makePacket(packet));
        var entity = dataSource.entities.values[0];
        expect(entity.properties.constant_name.getValue(Iso8601.MINIMUM_VALUE)).toEqual(packet.properties.constant_name.string);
        expect(entity.properties.constant_height.getValue(Iso8601.MINIMUM_VALUE)).toEqual(packet.properties.constant_height.number);
        expect(entity.properties.constant_object.getValue(Iso8601.MINIMUM_VALUE)).toEqual(testObject);
        expect(entity.properties.constant_array.getValue(Iso8601.MINIMUM_VALUE)).toEqual(testArray);
    });

>>>>>>> e042f3c8
    it('works with properties with one interval.', function() {
        var packet = {
            properties: {
                changing_name: {
                    interval: '2012/2014',
                    value: 'ABC'
                }
            }
        };

        var dataSource = new CzmlDataSource();
        dataSource.load(makePacket(packet));
        var entity = dataSource.entities.values[0];

        var time1 = JulianDate.fromIso8601('2013');
        var time2 = JulianDate.fromIso8601('2015');

        expect(entity.properties.changing_name.getValue(time1)).toEqual('ABC');
        expect(entity.properties.changing_name.getValue(time2)).toBeUndefined();
    });

<<<<<<< HEAD
    it('works with properties with multiple intervals.', function() {
        var array1 = [1, 2, 3],
            array2 = [4, 5, 6];
=======
    it('works with properties with one interval with specified type.', function() {
        var packet = {
            properties: {
                changing_name: {
                    interval: '2012/2014',
                    string: 'ABC'
                }
            }
        };

        var dataSource = new CzmlDataSource();
        dataSource.load(makePacket(packet));
        var entity = dataSource.entities.values[0];

        var time1 = JulianDate.fromIso8601('2013');
        var time2 = JulianDate.fromIso8601('2015');

        expect(entity.properties.changing_name.getValue(time1)).toEqual('ABC');
        expect(entity.properties.changing_name.getValue(time2)).toBeUndefined();
    });

    it('works with properties with multiple intervals.', function() {
        var array1 = [1, 2, 3];
        var array2 = [4, 5, 6];
>>>>>>> e042f3c8
        var packet = {
            properties: {
                changing_array: [
                    {
                        interval: '2012/2013',
                        value: array1
                    },
                    {
                        interval: '2013/2014',
                        value: array2
                    }
                ]
            }
        };

        var dataSource = new CzmlDataSource();
        dataSource.load(makePacket(packet));
        var entity = dataSource.entities.values[0];

        var time1 = JulianDate.fromIso8601('2012-06-01');
        var time2 = JulianDate.fromIso8601('2013-06-01');

        expect(entity.properties.changing_array.getValue(time1)).toEqual(array1);
        expect(entity.properties.changing_array.getValue(time2)).toEqual(array2);
    });

<<<<<<< HEAD
=======
    it('handles boolean custom properties with intervals.', function() {
        var packet = {
            id: 'MyID',
            properties: {
                custom_boolean: [
                    {
                        interval: '2012-04-02T12:00:00Z/2012-04-02T12:00:01Z',
                        boolean: true
                    },
                    {
                        interval: '2012-04-02T12:00:01Z/2012-04-02T12:00:02Z',
                        boolean: false
                    },
                    {
                        interval: '2012-04-02T12:00:02Z/2012-04-02T12:01:00Z',
                        boolean: true
                    }
                ]
            }
        };

        var dataSource = new CzmlDataSource();
        dataSource.load(makePacket(packet));
        var entity = dataSource.entities.getById('MyID');
        expect(entity).toBeDefined();
        expect(entity.properties).toBeDefined();
        expect(entity.properties.custom_boolean).toBeDefined();

        expect(entity.properties.custom_boolean.getValue(JulianDate.fromIso8601('2012-04-02T12:00:00Z'))).toEqual(true);
        expect(entity.properties.custom_boolean.getValue(JulianDate.fromIso8601('2012-04-02T12:00:01Z'))).toEqual(false);
        expect(entity.properties.custom_boolean.getValue(JulianDate.fromIso8601('2012-04-02T12:00:02Z'))).toEqual(true);
    });

    it('works with properties with multiple intervals with specified type.', function() {
        var array1 = [1, 2, 3];
        var array2 = [4, 5, 6];
        var packet = {
            properties: {
                changing_array: [
                    {
                        interval: '2012/2013',
                        array: array1
                    },
                    {
                        interval: '2013/2014',
                        array: array2
                    }
                ]
            }
        };

        var dataSource = new CzmlDataSource();
        dataSource.load(makePacket(packet));
        var entity = dataSource.entities.values[0];

        var time1 = JulianDate.fromIso8601('2012-06-01');
        var time2 = JulianDate.fromIso8601('2013-06-01');

        expect(entity.properties.changing_array.getValue(time1)).toEqual(array1);
        expect(entity.properties.changing_array.getValue(time2)).toEqual(array2);
    });

    it('handles sampled custom properties.', function() {
        var packet = {
            id: 'MyID',
            properties: {
                custom_cartesian: {
                    epoch: '2012-04-02T12:00:00Z',
                    cartesian: [
                        0, 1, 2, 3,
                        60, 4, 5, 6,
                        120, 7, 8, 9
                    ]
                }
            }
        };

        var dataSource = new CzmlDataSource();
        dataSource.load(makePacket(packet));
        var entity = dataSource.entities.getById('MyID');
        expect(entity).toBeDefined();
        expect(entity.properties).toBeDefined();
        expect(entity.properties.custom_cartesian).toBeDefined();

        expect(entity.properties.custom_cartesian.getValue(JulianDate.fromIso8601('2012-04-02T12:00:00Z'))).toBeInstanceOf(Cartesian3);
        expect(entity.properties.custom_cartesian.getValue(JulianDate.fromIso8601('2012-04-02T12:00:00Z'))).toEqual(new Cartesian3(1, 2, 3));
        // halfway between two samples, linearly interpolated
        expect(entity.properties.custom_cartesian.getValue(JulianDate.fromIso8601('2012-04-02T12:00:30Z'))).toEqual(new Cartesian3((1 + 4) / 2, (2 + 5) / 2, (3 + 6) / 2));
        expect(entity.properties.custom_cartesian.getValue(JulianDate.fromIso8601('2012-04-02T12:01:00Z'))).toEqual(new Cartesian3(4, 5, 6));
        expect(entity.properties.custom_cartesian.getValue(JulianDate.fromIso8601('2012-04-02T12:02:00Z'))).toEqual(new Cartesian3(7, 8, 9));
    });

    it('handles various types of custom properties.', function() {
        var interval1 = '2012/2013';
        var interval2 = '2013/2014';
        var packet = {
            id: 'MyID',
            properties: {
                custom_array_constant: {
                    array: [1, 2, 3]
                },
                custom_array_interval: [
                    {
                        interval: interval1,
                        array: [1, 2, 3]
                    },
                    {
                        interval: interval2,
                        array: [4, 5, 6]
                    }
                ],
                custom_boolean_constant: {
                    boolean: true
                },
                custom_boolean_interval: [
                    {
                        interval: interval1,
                        boolean: true
                    },
                    {
                        interval: interval2,
                        boolean: false
                    }
                ],
                custom_boundingRectangle_constant: {
                    boundingRectangle: [20, 30, 10, 11]
                },
                custom_boundingRectangle_interval: [
                    {
                        interval: interval1,
                        boundingRectangle: [20, 30, 10, 11]
                    },
                    {
                        interval: interval2,
                        boundingRectangle: [21, 31, 11, 12]
                    }
                ],
                custom_boundingRectangle_sampled: {
                    epoch: '2012-06-01',
                    boundingRectangle: [
                        0, 20, 30, 10, 11,
                        60, 21, 31, 11, 12
                    ]
                },
                custom_cartesian2_constant: {
                    cartesian2: [20, 30]
                },
                custom_cartesian2_interval: [
                    {
                        interval: interval1,
                        cartesian2: [20, 30]
                    },
                    {
                        interval: interval2,
                        cartesian2: [21, 31]
                    }
                ],
                custom_cartesian2_sampled: {
                    epoch: '2012-06-01',
                    cartesian2: [
                        0, 20, 30,
                        60, 21, 31
                    ]
                },
                custom_cartesian_constant: {
                    cartesian: [10, 11, 12]
                },
                custom_cartesian_interval: [
                    {
                        interval: interval1,
                        cartesian: [10, 11, 12]
                    },
                    {
                        interval: interval2,
                        cartesian: [13, 14, 15]
                    }
                ],
                custom_cartesian_sampled: {
                    epoch: '2012-06-01',
                    cartesian: [
                        0, 10, 11, 12,
                        60, 13, 14, 15
                    ]
                },
                custom_color_constant: {
                    rgbaf: [0.1, 0.2, 0.3, 0.4]
                },
                custom_color_interval: [
                    {
                        interval: interval1,
                        rgbaf: [0.1, 0.2, 0.3, 0.4]
                    },
                    {
                        interval: interval2,
                        rgbaf: [0.5, 0.6, 0.7, 0.8]
                    }
                ],
                custom_color_sampled: {
                    epoch: '2012-06-01',
                    rgbaf: [
                        0, 0.1, 0.2, 0.3, 0.4,
                        60, 0.5, 0.6, 0.7, 0.8
                    ]
                },
                custom_date_constant: {
                    date: '2014-06-01'
                },
                custom_date_interval: [
                    {
                        interval: interval1,
                        date: '2014-06-01'
                    },
                    {
                        interval: interval2,
                        date: '2015-06-01'
                    }
                ]
            }
        };

        var dataSource = new CzmlDataSource();
        dataSource.load(makePacket(packet));
        var entity = dataSource.entities.getById('MyID');
        expect(entity).toBeDefined();
        expect(entity.properties).toBeDefined();

        var time1 = JulianDate.fromIso8601('2012-06-01');
        var time2 = JulianDate.fromIso8601('2013-06-01');

        expect(entity.properties.custom_array_constant).toBeDefined();
        expect(entity.properties.custom_array_constant.getValue(time1)).toBeInstanceOf(Array);
        expect(entity.properties.custom_array_constant.getValue(time1)).toEqual(packet.properties.custom_array_constant.array);

        expect(entity.properties.custom_array_interval).toBeDefined();
        expect(entity.properties.custom_array_interval.getValue(time1)).toBeInstanceOf(Array);
        expect(entity.properties.custom_array_interval.getValue(time1)).toEqual(packet.properties.custom_array_interval[0].array);
        expect(entity.properties.custom_array_interval.getValue(time2)).toEqual(packet.properties.custom_array_interval[1].array);

        expect(entity.properties.custom_boolean_constant).toBeDefined();
        expect(entity.properties.custom_boolean_constant.getValue(time1)).toEqual(packet.properties.custom_boolean_constant.boolean);

        expect(entity.properties.custom_boolean_interval).toBeDefined();
        expect(entity.properties.custom_boolean_interval.getValue(time1)).toEqual(packet.properties.custom_boolean_interval[0].boolean);
        expect(entity.properties.custom_boolean_interval.getValue(time2)).toEqual(packet.properties.custom_boolean_interval[1].boolean);

        expect(entity.properties.custom_boundingRectangle_constant).toBeDefined();
        expect(entity.properties.custom_boundingRectangle_constant.getValue(time1)).toBeInstanceOf(BoundingRectangle);
        expect(entity.properties.custom_boundingRectangle_constant.getValue(time1)).toEqual(BoundingRectangle.unpack(packet.properties.custom_boundingRectangle_constant.boundingRectangle));

        expect(entity.properties.custom_boundingRectangle_interval).toBeDefined();
        expect(entity.properties.custom_boundingRectangle_interval.getValue(time1)).toBeInstanceOf(BoundingRectangle);
        expect(entity.properties.custom_boundingRectangle_interval.getValue(time1)).toEqual(BoundingRectangle.unpack(packet.properties.custom_boundingRectangle_interval[0].boundingRectangle));
        expect(entity.properties.custom_boundingRectangle_interval.getValue(time2)).toEqual(BoundingRectangle.unpack(packet.properties.custom_boundingRectangle_interval[1].boundingRectangle));

        expect(entity.properties.custom_boundingRectangle_sampled).toBeDefined();
        expect(entity.properties.custom_boundingRectangle_sampled.getValue(time1)).toBeInstanceOf(BoundingRectangle);
        expect(entity.properties.custom_boundingRectangle_sampled.getValue(time1)).toEqual(BoundingRectangle.unpack(packet.properties.custom_boundingRectangle_sampled.boundingRectangle, 0 + 1));
        expect(entity.properties.custom_boundingRectangle_sampled.getValue(JulianDate.addSeconds(time1, 60, new JulianDate()))).toEqual(BoundingRectangle.unpack(packet.properties.custom_boundingRectangle_sampled.boundingRectangle, 4 + 2));

        expect(entity.properties.custom_cartesian2_constant).toBeDefined();
        expect(entity.properties.custom_cartesian2_constant.getValue(time1)).toBeInstanceOf(Cartesian2);
        expect(entity.properties.custom_cartesian2_constant.getValue(time1)).toEqual(Cartesian2.unpack(packet.properties.custom_cartesian2_constant.cartesian2));

        expect(entity.properties.custom_cartesian2_interval).toBeDefined();
        expect(entity.properties.custom_cartesian2_interval.getValue(time1)).toBeInstanceOf(Cartesian2);
        expect(entity.properties.custom_cartesian2_interval.getValue(time1)).toEqual(Cartesian2.unpack(packet.properties.custom_cartesian2_interval[0].cartesian2));
        expect(entity.properties.custom_cartesian2_interval.getValue(time2)).toEqual(Cartesian2.unpack(packet.properties.custom_cartesian2_interval[1].cartesian2));

        expect(entity.properties.custom_cartesian2_sampled).toBeDefined();
        expect(entity.properties.custom_cartesian2_sampled.getValue(time1)).toBeInstanceOf(Cartesian2);
        expect(entity.properties.custom_cartesian2_sampled.getValue(time1)).toEqual(Cartesian2.unpack(packet.properties.custom_cartesian2_sampled.cartesian2, 0 + 1));
        expect(entity.properties.custom_cartesian2_sampled.getValue(JulianDate.addSeconds(time1, 60, new JulianDate()))).toEqual(Cartesian2.unpack(packet.properties.custom_cartesian2_sampled.cartesian2, 2 + 2));

        expect(entity.properties.custom_cartesian_constant).toBeDefined();
        expect(entity.properties.custom_cartesian_constant.getValue(time1)).toBeInstanceOf(Cartesian3);
        expect(entity.properties.custom_cartesian_constant.getValue(time1)).toEqual(Cartesian3.unpack(packet.properties.custom_cartesian_constant.cartesian));

        expect(entity.properties.custom_cartesian_interval).toBeDefined();
        expect(entity.properties.custom_cartesian_interval.getValue(time1)).toBeInstanceOf(Cartesian3);
        expect(entity.properties.custom_cartesian_interval.getValue(time1)).toEqual(Cartesian3.unpack(packet.properties.custom_cartesian_interval[0].cartesian));
        expect(entity.properties.custom_cartesian_interval.getValue(time2)).toEqual(Cartesian3.unpack(packet.properties.custom_cartesian_interval[1].cartesian));

        expect(entity.properties.custom_cartesian_sampled).toBeDefined();
        expect(entity.properties.custom_cartesian_sampled.getValue(time1)).toBeInstanceOf(Cartesian3);
        expect(entity.properties.custom_cartesian_sampled.getValue(time1)).toEqual(Cartesian3.unpack(packet.properties.custom_cartesian_sampled.cartesian, 0 + 1));
        expect(entity.properties.custom_cartesian_sampled.getValue(JulianDate.addSeconds(time1, 60, new JulianDate()))).toEqual(Cartesian3.unpack(packet.properties.custom_cartesian_sampled.cartesian, 3 + 2));

        expect(entity.properties.custom_color_constant).toBeDefined();
        expect(entity.properties.custom_color_constant.getValue(time1)).toBeInstanceOf(Color);
        expect(entity.properties.custom_color_constant.getValue(time1)).toEqual(Color.unpack(packet.properties.custom_color_constant.rgbaf));

        expect(entity.properties.custom_color_interval).toBeDefined();
        expect(entity.properties.custom_color_interval.getValue(time1)).toBeInstanceOf(Color);
        expect(entity.properties.custom_color_interval.getValue(time1)).toEqual(Color.unpack(packet.properties.custom_color_interval[0].rgbaf));
        expect(entity.properties.custom_color_interval.getValue(time2)).toEqual(Color.unpack(packet.properties.custom_color_interval[1].rgbaf));

        expect(entity.properties.custom_color_sampled).toBeDefined();
        expect(entity.properties.custom_color_sampled.getValue(time1)).toBeInstanceOf(Color);
        expect(entity.properties.custom_color_sampled.getValue(time1)).toEqual(Color.unpack(packet.properties.custom_color_sampled.rgbaf, 0 + 1));
        expect(entity.properties.custom_color_sampled.getValue(JulianDate.addSeconds(time1, 60, new JulianDate()))).toEqual(Color.unpack(packet.properties.custom_color_sampled.rgbaf, 4 + 2));

        expect(entity.properties.custom_date_constant).toBeDefined();
        expect(entity.properties.custom_date_constant.getValue(time1)).toBeInstanceOf(JulianDate);
        expect(entity.properties.custom_date_constant.getValue(time1)).toEqual(JulianDate.fromIso8601(packet.properties.custom_date_constant.date));

        expect(entity.properties.custom_date_interval).toBeDefined();
        expect(entity.properties.custom_date_interval.getValue(time1)).toBeInstanceOf(JulianDate);
        expect(entity.properties.custom_date_interval.getValue(time1)).toEqual(JulianDate.fromIso8601(packet.properties.custom_date_interval[0].date));
        expect(entity.properties.custom_date_interval.getValue(time2)).toEqual(JulianDate.fromIso8601(packet.properties.custom_date_interval[1].date));
    });

    it('handles properties in a way that allows CompositeEntityCollection to work', function() {
        var testObject1 = {
            foo: 4,
            bar: {
                name: 'bar'
            }
        };
        var testArray1 = [2, 4, 16, 'test'];
        var packet1 = {
            id: 'test',
            properties: {
                constant_name: 'ABC',
                constant_height: 8,
                constant_object: {
                    value: testObject1
                },
                constant_array: {
                    value: testArray1
                }
            }
        };

        var dataSource1 = new CzmlDataSource();
        dataSource1.load(makePacket(packet1));

        var dataSource2 = new CzmlDataSource();
        var composite = new CompositeEntityCollection([dataSource1.entities, dataSource2.entities]);

        // Initially we use all the properties from dataSource1.
        var entity = composite.values[0];
        expect(entity.properties.constant_name.getValue(Iso8601.MINIMUM_VALUE)).toEqual(packet1.properties.constant_name);
        expect(entity.properties.constant_height.getValue(Iso8601.MINIMUM_VALUE)).toEqual(packet1.properties.constant_height);
        expect(entity.properties.constant_object.getValue(Iso8601.MINIMUM_VALUE)).toEqual(testObject1);
        expect(entity.properties.constant_array.getValue(Iso8601.MINIMUM_VALUE)).toEqual(testArray1);

        // Load a new packet into dataSource2 and it should take precedence in the composite.
        var packet2 = {
            id: 'test',
            properties: {
                constant_name: 'DEF'
            }
        };

        dataSource2.load(makePacket(packet2));

        entity = composite.values[0];
        expect(entity.properties.constant_name.getValue(Iso8601.MINIMUM_VALUE)).toEqual(packet2.properties.constant_name);
        expect(entity.properties.constant_height.getValue(Iso8601.MINIMUM_VALUE)).toEqual(packet1.properties.constant_height);
        expect(entity.properties.constant_object.getValue(Iso8601.MINIMUM_VALUE)).toEqual(testObject1);
        expect(entity.properties.constant_array.getValue(Iso8601.MINIMUM_VALUE)).toEqual(testArray1);

        // Changed values should be mirrored in the composite, too.
        var testObject3 = {
            some: 'value'
        };
        var testArray3 = ['not', 'the', 'same', 4];
        var packet3 = {
            id: 'test',
            properties: {
                constant_height: 9,
                constant_object: {
                    value: testObject3
                },
                constant_array: {
                    value: testArray3
                }
            }
        };

        dataSource2.process(packet3);

        entity = composite.values[0];
        expect(entity.properties.constant_name.getValue(Iso8601.MINIMUM_VALUE)).toEqual(packet2.properties.constant_name);
        expect(entity.properties.constant_height.getValue(Iso8601.MINIMUM_VALUE)).toEqual(packet3.properties.constant_height);
        expect(entity.properties.constant_object.getValue(Iso8601.MINIMUM_VALUE)).toEqual(testObject3);
        expect(entity.properties.constant_array.getValue(Iso8601.MINIMUM_VALUE)).toEqual(testArray3);
    });

>>>>>>> e042f3c8
    it('CZML Availability works with a single interval.', function() {
        var packet1 = {
            id : 'testObject',
            availability : '2000-01-01/2001-01-01'
        };

        var dataSource = new CzmlDataSource();
        dataSource.process(makePacket(packet1));
        var entity = dataSource.entities.values[0];

        var interval = TimeInterval.fromIso8601({
            iso8601 : packet1.availability
        });
        expect(entity.availability.length).toEqual(1);
        expect(entity.availability.get(0)).toEqual(interval);

        var packet2 = {
            id : 'testObject',
            availability : '2000-02-02/2001-02-02'
        };

        dataSource.process(packet2);
        interval = TimeInterval.fromIso8601({
            iso8601 : packet2.availability
        });
        expect(entity.availability.length).toEqual(1);
        expect(entity.availability.get(0)).toEqual(interval);
    });

    it('CZML Availability works with multiple intervals.', function() {
        var packet1 = {
            id : 'testObject',
            availability : ['2000-01-01/2001-01-01', '2002-01-01/2003-01-01']
        };

        var dataSource = new CzmlDataSource();
        dataSource.process(makePacket(packet1));
        var entity = dataSource.entities.values[0];

        var interval1 = TimeInterval.fromIso8601({
            iso8601 : packet1.availability[0]
        });
        var interval2 = TimeInterval.fromIso8601({
            iso8601 : packet1.availability[1]
        });
        expect(entity.availability.length).toEqual(2);
        expect(entity.availability.get(0)).toEqual(interval1);
        expect(entity.availability.get(1)).toEqual(interval2);

        var packet2 = {
            id : 'testObject',
            availability : ['2003-01-01/2004-01-01', '2005-01-01/2006-01-01']
        };
        dataSource.process(packet2);

        interval1 = TimeInterval.fromIso8601({
            iso8601 : packet2.availability[0]
        });
        interval2 = TimeInterval.fromIso8601({
            iso8601 : packet2.availability[1]
        });
        expect(entity.availability.length).toEqual(2);
        expect(entity.availability.get(0)).toEqual(interval1);
        expect(entity.availability.get(1)).toEqual(interval2);
    });

    it('CZML adds data for infinite path.', function() {
        var pathPacket = {
            path : {
                material : {
                    polylineOutline : {
                        color : {
                            rgbaf : [0.1, 0.1, 0.1, 0.1]
                        },
                        outlineColor : {
                            rgbaf : [0.2, 0.2, 0.2, 0.2]
                        },
                        outlineWidth : 1.0
                    }
                },
                width : 1.0,
                resolution : 23.0,
                leadTime : 2.0,
                trailTime : 3.0,
                show : true
            }
        };

        var dataSource = new CzmlDataSource();
        dataSource.load(makePacket(pathPacket));
        var entity = dataSource.entities.values[0];

        expect(entity.path).toBeDefined();
        expect(entity.path.material.color.getValue(Iso8601.MINIMUM_VALUE)).toEqual(new Color(0.1, 0.1, 0.1, 0.1));
        expect(entity.path.width.getValue(Iso8601.MINIMUM_VALUE)).toEqual(pathPacket.path.width);
        expect(entity.path.resolution.getValue(Iso8601.MINIMUM_VALUE)).toEqual(pathPacket.path.resolution);
        expect(entity.path.material.outlineColor.getValue(Iso8601.MINIMUM_VALUE)).toEqual(new Color(0.2, 0.2, 0.2, 0.2));
        expect(entity.path.material.outlineWidth.getValue(Iso8601.MINIMUM_VALUE)).toEqual(1.0);
        expect(entity.path.leadTime.getValue(Iso8601.MINIMUM_VALUE)).toEqual(pathPacket.path.leadTime);
        expect(entity.path.trailTime.getValue(Iso8601.MINIMUM_VALUE)).toEqual(pathPacket.path.trailTime);
        expect(entity.path.show.getValue(Iso8601.MINIMUM_VALUE)).toEqual(true);
    });

    it('CZML adds data for constrained path.', function() {
        var pathPacket = {
            path : {
                interval : '2000-01-01/2001-01-01',
                material : {
                    polylineOutline : {
                        color : {
                            rgbaf : [0.1, 0.1, 0.1, 0.1]
                        },
                        outlineColor : {
                            rgbaf : [0.2, 0.2, 0.2, 0.2]
                        },
                        outlineWidth : 1.0
                    }
                },
                width : 1.0,
                resolution : 23.0,
                leadTime : 2.0,
                trailTime : 3.0,
                show : true
            }
        };

        var validTime = TimeInterval.fromIso8601({
            iso8601 : pathPacket.path.interval
        }).start;
        var invalidTime = JulianDate.addSeconds(validTime, -1, new JulianDate());

        var dataSource = new CzmlDataSource();
        dataSource.load(makePacket(pathPacket));
        var entity = dataSource.entities.values[0];

        expect(entity.path).toBeDefined();
        expect(entity.path.width.getValue(validTime)).toEqual(pathPacket.path.width);
        expect(entity.path.resolution.getValue(validTime)).toEqual(pathPacket.path.resolution);
        expect(entity.path.leadTime.getValue(validTime)).toEqual(pathPacket.path.leadTime);
        expect(entity.path.trailTime.getValue(validTime)).toEqual(pathPacket.path.trailTime);
        expect(entity.path.show.getValue(validTime)).toEqual(true);
        expect(entity.path.material.getValue(validTime).color).toEqual(new Color(0.1, 0.1, 0.1, 0.1));
        expect(entity.path.material.getValue(validTime).outlineColor).toEqual(new Color(0.2, 0.2, 0.2, 0.2));
        expect(entity.path.material.getValue(validTime).outlineWidth).toEqual(1.0);

        expect(entity.path.material.getValue(invalidTime)).toBeUndefined();
        expect(entity.path.width.getValue(invalidTime)).toBeUndefined();
        expect(entity.path.leadTime.getValue(invalidTime)).toBeUndefined();
        expect(entity.path.trailTime.getValue(invalidTime)).toBeUndefined();
        expect(entity.path.show.getValue(invalidTime)).toBeUndefined();
    });

    it('CZML adds data for infinite point.', function() {
        var pointPacket = {
            point : {
                color : {
                    rgbaf : [0.1, 0.1, 0.1, 0.1]
                },
                pixelSize : 1.0,
                outlineColor : {
                    rgbaf : [0.2, 0.2, 0.2, 0.2]
                },
                outlineWidth : 1.0,
                show : true,
                scaleByDistance : {
                    nearFarScalar : [1.0, 2.0, 10000.0, 3.0]
                },
                translucencyByDistance : {
                    nearFarScalar : [1.0, 1.0, 10000.0, 0.0]
                },
                heightReference : 'CLAMP_TO_GROUND'
            }
        };

        var dataSource = new CzmlDataSource();
        dataSource.load(makePacket(pointPacket));
        var entity = dataSource.entities.values[0];

        expect(entity.point).toBeDefined();
        expect(entity.point.color.getValue(Iso8601.MINIMUM_VALUE)).toEqual(new Color(0.1, 0.1, 0.1, 0.1));
        expect(entity.point.pixelSize.getValue(Iso8601.MINIMUM_VALUE)).toEqual(pointPacket.point.pixelSize);
        expect(entity.point.outlineColor.getValue(Iso8601.MINIMUM_VALUE)).toEqual(new Color(0.2, 0.2, 0.2, 0.2));
        expect(entity.point.outlineWidth.getValue(Iso8601.MINIMUM_VALUE)).toEqual(pointPacket.point.outlineWidth);
        expect(entity.point.show.getValue(Iso8601.MINIMUM_VALUE)).toEqual(true);
        expect(entity.point.scaleByDistance.getValue(Iso8601.MINIMUM_VALUE)).toEqual(new NearFarScalar(1.0, 2.0, 10000.0, 3.0));
        expect(entity.point.translucencyByDistance.getValue(Iso8601.MINIMUM_VALUE)).toEqual(new NearFarScalar(1.0, 1.0, 10000.0, 0.0));
        expect(entity.point.heightReference.getValue(Iso8601.MINIMUM_VALUE)).toEqual(HeightReference.CLAMP_TO_GROUND);
    });

    it('CZML adds data for constrained point.', function() {
        var pointPacket = {
            point : {
                interval : '2000-01-01/2001-01-01',
                color : {
                    rgbaf : [0.1, 0.1, 0.1, 0.1]
                },
                pixelSize : 1.0,
                outlineColor : {
                    rgbaf : [0.2, 0.2, 0.2, 0.2]
                },
                outlineWidth : 1.0,
                show : true
            }
        };

        var validTime = TimeInterval.fromIso8601({
            iso8601 : pointPacket.point.interval
        }).start;
        var invalidTime = JulianDate.addSeconds(validTime, -1, new JulianDate());

        var dataSource = new CzmlDataSource();
        dataSource.load(makePacket(pointPacket));
        var entity = dataSource.entities.values[0];

        expect(entity.point).toBeDefined();
        expect(entity.point.color.getValue(validTime)).toEqual(new Color(0.1, 0.1, 0.1, 0.1));
        expect(entity.point.pixelSize.getValue(validTime)).toEqual(pointPacket.point.pixelSize);
        expect(entity.point.outlineColor.getValue(validTime)).toEqual(new Color(0.2, 0.2, 0.2, 0.2));
        expect(entity.point.outlineWidth.getValue(validTime)).toEqual(pointPacket.point.outlineWidth);
        expect(entity.point.show.getValue(validTime)).toEqual(true);

        expect(entity.point.color.getValue(invalidTime)).toBeUndefined();
        expect(entity.point.pixelSize.getValue(invalidTime)).toBeUndefined();
        expect(entity.point.outlineColor.getValue(invalidTime)).toBeUndefined();
        expect(entity.point.outlineWidth.getValue(invalidTime)).toBeUndefined();
        expect(entity.point.show.getValue(invalidTime)).toBeUndefined();
    });

    it('CZML adds data for infinite polygon.', function() {
        var polygonPacket = {
            polygon : {
                material : {
                    solidColor : {
                        color : {
                            rgbaf : [0.1, 0.1, 0.1, 0.1]
                        }
                    }
                },
                height : 1,
                extrudedHeight : 2,
                granularity : 3,
                stRotation : 4,
                show : true,
                outline : true,
                outlineColor : {
                    rgbaf : [0.2, 0.2, 0.2, 0.2]
                },
                outlineWidth : 6,
                closeTop : false,
                closeBottom : false,
                shadows : 'ENABLED'
            }
        };

        var dataSource = new CzmlDataSource();
        dataSource.load(makePacket(polygonPacket));
        var entity = dataSource.entities.values[0];

        expect(entity.polygon).toBeDefined();
        expect(entity.polygon.material.getValue(Iso8601.MINIMUM_VALUE).color).toEqual(new Color(0.1, 0.1, 0.1, 0.1));
        expect(entity.polygon.show.getValue(Iso8601.MINIMUM_VALUE)).toEqual(true);
        expect(entity.polygon.height.getValue(Iso8601.MINIMUM_VALUE)).toEqual(1);
        expect(entity.polygon.extrudedHeight.getValue(Iso8601.MINIMUM_VALUE)).toEqual(2);
        expect(entity.polygon.granularity.getValue(Iso8601.MINIMUM_VALUE)).toEqual(3);
        expect(entity.polygon.stRotation.getValue(Iso8601.MINIMUM_VALUE)).toEqual(4);
        expect(entity.polygon.outline.getValue(Iso8601.MINIMUM_VALUE)).toEqual(true);
        expect(entity.polygon.outlineColor.getValue(Iso8601.MINIMUM_VALUE)).toEqual(new Color(0.2, 0.2, 0.2, 0.2));
        expect(entity.polygon.outlineWidth.getValue(Iso8601.MINIMUM_VALUE)).toEqual(6);
        expect(entity.polygon.closeTop.getValue(Iso8601.MINIMUM_VALUE)).toEqual(false);
        expect(entity.polygon.closeBottom.getValue(Iso8601.MINIMUM_VALUE)).toEqual(false);
        expect(entity.polygon.shadows.getValue(Iso8601.MINIMUM_VALUE)).toEqual(ShadowMode.ENABLED);
    });

    it('CZML adds data for constrained polygon.', function() {
        var polygonPacket = {
            polygon : {
                interval : '2000-01-01/2001-01-01',
                material : {
                    solidColor : {
                        color : {
                            rgbaf : [0.1, 0.1, 0.1, 0.1]
                        }
                    }
                },
                show : true,
                shadows : 'ENABLED'
            }
        };

        var validTime = TimeInterval.fromIso8601({
            iso8601 : polygonPacket.polygon.interval
        }).start;
        var invalidTime = JulianDate.addSeconds(validTime, -1, new JulianDate());

        var dataSource = new CzmlDataSource();
        dataSource.load(makePacket(polygonPacket));
        var entity = dataSource.entities.values[0];

        expect(entity.polygon).toBeDefined();
        expect(entity.polygon.material.getValue(validTime).color).toEqual(new Color(0.1, 0.1, 0.1, 0.1));
        expect(entity.polygon.show.getValue(validTime)).toEqual(true);
        expect(entity.polygon.shadows.getValue(validTime)).toEqual(ShadowMode.ENABLED);

        expect(entity.polygon.material.getValue(invalidTime)).toBeUndefined();
        expect(entity.polygon.show.getValue(invalidTime)).toBeUndefined();
        expect(entity.polygon.shadows.getValue(invalidTime)).toBeUndefined();

    });

    it('CZML adds data for infinite polyline.', function() {
        var polylinePacket = {
            polyline : {
                material : {
                    polylineOutline : {
                        color : {
                            rgbaf : [0.1, 0.1, 0.1, 0.1]
                        },
                        outlineColor : {
                            rgbaf : [0.2, 0.2, 0.2, 0.2]
                        },
                        outlineWidth : 1.0
                    }
                },
                width : 1.0,
                show : true,
                shadows : 'ENABLED'
            }
        };

        var dataSource = new CzmlDataSource();
        dataSource.load(makePacket(polylinePacket));
        var entity = dataSource.entities.values[0];

        expect(entity.polyline).toBeDefined();
        expect(entity.polyline.material.color.getValue(Iso8601.MINIMUM_VALUE)).toEqual(new Color(0.1, 0.1, 0.1, 0.1));
        expect(entity.polyline.width.getValue(Iso8601.MINIMUM_VALUE)).toEqual(polylinePacket.polyline.width);
        expect(entity.polyline.material.outlineColor.getValue(Iso8601.MINIMUM_VALUE)).toEqual(new Color(0.2, 0.2, 0.2, 0.2));
        expect(entity.polyline.material.outlineWidth.getValue(Iso8601.MINIMUM_VALUE)).toEqual(1.0);
        expect(entity.polyline.show.getValue(Iso8601.MINIMUM_VALUE)).toEqual(true);
        expect(entity.polyline.shadows.getValue(Iso8601.MINIMUM_VALUE)).toEqual(ShadowMode.ENABLED);
    });

    it('CZML adds data for constrained polyline.', function() {
        var polylinePacket = {
            polyline : {
                interval : '2000-01-01/2001-01-01',
                material : {
                    polylineOutline : {
                        color : {
                            rgbaf : [0.1, 0.1, 0.1, 0.1]
                        },
                        outlineColor : {
                            rgbaf : [0.2, 0.2, 0.2, 0.2]
                        },
                        outlineWidth : 1.0
                    }
                },
                width : 1.0,
                show : true,
                shadows : 'ENABLED'
            }
        };

        var validTime = TimeInterval.fromIso8601({
            iso8601 : polylinePacket.polyline.interval
        }).start;
        var invalidTime = JulianDate.addSeconds(validTime, -1, new JulianDate());

        var dataSource = new CzmlDataSource();
        dataSource.load(makePacket(polylinePacket));
        var entity = dataSource.entities.values[0];

        expect(entity.polyline).toBeDefined();
        expect(entity.polyline.material.getValue(validTime).color).toEqual(new Color(0.1, 0.1, 0.1, 0.1));
        expect(entity.polyline.width.getValue(validTime)).toEqual(polylinePacket.polyline.width);
        expect(entity.polyline.material.getValue(validTime).outlineColor).toEqual(new Color(0.2, 0.2, 0.2, 0.2));
        expect(entity.polyline.material.getValue(validTime).outlineWidth).toEqual(1.0);
        expect(entity.polyline.show.getValue(validTime)).toEqual(true);
        expect(entity.polyline.shadows.getValue(validTime)).toEqual(ShadowMode.ENABLED);

        expect(entity.polyline.material.getValue(invalidTime)).toBeUndefined();
        expect(entity.polyline.width.getValue(invalidTime)).toBeUndefined();
        expect(entity.polyline.show.getValue(invalidTime)).toBeUndefined();
        expect(entity.polyline.shadows.getValue(invalidTime)).toBeUndefined();
    });

    it('CZML adds data for infinite model.', function() {
        var modelPacket = {
            model : {
                show : true,
                scale : 3.0,
                minimumPixelSize : 5.0,
                maximumScale : 4.0,
                gltf : './Data/Models/Box/CesiumBoxTest.gltf',
                incrementallyLoadTextures : true,
                shadows : 'ENABLED',
                heightReference : 'CLAMP_TO_GROUND',
                silhouetteColor : {
                    rgbaf : [1.0, 0.0, 0.0, 1.0]
                },
                silhouetteSize : 2.0,
                color : {
                    rgbaf : [0.0, 1.0, 0.0, 0.2]
                },
                colorBlendMode : 'HIGHLIGHT',
                colorBlendAmount : 0.5,
                nodeTransformations : {
                    Mesh : {
                        scale : {
                            cartesian : [1.0, 2.0, 3.0]
                        },
                        translation : {
                            cartesian : [4.0, 5.0, 6.0]
                        },
                        rotation : {
                            unitQuaternion : [0.0, 0.707, 0.0, 0.707]
                        }
                    }
                }
            }
        };

        var dataSource = new CzmlDataSource();
        dataSource.load(makePacket(modelPacket));
        var entity = dataSource.entities.values[0];

        expect(entity.model).toBeDefined();
        expect(entity.model.show.getValue(Iso8601.MINIMUM_VALUE)).toEqual(true);
        expect(entity.model.scale.getValue(Iso8601.MINIMUM_VALUE)).toEqual(3.0);
        expect(entity.model.minimumPixelSize.getValue(Iso8601.MINIMUM_VALUE)).toEqual(5.0);
        expect(entity.model.maximumScale.getValue(Iso8601.MINIMUM_VALUE)).toEqual(4.0);
        expect(entity.model.uri.getValue(Iso8601.MINIMUM_VALUE)).toEqual('./Data/Models/Box/CesiumBoxTest.gltf');
        expect(entity.model.incrementallyLoadTextures.getValue(Iso8601.MINIMUM_VALUE)).toEqual(true);
        expect(entity.model.shadows.getValue(Iso8601.MINIMUM_VALUE)).toEqual(ShadowMode.ENABLED);
        expect(entity.model.heightReference.getValue(Iso8601.MINIMUM_VALUE)).toEqual(HeightReference.CLAMP_TO_GROUND);
        expect(entity.model.silhouetteColor.getValue(Iso8601.MINIMUM_VALUE)).toEqual(new Color(1.0, 0.0, 0.0, 1.0));
        expect(entity.model.silhouetteSize.getValue(Iso8601.MINIMUM_VALUE)).toEqual(2.0);
        expect(entity.model.color.getValue(Iso8601.MINIMUM_VALUE)).toEqual(new Color(0.0, 1.0, 0.0, 0.2));
        expect(entity.model.colorBlendMode.getValue(Iso8601.MINIMUM_VALUE)).toEqual(ColorBlendMode.HIGHLIGHT);
        expect(entity.model.colorBlendAmount.getValue(Iso8601.MINIMUM_VALUE)).toEqual(0.5);

        var nodeTransform = entity.model.nodeTransformations.getValue(Iso8601.MINIMUM_VALUE).Mesh;
        expect(nodeTransform).toBeDefined();
        expect(nodeTransform.scale).toEqual(new Cartesian3(1.0, 2.0, 3.0));
        expect(nodeTransform.translation).toEqual(new Cartesian3(4.0, 5.0, 6.0));

        var expectedRotation = new Quaternion(0.0, 0.707, 0.0, 0.707);
        Quaternion.normalize(expectedRotation, expectedRotation);
        expect(nodeTransform.rotation).toEqual(expectedRotation);

        expect(entity.model.nodeTransformations.Mesh.scale.getValue(Iso8601.MINIMUM_VALUE)).toEqual(new Cartesian3(1.0, 2.0, 3.0));
        expect(entity.model.nodeTransformations.Mesh.translation.getValue(Iso8601.MINIMUM_VALUE)).toEqual(new Cartesian3(4.0, 5.0, 6.0));
        expect(entity.model.nodeTransformations.Mesh.rotation.getValue(Iso8601.MINIMUM_VALUE)).toEqual(expectedRotation);
    });

    it('CZML adds data for constrained model.', function() {
        var modelPacket = {
            model : {
                interval : '2000-01-01/2001-01-01',
                show : true,
                scale : 3.0,
                minimumPixelSize : 5.0,
                gltf : './Data/Models/Box/CesiumBoxTest.gltf',
                incrementallyLoadTextures : true,
                shadows : 'ENABLED',
                heightReference: 'CLAMP_TO_GROUND',
                silhouetteColor : {
                    rgbaf : [1.0, 0.0, 0.0, 1.0]
                },
                silhouetteSize : 2.0,
                color : {
                    rgbaf : [0.0, 1.0, 0.0, 0.2]
                },
                colorBlendMode : 'HIGHLIGHT',
                colorBlendAmount : 0.5,
                nodeTransformations : {
                    Mesh : {
                        scale : {
                            cartesian : [1.0, 2.0, 3.0]
                        },
                        translation : {
                            cartesian : [4.0, 5.0, 6.0]
                        },
                        rotation : {
                            unitQuaternion : [0.0, 0.707, 0.0, 0.707]
                        }
                    }
                }
            }
        };

        var validTime = TimeInterval.fromIso8601({
            iso8601 : modelPacket.model.interval
        }).start;
        var invalidTime = JulianDate.addSeconds(validTime, -1, new JulianDate());

        var dataSource = new CzmlDataSource();
        dataSource.load(makePacket(modelPacket));
        var entity = dataSource.entities.values[0];

        expect(entity.model).toBeDefined();
        expect(entity.model.show.getValue(validTime)).toEqual(true);
        expect(entity.model.scale.getValue(validTime)).toEqual(3.0);
        expect(entity.model.minimumPixelSize.getValue(validTime)).toEqual(5.0);
        expect(entity.model.uri.getValue(validTime)).toEqual('./Data/Models/Box/CesiumBoxTest.gltf');
        expect(entity.model.incrementallyLoadTextures.getValue(validTime)).toEqual(true);
        expect(entity.model.shadows.getValue(validTime)).toEqual(ShadowMode.ENABLED);
        expect(entity.model.heightReference.getValue(validTime)).toEqual(HeightReference.CLAMP_TO_GROUND);
        expect(entity.model.silhouetteColor.getValue(validTime)).toEqual(new Color(1.0, 0.0, 0.0, 1.0));
        expect(entity.model.silhouetteSize.getValue(validTime)).toEqual(2.0);
        expect(entity.model.color.getValue(validTime)).toEqual(new Color(0.0, 1.0, 0.0, 0.2));
        expect(entity.model.colorBlendMode.getValue(validTime)).toEqual(ColorBlendMode.HIGHLIGHT);
        expect(entity.model.colorBlendAmount.getValue(validTime)).toEqual(0.5);

        var nodeTransform = entity.model.nodeTransformations.getValue(validTime).Mesh;
        expect(nodeTransform).toBeDefined();
        expect(nodeTransform.scale).toEqual(new Cartesian3(1.0, 2.0, 3.0));
        expect(nodeTransform.translation).toEqual(new Cartesian3(4.0, 5.0, 6.0));

        var expectedRotation = new Quaternion(0.0, 0.707, 0.0, 0.707);
        Quaternion.normalize(expectedRotation, expectedRotation);
        expect(nodeTransform.rotation).toEqual(expectedRotation);

        expect(entity.model.nodeTransformations.Mesh.scale.getValue(validTime)).toEqual(new Cartesian3(1.0, 2.0, 3.0));
        expect(entity.model.nodeTransformations.Mesh.translation.getValue(validTime)).toEqual(new Cartesian3(4.0, 5.0, 6.0));
        expect(entity.model.nodeTransformations.Mesh.rotation.getValue(validTime)).toEqual(expectedRotation);

        expect(entity.model.show.getValue(invalidTime)).toBeUndefined();
        expect(entity.model.scale.getValue(invalidTime)).toBeUndefined();
        expect(entity.model.minimumPixelSize.getValue(invalidTime)).toBeUndefined();
        expect(entity.model.uri.getValue(invalidTime)).toBeUndefined();
        expect(entity.model.incrementallyLoadTextures.getValue(invalidTime)).toBeUndefined();
        expect(entity.model.shadows.getValue(invalidTime)).toBeUndefined();
        expect(entity.model.heightReference.getValue(invalidTime)).toBeUndefined();
        expect(entity.model.color.getValue(invalidTime)).toBeUndefined();
        expect(entity.model.silhouetteColor.getValue(invalidTime)).toBeUndefined();
        expect(entity.model.silhouetteSize.getValue(invalidTime)).toBeUndefined();
        expect(entity.model.colorBlendMode.getValue(invalidTime)).toBeUndefined();
        expect(entity.model.colorBlendAmount.getValue(invalidTime)).toBeUndefined();

        expect(entity.model.nodeTransformations.Mesh.getValue(invalidTime)).toEqual(new TranslationRotationScale());
        expect(entity.model.nodeTransformations.Mesh.scale.getValue(invalidTime)).toBeUndefined();
        expect(entity.model.nodeTransformations.Mesh.translation.getValue(invalidTime)).toBeUndefined();
        expect(entity.model.nodeTransformations.Mesh.rotation.getValue(invalidTime)).toBeUndefined();
    });

    it('processCzml deletes an existing object.', function() {
        var dataSource = new CzmlDataSource();
        dataSource.load(makePacket(staticCzml));
        var objects = dataSource.entities.values;
        expect(objects.length).toEqual(1);
        dataSource.load(makePacket(czmlDelete));
        expect(objects.length).toEqual(0);
    });

    it('Processes parent property.', function() {
        var parentChildCzml = [{
            id : 'document',
            version : '1.0'
        }, {
            'id' : 'parent'
        }, {
            'id' : 'child',
            'parent' : 'parent'
        }];

        var dataSource = new CzmlDataSource();
        dataSource.load(parentChildCzml);
        var objects = dataSource.entities;

        var parent = objects.getById('parent');
        expect(parent.parent).toBeUndefined();

        var child = objects.getById('child');
        expect(child.parent).toBe(parent);
    });

    it('Processes parent property out of order.', function() {
        var parentChildCzml = [{
            id : 'document',
            version : '1.0'
        }, {
            id : 'child',
            parent : 'parent'
        }, {
            id : 'child2',
            parent : 'parent'
        }, {
            id : 'grandparent'
        }, {
            id : 'grandparent2'
        }, {
            id : 'parent',
            parent : 'grandparent'
        }, {
            id : 'parent2',
            parent : 'grandparent'
        }];

        var dataSource = new CzmlDataSource();
        dataSource.load(parentChildCzml);
        var objects = dataSource.entities;

        var grandparent = objects.getById('grandparent');
        expect(grandparent.parent).toBeUndefined();

        var grandparent2 = objects.getById('grandparent');
        expect(grandparent2.parent).toBeUndefined();

        var parent = objects.getById('parent');
        expect(parent.parent).toBe(grandparent);

        var parent2 = objects.getById('parent2');
        expect(parent2.parent).toBe(grandparent);

        var child = objects.getById('child');
        expect(child.parent).toBe(parent);

        var child2 = objects.getById('child2');
        expect(child2.parent).toBe(parent);
    });

    it('Processes JulianDate packets.', function() {
        var date = JulianDate.fromIso8601('2000-01-01');

        var object = {};
        CzmlDataSource.processPacketData(JulianDate, object, 'simpleDate', JulianDate.toIso8601(date));

        expect(object.simpleDate).toBeDefined();
        expect(object.simpleDate.getValue()).toEqual(date);

        CzmlDataSource.processPacketData(JulianDate, object, 'objDate', {
            date : JulianDate.toIso8601(date)
        });

        expect(object.objDate).toBeDefined();
        expect(object.objDate.getValue()).toEqual(date);
    });

    it('Processes array packets.', function() {
        var arrayPacket = {
            array : [1, 2, 3, 4, 5]
        };

        var object = {};
        CzmlDataSource.processPacketData(Array, object, 'arrayData', arrayPacket);

        expect(object.arrayData).toBeDefined();
        expect(object.arrayData.getValue()).toEqual(arrayPacket.array);
    });

    it('CZML load suspends events.', function() {
        var packets = [{
            id : 'document',
            version : '1.0'
        }, {
            point : {
                show : true,
                color : {
                    rgbaf : [0.1, 0.1, 0.1, 0.1]
                }
            }
        }, {
            point : {
                show : false,
                color : {
                    rgbaf : [0.1, 0.1, 0.1, 0.1]
                }
            }
        }];

        var spy = jasmine.createSpy('changedEvent');

        var dataSource = new CzmlDataSource();
        dataSource.entities.collectionChanged.addEventListener(spy);
        dataSource.load(packets);

        expect(spy.calls.count()).toEqual(1);
    });

    it('CZML materials work with composite interval', function() {
        var before = JulianDate.fromIso8601('2012-03-15T09:23:59Z');
        var solid = JulianDate.fromIso8601('2012-03-15T10:00:00Z');
        var grid1 = JulianDate.fromIso8601('2012-03-15T11:00:00Z');
        var grid2 = JulianDate.fromIso8601('2012-03-15T12:00:00Z');
        var after = JulianDate.fromIso8601('2012-03-15T12:00:01Z');

        var packet = {
            polygon : {
                material : [{
                    interval : '2012-03-15T10:00:00Z/2012-03-15T11:00:00Z',
                    interpolationAlgorithm : 'LINEAR',
                    interpolationDegree : 1,
                    epoch : '2012-03-15T10:00:00Z',
                    solidColor : {
                        color : {
                            rgba : [240, 0, 0, 0]
                        }
                    }
                }, {
                    interval : '2012-03-15T11:00:00Z/2012-03-15T12:00:00Z',
                    interpolationAlgorithm : 'LINEAR',
                    interpolationDegree : 1,
                    epoch : '2012-03-15T11:00:00Z',
                    grid : {
                        color : {
                            rgba : [240, 255, 255, 255]
                        },
                        cellAlpha : 0,
                        lineCount : {
                            cartesian2 : [36, 9]
                        },
                        lineThickness : {
                            cartesian2 : [1, 1]
                        },
                        lineOffset : {
                            cartesian2 : [0.5, 0.5]
                        }
                    }
                }]
            }
        };

        var dataSource = new CzmlDataSource();
        dataSource.load(makePacket(packet));
        var entity = dataSource.entities.values[0];
        expect(entity.polygon.material.getType(solid)).toBe('Color');
        expect(entity.polygon.material.getType(grid1)).toBe('Grid');
        expect(entity.polygon.material.getType(grid2)).toBe('Grid');
        expect(entity.polygon.material.getType(before)).toBeUndefined();
        expect(entity.polygon.material.getType(after)).toBeUndefined();
    });

    it('CZML adds data for rectangle.', function() {
        var rectanglePacket = {
            rectangle : {
                material : {
                    solidColor : {
                        color : {
                            rgbaf : [0.1, 0.2, 0.3, 0.4]
                        }
                    }
                },
                coordinates : {
                    wsen : [0, 1, 2, 3]
                },
                height : 1,
                extrudedHeight : 2,
                granularity : 3,
                rotation : 4,
                stRotation : 5,
                closeBottom : true,
                closeTop : false,
                show : true,
                outline : true,
                outlineColor : {
                    rgbaf : [0.2, 0.2, 0.2, 0.2]
                },
                outlineWidth : 6,
                shadows : 'ENABLED'
            }
        };

        var czmlRectangle = rectanglePacket.rectangle;

        var dataSource = new CzmlDataSource();
        dataSource.load(makePacket(rectanglePacket));
        var entity = dataSource.entities.values[0];

        expect(entity.rectangle).toBeDefined();
        expect(entity.rectangle.coordinates.getValue(Iso8601.MINIMUM_VALUE)).toEqual(new Rectangle(0, 1, 2, 3));
        expect(entity.rectangle.material.getValue(Iso8601.MINIMUM_VALUE).color).toEqual(new Color(0.1, 0.2, 0.3, 0.4));
        expect(entity.rectangle.show.getValue(Iso8601.MINIMUM_VALUE)).toEqual(czmlRectangle.show);
        expect(entity.rectangle.height.getValue(Iso8601.MINIMUM_VALUE)).toEqual(czmlRectangle.height);
        expect(entity.rectangle.extrudedHeight.getValue(Iso8601.MINIMUM_VALUE)).toEqual(czmlRectangle.extrudedHeight);
        expect(entity.rectangle.granularity.getValue(Iso8601.MINIMUM_VALUE)).toEqual(czmlRectangle.granularity);
        expect(entity.rectangle.rotation.getValue(Iso8601.MINIMUM_VALUE)).toEqual(czmlRectangle.rotation);
        expect(entity.rectangle.stRotation.getValue(Iso8601.MINIMUM_VALUE)).toEqual(czmlRectangle.stRotation);
        expect(entity.rectangle.closeBottom.getValue(Iso8601.MINIMUM_VALUE)).toEqual(czmlRectangle.closeBottom);
        expect(entity.rectangle.closeTop.getValue(Iso8601.MINIMUM_VALUE)).toEqual(czmlRectangle.closeTop);
        expect(entity.rectangle.outline.getValue(Iso8601.MINIMUM_VALUE)).toEqual(true);
        expect(entity.rectangle.outlineColor.getValue(Iso8601.MINIMUM_VALUE)).toEqual(new Color(0.2, 0.2, 0.2, 0.2));
        expect(entity.rectangle.outlineWidth.getValue(Iso8601.MINIMUM_VALUE)).toEqual(6);
        expect(entity.rectangle.shadows.getValue(Iso8601.MINIMUM_VALUE)).toEqual(ShadowMode.ENABLED);
    });

    it('can handle constant rectangle coordinates in degrees.', function() {
        var rectanglePacket = {
            rectangle : {
                coordinates : {
                    wsenDegrees : [0, 1, 2, 3]
                }
            }
        };

        var dataSource = new CzmlDataSource();
        dataSource.load(makePacket(rectanglePacket));
        var entity = dataSource.entities.values[0];
        expect(entity.rectangle.coordinates.getValue(Iso8601.MINIMUM_VALUE)).toEqual(Rectangle.fromDegrees(0, 1, 2, 3));
    });

    it('can handle sampled rectangle coordinates.', function() {
        var epoch = JulianDate.now();

        var rectanglePacket = {
            rectangle : {
                coordinates : {
                    epoch : JulianDate.toIso8601(epoch),
                    wsen : [0.0, 1.0, 2.0, 3.0, 4.0,
                            1.0, 3.0, 4.0, 5.0, 6.0]
                }
            }
        };

        var dataSource = new CzmlDataSource();
        dataSource.load(makePacket(rectanglePacket));
        var entity = dataSource.entities.values[0];

        expect(entity.rectangle).toBeDefined();
        var date1 = epoch;
        var date2 = JulianDate.addSeconds(epoch, 0.5, new JulianDate());
        var date3 = JulianDate.addSeconds(epoch, 1.0, new JulianDate());
        expect(entity.rectangle.coordinates.getValue(date1)).toEqual(new Rectangle(1.0, 2.0, 3.0, 4.0));
        expect(entity.rectangle.coordinates.getValue(date2)).toEqual(new Rectangle(2.0, 3.0, 4.0, 5.0));
        expect(entity.rectangle.coordinates.getValue(date3)).toEqual(new Rectangle(3.0, 4.0, 5.0, 6.0));
    });

    it('can handle sampled rectangle coordinates in degrees.', function() {
        var epoch = JulianDate.now();

        var rectanglePacket = {
            rectangle : {
                coordinates : {
                    epoch : JulianDate.toIso8601(epoch),
                    wsenDegrees : [0.0, 1.0, 2.0, 3.0, 4.0,
                                   1.0, 3.0, 4.0, 5.0, 6.0]
                }
            }
        };

        var dataSource = new CzmlDataSource();
        dataSource.load(makePacket(rectanglePacket));
        var entity = dataSource.entities.values[0];

        expect(entity.rectangle).toBeDefined();
        var date1 = epoch;
        var date2 = JulianDate.addSeconds(epoch, 0.5, new JulianDate());
        var date3 = JulianDate.addSeconds(epoch, 1.0, new JulianDate());
        expect(entity.rectangle.coordinates.getValue(date1)).toEqual(Rectangle.fromDegrees(1.0, 2.0, 3.0, 4.0));
        expect(entity.rectangle.coordinates.getValue(date2)).toEqualEpsilon(Rectangle.fromDegrees(2.0, 3.0, 4.0, 5.0), CesiumMath.EPSILON15);
        expect(entity.rectangle.coordinates.getValue(date3)).toEqual(Rectangle.fromDegrees(3.0, 4.0, 5.0, 6.0));
    });

    it('CZML adds data for wall.', function() {
        var wallPacket = {
            wall : {
                material : {
                    solidColor : {
                        color : {
                            rgbaf : [0.1, 0.2, 0.3, 0.4]
                        }
                    }
                },
                granularity : 3,
                minimumHeights : {
                    array : [1, 2, 3]
                },
                maximumHeights : {
                    array : [4, 5, 6]
                },
                show : true,
                outline : true,
                outlineColor : {
                    rgbaf : [0.2, 0.2, 0.2, 0.2]
                },
                outlineWidth : 6,
                shadows : 'ENABLED'
            }
        };

        var czmlRectangle = wallPacket.wall;

        var dataSource = new CzmlDataSource();
        dataSource.load(makePacket(wallPacket));
        var entity = dataSource.entities.values[0];

        expect(entity.wall).toBeDefined();
        expect(entity.wall.material.getValue(Iso8601.MINIMUM_VALUE).color).toEqual(new Color(0.1, 0.2, 0.3, 0.4));
        expect(entity.wall.show.getValue(Iso8601.MINIMUM_VALUE)).toEqual(czmlRectangle.show);
        expect(entity.wall.granularity.getValue(Iso8601.MINIMUM_VALUE)).toEqual(czmlRectangle.granularity);
        expect(entity.wall.minimumHeights.getValue(Iso8601.MINIMUM_VALUE)).toEqual(czmlRectangle.minimumHeights.array);
        expect(entity.wall.maximumHeights.getValue(Iso8601.MINIMUM_VALUE)).toEqual(czmlRectangle.maximumHeights.array);
        expect(entity.wall.outline.getValue(Iso8601.MINIMUM_VALUE)).toEqual(true);
        expect(entity.wall.outlineColor.getValue(Iso8601.MINIMUM_VALUE)).toEqual(new Color(0.2, 0.2, 0.2, 0.2));
        expect(entity.wall.outlineWidth.getValue(Iso8601.MINIMUM_VALUE)).toEqual(6);
        expect(entity.wall.shadows.getValue(Iso8601.MINIMUM_VALUE)).toEqual(ShadowMode.ENABLED);
    });

    it('CZML adds data for wall with minimumHeights as references.', function() {
        var packets = [{
            id : 'document',
            version : '1.0'
        }, {
            id : 'obj1',
            billboard : {
                scale : 1.0
            }
        }, {
            id : 'obj2',
            billboard : {
                scale : 4.0
            }
        }, {
            id : 'wall',
            wall : {
                minimumHeights : {
                    references : ['obj1#billboard.scale', 'obj2#billboard.scale']
                },
                maximumHeights : {
                    references : ['obj2#billboard.scale', 'obj1#billboard.scale']
                }
            }
        }];

        var dataSource = new CzmlDataSource();
        dataSource.load(packets);
        var entity = dataSource.entities.getById('wall');

        expect(entity.wall).toBeDefined();
        expect(entity.wall.minimumHeights.getValue(Iso8601.MINIMUM_VALUE)).toEqual([packets[1].billboard.scale, packets[2].billboard.scale]);
        expect(entity.wall.maximumHeights.getValue(Iso8601.MINIMUM_VALUE)).toEqual([packets[2].billboard.scale, packets[1].billboard.scale]);
    });

    it('CZML adds data for box.', function() {
        var boxPacket = {
            box : {
                material : {
                    solidColor : {
                        color : {
                            rgbaf : [0.1, 0.2, 0.3, 0.4]
                        }
                    }
                },
                dimensions : {
                    cartesian : [1, 2, 3]
                },
                show : true,
                outline : true,
                outlineColor : {
                    rgbaf : [0.2, 0.2, 0.2, 0.2]
                },
                outlineWidth : 6,
                shadows : 'ENABLED'
            }
        };

        var dataSource = new CzmlDataSource();
        dataSource.load(makePacket(boxPacket));
        var entity = dataSource.entities.values[0];

        expect(entity.box).toBeDefined();
        expect(entity.box.dimensions.getValue(Iso8601.MINIMUM_VALUE)).toEqual(new Cartesian3(1, 2, 3));
        expect(entity.box.material.getValue(Iso8601.MINIMUM_VALUE).color).toEqual(new Color(0.1, 0.2, 0.3, 0.4));
        expect(entity.box.show.getValue(Iso8601.MINIMUM_VALUE)).toEqual(true);
        expect(entity.box.outline.getValue(Iso8601.MINIMUM_VALUE)).toEqual(true);
        expect(entity.box.outlineColor.getValue(Iso8601.MINIMUM_VALUE)).toEqual(new Color(0.2, 0.2, 0.2, 0.2));
        expect(entity.box.outlineWidth.getValue(Iso8601.MINIMUM_VALUE)).toEqual(6);
        expect(entity.box.shadows.getValue(Iso8601.MINIMUM_VALUE)).toEqual(ShadowMode.ENABLED);
    });

    it('CZML adds data for cylinder.', function() {
        var cylinderPacket = {
            cylinder : {
                material : {
                    solidColor : {
                        color : {
                            rgbaf : [0.1, 0.2, 0.3, 0.4]
                        }
                    }
                },
                length : 5,
                topRadius: 6,
                bottomRadius: 7,
                show : true,
                outline : true,
                outlineColor : {
                    rgbaf : [0.2, 0.2, 0.2, 0.2]
                },
                outlineWidth : 6,
                numberOfVerticalLines : 15,
                slices : 100,
                shadows : 'ENABLED'
            }
        };

        var dataSource = new CzmlDataSource();
        dataSource.load(makePacket(cylinderPacket));
        var entity = dataSource.entities.values[0];

        expect(entity.cylinder).toBeDefined();
        expect(entity.cylinder.length.getValue(Iso8601.MINIMUM_VALUE)).toEqual(5);
        expect(entity.cylinder.topRadius.getValue(Iso8601.MINIMUM_VALUE)).toEqual(6);
        expect(entity.cylinder.bottomRadius.getValue(Iso8601.MINIMUM_VALUE)).toEqual(7);
        expect(entity.cylinder.material.getValue(Iso8601.MINIMUM_VALUE).color).toEqual(new Color(0.1, 0.2, 0.3, 0.4));
        expect(entity.cylinder.show.getValue(Iso8601.MINIMUM_VALUE)).toEqual(true);
        expect(entity.cylinder.outline.getValue(Iso8601.MINIMUM_VALUE)).toEqual(true);
        expect(entity.cylinder.outlineColor.getValue(Iso8601.MINIMUM_VALUE)).toEqual(new Color(0.2, 0.2, 0.2, 0.2));
        expect(entity.cylinder.outlineWidth.getValue(Iso8601.MINIMUM_VALUE)).toEqual(6);
        expect(entity.cylinder.numberOfVerticalLines.getValue(Iso8601.MINIMUM_VALUE)).toEqual(15);
        expect(entity.cylinder.slices.getValue(Iso8601.MINIMUM_VALUE)).toEqual(100);
        expect(entity.cylinder.shadows.getValue(Iso8601.MINIMUM_VALUE)).toEqual(ShadowMode.ENABLED);
    });

    it('CZML adds data for corridor.', function() {
        var expectedResult = [new Cartesian3(1.0, 2.0, 3.0), new Cartesian3(5.0, 6.0, 7.0)];

        var corridorPacket = {
            corridor : {
                material : {
                    solidColor : {
                        color : {
                            rgbaf : [0.1, 0.2, 0.3, 0.4]
                        }
                    }
                },
                positions : {
                    cartesian : [expectedResult[0].x, expectedResult[0].y, expectedResult[0].z, expectedResult[1].x, expectedResult[1].y, expectedResult[1].z]
                },
                cornerType : "MITERED",
                extrudedHeight : 2,
                granularity : 3,
                height : 4,
                width: 9,
                show : true,
                outline : true,
                outlineColor : {
                    rgbaf : [0.2, 0.2, 0.2, 0.2]
                },
                outlineWidth : 6,
                shadows : 'ENABLED'
            }
        };

        var czmlCorridor = corridorPacket.corridor;

        var dataSource = new CzmlDataSource();
        dataSource.load(makePacket(corridorPacket));
        var entity = dataSource.entities.values[0];

        expect(entity.corridor).toBeDefined();
        expect(entity.corridor.positions.getValue(Iso8601.MINIMUM_VALUE)).toEqual(expectedResult);
        expect(entity.corridor.material.getValue(Iso8601.MINIMUM_VALUE).color).toEqual(new Color(0.1, 0.2, 0.3, 0.4));
        expect(entity.corridor.show.getValue(Iso8601.MINIMUM_VALUE)).toEqual(czmlCorridor.show);
        expect(entity.corridor.height.getValue(Iso8601.MINIMUM_VALUE)).toEqual(czmlCorridor.height);
        expect(entity.corridor.width.getValue(Iso8601.MINIMUM_VALUE)).toEqual(czmlCorridor.width);
        expect(entity.corridor.cornerType.getValue(Iso8601.MINIMUM_VALUE)).toEqual(CornerType.MITERED);
        expect(entity.corridor.extrudedHeight.getValue(Iso8601.MINIMUM_VALUE)).toEqual(czmlCorridor.extrudedHeight);
        expect(entity.corridor.granularity.getValue(Iso8601.MINIMUM_VALUE)).toEqual(czmlCorridor.granularity);
        expect(entity.corridor.outline.getValue(Iso8601.MINIMUM_VALUE)).toEqual(true);
        expect(entity.corridor.outlineColor.getValue(Iso8601.MINIMUM_VALUE)).toEqual(new Color(0.2, 0.2, 0.2, 0.2));
        expect(entity.corridor.outlineWidth.getValue(Iso8601.MINIMUM_VALUE)).toEqual(6);
        expect(entity.corridor.shadows.getValue(Iso8601.MINIMUM_VALUE)).toEqual(ShadowMode.ENABLED);
    });

    it('Has entity collection with link to data source', function() {
        var dataSource = new CzmlDataSource();
        dataSource.load(nameCzml);
        var entityCollection = dataSource.entities;
        expect(entityCollection.owner).toEqual(dataSource);
    });

    it('Has entity with link to entity collection', function() {
        var dataSource = new CzmlDataSource();
        dataSource.load(makePacket(staticCzml));
        var entityCollection = dataSource.entities;
        var entity = entityCollection.values[0];
        expect(entity.entityCollection).toEqual(entityCollection);
    });

    it('Can use constant reference properties', function() {
        var time = JulianDate.now();
        var packets = [{
            id : 'document',
            version : '1.0'
        }, {
            id : 'targetId',
            point : {
                pixelSize : 1.0
            }
        }, {
            id : 'referenceId',
            point : {
                pixelSize : {
                    reference : 'targetId#point.pixelSize'
                }
            }
        }];

        var dataSource = new CzmlDataSource();
        dataSource.load(packets);

        var targetEntity = dataSource.entities.getById('targetId');
        var referenceObject = dataSource.entities.getById('referenceId');

        expect(referenceObject.point.pixelSize instanceof ReferenceProperty).toBe(true);
        expect(targetEntity.point.pixelSize.getValue(time)).toEqual(referenceObject.point.pixelSize.getValue(time));
    });

    it('Can use interval reference properties', function() {
        var packets = [{
            id : 'document',
            version : '1.0'
        }, {
            id : 'targetId',
            point : {
                pixelSize : 1.0
            }
        }, {
            id : 'targetId2',
            point : {
                pixelSize : 2.0
            }
        }, {
            id : 'referenceId',
            point : {
                pixelSize : [{
                    interval : '2012/2013',
                    reference : 'targetId#point.pixelSize'
                }, {
                    interval : '2013/2014',
                    reference : 'targetId2#point.pixelSize'
                }]
            }
        }];

        var time1 = JulianDate.fromIso8601('2012');
        var time2 = JulianDate.fromIso8601('2014');

        var dataSource = new CzmlDataSource();
        dataSource.load(packets);

        var targetEntity = dataSource.entities.getById('targetId');
        var targetEntity2 = dataSource.entities.getById('targetId2');
        var referenceObject = dataSource.entities.getById('referenceId');

        expect(targetEntity.point.pixelSize.getValue(time1)).toEqual(referenceObject.point.pixelSize.getValue(time1));
        expect(targetEntity2.point.pixelSize.getValue(time2)).toEqual(referenceObject.point.pixelSize.getValue(time2));
    });

    it('Can use constant reference properties for position', function() {
        var time = JulianDate.now();

        var packets = [{
            id : 'document',
            version : '1.0'
        }, {
            id : 'targetId',
            position : {
                cartesian : [1.0, 2.0, 3.0]
            }
        }, {
            id : 'referenceId',
            position : {
                reference : 'targetId#position'
            }
        }];

        var dataSource = new CzmlDataSource();
        dataSource.load(packets);

        var targetEntity = dataSource.entities.getById('targetId');
        var referenceObject = dataSource.entities.getById('referenceId');

        expect(referenceObject.position instanceof ReferenceProperty).toBe(true);
        expect(targetEntity.position.getValue(time)).toEqual(referenceObject.position.getValue(time));
    });

    it('Can use interval reference properties for positions', function() {
        var packets = [{
            id : 'document',
            version : '1.0'
        }, {
            id : 'targetId',
            position : {
                cartesian : [1.0, 2.0, 3.0]
            }
        }, {
            id : 'targetId2',
            position : {
                cartesian : [4.0, 5.0, 6.0]
            }
        }, {
            id : 'referenceId',
            position : [{
                interval : '2012/2013',
                reference : 'targetId#position'
            }, {
                interval : '2013/2014',
                reference : 'targetId2#position'
            }]
        }];

        var time1 = JulianDate.fromIso8601('2012');
        var time2 = JulianDate.fromIso8601('2014');

        var dataSource = new CzmlDataSource();
        dataSource.load(packets);

        var targetEntity = dataSource.entities.getById('targetId');
        var targetEntity2 = dataSource.entities.getById('targetId2');
        var referenceObject = dataSource.entities.getById('referenceId');

        expect(targetEntity.position.getValue(time1)).toEqual(referenceObject.position.getValue(time1));
        expect(targetEntity2.position.getValue(time2)).toEqual(referenceObject.position.getValue(time2));
    });

    it('Can reference properties before they exist.', function() {
        var time = JulianDate.now();
        var packets = [{
            id : 'document',
            version : '1.0'
        }, {
            id : 'referenceId',
            point : {
                pixelSize : {
                    reference : 'targetId#point.pixelSize'
                }
            }
        }, {
            id : 'targetId',
            point : {
                pixelSize : 1.0
            }
        }];

        var dataSource = new CzmlDataSource();
        dataSource.load(packets);

        var targetEntity = dataSource.entities.getById('targetId');
        var referenceObject = dataSource.entities.getById('referenceId');

        expect(referenceObject.point.pixelSize instanceof ReferenceProperty).toBe(true);
        expect(targetEntity.point.pixelSize.getValue(time)).toEqual(referenceObject.point.pixelSize.getValue(time));
    });

    it('Can reference local properties.', function() {
        var time = JulianDate.now();
        var packet = {
            id : 'testObject',
            point : {
                pixelSize : 1.0,
                outlineWidth : {
                    reference : '#point.pixelSize'
                }
            }
        };

        var dataSource = new CzmlDataSource();
        dataSource.load(makePacket(packet));

        var targetEntity = dataSource.entities.getById('testObject');
        expect(targetEntity.point.outlineWidth instanceof ReferenceProperty).toBe(true);
        expect(targetEntity.point.outlineWidth.getValue(time)).toEqual(targetEntity.point.pixelSize.getValue(time));
    });

    it('Polyline glow.', function() {
        var packet = {
            id : 'polylineGlow',
            polyline : {
                material : {
                    polylineGlow : {
                        color : {
                            rgbaf : [0.1, 0.2, 0.3, 0.4]
                        },
                        glowPower : 0.75
                    }
                }
            }
        };

        var dataSource = new CzmlDataSource();
        dataSource.load(makePacket(packet));

        var entity = dataSource.entities.getById('polylineGlow');
        expect(entity.polyline.material.color.getValue()).toEqual(new Color(0.1, 0.2, 0.3, 0.4));
        expect(entity.polyline.material.glowPower.getValue()).toEqual(0.75);
    });

    it('Polyline arrow.', function() {
        var packet = {
            id : 'polylineArrow',
            polyline : {
                material : {
                    polylineArrow : {
                        color : {
                            rgbaf : [0.1, 0.2, 0.3, 0.4]
                        }
                    }
                }
            }
        };

        var dataSource = new CzmlDataSource();
        dataSource.load(makePacket(packet));

        var entity = dataSource.entities.getById('polylineArrow');
        expect(entity.polyline.material.color.getValue()).toEqual(new Color(0.1, 0.2, 0.3, 0.4));
    });

    it('Processes extrapolation options', function() {
        var packet = {
            id : 'point',
            position : {
                forwardExtrapolationType : "HOLD",
                forwardExtrapolationDuration : 2.0,
                backwardExtrapolationType : "NONE",
                backwardExtrapolationDuration : 1.0,
                cartesian : ['2012', 0, 0, 0]
            },
            point : {
                color : {
                    forwardExtrapolationType : "NONE",
                    forwardExtrapolationDuration : 1.0,
                    backwardExtrapolationType : "HOLD",
                    backwardExtrapolationDuration : 2.0,
                    rgbaf : ['2012', 0.1, 0.2, 0.3, 0.4]
                }
            }
        };

        var dataSource = new CzmlDataSource();
        dataSource.load(makePacket(packet));

        var entity = dataSource.entities.getById('point');
        var color = entity.point.color;
        expect(color.forwardExtrapolationType).toEqual(ExtrapolationType.NONE);
        expect(color.forwardExtrapolationDuration).toEqual(1.0);
        expect(color.backwardExtrapolationType).toEqual(ExtrapolationType.HOLD);
        expect(color.backwardExtrapolationDuration).toEqual(2.0);

        var position = entity.position;
        expect(position.forwardExtrapolationType).toEqual(ExtrapolationType.HOLD);
        expect(position.forwardExtrapolationDuration).toEqual(2.0);
        expect(position.backwardExtrapolationType).toEqual(ExtrapolationType.NONE);
        expect(position.backwardExtrapolationDuration).toEqual(1.0);
    });

    it('rejects if first document packet lacks version information', function() {
        return CzmlDataSource.load({
            id : 'document'
        }).then(function() {
            fail('should not be called');
        }).otherwise(function(error) {
            expect(error).toBeInstanceOf(RuntimeError);
            expect(error.message).toEqual('CZML version information invalid.  It is expected to be a property on the document object in the <Major>.<Minor> version format.');
        });
    });

    it('rejects if first packet is not document', function() {
        return CzmlDataSource.load({
            id : 'someId'
        }).then(function() {
            fail('should not be called');
        }).otherwise(function(error) {
            expect(error).toBeInstanceOf(RuntimeError);
            expect(error.message).toEqual('The first CZML packet is required to be the document object.');
        });
    });

    it('rejects if document packet contains bad version', function() {
        return CzmlDataSource.load({
            id : 'document'
        }).then(function() {
            fail('should not be called');
        }).otherwise(function(error) {
            expect(error).toBeInstanceOf(RuntimeError);
            expect(error.message).toContain('CZML version information invalid.  It is expected to be a property on the document object in the <Major>.<Minor> version format.');
        });
    });

    // The below test was generated, along with ValidationDocument.czml,
    // by the czml-writer ValidationDocumentationGenerator.
    // https://github.com/AnalyticalGraphicsInc/czml-writer/blob/master/DotNet/GenerateFromSchema/ValidationDocumentGenerator.cs
    // using command line
    // GenerateFromSchema.exe -p ..\..\..\..\Schema\Packet.json -t validation -o ..\..\..\CesiumLanguageWriterTests\
    // then running the generated TestGenerateValidationDocument unit test
    // to produce ValidationDocument.czml and ValidationDocumentAssertions.js

    it('checks validation document', function() {
        return CzmlDataSource.load('Data/CZML/ValidationDocument.czml').then(function(dataSource) {
            /*jshint -W120 */
            var e;
            var date;
            var documentStartDate = JulianDate.fromIso8601('2016-06-17T12:00:00Z');
            var documentStopDate = JulianDate.fromIso8601('2016-06-17T13:00:00Z');
            expect(dataSource.clock.startTime).toEqual(documentStartDate);
            expect(dataSource.clock.stopTime).toEqual(documentStopDate);
            expect(dataSource.clock.currentTime).toEqual(documentStartDate);
            expect(dataSource.clock.multiplier).toEqual(1.0);
            expect(dataSource.clock.clockRange).toEqual(ClockRange.UNBOUNDED);
            expect(dataSource.clock.clockStep).toEqual(ClockStep.SYSTEM_CLOCK_MULTIPLIER);
            var constant = e = dataSource.entities.getById('Constant');
            expect(e).toBeDefined();
            date = JulianDate.now();
            expect(e.description.getValue(date)).toEqual('string31449');
            expect(e.position.getValue(date)).toEqual(new Cartesian3(24944, 16481, 24896));
            expect(e.orientation.getValue(date)).toEqualEpsilon(new Quaternion(0.431493311977589, 0.560811914509339, 0.423522822587574, 0.565625261998114), 1e-14);
            expect(e.viewFrom.getValue(date)).toEqual(new Cartesian3(17794, 13381, 18228));
            expect(e.billboard.show.getValue(date)).toEqual(true);
            expect(e.billboard.image.getValue(date)).toEqual('http://example.com/3792');
            expect(e.billboard.scale.getValue(date)).toEqual(27514.0);
            expect(e.billboard.pixelOffset.getValue(date)).toEqual(new Cartesian2(16996, 51010));
            expect(e.billboard.eyeOffset.getValue(date)).toEqual(new Cartesian3(64633, 11516, 17196));
            expect(e.billboard.horizontalOrigin.getValue(date)).toEqual(HorizontalOrigin.LEFT);
            expect(e.billboard.verticalOrigin.getValue(date)).toEqual(VerticalOrigin.BOTTOM);
            expect(e.billboard.heightReference.getValue(date)).toEqual(HeightReference.CLAMP_TO_GROUND);
            expect(e.billboard.color.getValue(date)).toEqual(Color.fromBytes(87, 118, 167, 140));
            expect(e.billboard.rotation.getValue(date)).toEqual(57379.0);
            expect(e.billboard.alignedAxis.getValue(date)).toEqualEpsilon(new Cartesian3(0.205062091895724, 0.975768213485699, 0.0763277932228903), 1e-14);
            expect(e.billboard.sizeInMeters.getValue(date)).toEqual(true);
            expect(e.billboard.width.getValue(date)).toEqual(25197.0);
            expect(e.billboard.height.getValue(date)).toEqual(53328.0);
            expect(e.billboard.scaleByDistance.getValue(date)).toEqual(new NearFarScalar(59318, 31207, 63353, 55287));
            expect(e.billboard.translucencyByDistance.getValue(date)).toEqual(new NearFarScalar(43707, 31146, 12921, 57138));
            expect(e.billboard.pixelOffsetScaleByDistance.getValue(date)).toEqual(new NearFarScalar(11873, 40494, 29598, 27507));
            expect(e.billboard.imageSubRegion.getValue(date)).toEqual(new BoundingRectangle(62620, 63220, 23030, 63321));
            expect(e.box.show.getValue(date)).toEqual(true);
            expect(e.box.dimensions.getValue(date)).toEqual(new Cartesian3(57494, 62432, 42995));
            expect(e.box.fill.getValue(date)).toEqual(true);
            expect(e.box.material.color.getValue(date)).toEqual(Color.fromBytes(88, 226, 91, 144));
            expect(e.box.outline.getValue(date)).toEqual(true);
            expect(e.box.outlineColor.getValue(date)).toEqual(Color.fromBytes(121, 42, 244, 168));
            expect(e.box.outlineWidth.getValue(date)).toEqual(15323.0);
            expect(e.box.shadows.getValue(date)).toEqual(ShadowMode.CAST_ONLY);
            expect(e.corridor.show.getValue(date)).toEqual(true);
            expect(e.corridor.positions.getValue(date)).toEqual([ new Cartesian3(36415, 2702, 36618), new Cartesian3(47759, 11706, 63277) ]);
            expect(e.corridor.width.getValue(date)).toEqual(20413.0);
            expect(e.corridor.height.getValue(date)).toEqual(8062.0);
            expect(e.corridor.extrudedHeight.getValue(date)).toEqual(22846.0);
            expect(e.corridor.cornerType.getValue(date)).toEqual(CornerType.BEVELED);
            expect(e.corridor.granularity.getValue(date)).toEqual(44105.0);
            expect(e.corridor.fill.getValue(date)).toEqual(true);
            expect(e.corridor.material.color.getValue(date)).toEqual(Color.fromBytes(230, 252, 22, 236));
            expect(e.corridor.outline.getValue(date)).toEqual(true);
            expect(e.corridor.outlineColor.getValue(date)).toEqual(Color.fromBytes(198, 25, 134, 60));
            expect(e.corridor.outlineWidth.getValue(date)).toEqual(9132.0);
            expect(e.corridor.shadows.getValue(date)).toEqual(ShadowMode.CAST_ONLY);
            expect(e.cylinder.show.getValue(date)).toEqual(true);
            expect(e.cylinder.length.getValue(date)).toEqual(33298.0);
            expect(e.cylinder.topRadius.getValue(date)).toEqual(16245.0);
            expect(e.cylinder.bottomRadius.getValue(date)).toEqual(59378.0);
            expect(e.cylinder.fill.getValue(date)).toEqual(true);
            expect(e.cylinder.material.color.getValue(date)).toEqual(Color.fromBytes(216, 68, 53, 64));
            expect(e.cylinder.outline.getValue(date)).toEqual(true);
            expect(e.cylinder.outlineColor.getValue(date)).toEqual(Color.fromBytes(4, 90, 209, 96));
            expect(e.cylinder.outlineWidth.getValue(date)).toEqual(64018.0);
            expect(e.cylinder.numberOfVerticalLines.getValue(date)).toEqual(38567.0);
            expect(e.cylinder.slices.getValue(date)).toEqual(39979.0);
            expect(e.cylinder.shadows.getValue(date)).toEqual(ShadowMode.CAST_ONLY);
            expect(e.ellipse.show.getValue(date)).toEqual(true);
            expect(e.ellipse.semiMajorAxis.getValue(date)).toEqual(60072.0);
            expect(e.ellipse.semiMinorAxis.getValue(date)).toEqual(38653.0);
            expect(e.ellipse.height.getValue(date)).toEqual(15549.0);
            expect(e.ellipse.extrudedHeight.getValue(date)).toEqual(55640.0);
            expect(e.ellipse.rotation.getValue(date)).toEqual(27722.0);
            expect(e.ellipse.stRotation.getValue(date)).toEqual(4692.0);
            expect(e.ellipse.granularity.getValue(date)).toEqual(62192.0);
            expect(e.ellipse.fill.getValue(date)).toEqual(true);
            expect(e.ellipse.material.color.getValue(date)).toEqual(Color.fromBytes(116, 186, 200, 40));
            expect(e.ellipse.outline.getValue(date)).toEqual(true);
            expect(e.ellipse.outlineColor.getValue(date)).toEqual(Color.fromBytes(160, 82, 145, 104));
            expect(e.ellipse.outlineWidth.getValue(date)).toEqual(8839.0);
            expect(e.ellipse.numberOfVerticalLines.getValue(date)).toEqual(38878.0);
            expect(e.ellipse.shadows.getValue(date)).toEqual(ShadowMode.CAST_ONLY);
            expect(e.ellipsoid.show.getValue(date)).toEqual(true);
            expect(e.ellipsoid.radii.getValue(date)).toEqual(new Cartesian3(15638, 24381, 37983));
            expect(e.ellipsoid.fill.getValue(date)).toEqual(true);
            expect(e.ellipsoid.material.color.getValue(date)).toEqual(Color.fromBytes(202, 67, 110, 69));
            expect(e.ellipsoid.outline.getValue(date)).toEqual(true);
            expect(e.ellipsoid.outlineColor.getValue(date)).toEqual(Color.fromBytes(55, 23, 226, 7));
            expect(e.ellipsoid.outlineWidth.getValue(date)).toEqual(47507.0);
            expect(e.ellipsoid.stackPartitions.getValue(date)).toEqual(54278.0);
            expect(e.ellipsoid.slicePartitions.getValue(date)).toEqual(28562.0);
            expect(e.ellipsoid.subdivisions.getValue(date)).toEqual(14008.0);
            expect(e.ellipsoid.shadows.getValue(date)).toEqual(ShadowMode.CAST_ONLY);
            expect(e.label.show.getValue(date)).toEqual(true);
            expect(e.label.text.getValue(date)).toEqual('string36641');
            expect(e.label.font.getValue(date)).toEqual('14px sans-serif');
            expect(e.label.style.getValue(date)).toEqual(LabelStyle.FILL_AND_OUTLINE);
            expect(e.label.scale.getValue(date)).toEqual(6510.0);
            expect(e.label.showBackground.getValue(date)).toEqual(true);
            expect(e.label.backgroundColor.getValue(date)).toEqual(Color.fromBytes(225, 114, 54, 128));
            expect(e.label.backgroundPadding.getValue(date)).toEqual(new Cartesian2(5508, 56341));
            expect(e.label.pixelOffset.getValue(date)).toEqual(new Cartesian2(25913, 30821));
            expect(e.label.eyeOffset.getValue(date)).toEqual(new Cartesian3(30502, 29047, 25457));
            expect(e.label.horizontalOrigin.getValue(date)).toEqual(HorizontalOrigin.LEFT);
            expect(e.label.verticalOrigin.getValue(date)).toEqual(VerticalOrigin.BOTTOM);
            expect(e.label.heightReference.getValue(date)).toEqual(HeightReference.CLAMP_TO_GROUND);
            expect(e.label.fillColor.getValue(date)).toEqual(Color.fromBytes(88, 197, 147, 137));
            expect(e.label.outlineColor.getValue(date)).toEqual(Color.fromBytes(171, 128, 159, 223));
            expect(e.label.outlineWidth.getValue(date)).toEqual(36637.0);
            expect(e.label.translucencyByDistance.getValue(date)).toEqual(new NearFarScalar(34067, 16517, 11328, 13612));
            expect(e.label.pixelOffsetScaleByDistance.getValue(date)).toEqual(new NearFarScalar(21220, 35154, 33161, 36737));
            expect(e.model.show.getValue(date)).toEqual(true);
            expect(e.model.uri.getValue(date)).toEqual('http://example.com/60043');
            expect(e.model.scale.getValue(date)).toEqual(44278.0);
            expect(e.model.minimumPixelSize.getValue(date)).toEqual(35888.0);
            expect(e.model.maximumScale.getValue(date)).toEqual(64305.0);
            expect(e.model.incrementallyLoadTextures.getValue(date)).toEqual(true);
            expect(e.model.runAnimations.getValue(date)).toEqual(true);
            expect(e.model.shadows.getValue(date)).toEqual(ShadowMode.CAST_ONLY);
            expect(e.model.heightReference.getValue(date)).toEqual(HeightReference.CLAMP_TO_GROUND);
            expect(e.model.silhouetteColor.getValue(date)).toEqual(Color.fromBytes(29, 61, 52, 101));
            expect(e.model.silhouetteSize.getValue(date)).toEqual(4645.0);
            expect(e.model.color.getValue(date)).toEqual(Color.fromBytes(0, 52, 75, 73));
            expect(e.model.colorBlendMode.getValue(date)).toEqual(ColorBlendMode.REPLACE);
            expect(e.model.colorBlendAmount.getValue(date)).toEqual(7475.0);
            expect(e.model.nodeTransformations.prop.translation.getValue(date)).toEqual(new Cartesian3(18548, 48456, 21181));
            expect(e.model.nodeTransformations.prop.rotation.getValue(date)).toEqualEpsilon(new Quaternion(0.527960606328925, 0.567156704919186, 0.624812964569899, 0.0959146992664751), 1e-14);
            expect(e.model.nodeTransformations.prop.scale.getValue(date)).toEqual(new Cartesian3(53739, 37841, 41107));
            expect(e.path.show.getValue(date)).toEqual(true);
            expect(e.path.width.getValue(date)).toEqual(56040.0);
            expect(e.path.resolution.getValue(date)).toEqual(31563.0);
            expect(e.path.leadTime.getValue(date)).toEqual(5997.0);
            expect(e.path.trailTime.getValue(date)).toEqual(52915.0);
            expect(e.path.material.color.getValue(date)).toEqual(Color.fromBytes(10, 78, 168, 13));
            expect(e.point.show.getValue(date)).toEqual(true);
            expect(e.point.pixelSize.getValue(date)).toEqual(53869.0);
            expect(e.point.heightReference.getValue(date)).toEqual(HeightReference.CLAMP_TO_GROUND);
            expect(e.point.color.getValue(date)).toEqual(Color.fromBytes(3, 147, 219, 77));
            expect(e.point.outlineColor.getValue(date)).toEqual(Color.fromBytes(254, 106, 11, 94));
            expect(e.point.outlineWidth.getValue(date)).toEqual(27922.0);
            expect(e.point.scaleByDistance.getValue(date)).toEqual(new NearFarScalar(20128, 16462, 49728, 18882));
            expect(e.point.translucencyByDistance.getValue(date)).toEqual(new NearFarScalar(52796, 43982, 61099, 50158));
            expect(e.polygon.show.getValue(date)).toEqual(true);
            expect(e.polygon.hierarchy.getValue(date)).toEqual([ new Cartesian3(39143, 2200, 6408), new Cartesian3(27161, 33386, 62338) ]);
            expect(e.polygon.height.getValue(date)).toEqual(26391.0);
            expect(e.polygon.extrudedHeight.getValue(date)).toEqual(15922.0);
            expect(e.polygon.stRotation.getValue(date)).toEqual(2555.0);
            expect(e.polygon.granularity.getValue(date)).toEqual(17060.0);
            expect(e.polygon.fill.getValue(date)).toEqual(true);
            expect(e.polygon.material.color.getValue(date)).toEqual(Color.fromBytes(216, 139, 124, 253));
            expect(e.polygon.outline.getValue(date)).toEqual(true);
            expect(e.polygon.outlineColor.getValue(date)).toEqual(Color.fromBytes(172, 48, 134, 87));
            expect(e.polygon.outlineWidth.getValue(date)).toEqual(62220.0);
            expect(e.polygon.perPositionHeight.getValue(date)).toEqual(true);
            expect(e.polygon.closeTop.getValue(date)).toEqual(true);
            expect(e.polygon.closeBottom.getValue(date)).toEqual(true);
            expect(e.polygon.shadows.getValue(date)).toEqual(ShadowMode.CAST_ONLY);
            expect(e.polyline.show.getValue(date)).toEqual(true);
            expect(e.polyline.positions.getValue(date)).toEqual([ new Cartesian3(23333, 31067, 17529), new Cartesian3(57924, 41186, 31648) ]);
            expect(e.polyline.width.getValue(date)).toEqual(14667.0);
            expect(e.polyline.granularity.getValue(date)).toEqual(53395.0);
            expect(e.polyline.material.color.getValue(date)).toEqual(Color.fromBytes(88, 0, 232, 230));
            expect(e.polyline.followSurface.getValue(date)).toEqual(true);
            expect(e.polyline.shadows.getValue(date)).toEqual(ShadowMode.CAST_ONLY);
            expect(e.rectangle.show.getValue(date)).toEqual(true);
            expect(e.rectangle.coordinates.getValue(date)).toEqual(new Rectangle(1.13325368272577, 0.703573207377445, 0.756676249095309, 0.339217858685931));
            expect(e.rectangle.height.getValue(date)).toEqual(20608.0);
            expect(e.rectangle.extrudedHeight.getValue(date)).toEqual(23002.0);
            expect(e.rectangle.rotation.getValue(date)).toEqual(54979.0);
            expect(e.rectangle.stRotation.getValue(date)).toEqual(8079.0);
            expect(e.rectangle.granularity.getValue(date)).toEqual(60343.0);
            expect(e.rectangle.fill.getValue(date)).toEqual(true);
            expect(e.rectangle.material.color.getValue(date)).toEqual(Color.fromBytes(160, 249, 70, 249));
            expect(e.rectangle.outline.getValue(date)).toEqual(true);
            expect(e.rectangle.outlineColor.getValue(date)).toEqual(Color.fromBytes(196, 59, 142, 36));
            expect(e.rectangle.outlineWidth.getValue(date)).toEqual(59794.0);
            expect(e.rectangle.closeTop.getValue(date)).toEqual(true);
            expect(e.rectangle.closeBottom.getValue(date)).toEqual(true);
            expect(e.rectangle.shadows.getValue(date)).toEqual(ShadowMode.CAST_ONLY);
            expect(e.wall.show.getValue(date)).toEqual(true);
            expect(e.wall.positions.getValue(date)).toEqual([ new Cartesian3(21681, 40276, 30621), new Cartesian3(3959, 61967, 19442) ]);
            expect(e.wall.minimumHeights.getValue(date)).toEqual([ 49466, 44737 ]);
            expect(e.wall.maximumHeights.getValue(date)).toEqual([ 59672, 62697 ]);
            expect(e.wall.granularity.getValue(date)).toEqual(47652.0);
            expect(e.wall.fill.getValue(date)).toEqual(true);
            expect(e.wall.material.color.getValue(date)).toEqual(Color.fromBytes(64, 176, 190, 65));
            expect(e.wall.outline.getValue(date)).toEqual(true);
            expect(e.wall.outlineColor.getValue(date)).toEqual(Color.fromBytes(107, 196, 96, 198));
            expect(e.wall.outlineWidth.getValue(date)).toEqual(50458.0);
            expect(e.wall.shadows.getValue(date)).toEqual(ShadowMode.CAST_ONLY);
            expect(e = dataSource.entities.getById('constant_position_cartographicRadians')).toBeDefined();
            expect(e.position.getValue(date)).toEqual(Cartesian3.fromRadians(0.368123392863751, 0.678098621973879, 32050));
            expect(e = dataSource.entities.getById('constant_position_cartographicDegrees')).toBeDefined();
            expect(e.position.getValue(date)).toEqual(Cartesian3.fromDegrees(14, 14, 24697));
            expect(e = dataSource.entities.getById('constant_position_cartesianVelocity')).toBeDefined();
            expect(e.position.getValue(date)).toEqual(new Cartesian3(15776, 23613, 14940));
            expect(e = dataSource.entities.getById('constant_billboard_color_rgbaf')).toBeDefined();
            expect(e.billboard.color.getValue(date)).toEqualEpsilon(new Color(0.674509803921569, 0.866666666666667, 0.6, 0.650980392156863), 1e-14);
            expect(e = dataSource.entities.getById('constant_billboard_alignedAxis_unitSpherical')).toBeDefined();
            expect(e.billboard.alignedAxis.getValue(date)).toEqual(Cartesian3.fromSpherical(new Spherical(20514, 39760)));
            expect(e = dataSource.entities.getById('constant_box_material_solidColor_color')).toBeDefined();
            expect(e.box.material.color.getValue(date)).toEqualEpsilon(new Color(0.996078431372549, 0.0823529411764706, 0.494117647058824, 0.101960784313725), 1e-14);
            expect(e = dataSource.entities.getById('material_box_material_image')).toBeDefined();
            expect(e.box.material.image.getValue(date)).toEqual('http://example.com/50881');
            expect(e.box.material.repeat.getValue(date)).toEqual(new Cartesian2(58955, 45286));
            expect(e.box.material.color.getValue(date)).toEqual(Color.fromBytes(98, 97, 133, 129));
            expect(e.box.material.transparent.getValue(date)).toEqual(true);
            expect(e = dataSource.entities.getById('material_box_material_grid')).toBeDefined();
            expect(e.box.material.color.getValue(date)).toEqual(Color.fromBytes(178, 10, 106, 226));
            expect(e.box.material.cellAlpha.getValue(date)).toEqual(47180.0);
            expect(e.box.material.lineCount.getValue(date)).toEqual(new Cartesian2(24659, 13408));
            expect(e.box.material.lineThickness.getValue(date)).toEqual(new Cartesian2(13897, 25654));
            expect(e.box.material.lineOffset.getValue(date)).toEqual(new Cartesian2(14153, 49207));
            expect(e = dataSource.entities.getById('material_box_material_stripe')).toBeDefined();
            expect(e.box.material.orientation.getValue(date)).toEqual(StripeOrientation.VERTICAL);
            expect(e.box.material.evenColor.getValue(date)).toEqual(Color.fromBytes(18, 147, 177, 80));
            expect(e.box.material.oddColor.getValue(date)).toEqual(Color.fromBytes(189, 226, 187, 107));
            expect(e.box.material.offset.getValue(date)).toEqual(43563.0);
            expect(e.box.material.repeat.getValue(date)).toEqual(24480.0);
            expect(e = dataSource.entities.getById('constant_box_material_image_color')).toBeDefined();
            expect(e.box.material.color.getValue(date)).toEqualEpsilon(new Color(0.733333333333333, 0.474509803921569, 0.56078431372549, 0.349019607843137), 1e-14);
            expect(e = dataSource.entities.getById('constant_box_material_grid_color')).toBeDefined();
            expect(e.box.material.color.getValue(date)).toEqualEpsilon(new Color(0.847058823529412, 0.392156862745098, 0.352941176470588, 0.898039215686275), 1e-14);
            expect(e = dataSource.entities.getById('constant_box_material_stripe_evenColor')).toBeDefined();
            expect(e.box.material.evenColor.getValue(date)).toEqualEpsilon(new Color(0.666666666666667, 0.976470588235294, 0.83921568627451, 0.643137254901961), 1e-14);
            expect(e = dataSource.entities.getById('constant_box_material_stripe_oddColor')).toBeDefined();
            expect(e.box.material.oddColor.getValue(date)).toEqualEpsilon(new Color(0.258823529411765, 0.796078431372549, 0.717647058823529, 0.749019607843137), 1e-14);
            expect(e = dataSource.entities.getById('constant_box_outlineColor_rgbaf')).toBeDefined();
            expect(e.box.outlineColor.getValue(date)).toEqualEpsilon(new Color(0.835294117647059, 0.0313725490196078, 0.282352941176471, 0.337254901960784), 1e-14);
            expect(e = dataSource.entities.getById('constant_corridor_positions_cartographicRadians')).toBeDefined();
            expect(e.corridor.positions.getValue(date)).toEqual([ Cartesian3.fromRadians(0.220356654342316, 0.879184920197648, 64909), Cartesian3.fromRadians(0.175978952571564, 1.00316515710468, 913) ]);
            expect(e = dataSource.entities.getById('constant_corridor_positions_cartographicDegrees')).toBeDefined();
            expect(e.corridor.positions.getValue(date)).toEqual([ Cartesian3.fromDegrees(28, 14, 63058), Cartesian3.fromDegrees(15, 37, 26381) ]);
            expect(e = dataSource.entities.getById('constant_corridor_material_solidColor_color')).toBeDefined();
            expect(e.corridor.material.color.getValue(date)).toEqualEpsilon(new Color(0.333333333333333, 0.87843137254902, 0.356862745098039, 0.435294117647059), 1e-14);
            expect(e = dataSource.entities.getById('material_corridor_material_image')).toBeDefined();
            expect(e.corridor.material.image.getValue(date)).toEqual('http://example.com/8903');
            expect(e.corridor.material.repeat.getValue(date)).toEqual(new Cartesian2(41660, 35234));
            expect(e.corridor.material.color.getValue(date)).toEqual(Color.fromBytes(213, 25, 147, 247));
            expect(e.corridor.material.transparent.getValue(date)).toEqual(true);
            expect(e = dataSource.entities.getById('material_corridor_material_grid')).toBeDefined();
            expect(e.corridor.material.color.getValue(date)).toEqual(Color.fromBytes(236, 51, 112, 235));
            expect(e.corridor.material.cellAlpha.getValue(date)).toEqual(11472.0);
            expect(e.corridor.material.lineCount.getValue(date)).toEqual(new Cartesian2(1254, 38404));
            expect(e.corridor.material.lineThickness.getValue(date)).toEqual(new Cartesian2(48962, 63679));
            expect(e.corridor.material.lineOffset.getValue(date)).toEqual(new Cartesian2(39061, 47000));
            expect(e = dataSource.entities.getById('material_corridor_material_stripe')).toBeDefined();
            expect(e.corridor.material.orientation.getValue(date)).toEqual(StripeOrientation.VERTICAL);
            expect(e.corridor.material.evenColor.getValue(date)).toEqual(Color.fromBytes(245, 61, 208, 138));
            expect(e.corridor.material.oddColor.getValue(date)).toEqual(Color.fromBytes(114, 73, 91, 165));
            expect(e.corridor.material.offset.getValue(date)).toEqual(12788.0);
            expect(e.corridor.material.repeat.getValue(date)).toEqual(33136.0);
            expect(e = dataSource.entities.getById('constant_corridor_material_image_color')).toBeDefined();
            expect(e.corridor.material.color.getValue(date)).toEqualEpsilon(new Color(0.0156862745098039, 0.0941176470588235, 0.4, 0.529411764705882), 1e-14);
            expect(e = dataSource.entities.getById('constant_corridor_material_grid_color')).toBeDefined();
            expect(e.corridor.material.color.getValue(date)).toEqualEpsilon(new Color(0.576470588235294, 0.76078431372549, 0.152941176470588, 0.00392156862745098), 1e-14);
            expect(e = dataSource.entities.getById('constant_corridor_material_stripe_evenColor')).toBeDefined();
            expect(e.corridor.material.evenColor.getValue(date)).toEqualEpsilon(new Color(0.913725490196078, 0.63921568627451, 0.631372549019608, 0.890196078431373), 1e-14);
            expect(e = dataSource.entities.getById('constant_corridor_material_stripe_oddColor')).toBeDefined();
            expect(e.corridor.material.oddColor.getValue(date)).toEqualEpsilon(new Color(0.2, 0.137254901960784, 0.792156862745098, 0.301960784313725), 1e-14);
            expect(e = dataSource.entities.getById('constant_corridor_outlineColor_rgbaf')).toBeDefined();
            expect(e.corridor.outlineColor.getValue(date)).toEqualEpsilon(new Color(0.690196078431373, 0.0549019607843137, 0.247058823529412, 0.298039215686275), 1e-14);
            expect(e = dataSource.entities.getById('constant_cylinder_material_solidColor_color')).toBeDefined();
            expect(e.cylinder.material.color.getValue(date)).toEqualEpsilon(new Color(0.47843137254902, 0.0509803921568627, 0.450980392156863, 0.87843137254902), 1e-14);
            expect(e = dataSource.entities.getById('material_cylinder_material_image')).toBeDefined();
            expect(e.cylinder.material.image.getValue(date)).toEqual('http://example.com/27447');
            expect(e.cylinder.material.repeat.getValue(date)).toEqual(new Cartesian2(65243, 41470));
            expect(e.cylinder.material.color.getValue(date)).toEqual(Color.fromBytes(200, 175, 107, 217));
            expect(e.cylinder.material.transparent.getValue(date)).toEqual(true);
            expect(e = dataSource.entities.getById('material_cylinder_material_grid')).toBeDefined();
            expect(e.cylinder.material.color.getValue(date)).toEqual(Color.fromBytes(173, 210, 231, 62));
            expect(e.cylinder.material.cellAlpha.getValue(date)).toEqual(9555.0);
            expect(e.cylinder.material.lineCount.getValue(date)).toEqual(new Cartesian2(58545, 26852));
            expect(e.cylinder.material.lineThickness.getValue(date)).toEqual(new Cartesian2(58520, 44260));
            expect(e.cylinder.material.lineOffset.getValue(date)).toEqual(new Cartesian2(61513, 28656));
            expect(e = dataSource.entities.getById('material_cylinder_material_stripe')).toBeDefined();
            expect(e.cylinder.material.orientation.getValue(date)).toEqual(StripeOrientation.VERTICAL);
            expect(e.cylinder.material.evenColor.getValue(date)).toEqual(Color.fromBytes(158, 155, 154, 86));
            expect(e.cylinder.material.oddColor.getValue(date)).toEqual(Color.fromBytes(191, 226, 188, 74));
            expect(e.cylinder.material.offset.getValue(date)).toEqual(55018.0);
            expect(e.cylinder.material.repeat.getValue(date)).toEqual(33073.0);
            expect(e = dataSource.entities.getById('constant_cylinder_material_image_color')).toBeDefined();
            expect(e.cylinder.material.color.getValue(date)).toEqualEpsilon(new Color(0.654901960784314, 0.0627450980392157, 0.517647058823529, 0.537254901960784), 1e-14);
            expect(e = dataSource.entities.getById('constant_cylinder_material_grid_color')).toBeDefined();
            expect(e.cylinder.material.color.getValue(date)).toEqualEpsilon(new Color(0.901960784313726, 0.364705882352941, 0.305882352941176, 0.945098039215686), 1e-14);
            expect(e = dataSource.entities.getById('constant_cylinder_material_stripe_evenColor')).toBeDefined();
            expect(e.cylinder.material.evenColor.getValue(date)).toEqualEpsilon(new Color(0.0901960784313725, 0.133333333333333, 0.372549019607843, 0.498039215686275), 1e-14);
            expect(e = dataSource.entities.getById('constant_cylinder_material_stripe_oddColor')).toBeDefined();
            expect(e.cylinder.material.oddColor.getValue(date)).toEqualEpsilon(new Color(0.905882352941176, 0.564705882352941, 0.486274509803922, 0.67843137254902), 1e-14);
            expect(e = dataSource.entities.getById('constant_cylinder_outlineColor_rgbaf')).toBeDefined();
            expect(e.cylinder.outlineColor.getValue(date)).toEqualEpsilon(new Color(0.647058823529412, 0.564705882352941, 0.4, 0.0862745098039216), 1e-14);
            expect(e = dataSource.entities.getById('constant_ellipse_material_solidColor_color')).toBeDefined();
            expect(e.ellipse.material.color.getValue(date)).toEqualEpsilon(new Color(0.0980392156862745, 0.913725490196078, 0.811764705882353, 0.2), 1e-14);
            expect(e = dataSource.entities.getById('material_ellipse_material_image')).toBeDefined();
            expect(e.ellipse.material.image.getValue(date)).toEqual('http://example.com/2481');
            expect(e.ellipse.material.repeat.getValue(date)).toEqual(new Cartesian2(45447, 53937));
            expect(e.ellipse.material.color.getValue(date)).toEqual(Color.fromBytes(45, 86, 136, 120));
            expect(e.ellipse.material.transparent.getValue(date)).toEqual(true);
            expect(e = dataSource.entities.getById('material_ellipse_material_grid')).toBeDefined();
            expect(e.ellipse.material.color.getValue(date)).toEqual(Color.fromBytes(217, 159, 32, 60));
            expect(e.ellipse.material.cellAlpha.getValue(date)).toEqual(24764.0);
            expect(e.ellipse.material.lineCount.getValue(date)).toEqual(new Cartesian2(25721, 6500));
            expect(e.ellipse.material.lineThickness.getValue(date)).toEqual(new Cartesian2(57205, 63455));
            expect(e.ellipse.material.lineOffset.getValue(date)).toEqual(new Cartesian2(49829, 3778));
            expect(e = dataSource.entities.getById('material_ellipse_material_stripe')).toBeDefined();
            expect(e.ellipse.material.orientation.getValue(date)).toEqual(StripeOrientation.VERTICAL);
            expect(e.ellipse.material.evenColor.getValue(date)).toEqual(Color.fromBytes(7, 152, 58, 224));
            expect(e.ellipse.material.oddColor.getValue(date)).toEqual(Color.fromBytes(4, 228, 224, 57));
            expect(e.ellipse.material.offset.getValue(date)).toEqual(26719.0);
            expect(e.ellipse.material.repeat.getValue(date)).toEqual(15097.0);
            expect(e = dataSource.entities.getById('constant_ellipse_material_image_color')).toBeDefined();
            expect(e.ellipse.material.color.getValue(date)).toEqualEpsilon(new Color(0.364705882352941, 0.698039215686274, 0.803921568627451, 0.843137254901961), 1e-14);
            expect(e = dataSource.entities.getById('constant_ellipse_material_grid_color')).toBeDefined();
            expect(e.ellipse.material.color.getValue(date)).toEqualEpsilon(new Color(0.67843137254902, 0.580392156862745, 0.823529411764706, 0.627450980392157), 1e-14);
            expect(e = dataSource.entities.getById('constant_ellipse_material_stripe_evenColor')).toBeDefined();
            expect(e.ellipse.material.evenColor.getValue(date)).toEqualEpsilon(new Color(0.313725490196078, 0.768627450980392, 0.674509803921569, 0.705882352941177), 1e-14);
            expect(e = dataSource.entities.getById('constant_ellipse_material_stripe_oddColor')).toBeDefined();
            expect(e.ellipse.material.oddColor.getValue(date)).toEqualEpsilon(new Color(0.682352941176471, 0.658823529411765, 0.952941176470588, 0.0823529411764706), 1e-14);
            expect(e = dataSource.entities.getById('constant_ellipse_outlineColor_rgbaf')).toBeDefined();
            expect(e.ellipse.outlineColor.getValue(date)).toEqualEpsilon(new Color(0.572549019607843, 0.956862745098039, 0.968627450980392, 0.674509803921569), 1e-14);
            expect(e = dataSource.entities.getById('constant_ellipsoid_material_solidColor_color')).toBeDefined();
            expect(e.ellipsoid.material.color.getValue(date)).toEqualEpsilon(new Color(0.572549019607843, 0.533333333333333, 0.384313725490196, 0.2), 1e-14);
            expect(e = dataSource.entities.getById('material_ellipsoid_material_image')).toBeDefined();
            expect(e.ellipsoid.material.image.getValue(date)).toEqual('http://example.com/47428');
            expect(e.ellipsoid.material.repeat.getValue(date)).toEqual(new Cartesian2(53733, 35793));
            expect(e.ellipsoid.material.color.getValue(date)).toEqual(Color.fromBytes(125, 49, 160, 165));
            expect(e.ellipsoid.material.transparent.getValue(date)).toEqual(true);
            expect(e = dataSource.entities.getById('material_ellipsoid_material_grid')).toBeDefined();
            expect(e.ellipsoid.material.color.getValue(date)).toEqual(Color.fromBytes(95, 212, 218, 57));
            expect(e.ellipsoid.material.cellAlpha.getValue(date)).toEqual(53044.0);
            expect(e.ellipsoid.material.lineCount.getValue(date)).toEqual(new Cartesian2(7763, 58654));
            expect(e.ellipsoid.material.lineThickness.getValue(date)).toEqual(new Cartesian2(25480, 4707));
            expect(e.ellipsoid.material.lineOffset.getValue(date)).toEqual(new Cartesian2(38422, 44182));
            expect(e = dataSource.entities.getById('material_ellipsoid_material_stripe')).toBeDefined();
            expect(e.ellipsoid.material.orientation.getValue(date)).toEqual(StripeOrientation.VERTICAL);
            expect(e.ellipsoid.material.evenColor.getValue(date)).toEqual(Color.fromBytes(174, 241, 84, 24));
            expect(e.ellipsoid.material.oddColor.getValue(date)).toEqual(Color.fromBytes(134, 51, 175, 154));
            expect(e.ellipsoid.material.offset.getValue(date)).toEqual(24796.0);
            expect(e.ellipsoid.material.repeat.getValue(date)).toEqual(2913.0);
            expect(e = dataSource.entities.getById('constant_ellipsoid_material_image_color')).toBeDefined();
            expect(e.ellipsoid.material.color.getValue(date)).toEqualEpsilon(new Color(0.247058823529412, 0.403921568627451, 0.145098039215686, 0.47843137254902), 1e-14);
            expect(e = dataSource.entities.getById('constant_ellipsoid_material_grid_color')).toBeDefined();
            expect(e.ellipsoid.material.color.getValue(date)).toEqualEpsilon(new Color(0.270588235294118, 0.784313725490196, 0.172549019607843, 0.835294117647059), 1e-14);
            expect(e = dataSource.entities.getById('constant_ellipsoid_material_stripe_evenColor')).toBeDefined();
            expect(e.ellipsoid.material.evenColor.getValue(date)).toEqualEpsilon(new Color(0.415686274509804, 0.192156862745098, 0.368627450980392, 0.129411764705882), 1e-14);
            expect(e = dataSource.entities.getById('constant_ellipsoid_material_stripe_oddColor')).toBeDefined();
            expect(e.ellipsoid.material.oddColor.getValue(date)).toEqualEpsilon(new Color(0.580392156862745, 0.164705882352941, 0.741176470588235, 0.0941176470588235), 1e-14);
            expect(e = dataSource.entities.getById('constant_ellipsoid_outlineColor_rgbaf')).toBeDefined();
            expect(e.ellipsoid.outlineColor.getValue(date)).toEqualEpsilon(new Color(0.494117647058824, 0.0823529411764706, 0.274509803921569, 0.823529411764706), 1e-14);
            expect(e = dataSource.entities.getById('constant_label_backgroundColor_rgbaf')).toBeDefined();
            expect(e.label.backgroundColor.getValue(date)).toEqualEpsilon(new Color(0.894117647058824, 0.949019607843137, 0.494117647058824, 0.843137254901961), 1e-14);
            expect(e = dataSource.entities.getById('constant_label_fillColor_rgbaf')).toBeDefined();
            expect(e.label.fillColor.getValue(date)).toEqualEpsilon(new Color(0.16078431372549, 0.568627450980392, 0.776470588235294, 0.505882352941176), 1e-14);
            expect(e = dataSource.entities.getById('constant_label_outlineColor_rgbaf')).toBeDefined();
            expect(e.label.outlineColor.getValue(date)).toEqualEpsilon(new Color(0.458823529411765, 0.325490196078431, 0.909803921568627, 0.67843137254902), 1e-14);
            expect(e = dataSource.entities.getById('constant_model_silhouetteColor_rgbaf')).toBeDefined();
            expect(e.model.silhouetteColor.getValue(date)).toEqualEpsilon(new Color(0.294117647058824, 0.313725490196078, 0.419607843137255, 0.87843137254902), 1e-14);
            expect(e = dataSource.entities.getById('constant_model_color_rgbaf')).toBeDefined();
            expect(e.model.color.getValue(date)).toEqualEpsilon(new Color(0.568627450980392, 0.333333333333333, 0.141176470588235, 0.572549019607843), 1e-14);
            expect(e = dataSource.entities.getById('constant_path_material_solidColor_color')).toBeDefined();
            expect(e.path.material.color.getValue(date)).toEqualEpsilon(new Color(0.458823529411765, 0.517647058823529, 0.52156862745098, 0.925490196078431), 1e-14);
            expect(e = dataSource.entities.getById('material_path_material_polylineOutline')).toBeDefined();
            expect(e.path.material.color.getValue(date)).toEqual(Color.fromBytes(158, 14, 3, 86));
            expect(e.path.material.outlineColor.getValue(date)).toEqual(Color.fromBytes(137, 101, 236, 136));
            expect(e.path.material.outlineWidth.getValue(date)).toEqual(11017.0);
            expect(e = dataSource.entities.getById('material_path_material_polylineArrow')).toBeDefined();
            expect(e.path.material.color.getValue(date)).toEqual(Color.fromBytes(166, 131, 155, 102));
            expect(e = dataSource.entities.getById('material_path_material_polylineGlow')).toBeDefined();
            expect(e.path.material.color.getValue(date)).toEqual(Color.fromBytes(72, 114, 200, 147));
            expect(e.path.material.glowPower.getValue(date)).toEqual(42344.0);
            expect(e = dataSource.entities.getById('material_path_material_image')).toBeDefined();
            expect(e.path.material.image.getValue(date)).toEqual('http://example.com/31068');
            expect(e.path.material.repeat.getValue(date)).toEqual(new Cartesian2(48351, 63420));
            expect(e.path.material.color.getValue(date)).toEqual(Color.fromBytes(105, 166, 133, 7));
            expect(e.path.material.transparent.getValue(date)).toEqual(true);
            expect(e = dataSource.entities.getById('material_path_material_grid')).toBeDefined();
            expect(e.path.material.color.getValue(date)).toEqual(Color.fromBytes(120, 196, 99, 165));
            expect(e.path.material.cellAlpha.getValue(date)).toEqual(41317.0);
            expect(e.path.material.lineCount.getValue(date)).toEqual(new Cartesian2(52557, 7629));
            expect(e.path.material.lineThickness.getValue(date)).toEqual(new Cartesian2(21845, 52309));
            expect(e.path.material.lineOffset.getValue(date)).toEqual(new Cartesian2(48700, 4542));
            expect(e = dataSource.entities.getById('material_path_material_stripe')).toBeDefined();
            expect(e.path.material.orientation.getValue(date)).toEqual(StripeOrientation.VERTICAL);
            expect(e.path.material.evenColor.getValue(date)).toEqual(Color.fromBytes(20, 43, 77, 229));
            expect(e.path.material.oddColor.getValue(date)).toEqual(Color.fromBytes(157, 171, 93, 187));
            expect(e.path.material.offset.getValue(date)).toEqual(41305.0);
            expect(e.path.material.repeat.getValue(date)).toEqual(43637.0);
            expect(e = dataSource.entities.getById('constant_path_material_polylineOutline_color')).toBeDefined();
            expect(e.path.material.color.getValue(date)).toEqualEpsilon(new Color(0.0588235294117647, 0.0823529411764706, 0.964705882352941, 0.317647058823529), 1e-14);
            expect(e = dataSource.entities.getById('constant_path_material_polylineOutline_outlineColor')).toBeDefined();
            expect(e.path.material.outlineColor.getValue(date)).toEqualEpsilon(new Color(0.266666666666667, 0.556862745098039, 0.352941176470588, 0.76078431372549), 1e-14);
            expect(e = dataSource.entities.getById('constant_path_material_polylineArrow_color')).toBeDefined();
            expect(e.path.material.color.getValue(date)).toEqualEpsilon(new Color(0.627450980392157, 0.27843137254902, 0.972549019607843, 0.92156862745098), 1e-14);
            expect(e = dataSource.entities.getById('constant_path_material_polylineGlow_color')).toBeDefined();
            expect(e.path.material.color.getValue(date)).toEqualEpsilon(new Color(0.584313725490196, 0.0156862745098039, 0.329411764705882, 0.270588235294118), 1e-14);
            expect(e = dataSource.entities.getById('constant_path_material_image_color')).toBeDefined();
            expect(e.path.material.color.getValue(date)).toEqualEpsilon(new Color(0.443137254901961, 0.450980392156863, 0.63921568627451, 0.415686274509804), 1e-14);
            expect(e = dataSource.entities.getById('constant_path_material_grid_color')).toBeDefined();
            expect(e.path.material.color.getValue(date)).toEqualEpsilon(new Color(0.984313725490196, 0.945098039215686, 0.764705882352941, 0.933333333333333), 1e-14);
            expect(e = dataSource.entities.getById('constant_path_material_stripe_evenColor')).toBeDefined();
            expect(e.path.material.evenColor.getValue(date)).toEqualEpsilon(new Color(0.584313725490196, 0.631372549019608, 0.0196078431372549, 0.349019607843137), 1e-14);
            expect(e = dataSource.entities.getById('constant_path_material_stripe_oddColor')).toBeDefined();
            expect(e.path.material.oddColor.getValue(date)).toEqualEpsilon(new Color(0.231372549019608, 0.211764705882353, 0.941176470588235, 0.501960784313725), 1e-14);
            expect(e = dataSource.entities.getById('constant_point_color_rgbaf')).toBeDefined();
            expect(e.point.color.getValue(date)).toEqualEpsilon(new Color(0.662745098039216, 0.317647058823529, 0.643137254901961, 0.705882352941177), 1e-14);
            expect(e = dataSource.entities.getById('constant_point_outlineColor_rgbaf')).toBeDefined();
            expect(e.point.outlineColor.getValue(date)).toEqualEpsilon(new Color(0.00392156862745098, 0.388235294117647, 0.101960784313725, 0.16078431372549), 1e-14);
            expect(e = dataSource.entities.getById('constant_polygon_hierarchy_cartographicRadians')).toBeDefined();
            expect(e.polygon.hierarchy.getValue(date)).toEqual([ Cartesian3.fromRadians(0.612948853926511, 1.3346715688367, 54401), Cartesian3.fromRadians(1.1867596160592, 0.345663242797974, 35811) ]);
            expect(e = dataSource.entities.getById('constant_polygon_hierarchy_cartographicDegrees')).toBeDefined();
            expect(e.polygon.hierarchy.getValue(date)).toEqual([ Cartesian3.fromDegrees(19, 41, 50907), Cartesian3.fromDegrees(28, 40, 24937) ]);
            expect(e = dataSource.entities.getById('constant_polygon_material_solidColor_color')).toBeDefined();
            expect(e.polygon.material.color.getValue(date)).toEqualEpsilon(new Color(0.980392156862745, 0.905882352941176, 0.274509803921569, 0.972549019607843), 1e-14);
            expect(e = dataSource.entities.getById('material_polygon_material_image')).toBeDefined();
            expect(e.polygon.material.image.getValue(date)).toEqual('http://example.com/3481');
            expect(e.polygon.material.repeat.getValue(date)).toEqual(new Cartesian2(29381, 10354));
            expect(e.polygon.material.color.getValue(date)).toEqual(Color.fromBytes(36, 184, 236, 209));
            expect(e.polygon.material.transparent.getValue(date)).toEqual(true);
            expect(e = dataSource.entities.getById('material_polygon_material_grid')).toBeDefined();
            expect(e.polygon.material.color.getValue(date)).toEqual(Color.fromBytes(246, 64, 141, 13));
            expect(e.polygon.material.cellAlpha.getValue(date)).toEqual(986.0);
            expect(e.polygon.material.lineCount.getValue(date)).toEqual(new Cartesian2(26094, 44645));
            expect(e.polygon.material.lineThickness.getValue(date)).toEqual(new Cartesian2(30775, 17784));
            expect(e.polygon.material.lineOffset.getValue(date)).toEqual(new Cartesian2(58344, 3555));
            expect(e = dataSource.entities.getById('material_polygon_material_stripe')).toBeDefined();
            expect(e.polygon.material.orientation.getValue(date)).toEqual(StripeOrientation.VERTICAL);
            expect(e.polygon.material.evenColor.getValue(date)).toEqual(Color.fromBytes(98, 184, 45, 52));
            expect(e.polygon.material.oddColor.getValue(date)).toEqual(Color.fromBytes(164, 123, 182, 228));
            expect(e.polygon.material.offset.getValue(date)).toEqual(12114.0);
            expect(e.polygon.material.repeat.getValue(date)).toEqual(60350.0);
            expect(e = dataSource.entities.getById('constant_polygon_material_image_color')).toBeDefined();
            expect(e.polygon.material.color.getValue(date)).toEqualEpsilon(new Color(0.674509803921569, 0.8, 0.411764705882353, 0.207843137254902), 1e-14);
            expect(e = dataSource.entities.getById('constant_polygon_material_grid_color')).toBeDefined();
            expect(e.polygon.material.color.getValue(date)).toEqualEpsilon(new Color(0.603921568627451, 0.0941176470588235, 0.00784313725490196, 0.0862745098039216), 1e-14);
            expect(e = dataSource.entities.getById('constant_polygon_material_stripe_evenColor')).toBeDefined();
            expect(e.polygon.material.evenColor.getValue(date)).toEqualEpsilon(new Color(0.772549019607843, 0.866666666666667, 0.964705882352941, 0.862745098039216), 1e-14);
            expect(e = dataSource.entities.getById('constant_polygon_material_stripe_oddColor')).toBeDefined();
            expect(e.polygon.material.oddColor.getValue(date)).toEqualEpsilon(new Color(0.862745098039216, 0.0392156862745098, 0.458823529411765, 0.596078431372549), 1e-14);
            expect(e = dataSource.entities.getById('constant_polygon_outlineColor_rgbaf')).toBeDefined();
            expect(e.polygon.outlineColor.getValue(date)).toEqualEpsilon(new Color(0.105882352941176, 0.423529411764706, 0.619607843137255, 0.956862745098039), 1e-14);
            expect(e = dataSource.entities.getById('constant_polyline_positions_cartographicRadians')).toBeDefined();
            expect(e.polyline.positions.getValue(date)).toEqual([ Cartesian3.fromRadians(0.23083587429617, 0.738315731088925, 41390), Cartesian3.fromRadians(0.537259577218533, 0.25389340391868, 10573) ]);
            expect(e = dataSource.entities.getById('constant_polyline_positions_cartographicDegrees')).toBeDefined();
            expect(e.polyline.positions.getValue(date)).toEqual([ Cartesian3.fromDegrees(19, 5, 11802), Cartesian3.fromDegrees(15, 40, 39495) ]);
            expect(e = dataSource.entities.getById('constant_polyline_material_solidColor_color')).toBeDefined();
            expect(e.polyline.material.color.getValue(date)).toEqualEpsilon(new Color(0.764705882352941, 0.894117647058824, 0.874509803921569, 0.105882352941176), 1e-14);
            expect(e = dataSource.entities.getById('material_polyline_material_polylineOutline')).toBeDefined();
            expect(e.polyline.material.color.getValue(date)).toEqual(Color.fromBytes(152, 14, 11, 33));
            expect(e.polyline.material.outlineColor.getValue(date)).toEqual(Color.fromBytes(222, 51, 202, 92));
            expect(e.polyline.material.outlineWidth.getValue(date)).toEqual(6879.0);
            expect(e = dataSource.entities.getById('material_polyline_material_polylineArrow')).toBeDefined();
            expect(e.polyline.material.color.getValue(date)).toEqual(Color.fromBytes(82, 169, 80, 107));
            expect(e = dataSource.entities.getById('material_polyline_material_polylineGlow')).toBeDefined();
            expect(e.polyline.material.color.getValue(date)).toEqual(Color.fromBytes(59, 125, 181, 171));
            expect(e.polyline.material.glowPower.getValue(date)).toEqual(41345.0);
            expect(e = dataSource.entities.getById('material_polyline_material_image')).toBeDefined();
            expect(e.polyline.material.image.getValue(date)).toEqual('http://example.com/29020');
            expect(e.polyline.material.repeat.getValue(date)).toEqual(new Cartesian2(8980, 60451));
            expect(e.polyline.material.color.getValue(date)).toEqual(Color.fromBytes(46, 136, 39, 94));
            expect(e.polyline.material.transparent.getValue(date)).toEqual(true);
            expect(e = dataSource.entities.getById('material_polyline_material_grid')).toBeDefined();
            expect(e.polyline.material.color.getValue(date)).toEqual(Color.fromBytes(157, 57, 26, 26));
            expect(e.polyline.material.cellAlpha.getValue(date)).toEqual(27197.0);
            expect(e.polyline.material.lineCount.getValue(date)).toEqual(new Cartesian2(17878, 15173));
            expect(e.polyline.material.lineThickness.getValue(date)).toEqual(new Cartesian2(64504, 24571));
            expect(e.polyline.material.lineOffset.getValue(date)).toEqual(new Cartesian2(51933, 9674));
            expect(e = dataSource.entities.getById('material_polyline_material_stripe')).toBeDefined();
            expect(e.polyline.material.orientation.getValue(date)).toEqual(StripeOrientation.VERTICAL);
            expect(e.polyline.material.evenColor.getValue(date)).toEqual(Color.fromBytes(98, 239, 47, 132));
            expect(e.polyline.material.oddColor.getValue(date)).toEqual(Color.fromBytes(41, 198, 29, 144));
            expect(e.polyline.material.offset.getValue(date)).toEqual(10077.0);
            expect(e.polyline.material.repeat.getValue(date)).toEqual(31817.0);
            expect(e = dataSource.entities.getById('constant_polyline_material_polylineOutline_color')).toBeDefined();
            expect(e.polyline.material.color.getValue(date)).toEqualEpsilon(new Color(0.450980392156863, 0.890196078431373, 0.403921568627451, 0.16078431372549), 1e-14);
            expect(e = dataSource.entities.getById('constant_polyline_material_polylineOutline_outlineColor')).toBeDefined();
            expect(e.polyline.material.outlineColor.getValue(date)).toEqualEpsilon(new Color(0.815686274509804, 0.545098039215686, 0.529411764705882, 0.317647058823529), 1e-14);
            expect(e = dataSource.entities.getById('constant_polyline_material_polylineArrow_color')).toBeDefined();
            expect(e.polyline.material.color.getValue(date)).toEqualEpsilon(new Color(0.831372549019608, 0.823529411764706, 0.631372549019608, 0.443137254901961), 1e-14);
            expect(e = dataSource.entities.getById('constant_polyline_material_polylineGlow_color')).toBeDefined();
            expect(e.polyline.material.color.getValue(date)).toEqualEpsilon(new Color(0.411764705882353, 0.313725490196078, 0.858823529411765, 0.380392156862745), 1e-14);
            expect(e = dataSource.entities.getById('constant_polyline_material_image_color')).toBeDefined();
            expect(e.polyline.material.color.getValue(date)).toEqualEpsilon(new Color(0.133333333333333, 0.552941176470588, 0.0431372549019608, 0.184313725490196), 1e-14);
            expect(e = dataSource.entities.getById('constant_polyline_material_grid_color')).toBeDefined();
            expect(e.polyline.material.color.getValue(date)).toEqualEpsilon(new Color(0.141176470588235, 0.823529411764706, 0.588235294117647, 0.56078431372549), 1e-14);
            expect(e = dataSource.entities.getById('constant_polyline_material_stripe_evenColor')).toBeDefined();
            expect(e.polyline.material.evenColor.getValue(date)).toEqualEpsilon(new Color(0.647058823529412, 0.862745098039216, 0.129411764705882, 0.780392156862745), 1e-14);
            expect(e = dataSource.entities.getById('constant_polyline_material_stripe_oddColor')).toBeDefined();
            expect(e.polyline.material.oddColor.getValue(date)).toEqualEpsilon(new Color(0.290196078431373, 0.780392156862745, 0.0705882352941176, 0.27843137254902), 1e-14);
            expect(e = dataSource.entities.getById('constant_rectangle_coordinates_wsenDegrees')).toBeDefined();
            expect(e.rectangle.coordinates.getValue(date)).toEqual(Rectangle.fromDegrees(42, 22, 5, 35));
            expect(e = dataSource.entities.getById('constant_rectangle_material_solidColor_color')).toBeDefined();
            expect(e.rectangle.material.color.getValue(date)).toEqualEpsilon(new Color(0.898039215686275, 0.8, 0.905882352941176, 0.952941176470588), 1e-14);
            expect(e = dataSource.entities.getById('material_rectangle_material_image')).toBeDefined();
            expect(e.rectangle.material.image.getValue(date)).toEqual('http://example.com/18033');
            expect(e.rectangle.material.repeat.getValue(date)).toEqual(new Cartesian2(41461, 31905));
            expect(e.rectangle.material.color.getValue(date)).toEqual(Color.fromBytes(93, 203, 88, 125));
            expect(e.rectangle.material.transparent.getValue(date)).toEqual(true);
            expect(e = dataSource.entities.getById('material_rectangle_material_grid')).toBeDefined();
            expect(e.rectangle.material.color.getValue(date)).toEqual(Color.fromBytes(245, 105, 152, 83));
            expect(e.rectangle.material.cellAlpha.getValue(date)).toEqual(57393.0);
            expect(e.rectangle.material.lineCount.getValue(date)).toEqual(new Cartesian2(4947, 4627));
            expect(e.rectangle.material.lineThickness.getValue(date)).toEqual(new Cartesian2(37424, 19602));
            expect(e.rectangle.material.lineOffset.getValue(date)).toEqual(new Cartesian2(43685, 31658));
            expect(e = dataSource.entities.getById('material_rectangle_material_stripe')).toBeDefined();
            expect(e.rectangle.material.orientation.getValue(date)).toEqual(StripeOrientation.VERTICAL);
            expect(e.rectangle.material.evenColor.getValue(date)).toEqual(Color.fromBytes(196, 12, 53, 2));
            expect(e.rectangle.material.oddColor.getValue(date)).toEqual(Color.fromBytes(103, 243, 111, 72));
            expect(e.rectangle.material.offset.getValue(date)).toEqual(26578.0);
            expect(e.rectangle.material.repeat.getValue(date)).toEqual(52842.0);
            expect(e = dataSource.entities.getById('constant_rectangle_material_image_color')).toBeDefined();
            expect(e.rectangle.material.color.getValue(date)).toEqualEpsilon(new Color(0.247058823529412, 0.498039215686275, 0.741176470588235, 0.968627450980392), 1e-14);
            expect(e = dataSource.entities.getById('constant_rectangle_material_grid_color')).toBeDefined();
            expect(e.rectangle.material.color.getValue(date)).toEqualEpsilon(new Color(0.458823529411765, 0.0627450980392157, 0.886274509803922, 0.83921568627451), 1e-14);
            expect(e = dataSource.entities.getById('constant_rectangle_material_stripe_evenColor')).toBeDefined();
            expect(e.rectangle.material.evenColor.getValue(date)).toEqualEpsilon(new Color(0.576470588235294, 0.341176470588235, 0.611764705882353, 0.207843137254902), 1e-14);
            expect(e = dataSource.entities.getById('constant_rectangle_material_stripe_oddColor')).toBeDefined();
            expect(e.rectangle.material.oddColor.getValue(date)).toEqualEpsilon(new Color(0.866666666666667, 0.949019607843137, 0.0627450980392157, 0.0196078431372549), 1e-14);
            expect(e = dataSource.entities.getById('constant_rectangle_outlineColor_rgbaf')).toBeDefined();
            expect(e.rectangle.outlineColor.getValue(date)).toEqualEpsilon(new Color(0.301960784313725, 0.0352941176470588, 0.917647058823529, 0.207843137254902), 1e-14);
            expect(e = dataSource.entities.getById('constant_wall_positions_cartographicRadians')).toBeDefined();
            expect(e.wall.positions.getValue(date)).toEqual([ Cartesian3.fromRadians(0.990822494752221, 0.11729920547879, 47975), Cartesian3.fromRadians(1.22405890229697, 1.46292679641256, 13438) ]);
            expect(e = dataSource.entities.getById('constant_wall_positions_cartographicDegrees')).toBeDefined();
            expect(e.wall.positions.getValue(date)).toEqual([ Cartesian3.fromDegrees(30, 24, 27738), Cartesian3.fromDegrees(14, 41, 41667) ]);
            expect(e = dataSource.entities.getById('constant_wall_material_solidColor_color')).toBeDefined();
            expect(e.wall.material.color.getValue(date)).toEqualEpsilon(new Color(0.694117647058824, 0.317647058823529, 0.909803921568627, 0.501960784313725), 1e-14);
            expect(e = dataSource.entities.getById('material_wall_material_image')).toBeDefined();
            expect(e.wall.material.image.getValue(date)).toEqual('http://example.com/58529');
            expect(e.wall.material.repeat.getValue(date)).toEqual(new Cartesian2(36340, 47245));
            expect(e.wall.material.color.getValue(date)).toEqual(Color.fromBytes(252, 63, 12, 38));
            expect(e.wall.material.transparent.getValue(date)).toEqual(true);
            expect(e = dataSource.entities.getById('material_wall_material_grid')).toBeDefined();
            expect(e.wall.material.color.getValue(date)).toEqual(Color.fromBytes(38, 183, 237, 174));
            expect(e.wall.material.cellAlpha.getValue(date)).toEqual(59606.0);
            expect(e.wall.material.lineCount.getValue(date)).toEqual(new Cartesian2(3079, 31244));
            expect(e.wall.material.lineThickness.getValue(date)).toEqual(new Cartesian2(32099, 44157));
            expect(e.wall.material.lineOffset.getValue(date)).toEqual(new Cartesian2(13529, 1844));
            expect(e = dataSource.entities.getById('material_wall_material_stripe')).toBeDefined();
            expect(e.wall.material.orientation.getValue(date)).toEqual(StripeOrientation.VERTICAL);
            expect(e.wall.material.evenColor.getValue(date)).toEqual(Color.fromBytes(202, 190, 37, 215));
            expect(e.wall.material.oddColor.getValue(date)).toEqual(Color.fromBytes(56, 107, 92, 38));
            expect(e.wall.material.offset.getValue(date)).toEqual(34142.0);
            expect(e.wall.material.repeat.getValue(date)).toEqual(33528.0);
            expect(e = dataSource.entities.getById('constant_wall_material_image_color')).toBeDefined();
            expect(e.wall.material.color.getValue(date)).toEqualEpsilon(new Color(0.349019607843137, 0.843137254901961, 0.290196078431373, 0.0431372549019608), 1e-14);
            expect(e = dataSource.entities.getById('constant_wall_material_grid_color')).toBeDefined();
            expect(e.wall.material.color.getValue(date)).toEqualEpsilon(new Color(0.756862745098039, 0.992156862745098, 0.992156862745098, 0.462745098039216), 1e-14);
            expect(e = dataSource.entities.getById('constant_wall_material_stripe_evenColor')).toBeDefined();
            expect(e.wall.material.evenColor.getValue(date)).toEqualEpsilon(new Color(0.690196078431373, 0.211764705882353, 0.615686274509804, 0.627450980392157), 1e-14);
            expect(e = dataSource.entities.getById('constant_wall_material_stripe_oddColor')).toBeDefined();
            expect(e.wall.material.oddColor.getValue(date)).toEqualEpsilon(new Color(0.968627450980392, 0.368627450980392, 0.219607843137255, 0.00392156862745098), 1e-14);
            expect(e = dataSource.entities.getById('constant_wall_outlineColor_rgbaf')).toBeDefined();
            expect(e.wall.outlineColor.getValue(date)).toEqualEpsilon(new Color(0.564705882352941, 0.67843137254902, 0.764705882352941, 0.811764705882353), 1e-14);
            expect(e = dataSource.entities.getById('constant_agi_conicSensor_intersectionColor_rgbaf')).toBeDefined();
            expect(e = dataSource.entities.getById('constant_conicSensor_lateralSurfaceMaterial_solidColor_color')).toBeDefined();
            expect(e = dataSource.entities.getById('material_conicSensor_lateralSurfaceMaterial_image')).toBeDefined();
            expect(e = dataSource.entities.getById('material_conicSensor_lateralSurfaceMaterial_grid')).toBeDefined();
            expect(e = dataSource.entities.getById('material_conicSensor_lateralSurfaceMaterial_stripe')).toBeDefined();
            expect(e = dataSource.entities.getById('constant_conicSensor_lateralSurfaceMaterial_image_color')).toBeDefined();
            expect(e = dataSource.entities.getById('constant_conicSensor_lateralSurfaceMaterial_grid_color')).toBeDefined();
            expect(e = dataSource.entities.getById('constant_conicSensor_lateralSurfaceMaterial_stripe_evenColor')).toBeDefined();
            expect(e = dataSource.entities.getById('constant_conicSensor_lateralSurfaceMaterial_stripe_oddColor')).toBeDefined();
            expect(e = dataSource.entities.getById('constant_conicSensor_ellipsoidSurfaceMaterial_solidColor_color')).toBeDefined();
            expect(e = dataSource.entities.getById('material_conicSensor_ellipsoidSurfaceMaterial_image')).toBeDefined();
            expect(e = dataSource.entities.getById('material_conicSensor_ellipsoidSurfaceMaterial_grid')).toBeDefined();
            expect(e = dataSource.entities.getById('material_conicSensor_ellipsoidSurfaceMaterial_stripe')).toBeDefined();
            expect(e = dataSource.entities.getById('constant_conicSensor_ellipsoidSurfaceMaterial_image_color')).toBeDefined();
            expect(e = dataSource.entities.getById('constant_conicSensor_ellipsoidSurfaceMaterial_grid_color')).toBeDefined();
            expect(e = dataSource.entities.getById('constant_conicSensor_ellipsoidSurfaceMaterial_stripe_evenColor')).toBeDefined();
            expect(e = dataSource.entities.getById('constant_conicSensor_ellipsoidSurfaceMaterial_stripe_oddColor')).toBeDefined();
            expect(e = dataSource.entities.getById('constant_conicSensor_ellipsoidHorizonSurfaceMaterial_solidColor_color')).toBeDefined();
            expect(e = dataSource.entities.getById('material_conicSensor_ellipsoidHorizonSurfaceMaterial_image')).toBeDefined();
            expect(e = dataSource.entities.getById('material_conicSensor_ellipsoidHorizonSurfaceMaterial_grid')).toBeDefined();
            expect(e = dataSource.entities.getById('material_conicSensor_ellipsoidHorizonSurfaceMaterial_stripe')).toBeDefined();
            expect(e = dataSource.entities.getById('constant_conicSensor_ellipsoidHorizonSurfaceMaterial_image_color')).toBeDefined();
            expect(e = dataSource.entities.getById('constant_conicSensor_ellipsoidHorizonSurfaceMaterial_grid_color')).toBeDefined();
            expect(e = dataSource.entities.getById('constant_conicSensor_ellipsoidHorizonSurfaceMaterial_stripe_evenColor')).toBeDefined();
            expect(e = dataSource.entities.getById('constant_conicSensor_ellipsoidHorizonSurfaceMaterial_stripe_oddColor')).toBeDefined();
            expect(e = dataSource.entities.getById('constant_conicSensor_domeSurfaceMaterial_solidColor_color')).toBeDefined();
            expect(e = dataSource.entities.getById('material_conicSensor_domeSurfaceMaterial_image')).toBeDefined();
            expect(e = dataSource.entities.getById('material_conicSensor_domeSurfaceMaterial_grid')).toBeDefined();
            expect(e = dataSource.entities.getById('material_conicSensor_domeSurfaceMaterial_stripe')).toBeDefined();
            expect(e = dataSource.entities.getById('constant_conicSensor_domeSurfaceMaterial_image_color')).toBeDefined();
            expect(e = dataSource.entities.getById('constant_conicSensor_domeSurfaceMaterial_grid_color')).toBeDefined();
            expect(e = dataSource.entities.getById('constant_conicSensor_domeSurfaceMaterial_stripe_evenColor')).toBeDefined();
            expect(e = dataSource.entities.getById('constant_conicSensor_domeSurfaceMaterial_stripe_oddColor')).toBeDefined();
            expect(e = dataSource.entities.getById('constant_conicSensor_environmentOcclusionMaterial_solidColor_color')).toBeDefined();
            expect(e = dataSource.entities.getById('material_conicSensor_environmentOcclusionMaterial_image')).toBeDefined();
            expect(e = dataSource.entities.getById('material_conicSensor_environmentOcclusionMaterial_grid')).toBeDefined();
            expect(e = dataSource.entities.getById('material_conicSensor_environmentOcclusionMaterial_stripe')).toBeDefined();
            expect(e = dataSource.entities.getById('constant_conicSensor_environmentOcclusionMaterial_image_color')).toBeDefined();
            expect(e = dataSource.entities.getById('constant_conicSensor_environmentOcclusionMaterial_grid_color')).toBeDefined();
            expect(e = dataSource.entities.getById('constant_conicSensor_environmentOcclusionMaterial_stripe_evenColor')).toBeDefined();
            expect(e = dataSource.entities.getById('constant_conicSensor_environmentOcclusionMaterial_stripe_oddColor')).toBeDefined();
            expect(e = dataSource.entities.getById('constant_agi_conicSensor_environmentIntersectionColor_rgbaf')).toBeDefined();
            expect(e = dataSource.entities.getById('constant_agi_customPatternSensor_directions_unitSpherical')).toBeDefined();
            expect(e = dataSource.entities.getById('constant_agi_customPatternSensor_directions_cartesian')).toBeDefined();
            expect(e = dataSource.entities.getById('constant_agi_customPatternSensor_directions_unitCartesian')).toBeDefined();
            expect(e = dataSource.entities.getById('constant_agi_customPatternSensor_intersectionColor_rgbaf')).toBeDefined();
            expect(e = dataSource.entities.getById('constant_customPatternSensor_lateralSurfaceMaterial_solidColor_color')).toBeDefined();
            expect(e = dataSource.entities.getById('material_customPatternSensor_lateralSurfaceMaterial_image')).toBeDefined();
            expect(e = dataSource.entities.getById('material_customPatternSensor_lateralSurfaceMaterial_grid')).toBeDefined();
            expect(e = dataSource.entities.getById('material_customPatternSensor_lateralSurfaceMaterial_stripe')).toBeDefined();
            expect(e = dataSource.entities.getById('constant_customPatternSensor_lateralSurfaceMaterial_image_color')).toBeDefined();
            expect(e = dataSource.entities.getById('constant_customPatternSensor_lateralSurfaceMaterial_grid_color')).toBeDefined();
            expect(e = dataSource.entities.getById('constant_customPatternSensor_lateralSurfaceMaterial_stripe_evenColor')).toBeDefined();
            expect(e = dataSource.entities.getById('constant_customPatternSensor_lateralSurfaceMaterial_stripe_oddColor')).toBeDefined();
            expect(e = dataSource.entities.getById('constant_customPatternSensor_ellipsoidSurfaceMaterial_solidColor_color')).toBeDefined();
            expect(e = dataSource.entities.getById('material_customPatternSensor_ellipsoidSurfaceMaterial_image')).toBeDefined();
            expect(e = dataSource.entities.getById('material_customPatternSensor_ellipsoidSurfaceMaterial_grid')).toBeDefined();
            expect(e = dataSource.entities.getById('material_customPatternSensor_ellipsoidSurfaceMaterial_stripe')).toBeDefined();
            expect(e = dataSource.entities.getById('constant_customPatternSensor_ellipsoidSurfaceMaterial_image_color')).toBeDefined();
            expect(e = dataSource.entities.getById('constant_customPatternSensor_ellipsoidSurfaceMaterial_grid_color')).toBeDefined();
            expect(e = dataSource.entities.getById('constant_customPatternSensor_ellipsoidSurfaceMaterial_stripe_evenColor')).toBeDefined();
            expect(e = dataSource.entities.getById('constant_customPatternSensor_ellipsoidSurfaceMaterial_stripe_oddColor')).toBeDefined();
            expect(e = dataSource.entities.getById('constant_customPatternSensor_ellipsoidHorizonSurfaceMaterial_solidColor_color')).toBeDefined();
            expect(e = dataSource.entities.getById('material_customPatternSensor_ellipsoidHorizonSurfaceMaterial_image')).toBeDefined();
            expect(e = dataSource.entities.getById('material_customPatternSensor_ellipsoidHorizonSurfaceMaterial_grid')).toBeDefined();
            expect(e = dataSource.entities.getById('material_customPatternSensor_ellipsoidHorizonSurfaceMaterial_stripe')).toBeDefined();
            expect(e = dataSource.entities.getById('constant_customPatternSensor_ellipsoidHorizonSurfaceMaterial_image_color')).toBeDefined();
            expect(e = dataSource.entities.getById('constant_customPatternSensor_ellipsoidHorizonSurfaceMaterial_grid_color')).toBeDefined();
            expect(e = dataSource.entities.getById('constant_customPatternSensor_ellipsoidHorizonSurfaceMaterial_stripe_evenColor')).toBeDefined();
            expect(e = dataSource.entities.getById('constant_customPatternSensor_ellipsoidHorizonSurfaceMaterial_stripe_oddColor')).toBeDefined();
            expect(e = dataSource.entities.getById('constant_customPatternSensor_domeSurfaceMaterial_solidColor_color')).toBeDefined();
            expect(e = dataSource.entities.getById('material_customPatternSensor_domeSurfaceMaterial_image')).toBeDefined();
            expect(e = dataSource.entities.getById('material_customPatternSensor_domeSurfaceMaterial_grid')).toBeDefined();
            expect(e = dataSource.entities.getById('material_customPatternSensor_domeSurfaceMaterial_stripe')).toBeDefined();
            expect(e = dataSource.entities.getById('constant_customPatternSensor_domeSurfaceMaterial_image_color')).toBeDefined();
            expect(e = dataSource.entities.getById('constant_customPatternSensor_domeSurfaceMaterial_grid_color')).toBeDefined();
            expect(e = dataSource.entities.getById('constant_customPatternSensor_domeSurfaceMaterial_stripe_evenColor')).toBeDefined();
            expect(e = dataSource.entities.getById('constant_customPatternSensor_domeSurfaceMaterial_stripe_oddColor')).toBeDefined();
            expect(e = dataSource.entities.getById('constant_customPatternSensor_environmentOcclusionMaterial_solidColor_color')).toBeDefined();
            expect(e = dataSource.entities.getById('material_customPatternSensor_environmentOcclusionMaterial_image')).toBeDefined();
            expect(e = dataSource.entities.getById('material_customPatternSensor_environmentOcclusionMaterial_grid')).toBeDefined();
            expect(e = dataSource.entities.getById('material_customPatternSensor_environmentOcclusionMaterial_stripe')).toBeDefined();
            expect(e = dataSource.entities.getById('constant_customPatternSensor_environmentOcclusionMaterial_image_color')).toBeDefined();
            expect(e = dataSource.entities.getById('constant_customPatternSensor_environmentOcclusionMaterial_grid_color')).toBeDefined();
            expect(e = dataSource.entities.getById('constant_customPatternSensor_environmentOcclusionMaterial_stripe_evenColor')).toBeDefined();
            expect(e = dataSource.entities.getById('constant_customPatternSensor_environmentOcclusionMaterial_stripe_oddColor')).toBeDefined();
            expect(e = dataSource.entities.getById('constant_agi_customPatternSensor_environmentIntersectionColor_rgbaf')).toBeDefined();
            expect(e = dataSource.entities.getById('constant_agi_rectangularSensor_intersectionColor_rgbaf')).toBeDefined();
            expect(e = dataSource.entities.getById('constant_rectangularSensor_lateralSurfaceMaterial_solidColor_color')).toBeDefined();
            expect(e = dataSource.entities.getById('material_rectangularSensor_lateralSurfaceMaterial_image')).toBeDefined();
            expect(e = dataSource.entities.getById('material_rectangularSensor_lateralSurfaceMaterial_grid')).toBeDefined();
            expect(e = dataSource.entities.getById('material_rectangularSensor_lateralSurfaceMaterial_stripe')).toBeDefined();
            expect(e = dataSource.entities.getById('constant_rectangularSensor_lateralSurfaceMaterial_image_color')).toBeDefined();
            expect(e = dataSource.entities.getById('constant_rectangularSensor_lateralSurfaceMaterial_grid_color')).toBeDefined();
            expect(e = dataSource.entities.getById('constant_rectangularSensor_lateralSurfaceMaterial_stripe_evenColor')).toBeDefined();
            expect(e = dataSource.entities.getById('constant_rectangularSensor_lateralSurfaceMaterial_stripe_oddColor')).toBeDefined();
            expect(e = dataSource.entities.getById('constant_rectangularSensor_ellipsoidSurfaceMaterial_solidColor_color')).toBeDefined();
            expect(e = dataSource.entities.getById('material_rectangularSensor_ellipsoidSurfaceMaterial_image')).toBeDefined();
            expect(e = dataSource.entities.getById('material_rectangularSensor_ellipsoidSurfaceMaterial_grid')).toBeDefined();
            expect(e = dataSource.entities.getById('material_rectangularSensor_ellipsoidSurfaceMaterial_stripe')).toBeDefined();
            expect(e = dataSource.entities.getById('constant_rectangularSensor_ellipsoidSurfaceMaterial_image_color')).toBeDefined();
            expect(e = dataSource.entities.getById('constant_rectangularSensor_ellipsoidSurfaceMaterial_grid_color')).toBeDefined();
            expect(e = dataSource.entities.getById('constant_rectangularSensor_ellipsoidSurfaceMaterial_stripe_evenColor')).toBeDefined();
            expect(e = dataSource.entities.getById('constant_rectangularSensor_ellipsoidSurfaceMaterial_stripe_oddColor')).toBeDefined();
            expect(e = dataSource.entities.getById('constant_rectangularSensor_ellipsoidHorizonSurfaceMaterial_solidColor_color')).toBeDefined();
            expect(e = dataSource.entities.getById('material_rectangularSensor_ellipsoidHorizonSurfaceMaterial_image')).toBeDefined();
            expect(e = dataSource.entities.getById('material_rectangularSensor_ellipsoidHorizonSurfaceMaterial_grid')).toBeDefined();
            expect(e = dataSource.entities.getById('material_rectangularSensor_ellipsoidHorizonSurfaceMaterial_stripe')).toBeDefined();
            expect(e = dataSource.entities.getById('constant_rectangularSensor_ellipsoidHorizonSurfaceMaterial_image_color')).toBeDefined();
            expect(e = dataSource.entities.getById('constant_rectangularSensor_ellipsoidHorizonSurfaceMaterial_grid_color')).toBeDefined();
            expect(e = dataSource.entities.getById('constant_rectangularSensor_ellipsoidHorizonSurfaceMaterial_stripe_evenColor')).toBeDefined();
            expect(e = dataSource.entities.getById('constant_rectangularSensor_ellipsoidHorizonSurfaceMaterial_stripe_oddColor')).toBeDefined();
            expect(e = dataSource.entities.getById('constant_rectangularSensor_domeSurfaceMaterial_solidColor_color')).toBeDefined();
            expect(e = dataSource.entities.getById('material_rectangularSensor_domeSurfaceMaterial_image')).toBeDefined();
            expect(e = dataSource.entities.getById('material_rectangularSensor_domeSurfaceMaterial_grid')).toBeDefined();
            expect(e = dataSource.entities.getById('material_rectangularSensor_domeSurfaceMaterial_stripe')).toBeDefined();
            expect(e = dataSource.entities.getById('constant_rectangularSensor_domeSurfaceMaterial_image_color')).toBeDefined();
            expect(e = dataSource.entities.getById('constant_rectangularSensor_domeSurfaceMaterial_grid_color')).toBeDefined();
            expect(e = dataSource.entities.getById('constant_rectangularSensor_domeSurfaceMaterial_stripe_evenColor')).toBeDefined();
            expect(e = dataSource.entities.getById('constant_rectangularSensor_domeSurfaceMaterial_stripe_oddColor')).toBeDefined();
            expect(e = dataSource.entities.getById('constant_rectangularSensor_environmentOcclusionMaterial_solidColor_color')).toBeDefined();
            expect(e = dataSource.entities.getById('material_rectangularSensor_environmentOcclusionMaterial_image')).toBeDefined();
            expect(e = dataSource.entities.getById('material_rectangularSensor_environmentOcclusionMaterial_grid')).toBeDefined();
            expect(e = dataSource.entities.getById('material_rectangularSensor_environmentOcclusionMaterial_stripe')).toBeDefined();
            expect(e = dataSource.entities.getById('constant_rectangularSensor_environmentOcclusionMaterial_image_color')).toBeDefined();
            expect(e = dataSource.entities.getById('constant_rectangularSensor_environmentOcclusionMaterial_grid_color')).toBeDefined();
            expect(e = dataSource.entities.getById('constant_rectangularSensor_environmentOcclusionMaterial_stripe_evenColor')).toBeDefined();
            expect(e = dataSource.entities.getById('constant_rectangularSensor_environmentOcclusionMaterial_stripe_oddColor')).toBeDefined();
            expect(e = dataSource.entities.getById('constant_agi_rectangularSensor_environmentIntersectionColor_rgbaf')).toBeDefined();
            expect(e = dataSource.entities.getById('constant_agi_fan_directions_unitSpherical')).toBeDefined();
            expect(e = dataSource.entities.getById('constant_agi_fan_directions_cartesian')).toBeDefined();
            expect(e = dataSource.entities.getById('constant_agi_fan_directions_unitCartesian')).toBeDefined();
            expect(e = dataSource.entities.getById('constant_fan_material_solidColor_color')).toBeDefined();
            expect(e = dataSource.entities.getById('material_fan_material_image')).toBeDefined();
            expect(e = dataSource.entities.getById('material_fan_material_grid')).toBeDefined();
            expect(e = dataSource.entities.getById('material_fan_material_stripe')).toBeDefined();
            expect(e = dataSource.entities.getById('constant_fan_material_image_color')).toBeDefined();
            expect(e = dataSource.entities.getById('constant_fan_material_grid_color')).toBeDefined();
            expect(e = dataSource.entities.getById('constant_fan_material_stripe_evenColor')).toBeDefined();
            expect(e = dataSource.entities.getById('constant_fan_material_stripe_oddColor')).toBeDefined();
            expect(e = dataSource.entities.getById('constant_agi_fan_outlineColor_rgbaf')).toBeDefined();
            expect(e = dataSource.entities.getById('constant_agi_vector_color_rgbaf')).toBeDefined();
            expect(e = dataSource.entities.getById('constant_agi_vector_direction_unitSpherical')).toBeDefined();
            expect(e = dataSource.entities.getById('constant_agi_vector_direction_cartesian')).toBeDefined();
            expect(e = dataSource.entities.getById('constant_agi_vector_direction_unitCartesian')).toBeDefined();
            expect(e = dataSource.entities.getById('constant_custom')).toBeDefined();
            expect(e.properties.custom_boolean.getValue(date)).toEqual(true);
            expect(e.properties.custom_boundingRectangle.getValue(date)).toEqual(new BoundingRectangle(9369, 63524, 6904, 17690));
            expect(e.properties.custom_cartesian.getValue(date)).toEqual(new Cartesian3(28502, 45167, 944));
            expect(e.properties.custom_cartographicRadians.getValue(date)).toEqual(Cartesian3.fromRadians(0.350571264887744, 0.633274262413284, 42979));
            expect(e.properties.custom_cartographicDegrees.getValue(date)).toEqual(Cartesian3.fromDegrees(18, 36, 37743));
            expect(e.properties.custom_cartesian2.getValue(date)).toEqual(new Cartesian2(44825, 16303));
            expect(e.properties.custom_unitCartesian.getValue(date)).toEqualEpsilon(new Cartesian3(0.77935070007851, 0.565493818550955, 0.269868907930861), 1e-14);
            expect(e.properties.custom_spherical.getValue(date)).toEqual(Cartesian3.fromSpherical(new Spherical(1705, 13830, 21558)));
            expect(e.properties.custom_unitSpherical.getValue(date)).toEqual(Cartesian3.fromSpherical(new Spherical(59387, 15591)));
            expect(e.properties.custom_rgba.getValue(date)).toEqual(Color.fromBytes(50, 149, 175, 147));
            expect(e.properties.custom_rgbaf.getValue(date)).toEqualEpsilon(new Color(0.0666666666666667, 0.0666666666666667, 0.231372549019608, 0.427450980392157), 1e-14);
            expect(e.properties.custom_colorBlendMode.getValue(date)).toEqual(ColorBlendMode.REPLACE);
            expect(e.properties.custom_cornerType.getValue(date)).toEqual(CornerType.BEVELED);
            expect(e.properties.custom_heightReference.getValue(date)).toEqual(HeightReference.CLAMP_TO_GROUND);
            expect(e.properties.custom_horizontalOrigin.getValue(date)).toEqual(HorizontalOrigin.LEFT);
            expect(e.properties.custom_labelStyle.getValue(date)).toEqual(LabelStyle.FILL_AND_OUTLINE);
            expect(e.properties.custom_number.getValue(date)).toEqual(31507.0);
            expect(e.properties.custom_nearFarScalar.getValue(date)).toEqual(new NearFarScalar(14621, 24121, 16734, 56129));
            expect(e.properties.custom_unitQuaternion.getValue(date)).toEqualEpsilon(new Quaternion(0.742737937277143, 0.267679401430615, 0.507905263014791, 0.344558178514049), 1e-14);
            expect(e.properties.custom_shadowMode.getValue(date)).toEqual(ShadowMode.CAST_ONLY);
            expect(e.properties.custom_string.getValue(date)).toEqual('string41758');
            expect(e.properties.custom_stripeOrientation.getValue(date)).toEqual(StripeOrientation.VERTICAL);
            expect(e.properties.custom_wsen.getValue(date)).toEqual(new Rectangle(1.47520917005826, 1.17615981869183, 0.973692387723505, 1.00039738410474));
            expect(e.properties.custom_wsenDegrees.getValue(date)).toEqual(Rectangle.fromDegrees(5, 3, 6, 19));
            expect(e.properties.custom_uri.getValue(date)).toEqual('http://example.com/41986');
            expect(e.properties.custom_verticalOrigin.getValue(date)).toEqual(VerticalOrigin.BOTTOM);
            expect(e = dataSource.entities.getById('ConstantPosition1')).toBeDefined();
            expect(e.position.getValue(date)).toEqual(new Cartesian3(48370, 3260, 44044));
            expect(e = dataSource.entities.getById('ConstantDouble1')).toBeDefined();
            expect(e.billboard.scale.getValue(date)).toEqual(1155.0);
            expect(e = dataSource.entities.getById('ConstantPosition2')).toBeDefined();
            expect(e.position.getValue(date)).toEqual(new Cartesian3(2599, 10, 39168));
            expect(e = dataSource.entities.getById('ConstantDouble2')).toBeDefined();
            expect(e.billboard.scale.getValue(date)).toEqual(16451.0);
            expect(e = dataSource.entities.getById('Reference')).toBeDefined();
            expect(e.description.getValue(date)).toEqual(constant.description.getValue(date));
            expect(e.position.getValue(date)).toEqual(constant.position.getValue(date));
            expect(e.orientation.getValue(date)).toEqual(constant.orientation.getValue(date));
            expect(e.viewFrom.getValue(date)).toEqual(constant.viewFrom.getValue(date));
            expect(e.billboard.show.getValue(date)).toEqual(constant.billboard.show.getValue(date));
            expect(e.billboard.image.getValue(date)).toEqual(constant.billboard.image.getValue(date));
            expect(e.billboard.scale.getValue(date)).toEqual(constant.billboard.scale.getValue(date));
            expect(e.billboard.pixelOffset.getValue(date)).toEqual(constant.billboard.pixelOffset.getValue(date));
            expect(e.billboard.eyeOffset.getValue(date)).toEqual(constant.billboard.eyeOffset.getValue(date));
            expect(e.billboard.horizontalOrigin.getValue(date)).toEqual(constant.billboard.horizontalOrigin.getValue(date));
            expect(e.billboard.verticalOrigin.getValue(date)).toEqual(constant.billboard.verticalOrigin.getValue(date));
            expect(e.billboard.heightReference.getValue(date)).toEqual(constant.billboard.heightReference.getValue(date));
            expect(e.billboard.color.getValue(date)).toEqual(constant.billboard.color.getValue(date));
            expect(e.billboard.rotation.getValue(date)).toEqual(constant.billboard.rotation.getValue(date));
            expect(e.billboard.alignedAxis.getValue(date)).toEqual(constant.billboard.alignedAxis.getValue(date));
            expect(e.billboard.sizeInMeters.getValue(date)).toEqual(constant.billboard.sizeInMeters.getValue(date));
            expect(e.billboard.width.getValue(date)).toEqual(constant.billboard.width.getValue(date));
            expect(e.billboard.height.getValue(date)).toEqual(constant.billboard.height.getValue(date));
            expect(e.billboard.scaleByDistance.getValue(date)).toEqual(constant.billboard.scaleByDistance.getValue(date));
            expect(e.billboard.translucencyByDistance.getValue(date)).toEqual(constant.billboard.translucencyByDistance.getValue(date));
            expect(e.billboard.pixelOffsetScaleByDistance.getValue(date)).toEqual(constant.billboard.pixelOffsetScaleByDistance.getValue(date));
            expect(e.billboard.imageSubRegion.getValue(date)).toEqual(constant.billboard.imageSubRegion.getValue(date));
            expect(e.box.show.getValue(date)).toEqual(constant.box.show.getValue(date));
            expect(e.box.dimensions.getValue(date)).toEqual(constant.box.dimensions.getValue(date));
            expect(e.box.fill.getValue(date)).toEqual(constant.box.fill.getValue(date));
            expect(e.box.material.color.getValue(date)).toEqual(constant.box.material.color.getValue(date));
            expect(e.box.outline.getValue(date)).toEqual(constant.box.outline.getValue(date));
            expect(e.box.outlineColor.getValue(date)).toEqual(constant.box.outlineColor.getValue(date));
            expect(e.box.outlineWidth.getValue(date)).toEqual(constant.box.outlineWidth.getValue(date));
            expect(e.box.shadows.getValue(date)).toEqual(constant.box.shadows.getValue(date));
            expect(e.corridor.show.getValue(date)).toEqual(constant.corridor.show.getValue(date));
            expect(e.corridor.positions.getValue(date)).toEqual([dataSource.entities.getById('ConstantPosition1').position.getValue(date), dataSource.entities.getById('ConstantPosition2').position.getValue(date)]);
            expect(e.corridor.width.getValue(date)).toEqual(constant.corridor.width.getValue(date));
            expect(e.corridor.height.getValue(date)).toEqual(constant.corridor.height.getValue(date));
            expect(e.corridor.extrudedHeight.getValue(date)).toEqual(constant.corridor.extrudedHeight.getValue(date));
            expect(e.corridor.cornerType.getValue(date)).toEqual(constant.corridor.cornerType.getValue(date));
            expect(e.corridor.granularity.getValue(date)).toEqual(constant.corridor.granularity.getValue(date));
            expect(e.corridor.fill.getValue(date)).toEqual(constant.corridor.fill.getValue(date));
            expect(e.corridor.material.color.getValue(date)).toEqual(constant.corridor.material.color.getValue(date));
            expect(e.corridor.outline.getValue(date)).toEqual(constant.corridor.outline.getValue(date));
            expect(e.corridor.outlineColor.getValue(date)).toEqual(constant.corridor.outlineColor.getValue(date));
            expect(e.corridor.outlineWidth.getValue(date)).toEqual(constant.corridor.outlineWidth.getValue(date));
            expect(e.corridor.shadows.getValue(date)).toEqual(constant.corridor.shadows.getValue(date));
            expect(e.cylinder.show.getValue(date)).toEqual(constant.cylinder.show.getValue(date));
            expect(e.cylinder.length.getValue(date)).toEqual(constant.cylinder.length.getValue(date));
            expect(e.cylinder.topRadius.getValue(date)).toEqual(constant.cylinder.topRadius.getValue(date));
            expect(e.cylinder.bottomRadius.getValue(date)).toEqual(constant.cylinder.bottomRadius.getValue(date));
            expect(e.cylinder.fill.getValue(date)).toEqual(constant.cylinder.fill.getValue(date));
            expect(e.cylinder.material.color.getValue(date)).toEqual(constant.cylinder.material.color.getValue(date));
            expect(e.cylinder.outline.getValue(date)).toEqual(constant.cylinder.outline.getValue(date));
            expect(e.cylinder.outlineColor.getValue(date)).toEqual(constant.cylinder.outlineColor.getValue(date));
            expect(e.cylinder.outlineWidth.getValue(date)).toEqual(constant.cylinder.outlineWidth.getValue(date));
            expect(e.cylinder.numberOfVerticalLines.getValue(date)).toEqual(constant.cylinder.numberOfVerticalLines.getValue(date));
            expect(e.cylinder.slices.getValue(date)).toEqual(constant.cylinder.slices.getValue(date));
            expect(e.cylinder.shadows.getValue(date)).toEqual(constant.cylinder.shadows.getValue(date));
            expect(e.ellipse.show.getValue(date)).toEqual(constant.ellipse.show.getValue(date));
            expect(e.ellipse.semiMajorAxis.getValue(date)).toEqual(constant.ellipse.semiMajorAxis.getValue(date));
            expect(e.ellipse.semiMinorAxis.getValue(date)).toEqual(constant.ellipse.semiMinorAxis.getValue(date));
            expect(e.ellipse.height.getValue(date)).toEqual(constant.ellipse.height.getValue(date));
            expect(e.ellipse.extrudedHeight.getValue(date)).toEqual(constant.ellipse.extrudedHeight.getValue(date));
            expect(e.ellipse.rotation.getValue(date)).toEqual(constant.ellipse.rotation.getValue(date));
            expect(e.ellipse.stRotation.getValue(date)).toEqual(constant.ellipse.stRotation.getValue(date));
            expect(e.ellipse.granularity.getValue(date)).toEqual(constant.ellipse.granularity.getValue(date));
            expect(e.ellipse.fill.getValue(date)).toEqual(constant.ellipse.fill.getValue(date));
            expect(e.ellipse.material.color.getValue(date)).toEqual(constant.ellipse.material.color.getValue(date));
            expect(e.ellipse.outline.getValue(date)).toEqual(constant.ellipse.outline.getValue(date));
            expect(e.ellipse.outlineColor.getValue(date)).toEqual(constant.ellipse.outlineColor.getValue(date));
            expect(e.ellipse.outlineWidth.getValue(date)).toEqual(constant.ellipse.outlineWidth.getValue(date));
            expect(e.ellipse.numberOfVerticalLines.getValue(date)).toEqual(constant.ellipse.numberOfVerticalLines.getValue(date));
            expect(e.ellipse.shadows.getValue(date)).toEqual(constant.ellipse.shadows.getValue(date));
            expect(e.ellipsoid.show.getValue(date)).toEqual(constant.ellipsoid.show.getValue(date));
            expect(e.ellipsoid.radii.getValue(date)).toEqual(constant.ellipsoid.radii.getValue(date));
            expect(e.ellipsoid.fill.getValue(date)).toEqual(constant.ellipsoid.fill.getValue(date));
            expect(e.ellipsoid.material.color.getValue(date)).toEqual(constant.ellipsoid.material.color.getValue(date));
            expect(e.ellipsoid.outline.getValue(date)).toEqual(constant.ellipsoid.outline.getValue(date));
            expect(e.ellipsoid.outlineColor.getValue(date)).toEqual(constant.ellipsoid.outlineColor.getValue(date));
            expect(e.ellipsoid.outlineWidth.getValue(date)).toEqual(constant.ellipsoid.outlineWidth.getValue(date));
            expect(e.ellipsoid.stackPartitions.getValue(date)).toEqual(constant.ellipsoid.stackPartitions.getValue(date));
            expect(e.ellipsoid.slicePartitions.getValue(date)).toEqual(constant.ellipsoid.slicePartitions.getValue(date));
            expect(e.ellipsoid.subdivisions.getValue(date)).toEqual(constant.ellipsoid.subdivisions.getValue(date));
            expect(e.ellipsoid.shadows.getValue(date)).toEqual(constant.ellipsoid.shadows.getValue(date));
            expect(e.label.show.getValue(date)).toEqual(constant.label.show.getValue(date));
            expect(e.label.text.getValue(date)).toEqual(constant.label.text.getValue(date));
            expect(e.label.font.getValue(date)).toEqual(constant.label.font.getValue(date));
            expect(e.label.style.getValue(date)).toEqual(constant.label.style.getValue(date));
            expect(e.label.scale.getValue(date)).toEqual(constant.label.scale.getValue(date));
            expect(e.label.showBackground.getValue(date)).toEqual(constant.label.showBackground.getValue(date));
            expect(e.label.backgroundColor.getValue(date)).toEqual(constant.label.backgroundColor.getValue(date));
            expect(e.label.backgroundPadding.getValue(date)).toEqual(constant.label.backgroundPadding.getValue(date));
            expect(e.label.pixelOffset.getValue(date)).toEqual(constant.label.pixelOffset.getValue(date));
            expect(e.label.eyeOffset.getValue(date)).toEqual(constant.label.eyeOffset.getValue(date));
            expect(e.label.horizontalOrigin.getValue(date)).toEqual(constant.label.horizontalOrigin.getValue(date));
            expect(e.label.verticalOrigin.getValue(date)).toEqual(constant.label.verticalOrigin.getValue(date));
            expect(e.label.heightReference.getValue(date)).toEqual(constant.label.heightReference.getValue(date));
            expect(e.label.fillColor.getValue(date)).toEqual(constant.label.fillColor.getValue(date));
            expect(e.label.outlineColor.getValue(date)).toEqual(constant.label.outlineColor.getValue(date));
            expect(e.label.outlineWidth.getValue(date)).toEqual(constant.label.outlineWidth.getValue(date));
            expect(e.label.translucencyByDistance.getValue(date)).toEqual(constant.label.translucencyByDistance.getValue(date));
            expect(e.label.pixelOffsetScaleByDistance.getValue(date)).toEqual(constant.label.pixelOffsetScaleByDistance.getValue(date));
            expect(e.model.show.getValue(date)).toEqual(constant.model.show.getValue(date));
            expect(e.model.uri.getValue(date)).toEqual(constant.model.uri.getValue(date));
            expect(e.model.scale.getValue(date)).toEqual(constant.model.scale.getValue(date));
            expect(e.model.minimumPixelSize.getValue(date)).toEqual(constant.model.minimumPixelSize.getValue(date));
            expect(e.model.maximumScale.getValue(date)).toEqual(constant.model.maximumScale.getValue(date));
            expect(e.model.incrementallyLoadTextures.getValue(date)).toEqual(constant.model.incrementallyLoadTextures.getValue(date));
            expect(e.model.runAnimations.getValue(date)).toEqual(constant.model.runAnimations.getValue(date));
            expect(e.model.shadows.getValue(date)).toEqual(constant.model.shadows.getValue(date));
            expect(e.model.heightReference.getValue(date)).toEqual(constant.model.heightReference.getValue(date));
            expect(e.model.silhouetteColor.getValue(date)).toEqual(constant.model.silhouetteColor.getValue(date));
            expect(e.model.silhouetteSize.getValue(date)).toEqual(constant.model.silhouetteSize.getValue(date));
            expect(e.model.color.getValue(date)).toEqual(constant.model.color.getValue(date));
            expect(e.model.colorBlendMode.getValue(date)).toEqual(constant.model.colorBlendMode.getValue(date));
            expect(e.model.colorBlendAmount.getValue(date)).toEqual(constant.model.colorBlendAmount.getValue(date));
            expect(e.model.nodeTransformations.referenceProp.translation.getValue(date)).toEqual(constant.model.nodeTransformations.prop.translation.getValue(date));
            expect(e.model.nodeTransformations.referenceProp.rotation.getValue(date)).toEqual(constant.model.nodeTransformations.prop.rotation.getValue(date));
            expect(e.model.nodeTransformations.referenceProp.scale.getValue(date)).toEqual(constant.model.nodeTransformations.prop.scale.getValue(date));
            expect(e.path.show.getValue(date)).toEqual(constant.path.show.getValue(date));
            expect(e.path.width.getValue(date)).toEqual(constant.path.width.getValue(date));
            expect(e.path.resolution.getValue(date)).toEqual(constant.path.resolution.getValue(date));
            expect(e.path.leadTime.getValue(date)).toEqual(constant.path.leadTime.getValue(date));
            expect(e.path.trailTime.getValue(date)).toEqual(constant.path.trailTime.getValue(date));
            expect(e.path.material.color.getValue(date)).toEqual(constant.path.material.color.getValue(date));
            expect(e.point.show.getValue(date)).toEqual(constant.point.show.getValue(date));
            expect(e.point.pixelSize.getValue(date)).toEqual(constant.point.pixelSize.getValue(date));
            expect(e.point.heightReference.getValue(date)).toEqual(constant.point.heightReference.getValue(date));
            expect(e.point.color.getValue(date)).toEqual(constant.point.color.getValue(date));
            expect(e.point.outlineColor.getValue(date)).toEqual(constant.point.outlineColor.getValue(date));
            expect(e.point.outlineWidth.getValue(date)).toEqual(constant.point.outlineWidth.getValue(date));
            expect(e.point.scaleByDistance.getValue(date)).toEqual(constant.point.scaleByDistance.getValue(date));
            expect(e.point.translucencyByDistance.getValue(date)).toEqual(constant.point.translucencyByDistance.getValue(date));
            expect(e.polygon.show.getValue(date)).toEqual(constant.polygon.show.getValue(date));
            expect(e.polygon.hierarchy.getValue(date)).toEqual([dataSource.entities.getById('ConstantPosition1').position.getValue(date), dataSource.entities.getById('ConstantPosition2').position.getValue(date)]);
            expect(e.polygon.height.getValue(date)).toEqual(constant.polygon.height.getValue(date));
            expect(e.polygon.extrudedHeight.getValue(date)).toEqual(constant.polygon.extrudedHeight.getValue(date));
            expect(e.polygon.stRotation.getValue(date)).toEqual(constant.polygon.stRotation.getValue(date));
            expect(e.polygon.granularity.getValue(date)).toEqual(constant.polygon.granularity.getValue(date));
            expect(e.polygon.fill.getValue(date)).toEqual(constant.polygon.fill.getValue(date));
            expect(e.polygon.material.color.getValue(date)).toEqual(constant.polygon.material.color.getValue(date));
            expect(e.polygon.outline.getValue(date)).toEqual(constant.polygon.outline.getValue(date));
            expect(e.polygon.outlineColor.getValue(date)).toEqual(constant.polygon.outlineColor.getValue(date));
            expect(e.polygon.outlineWidth.getValue(date)).toEqual(constant.polygon.outlineWidth.getValue(date));
            expect(e.polygon.perPositionHeight.getValue(date)).toEqual(constant.polygon.perPositionHeight.getValue(date));
            expect(e.polygon.closeTop.getValue(date)).toEqual(constant.polygon.closeTop.getValue(date));
            expect(e.polygon.closeBottom.getValue(date)).toEqual(constant.polygon.closeBottom.getValue(date));
            expect(e.polygon.shadows.getValue(date)).toEqual(constant.polygon.shadows.getValue(date));
            expect(e.polyline.show.getValue(date)).toEqual(constant.polyline.show.getValue(date));
            expect(e.polyline.positions.getValue(date)).toEqual([dataSource.entities.getById('ConstantPosition1').position.getValue(date), dataSource.entities.getById('ConstantPosition2').position.getValue(date)]);
            expect(e.polyline.width.getValue(date)).toEqual(constant.polyline.width.getValue(date));
            expect(e.polyline.granularity.getValue(date)).toEqual(constant.polyline.granularity.getValue(date));
            expect(e.polyline.material.color.getValue(date)).toEqual(constant.polyline.material.color.getValue(date));
            expect(e.polyline.followSurface.getValue(date)).toEqual(constant.polyline.followSurface.getValue(date));
            expect(e.polyline.shadows.getValue(date)).toEqual(constant.polyline.shadows.getValue(date));
            expect(e.rectangle.show.getValue(date)).toEqual(constant.rectangle.show.getValue(date));
            expect(e.rectangle.coordinates.getValue(date)).toEqual(constant.rectangle.coordinates.getValue(date));
            expect(e.rectangle.height.getValue(date)).toEqual(constant.rectangle.height.getValue(date));
            expect(e.rectangle.extrudedHeight.getValue(date)).toEqual(constant.rectangle.extrudedHeight.getValue(date));
            expect(e.rectangle.rotation.getValue(date)).toEqual(constant.rectangle.rotation.getValue(date));
            expect(e.rectangle.stRotation.getValue(date)).toEqual(constant.rectangle.stRotation.getValue(date));
            expect(e.rectangle.granularity.getValue(date)).toEqual(constant.rectangle.granularity.getValue(date));
            expect(e.rectangle.fill.getValue(date)).toEqual(constant.rectangle.fill.getValue(date));
            expect(e.rectangle.material.color.getValue(date)).toEqual(constant.rectangle.material.color.getValue(date));
            expect(e.rectangle.outline.getValue(date)).toEqual(constant.rectangle.outline.getValue(date));
            expect(e.rectangle.outlineColor.getValue(date)).toEqual(constant.rectangle.outlineColor.getValue(date));
            expect(e.rectangle.outlineWidth.getValue(date)).toEqual(constant.rectangle.outlineWidth.getValue(date));
            expect(e.rectangle.closeTop.getValue(date)).toEqual(constant.rectangle.closeTop.getValue(date));
            expect(e.rectangle.closeBottom.getValue(date)).toEqual(constant.rectangle.closeBottom.getValue(date));
            expect(e.rectangle.shadows.getValue(date)).toEqual(constant.rectangle.shadows.getValue(date));
            expect(e.wall.show.getValue(date)).toEqual(constant.wall.show.getValue(date));
            expect(e.wall.positions.getValue(date)).toEqual([dataSource.entities.getById('ConstantPosition1').position.getValue(date), dataSource.entities.getById('ConstantPosition2').position.getValue(date)]);
            expect(e.wall.minimumHeights.getValue(date)).toEqual([dataSource.entities.getById('ConstantDouble1').billboard.scale.getValue(date), dataSource.entities.getById('ConstantDouble2').billboard.scale.getValue(date)]);
            expect(e.wall.maximumHeights.getValue(date)).toEqual([dataSource.entities.getById('ConstantDouble1').billboard.scale.getValue(date), dataSource.entities.getById('ConstantDouble2').billboard.scale.getValue(date)]);
            expect(e.wall.granularity.getValue(date)).toEqual(constant.wall.granularity.getValue(date));
            expect(e.wall.fill.getValue(date)).toEqual(constant.wall.fill.getValue(date));
            expect(e.wall.material.color.getValue(date)).toEqual(constant.wall.material.color.getValue(date));
            expect(e.wall.outline.getValue(date)).toEqual(constant.wall.outline.getValue(date));
            expect(e.wall.outlineColor.getValue(date)).toEqual(constant.wall.outlineColor.getValue(date));
            expect(e.wall.outlineWidth.getValue(date)).toEqual(constant.wall.outlineWidth.getValue(date));
            expect(e.wall.shadows.getValue(date)).toEqual(constant.wall.shadows.getValue(date));
            expect(e = dataSource.entities.getById('reference_box_material_image')).toBeDefined();
            expect(e.box.material.image.getValue(date)).toEqual(dataSource.entities.getById('material_box_material_image').box.material.image.getValue(date));
            expect(e.box.material.repeat.getValue(date)).toEqual(dataSource.entities.getById('material_box_material_image').box.material.repeat.getValue(date));
            expect(e.box.material.color.getValue(date)).toEqual(dataSource.entities.getById('material_box_material_image').box.material.color.getValue(date));
            expect(e.box.material.transparent.getValue(date)).toEqual(dataSource.entities.getById('material_box_material_image').box.material.transparent.getValue(date));
            expect(e = dataSource.entities.getById('reference_box_material_grid')).toBeDefined();
            expect(e.box.material.color.getValue(date)).toEqual(dataSource.entities.getById('material_box_material_grid').box.material.color.getValue(date));
            expect(e.box.material.cellAlpha.getValue(date)).toEqual(dataSource.entities.getById('material_box_material_grid').box.material.cellAlpha.getValue(date));
            expect(e.box.material.lineCount.getValue(date)).toEqual(dataSource.entities.getById('material_box_material_grid').box.material.lineCount.getValue(date));
            expect(e.box.material.lineThickness.getValue(date)).toEqual(dataSource.entities.getById('material_box_material_grid').box.material.lineThickness.getValue(date));
            expect(e.box.material.lineOffset.getValue(date)).toEqual(dataSource.entities.getById('material_box_material_grid').box.material.lineOffset.getValue(date));
            expect(e = dataSource.entities.getById('reference_box_material_stripe')).toBeDefined();
            expect(e.box.material.orientation.getValue(date)).toEqual(dataSource.entities.getById('material_box_material_stripe').box.material.orientation.getValue(date));
            expect(e.box.material.evenColor.getValue(date)).toEqual(dataSource.entities.getById('material_box_material_stripe').box.material.evenColor.getValue(date));
            expect(e.box.material.oddColor.getValue(date)).toEqual(dataSource.entities.getById('material_box_material_stripe').box.material.oddColor.getValue(date));
            expect(e.box.material.offset.getValue(date)).toEqual(dataSource.entities.getById('material_box_material_stripe').box.material.offset.getValue(date));
            expect(e.box.material.repeat.getValue(date)).toEqual(dataSource.entities.getById('material_box_material_stripe').box.material.repeat.getValue(date));
            expect(e = dataSource.entities.getById('reference_corridor_material_image')).toBeDefined();
            expect(e.corridor.material.image.getValue(date)).toEqual(dataSource.entities.getById('material_corridor_material_image').corridor.material.image.getValue(date));
            expect(e.corridor.material.repeat.getValue(date)).toEqual(dataSource.entities.getById('material_corridor_material_image').corridor.material.repeat.getValue(date));
            expect(e.corridor.material.color.getValue(date)).toEqual(dataSource.entities.getById('material_corridor_material_image').corridor.material.color.getValue(date));
            expect(e.corridor.material.transparent.getValue(date)).toEqual(dataSource.entities.getById('material_corridor_material_image').corridor.material.transparent.getValue(date));
            expect(e = dataSource.entities.getById('reference_corridor_material_grid')).toBeDefined();
            expect(e.corridor.material.color.getValue(date)).toEqual(dataSource.entities.getById('material_corridor_material_grid').corridor.material.color.getValue(date));
            expect(e.corridor.material.cellAlpha.getValue(date)).toEqual(dataSource.entities.getById('material_corridor_material_grid').corridor.material.cellAlpha.getValue(date));
            expect(e.corridor.material.lineCount.getValue(date)).toEqual(dataSource.entities.getById('material_corridor_material_grid').corridor.material.lineCount.getValue(date));
            expect(e.corridor.material.lineThickness.getValue(date)).toEqual(dataSource.entities.getById('material_corridor_material_grid').corridor.material.lineThickness.getValue(date));
            expect(e.corridor.material.lineOffset.getValue(date)).toEqual(dataSource.entities.getById('material_corridor_material_grid').corridor.material.lineOffset.getValue(date));
            expect(e = dataSource.entities.getById('reference_corridor_material_stripe')).toBeDefined();
            expect(e.corridor.material.orientation.getValue(date)).toEqual(dataSource.entities.getById('material_corridor_material_stripe').corridor.material.orientation.getValue(date));
            expect(e.corridor.material.evenColor.getValue(date)).toEqual(dataSource.entities.getById('material_corridor_material_stripe').corridor.material.evenColor.getValue(date));
            expect(e.corridor.material.oddColor.getValue(date)).toEqual(dataSource.entities.getById('material_corridor_material_stripe').corridor.material.oddColor.getValue(date));
            expect(e.corridor.material.offset.getValue(date)).toEqual(dataSource.entities.getById('material_corridor_material_stripe').corridor.material.offset.getValue(date));
            expect(e.corridor.material.repeat.getValue(date)).toEqual(dataSource.entities.getById('material_corridor_material_stripe').corridor.material.repeat.getValue(date));
            expect(e = dataSource.entities.getById('reference_cylinder_material_image')).toBeDefined();
            expect(e.cylinder.material.image.getValue(date)).toEqual(dataSource.entities.getById('material_cylinder_material_image').cylinder.material.image.getValue(date));
            expect(e.cylinder.material.repeat.getValue(date)).toEqual(dataSource.entities.getById('material_cylinder_material_image').cylinder.material.repeat.getValue(date));
            expect(e.cylinder.material.color.getValue(date)).toEqual(dataSource.entities.getById('material_cylinder_material_image').cylinder.material.color.getValue(date));
            expect(e.cylinder.material.transparent.getValue(date)).toEqual(dataSource.entities.getById('material_cylinder_material_image').cylinder.material.transparent.getValue(date));
            expect(e = dataSource.entities.getById('reference_cylinder_material_grid')).toBeDefined();
            expect(e.cylinder.material.color.getValue(date)).toEqual(dataSource.entities.getById('material_cylinder_material_grid').cylinder.material.color.getValue(date));
            expect(e.cylinder.material.cellAlpha.getValue(date)).toEqual(dataSource.entities.getById('material_cylinder_material_grid').cylinder.material.cellAlpha.getValue(date));
            expect(e.cylinder.material.lineCount.getValue(date)).toEqual(dataSource.entities.getById('material_cylinder_material_grid').cylinder.material.lineCount.getValue(date));
            expect(e.cylinder.material.lineThickness.getValue(date)).toEqual(dataSource.entities.getById('material_cylinder_material_grid').cylinder.material.lineThickness.getValue(date));
            expect(e.cylinder.material.lineOffset.getValue(date)).toEqual(dataSource.entities.getById('material_cylinder_material_grid').cylinder.material.lineOffset.getValue(date));
            expect(e = dataSource.entities.getById('reference_cylinder_material_stripe')).toBeDefined();
            expect(e.cylinder.material.orientation.getValue(date)).toEqual(dataSource.entities.getById('material_cylinder_material_stripe').cylinder.material.orientation.getValue(date));
            expect(e.cylinder.material.evenColor.getValue(date)).toEqual(dataSource.entities.getById('material_cylinder_material_stripe').cylinder.material.evenColor.getValue(date));
            expect(e.cylinder.material.oddColor.getValue(date)).toEqual(dataSource.entities.getById('material_cylinder_material_stripe').cylinder.material.oddColor.getValue(date));
            expect(e.cylinder.material.offset.getValue(date)).toEqual(dataSource.entities.getById('material_cylinder_material_stripe').cylinder.material.offset.getValue(date));
            expect(e.cylinder.material.repeat.getValue(date)).toEqual(dataSource.entities.getById('material_cylinder_material_stripe').cylinder.material.repeat.getValue(date));
            expect(e = dataSource.entities.getById('reference_ellipse_material_image')).toBeDefined();
            expect(e.ellipse.material.image.getValue(date)).toEqual(dataSource.entities.getById('material_ellipse_material_image').ellipse.material.image.getValue(date));
            expect(e.ellipse.material.repeat.getValue(date)).toEqual(dataSource.entities.getById('material_ellipse_material_image').ellipse.material.repeat.getValue(date));
            expect(e.ellipse.material.color.getValue(date)).toEqual(dataSource.entities.getById('material_ellipse_material_image').ellipse.material.color.getValue(date));
            expect(e.ellipse.material.transparent.getValue(date)).toEqual(dataSource.entities.getById('material_ellipse_material_image').ellipse.material.transparent.getValue(date));
            expect(e = dataSource.entities.getById('reference_ellipse_material_grid')).toBeDefined();
            expect(e.ellipse.material.color.getValue(date)).toEqual(dataSource.entities.getById('material_ellipse_material_grid').ellipse.material.color.getValue(date));
            expect(e.ellipse.material.cellAlpha.getValue(date)).toEqual(dataSource.entities.getById('material_ellipse_material_grid').ellipse.material.cellAlpha.getValue(date));
            expect(e.ellipse.material.lineCount.getValue(date)).toEqual(dataSource.entities.getById('material_ellipse_material_grid').ellipse.material.lineCount.getValue(date));
            expect(e.ellipse.material.lineThickness.getValue(date)).toEqual(dataSource.entities.getById('material_ellipse_material_grid').ellipse.material.lineThickness.getValue(date));
            expect(e.ellipse.material.lineOffset.getValue(date)).toEqual(dataSource.entities.getById('material_ellipse_material_grid').ellipse.material.lineOffset.getValue(date));
            expect(e = dataSource.entities.getById('reference_ellipse_material_stripe')).toBeDefined();
            expect(e.ellipse.material.orientation.getValue(date)).toEqual(dataSource.entities.getById('material_ellipse_material_stripe').ellipse.material.orientation.getValue(date));
            expect(e.ellipse.material.evenColor.getValue(date)).toEqual(dataSource.entities.getById('material_ellipse_material_stripe').ellipse.material.evenColor.getValue(date));
            expect(e.ellipse.material.oddColor.getValue(date)).toEqual(dataSource.entities.getById('material_ellipse_material_stripe').ellipse.material.oddColor.getValue(date));
            expect(e.ellipse.material.offset.getValue(date)).toEqual(dataSource.entities.getById('material_ellipse_material_stripe').ellipse.material.offset.getValue(date));
            expect(e.ellipse.material.repeat.getValue(date)).toEqual(dataSource.entities.getById('material_ellipse_material_stripe').ellipse.material.repeat.getValue(date));
            expect(e = dataSource.entities.getById('reference_ellipsoid_material_image')).toBeDefined();
            expect(e.ellipsoid.material.image.getValue(date)).toEqual(dataSource.entities.getById('material_ellipsoid_material_image').ellipsoid.material.image.getValue(date));
            expect(e.ellipsoid.material.repeat.getValue(date)).toEqual(dataSource.entities.getById('material_ellipsoid_material_image').ellipsoid.material.repeat.getValue(date));
            expect(e.ellipsoid.material.color.getValue(date)).toEqual(dataSource.entities.getById('material_ellipsoid_material_image').ellipsoid.material.color.getValue(date));
            expect(e.ellipsoid.material.transparent.getValue(date)).toEqual(dataSource.entities.getById('material_ellipsoid_material_image').ellipsoid.material.transparent.getValue(date));
            expect(e = dataSource.entities.getById('reference_ellipsoid_material_grid')).toBeDefined();
            expect(e.ellipsoid.material.color.getValue(date)).toEqual(dataSource.entities.getById('material_ellipsoid_material_grid').ellipsoid.material.color.getValue(date));
            expect(e.ellipsoid.material.cellAlpha.getValue(date)).toEqual(dataSource.entities.getById('material_ellipsoid_material_grid').ellipsoid.material.cellAlpha.getValue(date));
            expect(e.ellipsoid.material.lineCount.getValue(date)).toEqual(dataSource.entities.getById('material_ellipsoid_material_grid').ellipsoid.material.lineCount.getValue(date));
            expect(e.ellipsoid.material.lineThickness.getValue(date)).toEqual(dataSource.entities.getById('material_ellipsoid_material_grid').ellipsoid.material.lineThickness.getValue(date));
            expect(e.ellipsoid.material.lineOffset.getValue(date)).toEqual(dataSource.entities.getById('material_ellipsoid_material_grid').ellipsoid.material.lineOffset.getValue(date));
            expect(e = dataSource.entities.getById('reference_ellipsoid_material_stripe')).toBeDefined();
            expect(e.ellipsoid.material.orientation.getValue(date)).toEqual(dataSource.entities.getById('material_ellipsoid_material_stripe').ellipsoid.material.orientation.getValue(date));
            expect(e.ellipsoid.material.evenColor.getValue(date)).toEqual(dataSource.entities.getById('material_ellipsoid_material_stripe').ellipsoid.material.evenColor.getValue(date));
            expect(e.ellipsoid.material.oddColor.getValue(date)).toEqual(dataSource.entities.getById('material_ellipsoid_material_stripe').ellipsoid.material.oddColor.getValue(date));
            expect(e.ellipsoid.material.offset.getValue(date)).toEqual(dataSource.entities.getById('material_ellipsoid_material_stripe').ellipsoid.material.offset.getValue(date));
            expect(e.ellipsoid.material.repeat.getValue(date)).toEqual(dataSource.entities.getById('material_ellipsoid_material_stripe').ellipsoid.material.repeat.getValue(date));
            expect(e = dataSource.entities.getById('reference_path_material_polylineOutline')).toBeDefined();
            expect(e.path.material.color.getValue(date)).toEqual(dataSource.entities.getById('material_path_material_polylineOutline').path.material.color.getValue(date));
            expect(e.path.material.outlineColor.getValue(date)).toEqual(dataSource.entities.getById('material_path_material_polylineOutline').path.material.outlineColor.getValue(date));
            expect(e.path.material.outlineWidth.getValue(date)).toEqual(dataSource.entities.getById('material_path_material_polylineOutline').path.material.outlineWidth.getValue(date));
            expect(e = dataSource.entities.getById('reference_path_material_polylineArrow')).toBeDefined();
            expect(e.path.material.color.getValue(date)).toEqual(dataSource.entities.getById('material_path_material_polylineArrow').path.material.color.getValue(date));
            expect(e = dataSource.entities.getById('reference_path_material_polylineGlow')).toBeDefined();
            expect(e.path.material.color.getValue(date)).toEqual(dataSource.entities.getById('material_path_material_polylineGlow').path.material.color.getValue(date));
            expect(e.path.material.glowPower.getValue(date)).toEqual(dataSource.entities.getById('material_path_material_polylineGlow').path.material.glowPower.getValue(date));
            expect(e = dataSource.entities.getById('reference_path_material_image')).toBeDefined();
            expect(e.path.material.image.getValue(date)).toEqual(dataSource.entities.getById('material_path_material_image').path.material.image.getValue(date));
            expect(e.path.material.repeat.getValue(date)).toEqual(dataSource.entities.getById('material_path_material_image').path.material.repeat.getValue(date));
            expect(e.path.material.color.getValue(date)).toEqual(dataSource.entities.getById('material_path_material_image').path.material.color.getValue(date));
            expect(e.path.material.transparent.getValue(date)).toEqual(dataSource.entities.getById('material_path_material_image').path.material.transparent.getValue(date));
            expect(e = dataSource.entities.getById('reference_path_material_grid')).toBeDefined();
            expect(e.path.material.color.getValue(date)).toEqual(dataSource.entities.getById('material_path_material_grid').path.material.color.getValue(date));
            expect(e.path.material.cellAlpha.getValue(date)).toEqual(dataSource.entities.getById('material_path_material_grid').path.material.cellAlpha.getValue(date));
            expect(e.path.material.lineCount.getValue(date)).toEqual(dataSource.entities.getById('material_path_material_grid').path.material.lineCount.getValue(date));
            expect(e.path.material.lineThickness.getValue(date)).toEqual(dataSource.entities.getById('material_path_material_grid').path.material.lineThickness.getValue(date));
            expect(e.path.material.lineOffset.getValue(date)).toEqual(dataSource.entities.getById('material_path_material_grid').path.material.lineOffset.getValue(date));
            expect(e = dataSource.entities.getById('reference_path_material_stripe')).toBeDefined();
            expect(e.path.material.orientation.getValue(date)).toEqual(dataSource.entities.getById('material_path_material_stripe').path.material.orientation.getValue(date));
            expect(e.path.material.evenColor.getValue(date)).toEqual(dataSource.entities.getById('material_path_material_stripe').path.material.evenColor.getValue(date));
            expect(e.path.material.oddColor.getValue(date)).toEqual(dataSource.entities.getById('material_path_material_stripe').path.material.oddColor.getValue(date));
            expect(e.path.material.offset.getValue(date)).toEqual(dataSource.entities.getById('material_path_material_stripe').path.material.offset.getValue(date));
            expect(e.path.material.repeat.getValue(date)).toEqual(dataSource.entities.getById('material_path_material_stripe').path.material.repeat.getValue(date));
            expect(e = dataSource.entities.getById('reference_polygon_material_image')).toBeDefined();
            expect(e.polygon.material.image.getValue(date)).toEqual(dataSource.entities.getById('material_polygon_material_image').polygon.material.image.getValue(date));
            expect(e.polygon.material.repeat.getValue(date)).toEqual(dataSource.entities.getById('material_polygon_material_image').polygon.material.repeat.getValue(date));
            expect(e.polygon.material.color.getValue(date)).toEqual(dataSource.entities.getById('material_polygon_material_image').polygon.material.color.getValue(date));
            expect(e.polygon.material.transparent.getValue(date)).toEqual(dataSource.entities.getById('material_polygon_material_image').polygon.material.transparent.getValue(date));
            expect(e = dataSource.entities.getById('reference_polygon_material_grid')).toBeDefined();
            expect(e.polygon.material.color.getValue(date)).toEqual(dataSource.entities.getById('material_polygon_material_grid').polygon.material.color.getValue(date));
            expect(e.polygon.material.cellAlpha.getValue(date)).toEqual(dataSource.entities.getById('material_polygon_material_grid').polygon.material.cellAlpha.getValue(date));
            expect(e.polygon.material.lineCount.getValue(date)).toEqual(dataSource.entities.getById('material_polygon_material_grid').polygon.material.lineCount.getValue(date));
            expect(e.polygon.material.lineThickness.getValue(date)).toEqual(dataSource.entities.getById('material_polygon_material_grid').polygon.material.lineThickness.getValue(date));
            expect(e.polygon.material.lineOffset.getValue(date)).toEqual(dataSource.entities.getById('material_polygon_material_grid').polygon.material.lineOffset.getValue(date));
            expect(e = dataSource.entities.getById('reference_polygon_material_stripe')).toBeDefined();
            expect(e.polygon.material.orientation.getValue(date)).toEqual(dataSource.entities.getById('material_polygon_material_stripe').polygon.material.orientation.getValue(date));
            expect(e.polygon.material.evenColor.getValue(date)).toEqual(dataSource.entities.getById('material_polygon_material_stripe').polygon.material.evenColor.getValue(date));
            expect(e.polygon.material.oddColor.getValue(date)).toEqual(dataSource.entities.getById('material_polygon_material_stripe').polygon.material.oddColor.getValue(date));
            expect(e.polygon.material.offset.getValue(date)).toEqual(dataSource.entities.getById('material_polygon_material_stripe').polygon.material.offset.getValue(date));
            expect(e.polygon.material.repeat.getValue(date)).toEqual(dataSource.entities.getById('material_polygon_material_stripe').polygon.material.repeat.getValue(date));
            expect(e = dataSource.entities.getById('reference_polyline_material_polylineOutline')).toBeDefined();
            expect(e.polyline.material.color.getValue(date)).toEqual(dataSource.entities.getById('material_polyline_material_polylineOutline').polyline.material.color.getValue(date));
            expect(e.polyline.material.outlineColor.getValue(date)).toEqual(dataSource.entities.getById('material_polyline_material_polylineOutline').polyline.material.outlineColor.getValue(date));
            expect(e.polyline.material.outlineWidth.getValue(date)).toEqual(dataSource.entities.getById('material_polyline_material_polylineOutline').polyline.material.outlineWidth.getValue(date));
            expect(e = dataSource.entities.getById('reference_polyline_material_polylineArrow')).toBeDefined();
            expect(e.polyline.material.color.getValue(date)).toEqual(dataSource.entities.getById('material_polyline_material_polylineArrow').polyline.material.color.getValue(date));
            expect(e = dataSource.entities.getById('reference_polyline_material_polylineGlow')).toBeDefined();
            expect(e.polyline.material.color.getValue(date)).toEqual(dataSource.entities.getById('material_polyline_material_polylineGlow').polyline.material.color.getValue(date));
            expect(e.polyline.material.glowPower.getValue(date)).toEqual(dataSource.entities.getById('material_polyline_material_polylineGlow').polyline.material.glowPower.getValue(date));
            expect(e = dataSource.entities.getById('reference_polyline_material_image')).toBeDefined();
            expect(e.polyline.material.image.getValue(date)).toEqual(dataSource.entities.getById('material_polyline_material_image').polyline.material.image.getValue(date));
            expect(e.polyline.material.repeat.getValue(date)).toEqual(dataSource.entities.getById('material_polyline_material_image').polyline.material.repeat.getValue(date));
            expect(e.polyline.material.color.getValue(date)).toEqual(dataSource.entities.getById('material_polyline_material_image').polyline.material.color.getValue(date));
            expect(e.polyline.material.transparent.getValue(date)).toEqual(dataSource.entities.getById('material_polyline_material_image').polyline.material.transparent.getValue(date));
            expect(e = dataSource.entities.getById('reference_polyline_material_grid')).toBeDefined();
            expect(e.polyline.material.color.getValue(date)).toEqual(dataSource.entities.getById('material_polyline_material_grid').polyline.material.color.getValue(date));
            expect(e.polyline.material.cellAlpha.getValue(date)).toEqual(dataSource.entities.getById('material_polyline_material_grid').polyline.material.cellAlpha.getValue(date));
            expect(e.polyline.material.lineCount.getValue(date)).toEqual(dataSource.entities.getById('material_polyline_material_grid').polyline.material.lineCount.getValue(date));
            expect(e.polyline.material.lineThickness.getValue(date)).toEqual(dataSource.entities.getById('material_polyline_material_grid').polyline.material.lineThickness.getValue(date));
            expect(e.polyline.material.lineOffset.getValue(date)).toEqual(dataSource.entities.getById('material_polyline_material_grid').polyline.material.lineOffset.getValue(date));
            expect(e = dataSource.entities.getById('reference_polyline_material_stripe')).toBeDefined();
            expect(e.polyline.material.orientation.getValue(date)).toEqual(dataSource.entities.getById('material_polyline_material_stripe').polyline.material.orientation.getValue(date));
            expect(e.polyline.material.evenColor.getValue(date)).toEqual(dataSource.entities.getById('material_polyline_material_stripe').polyline.material.evenColor.getValue(date));
            expect(e.polyline.material.oddColor.getValue(date)).toEqual(dataSource.entities.getById('material_polyline_material_stripe').polyline.material.oddColor.getValue(date));
            expect(e.polyline.material.offset.getValue(date)).toEqual(dataSource.entities.getById('material_polyline_material_stripe').polyline.material.offset.getValue(date));
            expect(e.polyline.material.repeat.getValue(date)).toEqual(dataSource.entities.getById('material_polyline_material_stripe').polyline.material.repeat.getValue(date));
            expect(e = dataSource.entities.getById('reference_rectangle_material_image')).toBeDefined();
            expect(e.rectangle.material.image.getValue(date)).toEqual(dataSource.entities.getById('material_rectangle_material_image').rectangle.material.image.getValue(date));
            expect(e.rectangle.material.repeat.getValue(date)).toEqual(dataSource.entities.getById('material_rectangle_material_image').rectangle.material.repeat.getValue(date));
            expect(e.rectangle.material.color.getValue(date)).toEqual(dataSource.entities.getById('material_rectangle_material_image').rectangle.material.color.getValue(date));
            expect(e.rectangle.material.transparent.getValue(date)).toEqual(dataSource.entities.getById('material_rectangle_material_image').rectangle.material.transparent.getValue(date));
            expect(e = dataSource.entities.getById('reference_rectangle_material_grid')).toBeDefined();
            expect(e.rectangle.material.color.getValue(date)).toEqual(dataSource.entities.getById('material_rectangle_material_grid').rectangle.material.color.getValue(date));
            expect(e.rectangle.material.cellAlpha.getValue(date)).toEqual(dataSource.entities.getById('material_rectangle_material_grid').rectangle.material.cellAlpha.getValue(date));
            expect(e.rectangle.material.lineCount.getValue(date)).toEqual(dataSource.entities.getById('material_rectangle_material_grid').rectangle.material.lineCount.getValue(date));
            expect(e.rectangle.material.lineThickness.getValue(date)).toEqual(dataSource.entities.getById('material_rectangle_material_grid').rectangle.material.lineThickness.getValue(date));
            expect(e.rectangle.material.lineOffset.getValue(date)).toEqual(dataSource.entities.getById('material_rectangle_material_grid').rectangle.material.lineOffset.getValue(date));
            expect(e = dataSource.entities.getById('reference_rectangle_material_stripe')).toBeDefined();
            expect(e.rectangle.material.orientation.getValue(date)).toEqual(dataSource.entities.getById('material_rectangle_material_stripe').rectangle.material.orientation.getValue(date));
            expect(e.rectangle.material.evenColor.getValue(date)).toEqual(dataSource.entities.getById('material_rectangle_material_stripe').rectangle.material.evenColor.getValue(date));
            expect(e.rectangle.material.oddColor.getValue(date)).toEqual(dataSource.entities.getById('material_rectangle_material_stripe').rectangle.material.oddColor.getValue(date));
            expect(e.rectangle.material.offset.getValue(date)).toEqual(dataSource.entities.getById('material_rectangle_material_stripe').rectangle.material.offset.getValue(date));
            expect(e.rectangle.material.repeat.getValue(date)).toEqual(dataSource.entities.getById('material_rectangle_material_stripe').rectangle.material.repeat.getValue(date));
            expect(e = dataSource.entities.getById('reference_wall_material_image')).toBeDefined();
            expect(e.wall.material.image.getValue(date)).toEqual(dataSource.entities.getById('material_wall_material_image').wall.material.image.getValue(date));
            expect(e.wall.material.repeat.getValue(date)).toEqual(dataSource.entities.getById('material_wall_material_image').wall.material.repeat.getValue(date));
            expect(e.wall.material.color.getValue(date)).toEqual(dataSource.entities.getById('material_wall_material_image').wall.material.color.getValue(date));
            expect(e.wall.material.transparent.getValue(date)).toEqual(dataSource.entities.getById('material_wall_material_image').wall.material.transparent.getValue(date));
            expect(e = dataSource.entities.getById('reference_wall_material_grid')).toBeDefined();
            expect(e.wall.material.color.getValue(date)).toEqual(dataSource.entities.getById('material_wall_material_grid').wall.material.color.getValue(date));
            expect(e.wall.material.cellAlpha.getValue(date)).toEqual(dataSource.entities.getById('material_wall_material_grid').wall.material.cellAlpha.getValue(date));
            expect(e.wall.material.lineCount.getValue(date)).toEqual(dataSource.entities.getById('material_wall_material_grid').wall.material.lineCount.getValue(date));
            expect(e.wall.material.lineThickness.getValue(date)).toEqual(dataSource.entities.getById('material_wall_material_grid').wall.material.lineThickness.getValue(date));
            expect(e.wall.material.lineOffset.getValue(date)).toEqual(dataSource.entities.getById('material_wall_material_grid').wall.material.lineOffset.getValue(date));
            expect(e = dataSource.entities.getById('reference_wall_material_stripe')).toBeDefined();
            expect(e.wall.material.orientation.getValue(date)).toEqual(dataSource.entities.getById('material_wall_material_stripe').wall.material.orientation.getValue(date));
            expect(e.wall.material.evenColor.getValue(date)).toEqual(dataSource.entities.getById('material_wall_material_stripe').wall.material.evenColor.getValue(date));
            expect(e.wall.material.oddColor.getValue(date)).toEqual(dataSource.entities.getById('material_wall_material_stripe').wall.material.oddColor.getValue(date));
            expect(e.wall.material.offset.getValue(date)).toEqual(dataSource.entities.getById('material_wall_material_stripe').wall.material.offset.getValue(date));
            expect(e.wall.material.repeat.getValue(date)).toEqual(dataSource.entities.getById('material_wall_material_stripe').wall.material.repeat.getValue(date));
            expect(e = dataSource.entities.getById('reference_conicSensor_lateralSurfaceMaterial_image')).toBeDefined();
            expect(e = dataSource.entities.getById('reference_conicSensor_lateralSurfaceMaterial_grid')).toBeDefined();
            expect(e = dataSource.entities.getById('reference_conicSensor_lateralSurfaceMaterial_stripe')).toBeDefined();
            expect(e = dataSource.entities.getById('reference_conicSensor_ellipsoidSurfaceMaterial_image')).toBeDefined();
            expect(e = dataSource.entities.getById('reference_conicSensor_ellipsoidSurfaceMaterial_grid')).toBeDefined();
            expect(e = dataSource.entities.getById('reference_conicSensor_ellipsoidSurfaceMaterial_stripe')).toBeDefined();
            expect(e = dataSource.entities.getById('reference_conicSensor_ellipsoidHorizonSurfaceMaterial_image')).toBeDefined();
            expect(e = dataSource.entities.getById('reference_conicSensor_ellipsoidHorizonSurfaceMaterial_grid')).toBeDefined();
            expect(e = dataSource.entities.getById('reference_conicSensor_ellipsoidHorizonSurfaceMaterial_stripe')).toBeDefined();
            expect(e = dataSource.entities.getById('reference_conicSensor_domeSurfaceMaterial_image')).toBeDefined();
            expect(e = dataSource.entities.getById('reference_conicSensor_domeSurfaceMaterial_grid')).toBeDefined();
            expect(e = dataSource.entities.getById('reference_conicSensor_domeSurfaceMaterial_stripe')).toBeDefined();
            expect(e = dataSource.entities.getById('reference_conicSensor_environmentOcclusionMaterial_image')).toBeDefined();
            expect(e = dataSource.entities.getById('reference_conicSensor_environmentOcclusionMaterial_grid')).toBeDefined();
            expect(e = dataSource.entities.getById('reference_conicSensor_environmentOcclusionMaterial_stripe')).toBeDefined();
            expect(e = dataSource.entities.getById('reference_customPatternSensor_lateralSurfaceMaterial_image')).toBeDefined();
            expect(e = dataSource.entities.getById('reference_customPatternSensor_lateralSurfaceMaterial_grid')).toBeDefined();
            expect(e = dataSource.entities.getById('reference_customPatternSensor_lateralSurfaceMaterial_stripe')).toBeDefined();
            expect(e = dataSource.entities.getById('reference_customPatternSensor_ellipsoidSurfaceMaterial_image')).toBeDefined();
            expect(e = dataSource.entities.getById('reference_customPatternSensor_ellipsoidSurfaceMaterial_grid')).toBeDefined();
            expect(e = dataSource.entities.getById('reference_customPatternSensor_ellipsoidSurfaceMaterial_stripe')).toBeDefined();
            expect(e = dataSource.entities.getById('reference_customPatternSensor_ellipsoidHorizonSurfaceMaterial_image')).toBeDefined();
            expect(e = dataSource.entities.getById('reference_customPatternSensor_ellipsoidHorizonSurfaceMaterial_grid')).toBeDefined();
            expect(e = dataSource.entities.getById('reference_customPatternSensor_ellipsoidHorizonSurfaceMaterial_stripe')).toBeDefined();
            expect(e = dataSource.entities.getById('reference_customPatternSensor_domeSurfaceMaterial_image')).toBeDefined();
            expect(e = dataSource.entities.getById('reference_customPatternSensor_domeSurfaceMaterial_grid')).toBeDefined();
            expect(e = dataSource.entities.getById('reference_customPatternSensor_domeSurfaceMaterial_stripe')).toBeDefined();
            expect(e = dataSource.entities.getById('reference_customPatternSensor_environmentOcclusionMaterial_image')).toBeDefined();
            expect(e = dataSource.entities.getById('reference_customPatternSensor_environmentOcclusionMaterial_grid')).toBeDefined();
            expect(e = dataSource.entities.getById('reference_customPatternSensor_environmentOcclusionMaterial_stripe')).toBeDefined();
            expect(e = dataSource.entities.getById('reference_rectangularSensor_lateralSurfaceMaterial_image')).toBeDefined();
            expect(e = dataSource.entities.getById('reference_rectangularSensor_lateralSurfaceMaterial_grid')).toBeDefined();
            expect(e = dataSource.entities.getById('reference_rectangularSensor_lateralSurfaceMaterial_stripe')).toBeDefined();
            expect(e = dataSource.entities.getById('reference_rectangularSensor_ellipsoidSurfaceMaterial_image')).toBeDefined();
            expect(e = dataSource.entities.getById('reference_rectangularSensor_ellipsoidSurfaceMaterial_grid')).toBeDefined();
            expect(e = dataSource.entities.getById('reference_rectangularSensor_ellipsoidSurfaceMaterial_stripe')).toBeDefined();
            expect(e = dataSource.entities.getById('reference_rectangularSensor_ellipsoidHorizonSurfaceMaterial_image')).toBeDefined();
            expect(e = dataSource.entities.getById('reference_rectangularSensor_ellipsoidHorizonSurfaceMaterial_grid')).toBeDefined();
            expect(e = dataSource.entities.getById('reference_rectangularSensor_ellipsoidHorizonSurfaceMaterial_stripe')).toBeDefined();
            expect(e = dataSource.entities.getById('reference_rectangularSensor_domeSurfaceMaterial_image')).toBeDefined();
            expect(e = dataSource.entities.getById('reference_rectangularSensor_domeSurfaceMaterial_grid')).toBeDefined();
            expect(e = dataSource.entities.getById('reference_rectangularSensor_domeSurfaceMaterial_stripe')).toBeDefined();
            expect(e = dataSource.entities.getById('reference_rectangularSensor_environmentOcclusionMaterial_image')).toBeDefined();
            expect(e = dataSource.entities.getById('reference_rectangularSensor_environmentOcclusionMaterial_grid')).toBeDefined();
            expect(e = dataSource.entities.getById('reference_rectangularSensor_environmentOcclusionMaterial_stripe')).toBeDefined();
            expect(e = dataSource.entities.getById('reference_fan_material_image')).toBeDefined();
            expect(e = dataSource.entities.getById('reference_fan_material_grid')).toBeDefined();
            expect(e = dataSource.entities.getById('reference_fan_material_stripe')).toBeDefined();
            expect(e = dataSource.entities.getById('VelocityPosition')).toBeDefined();
            expect(e.position.getValue(documentStartDate)).toEqual(new Cartesian3(1, 2, 3));
            expect(e.position.getValue(JulianDate.addSeconds(documentStartDate, 60, new JulianDate()))).toEqual(new Cartesian3(61, 122, 183));
            expect(e = dataSource.entities.getById('velocityReference_billboard_alignedAxis')).toBeDefined();
            expect(e.billboard.alignedAxis.getValue(JulianDate.addSeconds(documentStartDate, 50, new JulianDate()))).toEqualEpsilon(new Cartesian3(0.267261241912424, 0.534522483824849, 0.801783725737273), 1e-13);
            expect(e = dataSource.entities.getById('Sampled')).toBeDefined();
            expect(e.position.getValue(documentStartDate)).toEqual(new Cartesian3(14893, 22330, 50775));
            expect(e.position.getValue(documentStopDate)).toEqual(new Cartesian3(44952, 52911, 45006));
            expect(e.orientation.getValue(documentStartDate)).toEqualEpsilon(new Quaternion(0.63382030572505, 0.114406464045845, 0.748788933003267, 0.156518736408648), 1e-14);
            expect(e.orientation.getValue(documentStopDate)).toEqualEpsilon(new Quaternion(0.670778929875422, 0.608790403475694, 0.320013828781515, 0.277526613606122), 1e-14);
            expect(e.viewFrom.getValue(documentStartDate)).toEqual(new Cartesian3(36965, 47504, 12985));
            expect(e.viewFrom.getValue(documentStopDate)).toEqual(new Cartesian3(16155, 2367, 57353));
            expect(e.billboard.scale.getValue(documentStartDate)).toEqual(5763.0);
            expect(e.billboard.scale.getValue(documentStopDate)).toEqual(31607.0);
            expect(e.billboard.pixelOffset.getValue(documentStartDate)).toEqual(new Cartesian2(2029, 62215));
            expect(e.billboard.pixelOffset.getValue(documentStopDate)).toEqual(new Cartesian2(30658, 12919));
            expect(e.billboard.eyeOffset.getValue(documentStartDate)).toEqual(new Cartesian3(3553, 23821, 42589));
            expect(e.billboard.eyeOffset.getValue(documentStopDate)).toEqual(new Cartesian3(3059, 48139, 28860));
            expect(e.billboard.color.getValue(documentStartDate)).toEqual(Color.fromBytes(85, 19, 239, 63));
            expect(e.billboard.color.getValue(documentStopDate)).toEqual(Color.fromBytes(160, 189, 87, 99));
            expect(e.billboard.rotation.getValue(documentStartDate)).toEqual(4554.0);
            expect(e.billboard.rotation.getValue(documentStopDate)).toEqual(21210.0);
            expect(e.billboard.alignedAxis.getValue(documentStartDate)).toEqualEpsilon(new Cartesian3(0.971559394453729, 0.230094854374832, 0.0559347927405484), 1e-14);
            expect(e.billboard.alignedAxis.getValue(documentStopDate)).toEqualEpsilon(new Cartesian3(0.384810775516236, 0.82287332508932, 0.418091088045462), 1e-14);
            expect(e.billboard.width.getValue(documentStartDate)).toEqual(21333.0);
            expect(e.billboard.width.getValue(documentStopDate)).toEqual(51893.0);
            expect(e.billboard.height.getValue(documentStartDate)).toEqual(48314.0);
            expect(e.billboard.height.getValue(documentStopDate)).toEqual(61118.0);
            expect(e.billboard.scaleByDistance.getValue(documentStartDate)).toEqual(new NearFarScalar(46842, 10678, 46377, 15029));
            expect(e.billboard.scaleByDistance.getValue(documentStopDate)).toEqual(new NearFarScalar(20642, 43600, 7082, 11291));
            expect(e.billboard.translucencyByDistance.getValue(documentStartDate)).toEqual(new NearFarScalar(64366, 52219, 8139, 10015));
            expect(e.billboard.translucencyByDistance.getValue(documentStopDate)).toEqual(new NearFarScalar(10918, 18986, 49738, 60610));
            expect(e.billboard.pixelOffsetScaleByDistance.getValue(documentStartDate)).toEqual(new NearFarScalar(54503, 26068, 41061, 59552));
            expect(e.billboard.pixelOffsetScaleByDistance.getValue(documentStopDate)).toEqual(new NearFarScalar(37417, 4754, 19986, 15182));
            expect(e.billboard.imageSubRegion.getValue(documentStartDate)).toEqual(new BoundingRectangle(26590, 12135, 16431, 56640));
            expect(e.billboard.imageSubRegion.getValue(documentStopDate)).toEqual(new BoundingRectangle(43063, 42664, 60326, 52715));
            expect(e.box.dimensions.getValue(documentStartDate)).toEqual(new Cartesian3(37525, 42898, 18087));
            expect(e.box.dimensions.getValue(documentStopDate)).toEqual(new Cartesian3(49399, 59584, 63976));
            expect(e.box.material.color.getValue(documentStartDate)).toEqual(Color.fromBytes(172, 28, 222, 165));
            expect(e.box.material.color.getValue(documentStopDate)).toEqual(Color.fromBytes(16, 192, 121, 150));
            expect(e.box.outlineColor.getValue(documentStartDate)).toEqual(Color.fromBytes(53, 66, 217, 237));
            expect(e.box.outlineColor.getValue(documentStopDate)).toEqual(Color.fromBytes(163, 75, 228, 48));
            expect(e.box.outlineWidth.getValue(documentStartDate)).toEqual(45211.0);
            expect(e.box.outlineWidth.getValue(documentStopDate)).toEqual(20490.0);
            expect(e.corridor.width.getValue(documentStartDate)).toEqual(62443.0);
            expect(e.corridor.width.getValue(documentStopDate)).toEqual(13988.0);
            expect(e.corridor.height.getValue(documentStartDate)).toEqual(20585.0);
            expect(e.corridor.height.getValue(documentStopDate)).toEqual(63872.0);
            expect(e.corridor.extrudedHeight.getValue(documentStartDate)).toEqual(63407.0);
            expect(e.corridor.extrudedHeight.getValue(documentStopDate)).toEqual(42397.0);
            expect(e.corridor.granularity.getValue(documentStartDate)).toEqual(43027.0);
            expect(e.corridor.granularity.getValue(documentStopDate)).toEqual(55912.0);
            expect(e.corridor.material.color.getValue(documentStartDate)).toEqual(Color.fromBytes(35, 213, 31, 79));
            expect(e.corridor.material.color.getValue(documentStopDate)).toEqual(Color.fromBytes(87, 126, 23, 40));
            expect(e.corridor.outlineColor.getValue(documentStartDate)).toEqual(Color.fromBytes(137, 114, 57, 34));
            expect(e.corridor.outlineColor.getValue(documentStopDate)).toEqual(Color.fromBytes(93, 178, 74, 64));
            expect(e.corridor.outlineWidth.getValue(documentStartDate)).toEqual(14678.0);
            expect(e.corridor.outlineWidth.getValue(documentStopDate)).toEqual(57820.0);
            expect(e.cylinder.length.getValue(documentStartDate)).toEqual(30241.0);
            expect(e.cylinder.length.getValue(documentStopDate)).toEqual(48364.0);
            expect(e.cylinder.topRadius.getValue(documentStartDate)).toEqual(62881.0);
            expect(e.cylinder.topRadius.getValue(documentStopDate)).toEqual(16270.0);
            expect(e.cylinder.bottomRadius.getValue(documentStartDate)).toEqual(61925.0);
            expect(e.cylinder.bottomRadius.getValue(documentStopDate)).toEqual(21514.0);
            expect(e.cylinder.material.color.getValue(documentStartDate)).toEqual(Color.fromBytes(133, 36, 52, 121));
            expect(e.cylinder.material.color.getValue(documentStopDate)).toEqual(Color.fromBytes(7, 13, 34, 201));
            expect(e.cylinder.outlineColor.getValue(documentStartDate)).toEqual(Color.fromBytes(112, 241, 40, 103));
            expect(e.cylinder.outlineColor.getValue(documentStopDate)).toEqual(Color.fromBytes(237, 75, 59, 51));
            expect(e.cylinder.outlineWidth.getValue(documentStartDate)).toEqual(36483.0);
            expect(e.cylinder.outlineWidth.getValue(documentStopDate)).toEqual(32586.0);
            expect(e.cylinder.numberOfVerticalLines.getValue(documentStartDate)).toEqual(45816.0);
            expect(e.cylinder.numberOfVerticalLines.getValue(documentStopDate)).toEqual(42247.0);
            expect(e.cylinder.slices.getValue(documentStartDate)).toEqual(46140.0);
            expect(e.cylinder.slices.getValue(documentStopDate)).toEqual(53530.0);
            expect(e.ellipse.semiMajorAxis.getValue(documentStartDate)).toEqual(13136.0);
            expect(e.ellipse.semiMajorAxis.getValue(documentStopDate)).toEqual(55507.0);
            expect(e.ellipse.semiMinorAxis.getValue(documentStartDate)).toEqual(41580.0);
            expect(e.ellipse.semiMinorAxis.getValue(documentStopDate)).toEqual(60905.0);
            expect(e.ellipse.height.getValue(documentStartDate)).toEqual(5567.0);
            expect(e.ellipse.height.getValue(documentStopDate)).toEqual(45588.0);
            expect(e.ellipse.extrudedHeight.getValue(documentStartDate)).toEqual(16542.0);
            expect(e.ellipse.extrudedHeight.getValue(documentStopDate)).toEqual(13545.0);
            expect(e.ellipse.rotation.getValue(documentStartDate)).toEqual(5797.0);
            expect(e.ellipse.rotation.getValue(documentStopDate)).toEqual(24542.0);
            expect(e.ellipse.stRotation.getValue(documentStartDate)).toEqual(20596.0);
            expect(e.ellipse.stRotation.getValue(documentStopDate)).toEqual(58204.0);
            expect(e.ellipse.granularity.getValue(documentStartDate)).toEqual(2228.0);
            expect(e.ellipse.granularity.getValue(documentStopDate)).toEqual(43731.0);
            expect(e.ellipse.material.color.getValue(documentStartDate)).toEqual(Color.fromBytes(174, 250, 78, 96));
            expect(e.ellipse.material.color.getValue(documentStopDate)).toEqual(Color.fromBytes(63, 102, 221, 174));
            expect(e.ellipse.outlineColor.getValue(documentStartDate)).toEqual(Color.fromBytes(243, 123, 194, 31));
            expect(e.ellipse.outlineColor.getValue(documentStopDate)).toEqual(Color.fromBytes(236, 100, 22, 203));
            expect(e.ellipse.outlineWidth.getValue(documentStartDate)).toEqual(60636.0);
            expect(e.ellipse.outlineWidth.getValue(documentStopDate)).toEqual(24194.0);
            expect(e.ellipse.numberOfVerticalLines.getValue(documentStartDate)).toEqual(52822.0);
            expect(e.ellipse.numberOfVerticalLines.getValue(documentStopDate)).toEqual(45768.0);
            expect(e.ellipsoid.radii.getValue(documentStartDate)).toEqual(new Cartesian3(5183, 10004, 13863));
            expect(e.ellipsoid.radii.getValue(documentStopDate)).toEqual(new Cartesian3(39497, 12186, 45103));
            expect(e.ellipsoid.material.color.getValue(documentStartDate)).toEqual(Color.fromBytes(137, 128, 194, 84));
            expect(e.ellipsoid.material.color.getValue(documentStopDate)).toEqual(Color.fromBytes(50, 122, 190, 247));
            expect(e.ellipsoid.outlineColor.getValue(documentStartDate)).toEqual(Color.fromBytes(247, 210, 180, 171));
            expect(e.ellipsoid.outlineColor.getValue(documentStopDate)).toEqual(Color.fromBytes(239, 35, 237, 247));
            expect(e.ellipsoid.outlineWidth.getValue(documentStartDate)).toEqual(10713.0);
            expect(e.ellipsoid.outlineWidth.getValue(documentStopDate)).toEqual(10444.0);
            expect(e.ellipsoid.stackPartitions.getValue(documentStartDate)).toEqual(5841.0);
            expect(e.ellipsoid.stackPartitions.getValue(documentStopDate)).toEqual(39170.0);
            expect(e.ellipsoid.slicePartitions.getValue(documentStartDate)).toEqual(50327.0);
            expect(e.ellipsoid.slicePartitions.getValue(documentStopDate)).toEqual(4672.0);
            expect(e.ellipsoid.subdivisions.getValue(documentStartDate)).toEqual(10225.0);
            expect(e.ellipsoid.subdivisions.getValue(documentStopDate)).toEqual(53957.0);
            expect(e.label.scale.getValue(documentStartDate)).toEqual(40153.0);
            expect(e.label.scale.getValue(documentStopDate)).toEqual(42123.0);
            expect(e.label.backgroundColor.getValue(documentStartDate)).toEqual(Color.fromBytes(30, 92, 161, 169));
            expect(e.label.backgroundColor.getValue(documentStopDate)).toEqual(Color.fromBytes(85, 52, 166, 62));
            expect(e.label.backgroundPadding.getValue(documentStartDate)).toEqual(new Cartesian2(32945, 5504));
            expect(e.label.backgroundPadding.getValue(documentStopDate)).toEqual(new Cartesian2(35323, 6281));
            expect(e.label.pixelOffset.getValue(documentStartDate)).toEqual(new Cartesian2(8539, 9761));
            expect(e.label.pixelOffset.getValue(documentStopDate)).toEqual(new Cartesian2(10537, 54569));
            expect(e.label.eyeOffset.getValue(documentStartDate)).toEqual(new Cartesian3(5984, 34327, 59014));
            expect(e.label.eyeOffset.getValue(documentStopDate)).toEqual(new Cartesian3(1931, 5127, 18964));
            expect(e.label.fillColor.getValue(documentStartDate)).toEqual(Color.fromBytes(17, 212, 62, 58));
            expect(e.label.fillColor.getValue(documentStopDate)).toEqual(Color.fromBytes(214, 69, 90, 116));
            expect(e.label.outlineColor.getValue(documentStartDate)).toEqual(Color.fromBytes(205, 14, 169, 70));
            expect(e.label.outlineColor.getValue(documentStopDate)).toEqual(Color.fromBytes(143, 73, 168, 17));
            expect(e.label.outlineWidth.getValue(documentStartDate)).toEqual(53305.0);
            expect(e.label.outlineWidth.getValue(documentStopDate)).toEqual(43838.0);
            expect(e.label.translucencyByDistance.getValue(documentStartDate)).toEqual(new NearFarScalar(25055, 32865, 32128, 29309));
            expect(e.label.translucencyByDistance.getValue(documentStopDate)).toEqual(new NearFarScalar(58875, 9189, 20515, 15696));
            expect(e.label.pixelOffsetScaleByDistance.getValue(documentStartDate)).toEqual(new NearFarScalar(45296, 62896, 38133, 40084));
            expect(e.label.pixelOffsetScaleByDistance.getValue(documentStopDate)).toEqual(new NearFarScalar(28657, 25711, 9316, 62756));
            expect(e.model.scale.getValue(documentStartDate)).toEqual(63647.0);
            expect(e.model.scale.getValue(documentStopDate)).toEqual(53878.0);
            expect(e.model.minimumPixelSize.getValue(documentStartDate)).toEqual(16357.0);
            expect(e.model.minimumPixelSize.getValue(documentStopDate)).toEqual(40522.0);
            expect(e.model.maximumScale.getValue(documentStartDate)).toEqual(8290.0);
            expect(e.model.maximumScale.getValue(documentStopDate)).toEqual(25558.0);
            expect(e.model.silhouetteColor.getValue(documentStartDate)).toEqual(Color.fromBytes(33, 239, 70, 81));
            expect(e.model.silhouetteColor.getValue(documentStopDate)).toEqual(Color.fromBytes(60, 48, 26, 123));
            expect(e.model.silhouetteSize.getValue(documentStartDate)).toEqual(65103.0);
            expect(e.model.silhouetteSize.getValue(documentStopDate)).toEqual(29065.0);
            expect(e.model.color.getValue(documentStartDate)).toEqual(Color.fromBytes(74, 69, 164, 116));
            expect(e.model.color.getValue(documentStopDate)).toEqual(Color.fromBytes(127, 30, 46, 170));
            expect(e.model.colorBlendAmount.getValue(documentStartDate)).toEqual(64130.0);
            expect(e.model.colorBlendAmount.getValue(documentStopDate)).toEqual(21967.0);
            expect(e.path.width.getValue(documentStartDate)).toEqual(32449.0);
            expect(e.path.width.getValue(documentStopDate)).toEqual(33819.0);
            expect(e.path.resolution.getValue(documentStartDate)).toEqual(8399.0);
            expect(e.path.resolution.getValue(documentStopDate)).toEqual(19400.0);
            expect(e.path.leadTime.getValue(documentStartDate)).toEqual(40222.0);
            expect(e.path.leadTime.getValue(documentStopDate)).toEqual(33294.0);
            expect(e.path.trailTime.getValue(documentStartDate)).toEqual(34052.0);
            expect(e.path.trailTime.getValue(documentStopDate)).toEqual(57713.0);
            expect(e.path.material.color.getValue(documentStartDate)).toEqual(Color.fromBytes(97, 239, 22, 105));
            expect(e.path.material.color.getValue(documentStopDate)).toEqual(Color.fromBytes(242, 157, 215, 125));
            expect(e.point.pixelSize.getValue(documentStartDate)).toEqual(39714.0);
            expect(e.point.pixelSize.getValue(documentStopDate)).toEqual(3313.0);
            expect(e.point.color.getValue(documentStartDate)).toEqual(Color.fromBytes(137, 151, 128, 95));
            expect(e.point.color.getValue(documentStopDate)).toEqual(Color.fromBytes(99, 157, 124, 108));
            expect(e.point.outlineColor.getValue(documentStartDate)).toEqual(Color.fromBytes(225, 246, 102, 195));
            expect(e.point.outlineColor.getValue(documentStopDate)).toEqual(Color.fromBytes(248, 38, 75, 222));
            expect(e.point.outlineWidth.getValue(documentStartDate)).toEqual(48323.0);
            expect(e.point.outlineWidth.getValue(documentStopDate)).toEqual(50914.0);
            expect(e.point.scaleByDistance.getValue(documentStartDate)).toEqual(new NearFarScalar(39727, 50843, 56262, 15579));
            expect(e.point.scaleByDistance.getValue(documentStopDate)).toEqual(new NearFarScalar(60522, 63980, 30201, 25205));
            expect(e.point.translucencyByDistance.getValue(documentStartDate)).toEqual(new NearFarScalar(61190, 16879, 16449, 10048));
            expect(e.point.translucencyByDistance.getValue(documentStopDate)).toEqual(new NearFarScalar(46491, 47541, 35769, 13707));
            expect(e.polygon.height.getValue(documentStartDate)).toEqual(64265.0);
            expect(e.polygon.height.getValue(documentStopDate)).toEqual(19257.0);
            expect(e.polygon.extrudedHeight.getValue(documentStartDate)).toEqual(12315.0);
            expect(e.polygon.extrudedHeight.getValue(documentStopDate)).toEqual(4797.0);
            expect(e.polygon.stRotation.getValue(documentStartDate)).toEqual(24959.0);
            expect(e.polygon.stRotation.getValue(documentStopDate)).toEqual(32341.0);
            expect(e.polygon.granularity.getValue(documentStartDate)).toEqual(51922.0);
            expect(e.polygon.granularity.getValue(documentStopDate)).toEqual(9185.0);
            expect(e.polygon.material.color.getValue(documentStartDate)).toEqual(Color.fromBytes(19, 40, 12, 31));
            expect(e.polygon.material.color.getValue(documentStopDate)).toEqual(Color.fromBytes(179, 204, 8, 194));
            expect(e.polygon.outlineColor.getValue(documentStartDate)).toEqual(Color.fromBytes(187, 223, 120, 26));
            expect(e.polygon.outlineColor.getValue(documentStopDate)).toEqual(Color.fromBytes(20, 135, 105, 81));
            expect(e.polygon.outlineWidth.getValue(documentStartDate)).toEqual(48428.0);
            expect(e.polygon.outlineWidth.getValue(documentStopDate)).toEqual(41508.0);
            expect(e.polyline.width.getValue(documentStartDate)).toEqual(60367.0);
            expect(e.polyline.width.getValue(documentStopDate)).toEqual(31077.0);
            expect(e.polyline.granularity.getValue(documentStartDate)).toEqual(62537.0);
            expect(e.polyline.granularity.getValue(documentStopDate)).toEqual(14676.0);
            expect(e.polyline.material.color.getValue(documentStartDate)).toEqual(Color.fromBytes(90, 30, 195, 220));
            expect(e.polyline.material.color.getValue(documentStopDate)).toEqual(Color.fromBytes(39, 17, 221, 74));
            expect(e.rectangle.coordinates.getValue(documentStartDate)).toEqual(new Rectangle(0.392205830501108, 1.04907471338688, 0.00211010473645246, 0.064281089310235));
            expect(e.rectangle.coordinates.getValue(documentStopDate)).toEqual(new Rectangle(0.523469985903937, 0.229690388867811, 0.399550037703662, 0.48478405941078));
            expect(e.rectangle.height.getValue(documentStartDate)).toEqual(56388.0);
            expect(e.rectangle.height.getValue(documentStopDate)).toEqual(59991.0);
            expect(e.rectangle.extrudedHeight.getValue(documentStartDate)).toEqual(39796.0);
            expect(e.rectangle.extrudedHeight.getValue(documentStopDate)).toEqual(33335.0);
            expect(e.rectangle.rotation.getValue(documentStartDate)).toEqual(26921.0);
            expect(e.rectangle.rotation.getValue(documentStopDate)).toEqual(46937.0);
            expect(e.rectangle.stRotation.getValue(documentStartDate)).toEqual(65255.0);
            expect(e.rectangle.stRotation.getValue(documentStopDate)).toEqual(12220.0);
            expect(e.rectangle.granularity.getValue(documentStartDate)).toEqual(6948.0);
            expect(e.rectangle.granularity.getValue(documentStopDate)).toEqual(2204.0);
            expect(e.rectangle.material.color.getValue(documentStartDate)).toEqual(Color.fromBytes(106, 81, 64, 152));
            expect(e.rectangle.material.color.getValue(documentStopDate)).toEqual(Color.fromBytes(94, 108, 96, 154));
            expect(e.rectangle.outlineColor.getValue(documentStartDate)).toEqual(Color.fromBytes(6, 244, 49, 131));
            expect(e.rectangle.outlineColor.getValue(documentStopDate)).toEqual(Color.fromBytes(87, 190, 148, 55));
            expect(e.rectangle.outlineWidth.getValue(documentStartDate)).toEqual(41576.0);
            expect(e.rectangle.outlineWidth.getValue(documentStopDate)).toEqual(33933.0);
            expect(e.wall.granularity.getValue(documentStartDate)).toEqual(64428.0);
            expect(e.wall.granularity.getValue(documentStopDate)).toEqual(25333.0);
            expect(e.wall.material.color.getValue(documentStartDate)).toEqual(Color.fromBytes(31, 188, 250, 46));
            expect(e.wall.material.color.getValue(documentStopDate)).toEqual(Color.fromBytes(78, 91, 199, 227));
            expect(e.wall.outlineColor.getValue(documentStartDate)).toEqual(Color.fromBytes(241, 39, 105, 205));
            expect(e.wall.outlineColor.getValue(documentStopDate)).toEqual(Color.fromBytes(184, 17, 208, 44));
            expect(e.wall.outlineWidth.getValue(documentStartDate)).toEqual(62000.0);
            expect(e.wall.outlineWidth.getValue(documentStopDate)).toEqual(40549.0);
            expect(e = dataSource.entities.getById('sampled_position_cartographicRadians')).toBeDefined();
            expect(e.position.getValue(documentStartDate)).toEqual(Cartesian3.fromRadians(1.00319530145806, 0.889718921347432, 16911));
            expect(e.position.getValue(documentStopDate)).toEqual(Cartesian3.fromRadians(0.828301545608097, 0.517994728610812, 62937));
            expect(e = dataSource.entities.getById('sampled_position_cartographicDegrees')).toBeDefined();
            expect(e.position.getValue(documentStartDate)).toEqual(Cartesian3.fromDegrees(43, 23, 63733));
            expect(e.position.getValue(documentStopDate)).toEqual(Cartesian3.fromDegrees(28, 12, 9806));
            expect(e = dataSource.entities.getById('sampled_position_cartesianVelocity')).toBeDefined();
            expect(e.position.getValue(documentStartDate)).toEqual(new Cartesian3(40342, 23709, 14940));
            expect(e.position.getValue(documentStopDate)).toEqual(new Cartesian3(25648, 55396, 53208));
            expect(e = dataSource.entities.getById('sampled_billboard_color_rgbaf')).toBeDefined();
            expect(e.billboard.color.getValue(documentStartDate)).toEqualEpsilon(new Color(0.0235294117647059, 0.427450980392157, 0.658823529411765, 0.0980392156862745), 1e-14);
            expect(e.billboard.color.getValue(documentStopDate)).toEqualEpsilon(new Color(0.968627450980392, 0.752941176470588, 0.843137254901961, 0.164705882352941), 1e-14);
            expect(e = dataSource.entities.getById('sampled_billboard_alignedAxis_unitSpherical')).toBeDefined();
            expect(e.billboard.alignedAxis.getValue(documentStartDate)).toEqual(Cartesian3.fromSpherical(new Spherical(57328, 53471)));
            expect(e.billboard.alignedAxis.getValue(documentStopDate)).toEqual(Cartesian3.fromSpherical(new Spherical(51360, 27848)));
            expect(e = dataSource.entities.getById('sampled_box_material_solidColor_color')).toBeDefined();
            expect(e.box.material.color.getValue(documentStartDate)).toEqualEpsilon(new Color(0.556862745098039, 0.541176470588235, 0.956862745098039, 0.317647058823529), 1e-14);
            expect(e.box.material.color.getValue(documentStopDate)).toEqualEpsilon(new Color(0.792156862745098, 0.92156862745098, 0.125490196078431, 0.784313725490196), 1e-14);
            expect(e = dataSource.entities.getById('sampled_box_material_image')).toBeDefined();
            expect(e.box.material.repeat.getValue(documentStartDate)).toEqual(new Cartesian2(21562, 11604));
            expect(e.box.material.repeat.getValue(documentStopDate)).toEqual(new Cartesian2(56719, 11741));
            expect(e.box.material.color.getValue(documentStartDate)).toEqual(Color.fromBytes(146, 124, 215, 53));
            expect(e.box.material.color.getValue(documentStopDate)).toEqual(Color.fromBytes(229, 219, 61, 100));
            expect(e = dataSource.entities.getById('sampled_box_material_grid')).toBeDefined();
            expect(e.box.material.color.getValue(documentStartDate)).toEqual(Color.fromBytes(111, 151, 56, 118));
            expect(e.box.material.color.getValue(documentStopDate)).toEqual(Color.fromBytes(178, 77, 41, 86));
            expect(e.box.material.cellAlpha.getValue(documentStartDate)).toEqual(10400.0);
            expect(e.box.material.cellAlpha.getValue(documentStopDate)).toEqual(10941.0);
            expect(e.box.material.lineCount.getValue(documentStartDate)).toEqual(new Cartesian2(3433, 28173));
            expect(e.box.material.lineCount.getValue(documentStopDate)).toEqual(new Cartesian2(53350, 6864));
            expect(e.box.material.lineThickness.getValue(documentStartDate)).toEqual(new Cartesian2(36990, 37264));
            expect(e.box.material.lineThickness.getValue(documentStopDate)).toEqual(new Cartesian2(38412, 45974));
            expect(e.box.material.lineOffset.getValue(documentStartDate)).toEqual(new Cartesian2(38761, 46487));
            expect(e.box.material.lineOffset.getValue(documentStopDate)).toEqual(new Cartesian2(62553, 37876));
            expect(e = dataSource.entities.getById('sampled_box_material_stripe')).toBeDefined();
            expect(e.box.material.evenColor.getValue(documentStartDate)).toEqual(Color.fromBytes(251, 59, 84, 41));
            expect(e.box.material.evenColor.getValue(documentStopDate)).toEqual(Color.fromBytes(20, 214, 81, 152));
            expect(e.box.material.oddColor.getValue(documentStartDate)).toEqual(Color.fromBytes(233, 71, 17, 115));
            expect(e.box.material.oddColor.getValue(documentStopDate)).toEqual(Color.fromBytes(20, 178, 40, 30));
            expect(e.box.material.offset.getValue(documentStartDate)).toEqual(46979.0);
            expect(e.box.material.offset.getValue(documentStopDate)).toEqual(1457.0);
            expect(e.box.material.repeat.getValue(documentStartDate)).toEqual(10283.0);
            expect(e.box.material.repeat.getValue(documentStopDate)).toEqual(63419.0);
            expect(e = dataSource.entities.getById('sampled_box_material_image_color')).toBeDefined();
            expect(e.box.material.color.getValue(documentStartDate)).toEqualEpsilon(new Color(0.149019607843137, 0.929411764705882, 0.462745098039216, 0.764705882352941), 1e-14);
            expect(e.box.material.color.getValue(documentStopDate)).toEqualEpsilon(new Color(0.890196078431373, 0.262745098039216, 0.866666666666667, 0.792156862745098), 1e-14);
            expect(e = dataSource.entities.getById('sampled_box_material_grid_color')).toBeDefined();
            expect(e.box.material.color.getValue(documentStartDate)).toEqualEpsilon(new Color(0.501960784313725, 0.447058823529412, 0.72156862745098, 0.392156862745098), 1e-14);
            expect(e.box.material.color.getValue(documentStopDate)).toEqualEpsilon(new Color(0.890196078431373, 0.505882352941176, 0.56078431372549, 0.674509803921569), 1e-14);
            expect(e = dataSource.entities.getById('sampled_box_material_stripe_evenColor')).toBeDefined();
            expect(e.box.material.evenColor.getValue(documentStartDate)).toEqualEpsilon(new Color(0.980392156862745, 0.345098039215686, 0.929411764705882, 0.533333333333333), 1e-14);
            expect(e.box.material.evenColor.getValue(documentStopDate)).toEqualEpsilon(new Color(0.988235294117647, 0.372549019607843, 0.713725490196078, 0.466666666666667), 1e-14);
            expect(e = dataSource.entities.getById('sampled_box_material_stripe_oddColor')).toBeDefined();
            expect(e.box.material.oddColor.getValue(documentStartDate)).toEqualEpsilon(new Color(0.545098039215686, 0.168627450980392, 0.654901960784314, 0.196078431372549), 1e-14);
            expect(e.box.material.oddColor.getValue(documentStopDate)).toEqualEpsilon(new Color(0.407843137254902, 0.450980392156863, 0.874509803921569, 0.603921568627451), 1e-14);
            expect(e = dataSource.entities.getById('sampled_box_outlineColor_rgbaf')).toBeDefined();
            expect(e.box.outlineColor.getValue(documentStartDate)).toEqualEpsilon(new Color(0.215686274509804, 0.498039215686275, 0.274509803921569, 0.129411764705882), 1e-14);
            expect(e.box.outlineColor.getValue(documentStopDate)).toEqualEpsilon(new Color(0.854901960784314, 0.729411764705882, 0.172549019607843, 0.956862745098039), 1e-14);
            expect(e = dataSource.entities.getById('sampled_corridor_material_solidColor_color')).toBeDefined();
            expect(e.corridor.material.color.getValue(documentStartDate)).toEqualEpsilon(new Color(0.858823529411765, 0.988235294117647, 0.733333333333333, 0.690196078431373), 1e-14);
            expect(e.corridor.material.color.getValue(documentStopDate)).toEqualEpsilon(new Color(0.549019607843137, 0.368627450980392, 0.964705882352941, 0.133333333333333), 1e-14);
            expect(e = dataSource.entities.getById('sampled_corridor_material_image')).toBeDefined();
            expect(e.corridor.material.repeat.getValue(documentStartDate)).toEqual(new Cartesian2(14885, 62522));
            expect(e.corridor.material.repeat.getValue(documentStopDate)).toEqual(new Cartesian2(45129, 25776));
            expect(e.corridor.material.color.getValue(documentStartDate)).toEqual(Color.fromBytes(57, 37, 208, 54));
            expect(e.corridor.material.color.getValue(documentStopDate)).toEqual(Color.fromBytes(24, 80, 140, 151));
            expect(e = dataSource.entities.getById('sampled_corridor_material_grid')).toBeDefined();
            expect(e.corridor.material.color.getValue(documentStartDate)).toEqual(Color.fromBytes(130, 99, 15, 168));
            expect(e.corridor.material.color.getValue(documentStopDate)).toEqual(Color.fromBytes(246, 60, 236, 5));
            expect(e.corridor.material.cellAlpha.getValue(documentStartDate)).toEqual(22161.0);
            expect(e.corridor.material.cellAlpha.getValue(documentStopDate)).toEqual(55997.0);
            expect(e.corridor.material.lineCount.getValue(documentStartDate)).toEqual(new Cartesian2(7285, 25116));
            expect(e.corridor.material.lineCount.getValue(documentStopDate)).toEqual(new Cartesian2(18095, 8262));
            expect(e.corridor.material.lineThickness.getValue(documentStartDate)).toEqual(new Cartesian2(31150, 55929));
            expect(e.corridor.material.lineThickness.getValue(documentStopDate)).toEqual(new Cartesian2(40043, 22428));
            expect(e.corridor.material.lineOffset.getValue(documentStartDate)).toEqual(new Cartesian2(41105, 52128));
            expect(e.corridor.material.lineOffset.getValue(documentStopDate)).toEqual(new Cartesian2(2387, 32009));
            expect(e = dataSource.entities.getById('sampled_corridor_material_stripe')).toBeDefined();
            expect(e.corridor.material.evenColor.getValue(documentStartDate)).toEqual(Color.fromBytes(8, 64, 254, 66));
            expect(e.corridor.material.evenColor.getValue(documentStopDate)).toEqual(Color.fromBytes(47, 28, 112, 168));
            expect(e.corridor.material.oddColor.getValue(documentStartDate)).toEqual(Color.fromBytes(17, 233, 150, 181));
            expect(e.corridor.material.oddColor.getValue(documentStopDate)).toEqual(Color.fromBytes(171, 148, 181, 68));
            expect(e.corridor.material.offset.getValue(documentStartDate)).toEqual(21351.0);
            expect(e.corridor.material.offset.getValue(documentStopDate)).toEqual(20709.0);
            expect(e.corridor.material.repeat.getValue(documentStartDate)).toEqual(25188.0);
            expect(e.corridor.material.repeat.getValue(documentStopDate)).toEqual(19705.0);
            expect(e = dataSource.entities.getById('sampled_corridor_material_image_color')).toBeDefined();
            expect(e.corridor.material.color.getValue(documentStartDate)).toEqualEpsilon(new Color(0.949019607843137, 0.666666666666667, 0.0588235294117647, 0.784313725490196), 1e-14);
            expect(e.corridor.material.color.getValue(documentStopDate)).toEqualEpsilon(new Color(0.388235294117647, 0.262745098039216, 0.764705882352941, 0.882352941176471), 1e-14);
            expect(e = dataSource.entities.getById('sampled_corridor_material_grid_color')).toBeDefined();
            expect(e.corridor.material.color.getValue(documentStartDate)).toEqualEpsilon(new Color(0.290196078431373, 0.83921568627451, 0.588235294117647, 0.525490196078431), 1e-14);
            expect(e.corridor.material.color.getValue(documentStopDate)).toEqualEpsilon(new Color(0.266666666666667, 0.00392156862745098, 0.180392156862745, 0.701960784313725), 1e-14);
            expect(e = dataSource.entities.getById('sampled_corridor_material_stripe_evenColor')).toBeDefined();
            expect(e.corridor.material.evenColor.getValue(documentStartDate)).toEqualEpsilon(new Color(0.517647058823529, 0.282352941176471, 0.709803921568627, 0.737254901960784), 1e-14);
            expect(e.corridor.material.evenColor.getValue(documentStopDate)).toEqualEpsilon(new Color(0.564705882352941, 0.407843137254902, 0.945098039215686, 0.666666666666667), 1e-14);
            expect(e = dataSource.entities.getById('sampled_corridor_material_stripe_oddColor')).toBeDefined();
            expect(e.corridor.material.oddColor.getValue(documentStartDate)).toEqualEpsilon(new Color(0.137254901960784, 0.4, 0.356862745098039, 0.501960784313725), 1e-14);
            expect(e.corridor.material.oddColor.getValue(documentStopDate)).toEqualEpsilon(new Color(0.992156862745098, 0.431372549019608, 0.301960784313725, 0.254901960784314), 1e-14);
            expect(e = dataSource.entities.getById('sampled_corridor_outlineColor_rgbaf')).toBeDefined();
            expect(e.corridor.outlineColor.getValue(documentStartDate)).toEqualEpsilon(new Color(0.882352941176471, 0.262745098039216, 0.247058823529412, 0.937254901960784), 1e-14);
            expect(e.corridor.outlineColor.getValue(documentStopDate)).toEqualEpsilon(new Color(0.701960784313725, 0.262745098039216, 0.0627450980392157, 0.627450980392157), 1e-14);
            expect(e = dataSource.entities.getById('sampled_cylinder_material_solidColor_color')).toBeDefined();
            expect(e.cylinder.material.color.getValue(documentStartDate)).toEqualEpsilon(new Color(0.117647058823529, 0.349019607843137, 0.411764705882353, 0.105882352941176), 1e-14);
            expect(e.cylinder.material.color.getValue(documentStopDate)).toEqualEpsilon(new Color(0.513725490196078, 0.513725490196078, 0.666666666666667, 0.596078431372549), 1e-14);
            expect(e = dataSource.entities.getById('sampled_cylinder_material_image')).toBeDefined();
            expect(e.cylinder.material.repeat.getValue(documentStartDate)).toEqual(new Cartesian2(42846, 26023));
            expect(e.cylinder.material.repeat.getValue(documentStopDate)).toEqual(new Cartesian2(19184, 35658));
            expect(e.cylinder.material.color.getValue(documentStartDate)).toEqual(Color.fromBytes(59, 239, 245, 44));
            expect(e.cylinder.material.color.getValue(documentStopDate)).toEqual(Color.fromBytes(77, 93, 176, 39));
            expect(e = dataSource.entities.getById('sampled_cylinder_material_grid')).toBeDefined();
            expect(e.cylinder.material.color.getValue(documentStartDate)).toEqual(Color.fromBytes(211, 199, 71, 148));
            expect(e.cylinder.material.color.getValue(documentStopDate)).toEqual(Color.fromBytes(142, 126, 167, 247));
            expect(e.cylinder.material.cellAlpha.getValue(documentStartDate)).toEqual(12751.0);
            expect(e.cylinder.material.cellAlpha.getValue(documentStopDate)).toEqual(16373.0);
            expect(e.cylinder.material.lineCount.getValue(documentStartDate)).toEqual(new Cartesian2(11469, 5164));
            expect(e.cylinder.material.lineCount.getValue(documentStopDate)).toEqual(new Cartesian2(8167, 36383));
            expect(e.cylinder.material.lineThickness.getValue(documentStartDate)).toEqual(new Cartesian2(22021, 38742));
            expect(e.cylinder.material.lineThickness.getValue(documentStopDate)).toEqual(new Cartesian2(45350, 43441));
            expect(e.cylinder.material.lineOffset.getValue(documentStartDate)).toEqual(new Cartesian2(23237, 58970));
            expect(e.cylinder.material.lineOffset.getValue(documentStopDate)).toEqual(new Cartesian2(62223, 62963));
            expect(e = dataSource.entities.getById('sampled_cylinder_material_stripe')).toBeDefined();
            expect(e.cylinder.material.evenColor.getValue(documentStartDate)).toEqual(Color.fromBytes(131, 133, 216, 18));
            expect(e.cylinder.material.evenColor.getValue(documentStopDate)).toEqual(Color.fromBytes(78, 238, 32, 231));
            expect(e.cylinder.material.oddColor.getValue(documentStartDate)).toEqual(Color.fromBytes(209, 149, 133, 207));
            expect(e.cylinder.material.oddColor.getValue(documentStopDate)).toEqual(Color.fromBytes(53, 207, 16, 210));
            expect(e.cylinder.material.offset.getValue(documentStartDate)).toEqual(49593.0);
            expect(e.cylinder.material.offset.getValue(documentStopDate)).toEqual(25216.0);
            expect(e.cylinder.material.repeat.getValue(documentStartDate)).toEqual(16819.0);
            expect(e.cylinder.material.repeat.getValue(documentStopDate)).toEqual(12539.0);
            expect(e = dataSource.entities.getById('sampled_cylinder_material_image_color')).toBeDefined();
            expect(e.cylinder.material.color.getValue(documentStartDate)).toEqualEpsilon(new Color(0.76078431372549, 0.133333333333333, 0.231372549019608, 0.631372549019608), 1e-14);
            expect(e.cylinder.material.color.getValue(documentStopDate)).toEqualEpsilon(new Color(0.882352941176471, 0.0823529411764706, 0.8, 0.0823529411764706), 1e-14);
            expect(e = dataSource.entities.getById('sampled_cylinder_material_grid_color')).toBeDefined();
            expect(e.cylinder.material.color.getValue(documentStartDate)).toEqualEpsilon(new Color(0.176470588235294, 0.407843137254902, 0.623529411764706, 0.729411764705882), 1e-14);
            expect(e.cylinder.material.color.getValue(documentStopDate)).toEqualEpsilon(new Color(0.43921568627451, 0.0745098039215686, 0.603921568627451, 0.713725490196078), 1e-14);
            expect(e = dataSource.entities.getById('sampled_cylinder_material_stripe_evenColor')).toBeDefined();
            expect(e.cylinder.material.evenColor.getValue(documentStartDate)).toEqualEpsilon(new Color(0.380392156862745, 0.149019607843137, 0.8, 0.658823529411765), 1e-14);
            expect(e.cylinder.material.evenColor.getValue(documentStopDate)).toEqualEpsilon(new Color(0.462745098039216, 0.172549019607843, 0.325490196078431, 0.854901960784314), 1e-14);
            expect(e = dataSource.entities.getById('sampled_cylinder_material_stripe_oddColor')).toBeDefined();
            expect(e.cylinder.material.oddColor.getValue(documentStartDate)).toEqualEpsilon(new Color(0.207843137254902, 0.466666666666667, 0.427450980392157, 0.109803921568627), 1e-14);
            expect(e.cylinder.material.oddColor.getValue(documentStopDate)).toEqualEpsilon(new Color(0.313725490196078, 0.498039215686275, 0.2, 0.423529411764706), 1e-14);
            expect(e = dataSource.entities.getById('sampled_cylinder_outlineColor_rgbaf')).toBeDefined();
            expect(e.cylinder.outlineColor.getValue(documentStartDate)).toEqualEpsilon(new Color(0.780392156862745, 0.658823529411765, 0.235294117647059, 0.0705882352941176), 1e-14);
            expect(e.cylinder.outlineColor.getValue(documentStopDate)).toEqualEpsilon(new Color(0.643137254901961, 0.372549019607843, 0.16078431372549, 0.588235294117647), 1e-14);
            expect(e = dataSource.entities.getById('sampled_ellipse_material_solidColor_color')).toBeDefined();
            expect(e.ellipse.material.color.getValue(documentStartDate)).toEqualEpsilon(new Color(0.67843137254902, 0.807843137254902, 0.541176470588235, 0.290196078431373), 1e-14);
            expect(e.ellipse.material.color.getValue(documentStopDate)).toEqualEpsilon(new Color(0.749019607843137, 0.258823529411765, 0.733333333333333, 0.247058823529412), 1e-14);
            expect(e = dataSource.entities.getById('sampled_ellipse_material_image')).toBeDefined();
            expect(e.ellipse.material.repeat.getValue(documentStartDate)).toEqual(new Cartesian2(41027, 32928));
            expect(e.ellipse.material.repeat.getValue(documentStopDate)).toEqual(new Cartesian2(30513, 54647));
            expect(e.ellipse.material.color.getValue(documentStartDate)).toEqual(Color.fromBytes(243, 25, 233, 224));
            expect(e.ellipse.material.color.getValue(documentStopDate)).toEqual(Color.fromBytes(230, 62, 9, 20));
            expect(e = dataSource.entities.getById('sampled_ellipse_material_grid')).toBeDefined();
            expect(e.ellipse.material.color.getValue(documentStartDate)).toEqual(Color.fromBytes(103, 140, 88, 233));
            expect(e.ellipse.material.color.getValue(documentStopDate)).toEqual(Color.fromBytes(224, 133, 210, 4));
            expect(e.ellipse.material.cellAlpha.getValue(documentStartDate)).toEqual(39159.0);
            expect(e.ellipse.material.cellAlpha.getValue(documentStopDate)).toEqual(47494.0);
            expect(e.ellipse.material.lineCount.getValue(documentStartDate)).toEqual(new Cartesian2(40987, 3488));
            expect(e.ellipse.material.lineCount.getValue(documentStopDate)).toEqual(new Cartesian2(5066, 58131));
            expect(e.ellipse.material.lineThickness.getValue(documentStartDate)).toEqual(new Cartesian2(11466, 25388));
            expect(e.ellipse.material.lineThickness.getValue(documentStopDate)).toEqual(new Cartesian2(17761, 21317));
            expect(e.ellipse.material.lineOffset.getValue(documentStartDate)).toEqual(new Cartesian2(478, 18945));
            expect(e.ellipse.material.lineOffset.getValue(documentStopDate)).toEqual(new Cartesian2(25914, 29541));
            expect(e = dataSource.entities.getById('sampled_ellipse_material_stripe')).toBeDefined();
            expect(e.ellipse.material.evenColor.getValue(documentStartDate)).toEqual(Color.fromBytes(218, 225, 186, 34));
            expect(e.ellipse.material.evenColor.getValue(documentStopDate)).toEqual(Color.fromBytes(109, 193, 18, 44));
            expect(e.ellipse.material.oddColor.getValue(documentStartDate)).toEqual(Color.fromBytes(119, 198, 180, 58));
            expect(e.ellipse.material.oddColor.getValue(documentStopDate)).toEqual(Color.fromBytes(79, 137, 65, 31));
            expect(e.ellipse.material.offset.getValue(documentStartDate)).toEqual(16964.0);
            expect(e.ellipse.material.offset.getValue(documentStopDate)).toEqual(16523.0);
            expect(e.ellipse.material.repeat.getValue(documentStartDate)).toEqual(50015.0);
            expect(e.ellipse.material.repeat.getValue(documentStopDate)).toEqual(64942.0);
            expect(e = dataSource.entities.getById('sampled_ellipse_material_image_color')).toBeDefined();
            expect(e.ellipse.material.color.getValue(documentStartDate)).toEqualEpsilon(new Color(0.207843137254902, 0.0392156862745098, 0.12156862745098, 0.611764705882353), 1e-14);
            expect(e.ellipse.material.color.getValue(documentStopDate)).toEqualEpsilon(new Color(0.611764705882353, 0.0117647058823529, 0.694117647058824, 0.576470588235294), 1e-14);
            expect(e = dataSource.entities.getById('sampled_ellipse_material_grid_color')).toBeDefined();
            expect(e.ellipse.material.color.getValue(documentStartDate)).toEqualEpsilon(new Color(0.580392156862745, 0.0313725490196078, 0.27843137254902, 0.203921568627451), 1e-14);
            expect(e.ellipse.material.color.getValue(documentStopDate)).toEqualEpsilon(new Color(0.0509803921568627, 0.870588235294118, 0.117647058823529, 0.588235294117647), 1e-14);
            expect(e = dataSource.entities.getById('sampled_ellipse_material_stripe_evenColor')).toBeDefined();
            expect(e.ellipse.material.evenColor.getValue(documentStartDate)).toEqualEpsilon(new Color(0.0549019607843137, 0.117647058823529, 0.623529411764706, 0.929411764705882), 1e-14);
            expect(e.ellipse.material.evenColor.getValue(documentStopDate)).toEqualEpsilon(new Color(0.266666666666667, 0.113725490196078, 0.937254901960784, 0.168627450980392), 1e-14);
            expect(e = dataSource.entities.getById('sampled_ellipse_material_stripe_oddColor')).toBeDefined();
            expect(e.ellipse.material.oddColor.getValue(documentStartDate)).toEqualEpsilon(new Color(0.262745098039216, 0.172549019607843, 0.282352941176471, 0.129411764705882), 1e-14);
            expect(e.ellipse.material.oddColor.getValue(documentStopDate)).toEqualEpsilon(new Color(0.968627450980392, 0.635294117647059, 0.525490196078431, 0.831372549019608), 1e-14);
            expect(e = dataSource.entities.getById('sampled_ellipse_outlineColor_rgbaf')).toBeDefined();
            expect(e.ellipse.outlineColor.getValue(documentStartDate)).toEqualEpsilon(new Color(0.76078431372549, 0.36078431372549, 0.223529411764706, 0.611764705882353), 1e-14);
            expect(e.ellipse.outlineColor.getValue(documentStopDate)).toEqualEpsilon(new Color(0.16078431372549, 0.83921568627451, 0.752941176470588, 0.647058823529412), 1e-14);
            expect(e = dataSource.entities.getById('sampled_ellipsoid_material_solidColor_color')).toBeDefined();
            expect(e.ellipsoid.material.color.getValue(documentStartDate)).toEqualEpsilon(new Color(0.592156862745098, 0.976470588235294, 0.207843137254902, 0.501960784313725), 1e-14);
            expect(e.ellipsoid.material.color.getValue(documentStopDate)).toEqualEpsilon(new Color(0.0901960784313725, 0.662745098039216, 0.819607843137255, 0.235294117647059), 1e-14);
            expect(e = dataSource.entities.getById('sampled_ellipsoid_material_image')).toBeDefined();
            expect(e.ellipsoid.material.repeat.getValue(documentStartDate)).toEqual(new Cartesian2(63583, 15096));
            expect(e.ellipsoid.material.repeat.getValue(documentStopDate)).toEqual(new Cartesian2(48977, 60351));
            expect(e.ellipsoid.material.color.getValue(documentStartDate)).toEqual(Color.fromBytes(49, 50, 177, 104));
            expect(e.ellipsoid.material.color.getValue(documentStopDate)).toEqual(Color.fromBytes(131, 27, 208, 157));
            expect(e = dataSource.entities.getById('sampled_ellipsoid_material_grid')).toBeDefined();
            expect(e.ellipsoid.material.color.getValue(documentStartDate)).toEqual(Color.fromBytes(121, 105, 70, 72));
            expect(e.ellipsoid.material.color.getValue(documentStopDate)).toEqual(Color.fromBytes(204, 122, 157, 57));
            expect(e.ellipsoid.material.cellAlpha.getValue(documentStartDate)).toEqual(39442.0);
            expect(e.ellipsoid.material.cellAlpha.getValue(documentStopDate)).toEqual(463.0);
            expect(e.ellipsoid.material.lineCount.getValue(documentStartDate)).toEqual(new Cartesian2(33778, 30083));
            expect(e.ellipsoid.material.lineCount.getValue(documentStopDate)).toEqual(new Cartesian2(5202, 18708));
            expect(e.ellipsoid.material.lineThickness.getValue(documentStartDate)).toEqual(new Cartesian2(44058, 37804));
            expect(e.ellipsoid.material.lineThickness.getValue(documentStopDate)).toEqual(new Cartesian2(34449, 3718));
            expect(e.ellipsoid.material.lineOffset.getValue(documentStartDate)).toEqual(new Cartesian2(33149, 21889));
            expect(e.ellipsoid.material.lineOffset.getValue(documentStopDate)).toEqual(new Cartesian2(35482, 10122));
            expect(e = dataSource.entities.getById('sampled_ellipsoid_material_stripe')).toBeDefined();
            expect(e.ellipsoid.material.evenColor.getValue(documentStartDate)).toEqual(Color.fromBytes(153, 245, 201, 196));
            expect(e.ellipsoid.material.evenColor.getValue(documentStopDate)).toEqual(Color.fromBytes(245, 113, 5, 131));
            expect(e.ellipsoid.material.oddColor.getValue(documentStartDate)).toEqual(Color.fromBytes(99, 151, 174, 111));
            expect(e.ellipsoid.material.oddColor.getValue(documentStopDate)).toEqual(Color.fromBytes(188, 89, 18, 1));
            expect(e.ellipsoid.material.offset.getValue(documentStartDate)).toEqual(44961.0);
            expect(e.ellipsoid.material.offset.getValue(documentStopDate)).toEqual(5690.0);
            expect(e.ellipsoid.material.repeat.getValue(documentStartDate)).toEqual(3351.0);
            expect(e.ellipsoid.material.repeat.getValue(documentStopDate)).toEqual(44332.0);
            expect(e = dataSource.entities.getById('sampled_ellipsoid_material_image_color')).toBeDefined();
            expect(e.ellipsoid.material.color.getValue(documentStartDate)).toEqualEpsilon(new Color(0.654901960784314, 0.517647058823529, 0.858823529411765, 0.486274509803922), 1e-14);
            expect(e.ellipsoid.material.color.getValue(documentStopDate)).toEqualEpsilon(new Color(0.862745098039216, 0.713725490196078, 0.564705882352941, 0.0901960784313725), 1e-14);
            expect(e = dataSource.entities.getById('sampled_ellipsoid_material_grid_color')).toBeDefined();
            expect(e.ellipsoid.material.color.getValue(documentStartDate)).toEqualEpsilon(new Color(0.6, 0.427450980392157, 0.203921568627451, 0.223529411764706), 1e-14);
            expect(e.ellipsoid.material.color.getValue(documentStopDate)).toEqualEpsilon(new Color(0.525490196078431, 0.305882352941176, 0.16078431372549, 0.819607843137255), 1e-14);
            expect(e = dataSource.entities.getById('sampled_ellipsoid_material_stripe_evenColor')).toBeDefined();
            expect(e.ellipsoid.material.evenColor.getValue(documentStartDate)).toEqualEpsilon(new Color(0.301960784313725, 0.572549019607843, 0.87843137254902, 0.219607843137255), 1e-14);
            expect(e.ellipsoid.material.evenColor.getValue(documentStopDate)).toEqualEpsilon(new Color(0.337254901960784, 0.835294117647059, 0.964705882352941, 0.909803921568627), 1e-14);
            expect(e = dataSource.entities.getById('sampled_ellipsoid_material_stripe_oddColor')).toBeDefined();
            expect(e.ellipsoid.material.oddColor.getValue(documentStartDate)).toEqualEpsilon(new Color(0.647058823529412, 0.635294117647059, 0.258823529411765, 0.250980392156863), 1e-14);
            expect(e.ellipsoid.material.oddColor.getValue(documentStopDate)).toEqualEpsilon(new Color(0.917647058823529, 0.262745098039216, 0.666666666666667, 0.980392156862745), 1e-14);
            expect(e = dataSource.entities.getById('sampled_ellipsoid_outlineColor_rgbaf')).toBeDefined();
            expect(e.ellipsoid.outlineColor.getValue(documentStartDate)).toEqualEpsilon(new Color(0.552941176470588, 0.549019607843137, 0.431372549019608, 0.568627450980392), 1e-14);
            expect(e.ellipsoid.outlineColor.getValue(documentStopDate)).toEqualEpsilon(new Color(0.435294117647059, 0.698039215686274, 0.396078431372549, 0.772549019607843), 1e-14);
            expect(e = dataSource.entities.getById('sampled_label_backgroundColor_rgbaf')).toBeDefined();
            expect(e.label.backgroundColor.getValue(documentStartDate)).toEqualEpsilon(new Color(0.96078431372549, 0.188235294117647, 0.870588235294118, 0.270588235294118), 1e-14);
            expect(e.label.backgroundColor.getValue(documentStopDate)).toEqualEpsilon(new Color(0.882352941176471, 0.796078431372549, 0.603921568627451, 0.823529411764706), 1e-14);
            expect(e = dataSource.entities.getById('sampled_label_fillColor_rgbaf')).toBeDefined();
            expect(e.label.fillColor.getValue(documentStartDate)).toEqualEpsilon(new Color(0.709803921568627, 0.556862745098039, 0.337254901960784, 0.247058823529412), 1e-14);
            expect(e.label.fillColor.getValue(documentStopDate)).toEqualEpsilon(new Color(0.43921568627451, 0.694117647058824, 0.901960784313726, 0.0823529411764706), 1e-14);
            expect(e = dataSource.entities.getById('sampled_label_outlineColor_rgbaf')).toBeDefined();
            expect(e.label.outlineColor.getValue(documentStartDate)).toEqualEpsilon(new Color(0.631372549019608, 0.709803921568627, 0.270588235294118, 0.792156862745098), 1e-14);
            expect(e.label.outlineColor.getValue(documentStopDate)).toEqualEpsilon(new Color(0.435294117647059, 0.176470588235294, 0.235294117647059, 0.631372549019608), 1e-14);
            expect(e = dataSource.entities.getById('sampled_model_silhouetteColor_rgbaf')).toBeDefined();
            expect(e.model.silhouetteColor.getValue(documentStartDate)).toEqualEpsilon(new Color(0.231372549019608, 0.866666666666667, 0.266666666666667, 0.635294117647059), 1e-14);
            expect(e.model.silhouetteColor.getValue(documentStopDate)).toEqualEpsilon(new Color(0.749019607843137, 0.227450980392157, 0.807843137254902, 0.0823529411764706), 1e-14);
            expect(e = dataSource.entities.getById('sampled_model_color_rgbaf')).toBeDefined();
            expect(e.model.color.getValue(documentStartDate)).toEqualEpsilon(new Color(0.0509803921568627, 0.83921568627451, 0.470588235294118, 0.956862745098039), 1e-14);
            expect(e.model.color.getValue(documentStopDate)).toEqualEpsilon(new Color(0.435294117647059, 0.945098039215686, 0.431372549019608, 0.619607843137255), 1e-14);
            expect(e = dataSource.entities.getById('sampled_path_material_solidColor_color')).toBeDefined();
            expect(e.path.material.color.getValue(documentStartDate)).toEqualEpsilon(new Color(0.517647058823529, 0.56078431372549, 0.254901960784314, 0.494117647058824), 1e-14);
            expect(e.path.material.color.getValue(documentStopDate)).toEqualEpsilon(new Color(0.905882352941176, 0.152941176470588, 0.854901960784314, 0.890196078431373), 1e-14);
            expect(e = dataSource.entities.getById('sampled_path_material_polylineOutline')).toBeDefined();
            expect(e.path.material.color.getValue(documentStartDate)).toEqual(Color.fromBytes(209, 154, 35, 76));
            expect(e.path.material.color.getValue(documentStopDate)).toEqual(Color.fromBytes(186, 25, 242, 140));
            expect(e.path.material.outlineColor.getValue(documentStartDate)).toEqual(Color.fromBytes(218, 241, 216, 157));
            expect(e.path.material.outlineColor.getValue(documentStopDate)).toEqual(Color.fromBytes(70, 200, 183, 199));
            expect(e.path.material.outlineWidth.getValue(documentStartDate)).toEqual(2699.0);
            expect(e.path.material.outlineWidth.getValue(documentStopDate)).toEqual(1320.0);
            expect(e = dataSource.entities.getById('sampled_path_material_polylineArrow')).toBeDefined();
            expect(e.path.material.color.getValue(documentStartDate)).toEqual(Color.fromBytes(150, 221, 161, 136));
            expect(e.path.material.color.getValue(documentStopDate)).toEqual(Color.fromBytes(19, 231, 68, 117));
            expect(e = dataSource.entities.getById('sampled_path_material_polylineGlow')).toBeDefined();
            expect(e.path.material.color.getValue(documentStartDate)).toEqual(Color.fromBytes(197, 117, 196, 254));
            expect(e.path.material.color.getValue(documentStopDate)).toEqual(Color.fromBytes(18, 17, 195, 230));
            expect(e.path.material.glowPower.getValue(documentStartDate)).toEqual(5579.0);
            expect(e.path.material.glowPower.getValue(documentStopDate)).toEqual(59951.0);
            expect(e = dataSource.entities.getById('sampled_path_material_image')).toBeDefined();
            expect(e.path.material.repeat.getValue(documentStartDate)).toEqual(new Cartesian2(25033, 47457));
            expect(e.path.material.repeat.getValue(documentStopDate)).toEqual(new Cartesian2(30413, 15734));
            expect(e.path.material.color.getValue(documentStartDate)).toEqual(Color.fromBytes(225, 149, 237, 92));
            expect(e.path.material.color.getValue(documentStopDate)).toEqual(Color.fromBytes(234, 146, 229, 9));
            expect(e = dataSource.entities.getById('sampled_path_material_grid')).toBeDefined();
            expect(e.path.material.color.getValue(documentStartDate)).toEqual(Color.fromBytes(99, 177, 19, 203));
            expect(e.path.material.color.getValue(documentStopDate)).toEqual(Color.fromBytes(231, 169, 202, 127));
            expect(e.path.material.cellAlpha.getValue(documentStartDate)).toEqual(63572.0);
            expect(e.path.material.cellAlpha.getValue(documentStopDate)).toEqual(26232.0);
            expect(e.path.material.lineCount.getValue(documentStartDate)).toEqual(new Cartesian2(34101, 5509));
            expect(e.path.material.lineCount.getValue(documentStopDate)).toEqual(new Cartesian2(11991, 23086));
            expect(e.path.material.lineThickness.getValue(documentStartDate)).toEqual(new Cartesian2(39225, 58265));
            expect(e.path.material.lineThickness.getValue(documentStopDate)).toEqual(new Cartesian2(60443, 36332));
            expect(e.path.material.lineOffset.getValue(documentStartDate)).toEqual(new Cartesian2(25536, 59747));
            expect(e.path.material.lineOffset.getValue(documentStopDate)).toEqual(new Cartesian2(43164, 57256));
            expect(e = dataSource.entities.getById('sampled_path_material_stripe')).toBeDefined();
            expect(e.path.material.evenColor.getValue(documentStartDate)).toEqual(Color.fromBytes(252, 51, 215, 123));
            expect(e.path.material.evenColor.getValue(documentStopDate)).toEqual(Color.fromBytes(164, 66, 75, 80));
            expect(e.path.material.oddColor.getValue(documentStartDate)).toEqual(Color.fromBytes(192, 190, 37, 99));
            expect(e.path.material.oddColor.getValue(documentStopDate)).toEqual(Color.fromBytes(196, 81, 62, 248));
            expect(e.path.material.offset.getValue(documentStartDate)).toEqual(45320.0);
            expect(e.path.material.offset.getValue(documentStopDate)).toEqual(41173.0);
            expect(e.path.material.repeat.getValue(documentStartDate)).toEqual(42078.0);
            expect(e.path.material.repeat.getValue(documentStopDate)).toEqual(11633.0);
            expect(e = dataSource.entities.getById('sampled_path_material_polylineOutline_color')).toBeDefined();
            expect(e.path.material.color.getValue(documentStartDate)).toEqualEpsilon(new Color(0.490196078431373, 0.498039215686275, 0.819607843137255, 0.72156862745098), 1e-14);
            expect(e.path.material.color.getValue(documentStopDate)).toEqualEpsilon(new Color(0.309803921568627, 0.329411764705882, 0.807843137254902, 0.368627450980392), 1e-14);
            expect(e = dataSource.entities.getById('sampled_path_material_polylineOutline_outlineColor')).toBeDefined();
            expect(e.path.material.outlineColor.getValue(documentStartDate)).toEqualEpsilon(new Color(0.427450980392157, 0.96078431372549, 0.996078431372549, 0.662745098039216), 1e-14);
            expect(e.path.material.outlineColor.getValue(documentStopDate)).toEqualEpsilon(new Color(0.917647058823529, 0.635294117647059, 0.674509803921569, 0.298039215686275), 1e-14);
            expect(e = dataSource.entities.getById('sampled_path_material_polylineArrow_color')).toBeDefined();
            expect(e.path.material.color.getValue(documentStartDate)).toEqualEpsilon(new Color(0.0666666666666667, 0.972549019607843, 0.686274509803922, 0.325490196078431), 1e-14);
            expect(e.path.material.color.getValue(documentStopDate)).toEqualEpsilon(new Color(0.2, 0.482352941176471, 0.498039215686275, 0.219607843137255), 1e-14);
            expect(e = dataSource.entities.getById('sampled_path_material_polylineGlow_color')).toBeDefined();
            expect(e.path.material.color.getValue(documentStartDate)).toEqualEpsilon(new Color(0.63921568627451, 0.2, 0.0196078431372549, 0.984313725490196), 1e-14);
            expect(e.path.material.color.getValue(documentStopDate)).toEqualEpsilon(new Color(0.376470588235294, 0.815686274509804, 0.933333333333333, 0.0235294117647059), 1e-14);
            expect(e = dataSource.entities.getById('sampled_path_material_image_color')).toBeDefined();
            expect(e.path.material.color.getValue(documentStartDate)).toEqualEpsilon(new Color(0.898039215686275, 0.772549019607843, 0.294117647058824, 0.0431372549019608), 1e-14);
            expect(e.path.material.color.getValue(documentStopDate)).toEqualEpsilon(new Color(0.815686274509804, 0.0901960784313725, 0.898039215686275, 0.309803921568627), 1e-14);
            expect(e = dataSource.entities.getById('sampled_path_material_grid_color')).toBeDefined();
            expect(e.path.material.color.getValue(documentStartDate)).toEqualEpsilon(new Color(0.890196078431373, 0, 0.717647058823529, 0.329411764705882), 1e-14);
            expect(e.path.material.color.getValue(documentStopDate)).toEqualEpsilon(new Color(0.474509803921569, 0.690196078431373, 0.0431372549019608, 0.258823529411765), 1e-14);
            expect(e = dataSource.entities.getById('sampled_path_material_stripe_evenColor')).toBeDefined();
            expect(e.path.material.evenColor.getValue(documentStartDate)).toEqualEpsilon(new Color(0.368627450980392, 0.584313725490196, 0.831372549019608, 0.541176470588235), 1e-14);
            expect(e.path.material.evenColor.getValue(documentStopDate)).toEqualEpsilon(new Color(0.317647058823529, 0.4, 0.83921568627451, 0.537254901960784), 1e-14);
            expect(e = dataSource.entities.getById('sampled_path_material_stripe_oddColor')).toBeDefined();
            expect(e.path.material.oddColor.getValue(documentStartDate)).toEqualEpsilon(new Color(0.145098039215686, 0.588235294117647, 0.917647058823529, 0.607843137254902), 1e-14);
            expect(e.path.material.oddColor.getValue(documentStopDate)).toEqualEpsilon(new Color(0.117647058823529, 0.0705882352941176, 0.901960784313726, 0.525490196078431), 1e-14);
            expect(e = dataSource.entities.getById('sampled_point_color_rgbaf')).toBeDefined();
            expect(e.point.color.getValue(documentStartDate)).toEqualEpsilon(new Color(0.67843137254902, 0.356862745098039, 0.588235294117647, 0.796078431372549), 1e-14);
            expect(e.point.color.getValue(documentStopDate)).toEqualEpsilon(new Color(0.968627450980392, 0.298039215686275, 0.513725490196078, 0.631372549019608), 1e-14);
            expect(e = dataSource.entities.getById('sampled_point_outlineColor_rgbaf')).toBeDefined();
            expect(e.point.outlineColor.getValue(documentStartDate)).toEqualEpsilon(new Color(0.427450980392157, 0.894117647058824, 0.168627450980392, 0.768627450980392), 1e-14);
            expect(e.point.outlineColor.getValue(documentStopDate)).toEqualEpsilon(new Color(0.458823529411765, 0.466666666666667, 0.388235294117647, 0.792156862745098), 1e-14);
            expect(e = dataSource.entities.getById('sampled_polygon_material_solidColor_color')).toBeDefined();
            expect(e.polygon.material.color.getValue(documentStartDate)).toEqualEpsilon(new Color(0.305882352941176, 0.615686274509804, 0.337254901960784, 0.894117647058824), 1e-14);
            expect(e.polygon.material.color.getValue(documentStopDate)).toEqualEpsilon(new Color(0.184313725490196, 0.619607843137255, 0.352941176470588, 0.0313725490196078), 1e-14);
            expect(e = dataSource.entities.getById('sampled_polygon_material_image')).toBeDefined();
            expect(e.polygon.material.repeat.getValue(documentStartDate)).toEqual(new Cartesian2(19536, 17484));
            expect(e.polygon.material.repeat.getValue(documentStopDate)).toEqual(new Cartesian2(46291, 28852));
            expect(e.polygon.material.color.getValue(documentStartDate)).toEqual(Color.fromBytes(157, 5, 231, 29));
            expect(e.polygon.material.color.getValue(documentStopDate)).toEqual(Color.fromBytes(53, 2, 148, 36));
            expect(e = dataSource.entities.getById('sampled_polygon_material_grid')).toBeDefined();
            expect(e.polygon.material.color.getValue(documentStartDate)).toEqual(Color.fromBytes(179, 243, 247, 124));
            expect(e.polygon.material.color.getValue(documentStopDate)).toEqual(Color.fromBytes(15, 128, 159, 42));
            expect(e.polygon.material.cellAlpha.getValue(documentStartDate)).toEqual(11565.0);
            expect(e.polygon.material.cellAlpha.getValue(documentStopDate)).toEqual(42611.0);
            expect(e.polygon.material.lineCount.getValue(documentStartDate)).toEqual(new Cartesian2(47065, 65463));
            expect(e.polygon.material.lineCount.getValue(documentStopDate)).toEqual(new Cartesian2(29170, 16497));
            expect(e.polygon.material.lineThickness.getValue(documentStartDate)).toEqual(new Cartesian2(62674, 26868));
            expect(e.polygon.material.lineThickness.getValue(documentStopDate)).toEqual(new Cartesian2(22008, 39509));
            expect(e.polygon.material.lineOffset.getValue(documentStartDate)).toEqual(new Cartesian2(28793, 1648));
            expect(e.polygon.material.lineOffset.getValue(documentStopDate)).toEqual(new Cartesian2(44991, 42159));
            expect(e = dataSource.entities.getById('sampled_polygon_material_stripe')).toBeDefined();
            expect(e.polygon.material.evenColor.getValue(documentStartDate)).toEqual(Color.fromBytes(113, 233, 143, 146));
            expect(e.polygon.material.evenColor.getValue(documentStopDate)).toEqual(Color.fromBytes(106, 138, 115, 44));
            expect(e.polygon.material.oddColor.getValue(documentStartDate)).toEqual(Color.fromBytes(104, 146, 138, 244));
            expect(e.polygon.material.oddColor.getValue(documentStopDate)).toEqual(Color.fromBytes(161, 95, 25, 36));
            expect(e.polygon.material.offset.getValue(documentStartDate)).toEqual(4711.0);
            expect(e.polygon.material.offset.getValue(documentStopDate)).toEqual(65087.0);
            expect(e.polygon.material.repeat.getValue(documentStartDate)).toEqual(44013.0);
            expect(e.polygon.material.repeat.getValue(documentStopDate)).toEqual(7595.0);
            expect(e = dataSource.entities.getById('sampled_polygon_material_image_color')).toBeDefined();
            expect(e.polygon.material.color.getValue(documentStartDate)).toEqualEpsilon(new Color(0.501960784313725, 0.0823529411764706, 0.282352941176471, 0.305882352941176), 1e-14);
            expect(e.polygon.material.color.getValue(documentStopDate)).toEqualEpsilon(new Color(0.0745098039215686, 0.654901960784314, 0.6, 0.886274509803922), 1e-14);
            expect(e = dataSource.entities.getById('sampled_polygon_material_grid_color')).toBeDefined();
            expect(e.polygon.material.color.getValue(documentStartDate)).toEqualEpsilon(new Color(0.192156862745098, 0.709803921568627, 0.807843137254902, 0.737254901960784), 1e-14);
            expect(e.polygon.material.color.getValue(documentStopDate)).toEqualEpsilon(new Color(0.674509803921569, 0.0235294117647059, 0.764705882352941, 0.976470588235294), 1e-14);
            expect(e = dataSource.entities.getById('sampled_polygon_material_stripe_evenColor')).toBeDefined();
            expect(e.polygon.material.evenColor.getValue(documentStartDate)).toEqualEpsilon(new Color(0.568627450980392, 0.352941176470588, 0.396078431372549, 0.435294117647059), 1e-14);
            expect(e.polygon.material.evenColor.getValue(documentStopDate)).toEqualEpsilon(new Color(0.274509803921569, 0.43921568627451, 0.686274509803922, 0.419607843137255), 1e-14);
            expect(e = dataSource.entities.getById('sampled_polygon_material_stripe_oddColor')).toBeDefined();
            expect(e.polygon.material.oddColor.getValue(documentStartDate)).toEqualEpsilon(new Color(0.325490196078431, 0.349019607843137, 0.580392156862745, 0.725490196078431), 1e-14);
            expect(e.polygon.material.oddColor.getValue(documentStopDate)).toEqualEpsilon(new Color(0.568627450980392, 0.690196078431373, 0.00392156862745098, 0.858823529411765), 1e-14);
            expect(e = dataSource.entities.getById('sampled_polygon_outlineColor_rgbaf')).toBeDefined();
            expect(e.polygon.outlineColor.getValue(documentStartDate)).toEqualEpsilon(new Color(0.674509803921569, 0.556862745098039, 0.113725490196078, 0.6), 1e-14);
            expect(e.polygon.outlineColor.getValue(documentStopDate)).toEqualEpsilon(new Color(0.650980392156863, 0.827450980392157, 0.537254901960784, 0.713725490196078), 1e-14);
            expect(e = dataSource.entities.getById('sampled_polyline_material_solidColor_color')).toBeDefined();
            expect(e.polyline.material.color.getValue(documentStartDate)).toEqualEpsilon(new Color(0.976470588235294, 0.949019607843137, 0.450980392156863, 0.466666666666667), 1e-14);
            expect(e.polyline.material.color.getValue(documentStopDate)).toEqualEpsilon(new Color(0.262745098039216, 0.509803921568627, 0.537254901960784, 0.850980392156863), 1e-14);
            expect(e = dataSource.entities.getById('sampled_polyline_material_polylineOutline')).toBeDefined();
            expect(e.polyline.material.color.getValue(documentStartDate)).toEqual(Color.fromBytes(245, 92, 109, 218));
            expect(e.polyline.material.color.getValue(documentStopDate)).toEqual(Color.fromBytes(241, 96, 196, 167));
            expect(e.polyline.material.outlineColor.getValue(documentStartDate)).toEqual(Color.fromBytes(174, 2, 11, 244));
            expect(e.polyline.material.outlineColor.getValue(documentStopDate)).toEqual(Color.fromBytes(31, 126, 140, 138));
            expect(e.polyline.material.outlineWidth.getValue(documentStartDate)).toEqual(33279.0);
            expect(e.polyline.material.outlineWidth.getValue(documentStopDate)).toEqual(26855.0);
            expect(e = dataSource.entities.getById('sampled_polyline_material_polylineArrow')).toBeDefined();
            expect(e.polyline.material.color.getValue(documentStartDate)).toEqual(Color.fromBytes(141, 137, 252, 157));
            expect(e.polyline.material.color.getValue(documentStopDate)).toEqual(Color.fromBytes(8, 236, 198, 57));
            expect(e = dataSource.entities.getById('sampled_polyline_material_polylineGlow')).toBeDefined();
            expect(e.polyline.material.color.getValue(documentStartDate)).toEqual(Color.fromBytes(174, 178, 78, 176));
            expect(e.polyline.material.color.getValue(documentStopDate)).toEqual(Color.fromBytes(79, 191, 38, 195));
            expect(e.polyline.material.glowPower.getValue(documentStartDate)).toEqual(55378.0);
            expect(e.polyline.material.glowPower.getValue(documentStopDate)).toEqual(60643.0);
            expect(e = dataSource.entities.getById('sampled_polyline_material_image')).toBeDefined();
            expect(e.polyline.material.repeat.getValue(documentStartDate)).toEqual(new Cartesian2(50957, 35783));
            expect(e.polyline.material.repeat.getValue(documentStopDate)).toEqual(new Cartesian2(59533, 65000));
            expect(e.polyline.material.color.getValue(documentStartDate)).toEqual(Color.fromBytes(174, 154, 113, 185));
            expect(e.polyline.material.color.getValue(documentStopDate)).toEqual(Color.fromBytes(123, 236, 118, 155));
            expect(e = dataSource.entities.getById('sampled_polyline_material_grid')).toBeDefined();
            expect(e.polyline.material.color.getValue(documentStartDate)).toEqual(Color.fromBytes(26, 89, 33, 224));
            expect(e.polyline.material.color.getValue(documentStopDate)).toEqual(Color.fromBytes(215, 131, 203, 1));
            expect(e.polyline.material.cellAlpha.getValue(documentStartDate)).toEqual(34343.0);
            expect(e.polyline.material.cellAlpha.getValue(documentStopDate)).toEqual(63863.0);
            expect(e.polyline.material.lineCount.getValue(documentStartDate)).toEqual(new Cartesian2(52308, 51660));
            expect(e.polyline.material.lineCount.getValue(documentStopDate)).toEqual(new Cartesian2(45338, 51633));
            expect(e.polyline.material.lineThickness.getValue(documentStartDate)).toEqual(new Cartesian2(47738, 52154));
            expect(e.polyline.material.lineThickness.getValue(documentStopDate)).toEqual(new Cartesian2(42674, 38822));
            expect(e.polyline.material.lineOffset.getValue(documentStartDate)).toEqual(new Cartesian2(29194, 52338));
            expect(e.polyline.material.lineOffset.getValue(documentStopDate)).toEqual(new Cartesian2(25319, 28514));
            expect(e = dataSource.entities.getById('sampled_polyline_material_stripe')).toBeDefined();
            expect(e.polyline.material.evenColor.getValue(documentStartDate)).toEqual(Color.fromBytes(141, 205, 78, 73));
            expect(e.polyline.material.evenColor.getValue(documentStopDate)).toEqual(Color.fromBytes(107, 159, 97, 34));
            expect(e.polyline.material.oddColor.getValue(documentStartDate)).toEqual(Color.fromBytes(19, 76, 127, 197));
            expect(e.polyline.material.oddColor.getValue(documentStopDate)).toEqual(Color.fromBytes(214, 222, 19, 168));
            expect(e.polyline.material.offset.getValue(documentStartDate)).toEqual(51126.0);
            expect(e.polyline.material.offset.getValue(documentStopDate)).toEqual(10891.0);
            expect(e.polyline.material.repeat.getValue(documentStartDate)).toEqual(25313.0);
            expect(e.polyline.material.repeat.getValue(documentStopDate)).toEqual(22020.0);
            expect(e = dataSource.entities.getById('sampled_polyline_material_polylineOutline_color')).toBeDefined();
            expect(e.polyline.material.color.getValue(documentStartDate)).toEqualEpsilon(new Color(0.384313725490196, 0.168627450980392, 0.443137254901961, 0.658823529411765), 1e-14);
            expect(e.polyline.material.color.getValue(documentStopDate)).toEqualEpsilon(new Color(0.0274509803921569, 0.647058823529412, 0.396078431372549, 0.105882352941176), 1e-14);
            expect(e = dataSource.entities.getById('sampled_polyline_material_polylineOutline_outlineColor')).toBeDefined();
            expect(e.polyline.material.outlineColor.getValue(documentStartDate)).toEqualEpsilon(new Color(0.0823529411764706, 0.0549019607843137, 0.149019607843137, 0.580392156862745), 1e-14);
            expect(e.polyline.material.outlineColor.getValue(documentStopDate)).toEqualEpsilon(new Color(0.733333333333333, 0.792156862745098, 0.63921568627451, 0.564705882352941), 1e-14);
            expect(e = dataSource.entities.getById('sampled_polyline_material_polylineArrow_color')).toBeDefined();
            expect(e.polyline.material.color.getValue(documentStartDate)).toEqualEpsilon(new Color(0.52156862745098, 0.725490196078431, 0.87843137254902, 0.823529411764706), 1e-14);
            expect(e.polyline.material.color.getValue(documentStopDate)).toEqualEpsilon(new Color(0.772549019607843, 0.862745098039216, 0.325490196078431, 0), 1e-14);
            expect(e = dataSource.entities.getById('sampled_polyline_material_polylineGlow_color')).toBeDefined();
            expect(e.polyline.material.color.getValue(documentStartDate)).toEqualEpsilon(new Color(0.705882352941177, 0.901960784313726, 0.0784313725490196, 0.356862745098039), 1e-14);
            expect(e.polyline.material.color.getValue(documentStopDate)).toEqualEpsilon(new Color(0.517647058823529, 0.207843137254902, 0.701960784313725, 0.105882352941176), 1e-14);
            expect(e = dataSource.entities.getById('sampled_polyline_material_image_color')).toBeDefined();
            expect(e.polyline.material.color.getValue(documentStartDate)).toEqualEpsilon(new Color(0.796078431372549, 0.741176470588235, 0.741176470588235, 0.349019607843137), 1e-14);
            expect(e.polyline.material.color.getValue(documentStopDate)).toEqualEpsilon(new Color(0.925490196078431, 0.266666666666667, 0.0941176470588235, 0.556862745098039), 1e-14);
            expect(e = dataSource.entities.getById('sampled_polyline_material_grid_color')).toBeDefined();
            expect(e.polyline.material.color.getValue(documentStartDate)).toEqualEpsilon(new Color(0.545098039215686, 0.847058823529412, 0.341176470588235, 0.101960784313725), 1e-14);
            expect(e.polyline.material.color.getValue(documentStopDate)).toEqualEpsilon(new Color(0.431372549019608, 0.952941176470588, 0.184313725490196, 0.184313725490196), 1e-14);
            expect(e = dataSource.entities.getById('sampled_polyline_material_stripe_evenColor')).toBeDefined();
            expect(e.polyline.material.evenColor.getValue(documentStartDate)).toEqualEpsilon(new Color(0.807843137254902, 0.262745098039216, 0.898039215686275, 0.811764705882353), 1e-14);
            expect(e.polyline.material.evenColor.getValue(documentStopDate)).toEqualEpsilon(new Color(0.415686274509804, 0.968627450980392, 0.0980392156862745, 0.423529411764706), 1e-14);
            expect(e = dataSource.entities.getById('sampled_polyline_material_stripe_oddColor')).toBeDefined();
            expect(e.polyline.material.oddColor.getValue(documentStartDate)).toEqualEpsilon(new Color(0.427450980392157, 0.407843137254902, 0.470588235294118, 0.874509803921569), 1e-14);
            expect(e.polyline.material.oddColor.getValue(documentStopDate)).toEqualEpsilon(new Color(0.509803921568627, 0.427450980392157, 0.976470588235294, 0), 1e-14);
            expect(e = dataSource.entities.getById('sampled_rectangle_coordinates_wsenDegrees')).toBeDefined();
            expect(e.rectangle.coordinates.getValue(documentStartDate)).toEqual(Rectangle.fromDegrees(35, 18, 38, 15));
            expect(e.rectangle.coordinates.getValue(documentStopDate)).toEqual(Rectangle.fromDegrees(38, 1, 12, 30));
            expect(e = dataSource.entities.getById('sampled_rectangle_material_solidColor_color')).toBeDefined();
            expect(e.rectangle.material.color.getValue(documentStartDate)).toEqualEpsilon(new Color(0.203921568627451, 0.243137254901961, 0.576470588235294, 0.0980392156862745), 1e-14);
            expect(e.rectangle.material.color.getValue(documentStopDate)).toEqualEpsilon(new Color(0.913725490196078, 0.831372549019608, 0.76078431372549, 0.952941176470588), 1e-14);
            expect(e = dataSource.entities.getById('sampled_rectangle_material_image')).toBeDefined();
            expect(e.rectangle.material.repeat.getValue(documentStartDate)).toEqual(new Cartesian2(3711, 44302));
            expect(e.rectangle.material.repeat.getValue(documentStopDate)).toEqual(new Cartesian2(52318, 60108));
            expect(e.rectangle.material.color.getValue(documentStartDate)).toEqual(Color.fromBytes(49, 142, 97, 190));
            expect(e.rectangle.material.color.getValue(documentStopDate)).toEqual(Color.fromBytes(189, 250, 238, 118));
            expect(e = dataSource.entities.getById('sampled_rectangle_material_grid')).toBeDefined();
            expect(e.rectangle.material.color.getValue(documentStartDate)).toEqual(Color.fromBytes(95, 53, 115, 82));
            expect(e.rectangle.material.color.getValue(documentStopDate)).toEqual(Color.fromBytes(204, 71, 209, 187));
            expect(e.rectangle.material.cellAlpha.getValue(documentStartDate)).toEqual(48813.0);
            expect(e.rectangle.material.cellAlpha.getValue(documentStopDate)).toEqual(21269.0);
            expect(e.rectangle.material.lineCount.getValue(documentStartDate)).toEqual(new Cartesian2(22945, 32857));
            expect(e.rectangle.material.lineCount.getValue(documentStopDate)).toEqual(new Cartesian2(55972, 34522));
            expect(e.rectangle.material.lineThickness.getValue(documentStartDate)).toEqual(new Cartesian2(37146, 39825));
            expect(e.rectangle.material.lineThickness.getValue(documentStopDate)).toEqual(new Cartesian2(64636, 13052));
            expect(e.rectangle.material.lineOffset.getValue(documentStartDate)).toEqual(new Cartesian2(8882, 38690));
            expect(e.rectangle.material.lineOffset.getValue(documentStopDate)).toEqual(new Cartesian2(8857, 21794));
            expect(e = dataSource.entities.getById('sampled_rectangle_material_stripe')).toBeDefined();
            expect(e.rectangle.material.evenColor.getValue(documentStartDate)).toEqual(Color.fromBytes(243, 96, 246, 5));
            expect(e.rectangle.material.evenColor.getValue(documentStopDate)).toEqual(Color.fromBytes(74, 28, 207, 87));
            expect(e.rectangle.material.oddColor.getValue(documentStartDate)).toEqual(Color.fromBytes(147, 18, 134, 10));
            expect(e.rectangle.material.oddColor.getValue(documentStopDate)).toEqual(Color.fromBytes(59, 151, 72, 114));
            expect(e.rectangle.material.offset.getValue(documentStartDate)).toEqual(57328.0);
            expect(e.rectangle.material.offset.getValue(documentStopDate)).toEqual(2602.0);
            expect(e.rectangle.material.repeat.getValue(documentStartDate)).toEqual(29729.0);
            expect(e.rectangle.material.repeat.getValue(documentStopDate)).toEqual(30206.0);
            expect(e = dataSource.entities.getById('sampled_rectangle_material_image_color')).toBeDefined();
            expect(e.rectangle.material.color.getValue(documentStartDate)).toEqualEpsilon(new Color(0.552941176470588, 0.101960784313725, 0.772549019607843, 0.00392156862745098), 1e-14);
            expect(e.rectangle.material.color.getValue(documentStopDate)).toEqualEpsilon(new Color(0.0156862745098039, 0.964705882352941, 0.592156862745098, 0.396078431372549), 1e-14);
            expect(e = dataSource.entities.getById('sampled_rectangle_material_grid_color')).toBeDefined();
            expect(e.rectangle.material.color.getValue(documentStartDate)).toEqualEpsilon(new Color(0.490196078431373, 0.384313725490196, 0.937254901960784, 0.168627450980392), 1e-14);
            expect(e.rectangle.material.color.getValue(documentStopDate)).toEqualEpsilon(new Color(0.392156862745098, 0.756862745098039, 0.454901960784314, 0.529411764705882), 1e-14);
            expect(e = dataSource.entities.getById('sampled_rectangle_material_stripe_evenColor')).toBeDefined();
            expect(e.rectangle.material.evenColor.getValue(documentStartDate)).toEqualEpsilon(new Color(0.32156862745098, 0.776470588235294, 0.227450980392157, 0.0823529411764706), 1e-14);
            expect(e.rectangle.material.evenColor.getValue(documentStopDate)).toEqualEpsilon(new Color(0.929411764705882, 0.725490196078431, 0.00392156862745098, 0.364705882352941), 1e-14);
            expect(e = dataSource.entities.getById('sampled_rectangle_material_stripe_oddColor')).toBeDefined();
            expect(e.rectangle.material.oddColor.getValue(documentStartDate)).toEqualEpsilon(new Color(0.984313725490196, 0.831372549019608, 0.827450980392157, 0.925490196078431), 1e-14);
            expect(e.rectangle.material.oddColor.getValue(documentStopDate)).toEqualEpsilon(new Color(0.145098039215686, 0.0156862745098039, 0.380392156862745, 0.490196078431373), 1e-14);
            expect(e = dataSource.entities.getById('sampled_rectangle_outlineColor_rgbaf')).toBeDefined();
            expect(e.rectangle.outlineColor.getValue(documentStartDate)).toEqualEpsilon(new Color(0.980392156862745, 0.466666666666667, 0.752941176470588, 0.709803921568627), 1e-14);
            expect(e.rectangle.outlineColor.getValue(documentStopDate)).toEqualEpsilon(new Color(0.549019607843137, 0.949019607843137, 0.545098039215686, 0.380392156862745), 1e-14);
            expect(e = dataSource.entities.getById('sampled_wall_material_solidColor_color')).toBeDefined();
            expect(e.wall.material.color.getValue(documentStartDate)).toEqualEpsilon(new Color(0.384313725490196, 0.964705882352941, 0.827450980392157, 0.815686274509804), 1e-14);
            expect(e.wall.material.color.getValue(documentStopDate)).toEqualEpsilon(new Color(0.00784313725490196, 0.325490196078431, 0.952941176470588, 0.0549019607843137), 1e-14);
            expect(e = dataSource.entities.getById('sampled_wall_material_image')).toBeDefined();
            expect(e.wall.material.repeat.getValue(documentStartDate)).toEqual(new Cartesian2(13369, 38196));
            expect(e.wall.material.repeat.getValue(documentStopDate)).toEqual(new Cartesian2(36874, 55696));
            expect(e.wall.material.color.getValue(documentStartDate)).toEqual(Color.fromBytes(1, 152, 139, 83));
            expect(e.wall.material.color.getValue(documentStopDate)).toEqual(Color.fromBytes(127, 110, 56, 69));
            expect(e = dataSource.entities.getById('sampled_wall_material_grid')).toBeDefined();
            expect(e.wall.material.color.getValue(documentStartDate)).toEqual(Color.fromBytes(243, 153, 88, 43));
            expect(e.wall.material.color.getValue(documentStopDate)).toEqual(Color.fromBytes(169, 159, 82, 75));
            expect(e.wall.material.cellAlpha.getValue(documentStartDate)).toEqual(32179.0);
            expect(e.wall.material.cellAlpha.getValue(documentStopDate)).toEqual(55901.0);
            expect(e.wall.material.lineCount.getValue(documentStartDate)).toEqual(new Cartesian2(46941, 30391));
            expect(e.wall.material.lineCount.getValue(documentStopDate)).toEqual(new Cartesian2(51565, 6089));
            expect(e.wall.material.lineThickness.getValue(documentStartDate)).toEqual(new Cartesian2(35543, 16778));
            expect(e.wall.material.lineThickness.getValue(documentStopDate)).toEqual(new Cartesian2(32904, 18048));
            expect(e.wall.material.lineOffset.getValue(documentStartDate)).toEqual(new Cartesian2(2955, 19723));
            expect(e.wall.material.lineOffset.getValue(documentStopDate)).toEqual(new Cartesian2(58723, 15333));
            expect(e = dataSource.entities.getById('sampled_wall_material_stripe')).toBeDefined();
            expect(e.wall.material.evenColor.getValue(documentStartDate)).toEqual(Color.fromBytes(204, 233, 122, 70));
            expect(e.wall.material.evenColor.getValue(documentStopDate)).toEqual(Color.fromBytes(215, 44, 132, 84));
            expect(e.wall.material.oddColor.getValue(documentStartDate)).toEqual(Color.fromBytes(20, 6, 10, 253));
            expect(e.wall.material.oddColor.getValue(documentStopDate)).toEqual(Color.fromBytes(96, 118, 90, 117));
            expect(e.wall.material.offset.getValue(documentStartDate)).toEqual(63629.0);
            expect(e.wall.material.offset.getValue(documentStopDate)).toEqual(38486.0);
            expect(e.wall.material.repeat.getValue(documentStartDate)).toEqual(41791.0);
            expect(e.wall.material.repeat.getValue(documentStopDate)).toEqual(56258.0);
            expect(e = dataSource.entities.getById('sampled_wall_material_image_color')).toBeDefined();
            expect(e.wall.material.color.getValue(documentStartDate)).toEqualEpsilon(new Color(0.584313725490196, 0.752941176470588, 0.588235294117647, 0.733333333333333), 1e-14);
            expect(e.wall.material.color.getValue(documentStopDate)).toEqualEpsilon(new Color(0.309803921568627, 0.988235294117647, 0.0784313725490196, 0.458823529411765), 1e-14);
            expect(e = dataSource.entities.getById('sampled_wall_material_grid_color')).toBeDefined();
            expect(e.wall.material.color.getValue(documentStartDate)).toEqualEpsilon(new Color(0.27843137254902, 0.549019607843137, 0.964705882352941, 0.96078431372549), 1e-14);
            expect(e.wall.material.color.getValue(documentStopDate)).toEqualEpsilon(new Color(0.709803921568627, 0.831372549019608, 0.67843137254902, 0.407843137254902), 1e-14);
            expect(e = dataSource.entities.getById('sampled_wall_material_stripe_evenColor')).toBeDefined();
            expect(e.wall.material.evenColor.getValue(documentStartDate)).toEqualEpsilon(new Color(0.0901960784313725, 0.243137254901961, 0.537254901960784, 0.168627450980392), 1e-14);
            expect(e.wall.material.evenColor.getValue(documentStopDate)).toEqualEpsilon(new Color(0.388235294117647, 0.847058823529412, 0.258823529411765, 0.113725490196078), 1e-14);
            expect(e = dataSource.entities.getById('sampled_wall_material_stripe_oddColor')).toBeDefined();
            expect(e.wall.material.oddColor.getValue(documentStartDate)).toEqualEpsilon(new Color(0.345098039215686, 0.0196078431372549, 0.0549019607843137, 0.662745098039216), 1e-14);
            expect(e.wall.material.oddColor.getValue(documentStopDate)).toEqualEpsilon(new Color(0.694117647058824, 0.890196078431373, 0.380392156862745, 0.317647058823529), 1e-14);
            expect(e = dataSource.entities.getById('sampled_wall_outlineColor_rgbaf')).toBeDefined();
            expect(e.wall.outlineColor.getValue(documentStartDate)).toEqualEpsilon(new Color(0.933333333333333, 0.105882352941176, 0.0627450980392157, 0.396078431372549), 1e-14);
            expect(e.wall.outlineColor.getValue(documentStopDate)).toEqualEpsilon(new Color(0.901960784313726, 0.435294117647059, 0.352941176470588, 0.713725490196078), 1e-14);
            expect(e = dataSource.entities.getById('sampled_conicSensor_intersectionColor_rgbaf')).toBeDefined();
            expect(e = dataSource.entities.getById('sampled_conicSensor_lateralSurfaceMaterial_solidColor_color')).toBeDefined();
            expect(e = dataSource.entities.getById('sampled_conicSensor_lateralSurfaceMaterial_image')).toBeDefined();
            expect(e = dataSource.entities.getById('sampled_conicSensor_lateralSurfaceMaterial_grid')).toBeDefined();
            expect(e = dataSource.entities.getById('sampled_conicSensor_lateralSurfaceMaterial_stripe')).toBeDefined();
            expect(e = dataSource.entities.getById('sampled_conicSensor_lateralSurfaceMaterial_image_color')).toBeDefined();
            expect(e = dataSource.entities.getById('sampled_conicSensor_lateralSurfaceMaterial_grid_color')).toBeDefined();
            expect(e = dataSource.entities.getById('sampled_conicSensor_lateralSurfaceMaterial_stripe_evenColor')).toBeDefined();
            expect(e = dataSource.entities.getById('sampled_conicSensor_lateralSurfaceMaterial_stripe_oddColor')).toBeDefined();
            expect(e = dataSource.entities.getById('sampled_conicSensor_ellipsoidSurfaceMaterial_solidColor_color')).toBeDefined();
            expect(e = dataSource.entities.getById('sampled_conicSensor_ellipsoidSurfaceMaterial_image')).toBeDefined();
            expect(e = dataSource.entities.getById('sampled_conicSensor_ellipsoidSurfaceMaterial_grid')).toBeDefined();
            expect(e = dataSource.entities.getById('sampled_conicSensor_ellipsoidSurfaceMaterial_stripe')).toBeDefined();
            expect(e = dataSource.entities.getById('sampled_conicSensor_ellipsoidSurfaceMaterial_image_color')).toBeDefined();
            expect(e = dataSource.entities.getById('sampled_conicSensor_ellipsoidSurfaceMaterial_grid_color')).toBeDefined();
            expect(e = dataSource.entities.getById('sampled_conicSensor_ellipsoidSurfaceMaterial_stripe_evenColor')).toBeDefined();
            expect(e = dataSource.entities.getById('sampled_conicSensor_ellipsoidSurfaceMaterial_stripe_oddColor')).toBeDefined();
            expect(e = dataSource.entities.getById('sampled_conicSensor_ellipsoidHorizonSurfaceMaterial_solidColor_color')).toBeDefined();
            expect(e = dataSource.entities.getById('sampled_conicSensor_ellipsoidHorizonSurfaceMaterial_image')).toBeDefined();
            expect(e = dataSource.entities.getById('sampled_conicSensor_ellipsoidHorizonSurfaceMaterial_grid')).toBeDefined();
            expect(e = dataSource.entities.getById('sampled_conicSensor_ellipsoidHorizonSurfaceMaterial_stripe')).toBeDefined();
            expect(e = dataSource.entities.getById('sampled_conicSensor_ellipsoidHorizonSurfaceMaterial_image_color')).toBeDefined();
            expect(e = dataSource.entities.getById('sampled_conicSensor_ellipsoidHorizonSurfaceMaterial_grid_color')).toBeDefined();
            expect(e = dataSource.entities.getById('sampled_conicSensor_ellipsoidHorizonSurfaceMaterial_stripe_evenColor')).toBeDefined();
            expect(e = dataSource.entities.getById('sampled_conicSensor_ellipsoidHorizonSurfaceMaterial_stripe_oddColor')).toBeDefined();
            expect(e = dataSource.entities.getById('sampled_conicSensor_domeSurfaceMaterial_solidColor_color')).toBeDefined();
            expect(e = dataSource.entities.getById('sampled_conicSensor_domeSurfaceMaterial_image')).toBeDefined();
            expect(e = dataSource.entities.getById('sampled_conicSensor_domeSurfaceMaterial_grid')).toBeDefined();
            expect(e = dataSource.entities.getById('sampled_conicSensor_domeSurfaceMaterial_stripe')).toBeDefined();
            expect(e = dataSource.entities.getById('sampled_conicSensor_domeSurfaceMaterial_image_color')).toBeDefined();
            expect(e = dataSource.entities.getById('sampled_conicSensor_domeSurfaceMaterial_grid_color')).toBeDefined();
            expect(e = dataSource.entities.getById('sampled_conicSensor_domeSurfaceMaterial_stripe_evenColor')).toBeDefined();
            expect(e = dataSource.entities.getById('sampled_conicSensor_domeSurfaceMaterial_stripe_oddColor')).toBeDefined();
            expect(e = dataSource.entities.getById('sampled_conicSensor_environmentOcclusionMaterial_solidColor_color')).toBeDefined();
            expect(e = dataSource.entities.getById('sampled_conicSensor_environmentOcclusionMaterial_image')).toBeDefined();
            expect(e = dataSource.entities.getById('sampled_conicSensor_environmentOcclusionMaterial_grid')).toBeDefined();
            expect(e = dataSource.entities.getById('sampled_conicSensor_environmentOcclusionMaterial_stripe')).toBeDefined();
            expect(e = dataSource.entities.getById('sampled_conicSensor_environmentOcclusionMaterial_image_color')).toBeDefined();
            expect(e = dataSource.entities.getById('sampled_conicSensor_environmentOcclusionMaterial_grid_color')).toBeDefined();
            expect(e = dataSource.entities.getById('sampled_conicSensor_environmentOcclusionMaterial_stripe_evenColor')).toBeDefined();
            expect(e = dataSource.entities.getById('sampled_conicSensor_environmentOcclusionMaterial_stripe_oddColor')).toBeDefined();
            expect(e = dataSource.entities.getById('sampled_conicSensor_environmentIntersectionColor_rgbaf')).toBeDefined();
            expect(e = dataSource.entities.getById('sampled_customPatternSensor_intersectionColor_rgbaf')).toBeDefined();
            expect(e = dataSource.entities.getById('sampled_customPatternSensor_lateralSurfaceMaterial_solidColor_color')).toBeDefined();
            expect(e = dataSource.entities.getById('sampled_customPatternSensor_lateralSurfaceMaterial_image')).toBeDefined();
            expect(e = dataSource.entities.getById('sampled_customPatternSensor_lateralSurfaceMaterial_grid')).toBeDefined();
            expect(e = dataSource.entities.getById('sampled_customPatternSensor_lateralSurfaceMaterial_stripe')).toBeDefined();
            expect(e = dataSource.entities.getById('sampled_customPatternSensor_lateralSurfaceMaterial_image_color')).toBeDefined();
            expect(e = dataSource.entities.getById('sampled_customPatternSensor_lateralSurfaceMaterial_grid_color')).toBeDefined();
            expect(e = dataSource.entities.getById('sampled_customPatternSensor_lateralSurfaceMaterial_stripe_evenColor')).toBeDefined();
            expect(e = dataSource.entities.getById('sampled_customPatternSensor_lateralSurfaceMaterial_stripe_oddColor')).toBeDefined();
            expect(e = dataSource.entities.getById('sampled_customPatternSensor_ellipsoidSurfaceMaterial_solidColor_color')).toBeDefined();
            expect(e = dataSource.entities.getById('sampled_customPatternSensor_ellipsoidSurfaceMaterial_image')).toBeDefined();
            expect(e = dataSource.entities.getById('sampled_customPatternSensor_ellipsoidSurfaceMaterial_grid')).toBeDefined();
            expect(e = dataSource.entities.getById('sampled_customPatternSensor_ellipsoidSurfaceMaterial_stripe')).toBeDefined();
            expect(e = dataSource.entities.getById('sampled_customPatternSensor_ellipsoidSurfaceMaterial_image_color')).toBeDefined();
            expect(e = dataSource.entities.getById('sampled_customPatternSensor_ellipsoidSurfaceMaterial_grid_color')).toBeDefined();
            expect(e = dataSource.entities.getById('sampled_customPatternSensor_ellipsoidSurfaceMaterial_stripe_evenColor')).toBeDefined();
            expect(e = dataSource.entities.getById('sampled_customPatternSensor_ellipsoidSurfaceMaterial_stripe_oddColor')).toBeDefined();
            expect(e = dataSource.entities.getById('sampled_customPatternSensor_ellipsoidHorizonSurfaceMaterial_solidColor_color')).toBeDefined();
            expect(e = dataSource.entities.getById('sampled_customPatternSensor_ellipsoidHorizonSurfaceMaterial_image')).toBeDefined();
            expect(e = dataSource.entities.getById('sampled_customPatternSensor_ellipsoidHorizonSurfaceMaterial_grid')).toBeDefined();
            expect(e = dataSource.entities.getById('sampled_customPatternSensor_ellipsoidHorizonSurfaceMaterial_stripe')).toBeDefined();
            expect(e = dataSource.entities.getById('sampled_customPatternSensor_ellipsoidHorizonSurfaceMaterial_image_color')).toBeDefined();
            expect(e = dataSource.entities.getById('sampled_customPatternSensor_ellipsoidHorizonSurfaceMaterial_grid_color')).toBeDefined();
            expect(e = dataSource.entities.getById('sampled_customPatternSensor_ellipsoidHorizonSurfaceMaterial_stripe_evenColor')).toBeDefined();
            expect(e = dataSource.entities.getById('sampled_customPatternSensor_ellipsoidHorizonSurfaceMaterial_stripe_oddColor')).toBeDefined();
            expect(e = dataSource.entities.getById('sampled_customPatternSensor_domeSurfaceMaterial_solidColor_color')).toBeDefined();
            expect(e = dataSource.entities.getById('sampled_customPatternSensor_domeSurfaceMaterial_image')).toBeDefined();
            expect(e = dataSource.entities.getById('sampled_customPatternSensor_domeSurfaceMaterial_grid')).toBeDefined();
            expect(e = dataSource.entities.getById('sampled_customPatternSensor_domeSurfaceMaterial_stripe')).toBeDefined();
            expect(e = dataSource.entities.getById('sampled_customPatternSensor_domeSurfaceMaterial_image_color')).toBeDefined();
            expect(e = dataSource.entities.getById('sampled_customPatternSensor_domeSurfaceMaterial_grid_color')).toBeDefined();
            expect(e = dataSource.entities.getById('sampled_customPatternSensor_domeSurfaceMaterial_stripe_evenColor')).toBeDefined();
            expect(e = dataSource.entities.getById('sampled_customPatternSensor_domeSurfaceMaterial_stripe_oddColor')).toBeDefined();
            expect(e = dataSource.entities.getById('sampled_customPatternSensor_environmentOcclusionMaterial_solidColor_color')).toBeDefined();
            expect(e = dataSource.entities.getById('sampled_customPatternSensor_environmentOcclusionMaterial_image')).toBeDefined();
            expect(e = dataSource.entities.getById('sampled_customPatternSensor_environmentOcclusionMaterial_grid')).toBeDefined();
            expect(e = dataSource.entities.getById('sampled_customPatternSensor_environmentOcclusionMaterial_stripe')).toBeDefined();
            expect(e = dataSource.entities.getById('sampled_customPatternSensor_environmentOcclusionMaterial_image_color')).toBeDefined();
            expect(e = dataSource.entities.getById('sampled_customPatternSensor_environmentOcclusionMaterial_grid_color')).toBeDefined();
            expect(e = dataSource.entities.getById('sampled_customPatternSensor_environmentOcclusionMaterial_stripe_evenColor')).toBeDefined();
            expect(e = dataSource.entities.getById('sampled_customPatternSensor_environmentOcclusionMaterial_stripe_oddColor')).toBeDefined();
            expect(e = dataSource.entities.getById('sampled_customPatternSensor_environmentIntersectionColor_rgbaf')).toBeDefined();
            expect(e = dataSource.entities.getById('sampled_rectangularSensor_intersectionColor_rgbaf')).toBeDefined();
            expect(e = dataSource.entities.getById('sampled_rectangularSensor_lateralSurfaceMaterial_solidColor_color')).toBeDefined();
            expect(e = dataSource.entities.getById('sampled_rectangularSensor_lateralSurfaceMaterial_image')).toBeDefined();
            expect(e = dataSource.entities.getById('sampled_rectangularSensor_lateralSurfaceMaterial_grid')).toBeDefined();
            expect(e = dataSource.entities.getById('sampled_rectangularSensor_lateralSurfaceMaterial_stripe')).toBeDefined();
            expect(e = dataSource.entities.getById('sampled_rectangularSensor_lateralSurfaceMaterial_image_color')).toBeDefined();
            expect(e = dataSource.entities.getById('sampled_rectangularSensor_lateralSurfaceMaterial_grid_color')).toBeDefined();
            expect(e = dataSource.entities.getById('sampled_rectangularSensor_lateralSurfaceMaterial_stripe_evenColor')).toBeDefined();
            expect(e = dataSource.entities.getById('sampled_rectangularSensor_lateralSurfaceMaterial_stripe_oddColor')).toBeDefined();
            expect(e = dataSource.entities.getById('sampled_rectangularSensor_ellipsoidSurfaceMaterial_solidColor_color')).toBeDefined();
            expect(e = dataSource.entities.getById('sampled_rectangularSensor_ellipsoidSurfaceMaterial_image')).toBeDefined();
            expect(e = dataSource.entities.getById('sampled_rectangularSensor_ellipsoidSurfaceMaterial_grid')).toBeDefined();
            expect(e = dataSource.entities.getById('sampled_rectangularSensor_ellipsoidSurfaceMaterial_stripe')).toBeDefined();
            expect(e = dataSource.entities.getById('sampled_rectangularSensor_ellipsoidSurfaceMaterial_image_color')).toBeDefined();
            expect(e = dataSource.entities.getById('sampled_rectangularSensor_ellipsoidSurfaceMaterial_grid_color')).toBeDefined();
            expect(e = dataSource.entities.getById('sampled_rectangularSensor_ellipsoidSurfaceMaterial_stripe_evenColor')).toBeDefined();
            expect(e = dataSource.entities.getById('sampled_rectangularSensor_ellipsoidSurfaceMaterial_stripe_oddColor')).toBeDefined();
            expect(e = dataSource.entities.getById('sampled_rectangularSensor_ellipsoidHorizonSurfaceMaterial_solidColor_color')).toBeDefined();
            expect(e = dataSource.entities.getById('sampled_rectangularSensor_ellipsoidHorizonSurfaceMaterial_image')).toBeDefined();
            expect(e = dataSource.entities.getById('sampled_rectangularSensor_ellipsoidHorizonSurfaceMaterial_grid')).toBeDefined();
            expect(e = dataSource.entities.getById('sampled_rectangularSensor_ellipsoidHorizonSurfaceMaterial_stripe')).toBeDefined();
            expect(e = dataSource.entities.getById('sampled_rectangularSensor_ellipsoidHorizonSurfaceMaterial_image_color')).toBeDefined();
            expect(e = dataSource.entities.getById('sampled_rectangularSensor_ellipsoidHorizonSurfaceMaterial_grid_color')).toBeDefined();
            expect(e = dataSource.entities.getById('sampled_rectangularSensor_ellipsoidHorizonSurfaceMaterial_stripe_evenColor')).toBeDefined();
            expect(e = dataSource.entities.getById('sampled_rectangularSensor_ellipsoidHorizonSurfaceMaterial_stripe_oddColor')).toBeDefined();
            expect(e = dataSource.entities.getById('sampled_rectangularSensor_domeSurfaceMaterial_solidColor_color')).toBeDefined();
            expect(e = dataSource.entities.getById('sampled_rectangularSensor_domeSurfaceMaterial_image')).toBeDefined();
            expect(e = dataSource.entities.getById('sampled_rectangularSensor_domeSurfaceMaterial_grid')).toBeDefined();
            expect(e = dataSource.entities.getById('sampled_rectangularSensor_domeSurfaceMaterial_stripe')).toBeDefined();
            expect(e = dataSource.entities.getById('sampled_rectangularSensor_domeSurfaceMaterial_image_color')).toBeDefined();
            expect(e = dataSource.entities.getById('sampled_rectangularSensor_domeSurfaceMaterial_grid_color')).toBeDefined();
            expect(e = dataSource.entities.getById('sampled_rectangularSensor_domeSurfaceMaterial_stripe_evenColor')).toBeDefined();
            expect(e = dataSource.entities.getById('sampled_rectangularSensor_domeSurfaceMaterial_stripe_oddColor')).toBeDefined();
            expect(e = dataSource.entities.getById('sampled_rectangularSensor_environmentOcclusionMaterial_solidColor_color')).toBeDefined();
            expect(e = dataSource.entities.getById('sampled_rectangularSensor_environmentOcclusionMaterial_image')).toBeDefined();
            expect(e = dataSource.entities.getById('sampled_rectangularSensor_environmentOcclusionMaterial_grid')).toBeDefined();
            expect(e = dataSource.entities.getById('sampled_rectangularSensor_environmentOcclusionMaterial_stripe')).toBeDefined();
            expect(e = dataSource.entities.getById('sampled_rectangularSensor_environmentOcclusionMaterial_image_color')).toBeDefined();
            expect(e = dataSource.entities.getById('sampled_rectangularSensor_environmentOcclusionMaterial_grid_color')).toBeDefined();
            expect(e = dataSource.entities.getById('sampled_rectangularSensor_environmentOcclusionMaterial_stripe_evenColor')).toBeDefined();
            expect(e = dataSource.entities.getById('sampled_rectangularSensor_environmentOcclusionMaterial_stripe_oddColor')).toBeDefined();
            expect(e = dataSource.entities.getById('sampled_rectangularSensor_environmentIntersectionColor_rgbaf')).toBeDefined();
            expect(e = dataSource.entities.getById('sampled_fan_material_solidColor_color')).toBeDefined();
            expect(e = dataSource.entities.getById('sampled_fan_material_image')).toBeDefined();
            expect(e = dataSource.entities.getById('sampled_fan_material_grid')).toBeDefined();
            expect(e = dataSource.entities.getById('sampled_fan_material_stripe')).toBeDefined();
            expect(e = dataSource.entities.getById('sampled_fan_material_image_color')).toBeDefined();
            expect(e = dataSource.entities.getById('sampled_fan_material_grid_color')).toBeDefined();
            expect(e = dataSource.entities.getById('sampled_fan_material_stripe_evenColor')).toBeDefined();
            expect(e = dataSource.entities.getById('sampled_fan_material_stripe_oddColor')).toBeDefined();
            expect(e = dataSource.entities.getById('sampled_fan_outlineColor_rgbaf')).toBeDefined();
            expect(e = dataSource.entities.getById('sampled_vector_color_rgbaf')).toBeDefined();
            expect(e = dataSource.entities.getById('sampled_vector_direction_unitSpherical')).toBeDefined();
            expect(e = dataSource.entities.getById('sampled_vector_direction_cartesian')).toBeDefined();
            expect(e = dataSource.entities.getById('sampled_vector_direction_unitCartesian')).toBeDefined();
            expect(e = dataSource.entities.getById('sampled_custom')).toBeDefined();
            expect(e.properties.custom_boundingRectangle.getValue(documentStartDate)).toEqual(new BoundingRectangle(10924, 3626, 12558, 56113));
            expect(e.properties.custom_boundingRectangle.getValue(documentStopDate)).toEqual(new BoundingRectangle(59127, 45286, 34992, 17032));
            expect(e.properties.custom_cartesian.getValue(documentStartDate)).toEqual(new Cartesian3(59456, 60648, 1004));
            expect(e.properties.custom_cartesian.getValue(documentStopDate)).toEqual(new Cartesian3(37915, 14740, 14905));
            expect(e.properties.custom_cartographicRadians.getValue(documentStartDate)).toEqual(Cartesian3.fromRadians(1.25380297085855, 1.03510976346284, 7102));
            expect(e.properties.custom_cartographicRadians.getValue(documentStopDate)).toEqual(Cartesian3.fromRadians(1.10648839763778, 0.231915563506949, 340));
            expect(e.properties.custom_cartographicDegrees.getValue(documentStartDate)).toEqual(Cartesian3.fromDegrees(44, 31, 55762));
            expect(e.properties.custom_cartographicDegrees.getValue(documentStopDate)).toEqual(Cartesian3.fromDegrees(10, 18, 28847));
            expect(e.properties.custom_cartesian2.getValue(documentStartDate)).toEqual(new Cartesian2(9033, 9251));
            expect(e.properties.custom_cartesian2.getValue(documentStopDate)).toEqual(new Cartesian2(34048, 58501));
            expect(e.properties.custom_unitCartesian.getValue(documentStartDate)).toEqualEpsilon(new Cartesian3(0.0501133095086564, 0.917195967206924, 0.395272328843601), 1e-14);
            expect(e.properties.custom_unitCartesian.getValue(documentStopDate)).toEqualEpsilon(new Cartesian3(0.797476048450763, 0.40584478979077, 0.446454878735849), 1e-14);
            expect(e.properties.custom_spherical.getValue(documentStartDate)).toEqual(Cartesian3.fromSpherical(new Spherical(47098, 2231, 14088)));
            expect(e.properties.custom_spherical.getValue(documentStopDate)).toEqual(Cartesian3.fromSpherical(new Spherical(34883, 48264, 41148)));
            expect(e.properties.custom_unitSpherical.getValue(documentStartDate)).toEqual(Cartesian3.fromSpherical(new Spherical(48811, 24254)));
            expect(e.properties.custom_unitSpherical.getValue(documentStopDate)).toEqual(Cartesian3.fromSpherical(new Spherical(44800, 8111)));
            expect(e.properties.custom_rgba.getValue(documentStartDate)).toEqual(Color.fromBytes(179, 175, 115, 46));
            expect(e.properties.custom_rgba.getValue(documentStopDate)).toEqual(Color.fromBytes(136, 187, 237, 156));
            expect(e.properties.custom_rgbaf.getValue(documentStartDate)).toEqualEpsilon(new Color(0.890196078431373, 0.450980392156863, 0.588235294117647, 0.72156862745098), 1e-14);
            expect(e.properties.custom_rgbaf.getValue(documentStopDate)).toEqualEpsilon(new Color(0.419607843137255, 0.843137254901961, 0.36078431372549, 0.423529411764706), 1e-14);
            expect(e.properties.custom_number.getValue(documentStartDate)).toEqual(24561.0);
            expect(e.properties.custom_number.getValue(documentStopDate)).toEqual(45446.0);
            expect(e.properties.custom_nearFarScalar.getValue(documentStartDate)).toEqual(new NearFarScalar(64112, 15354, 32827, 10368));
            expect(e.properties.custom_nearFarScalar.getValue(documentStopDate)).toEqual(new NearFarScalar(55643, 45785, 33458, 29826));
            expect(e.properties.custom_unitQuaternion.getValue(documentStartDate)).toEqualEpsilon(new Quaternion(0.697299305414108, 0.26496667122144, 0.615947719782462, 0.253327354041402), 1e-14);
            expect(e.properties.custom_unitQuaternion.getValue(documentStopDate)).toEqualEpsilon(new Quaternion(0.134764165794432, 0.408681085292446, 0.902060273565587, 0.0332513608247514), 1e-14);
            expect(e.properties.custom_wsen.getValue(documentStartDate)).toEqual(new Rectangle(1.4164143530628, 1.2888469381038, 0.679756561409663, 1.29649258884014));
            expect(e.properties.custom_wsen.getValue(documentStopDate)).toEqual(new Rectangle(1.19133054275098, 0.9154648059314, 0.71347968461712, 1.32750822775441));
            expect(e.properties.custom_wsenDegrees.getValue(documentStartDate)).toEqual(Rectangle.fromDegrees(29, 11, 17, 36));
            expect(e.properties.custom_wsenDegrees.getValue(documentStopDate)).toEqual(Rectangle.fromDegrees(37, 16, 25, 23));
        });
    });
});<|MERGE_RESOLUTION|>--- conflicted
+++ resolved
@@ -1475,8 +1475,6 @@
         expect(entity.properties.constant_array.getValue(Iso8601.MINIMUM_VALUE)).toEqual(testArray);
     });
 
-<<<<<<< HEAD
-=======
     it('works with properties which are constant with specified type.', function() {
         var testObject = {
             foo: 4,
@@ -1511,7 +1509,6 @@
         expect(entity.properties.constant_array.getValue(Iso8601.MINIMUM_VALUE)).toEqual(testArray);
     });
 
->>>>>>> e042f3c8
     it('works with properties with one interval.', function() {
         var packet = {
             properties: {
@@ -1533,11 +1530,6 @@
         expect(entity.properties.changing_name.getValue(time2)).toBeUndefined();
     });
 
-<<<<<<< HEAD
-    it('works with properties with multiple intervals.', function() {
-        var array1 = [1, 2, 3],
-            array2 = [4, 5, 6];
-=======
     it('works with properties with one interval with specified type.', function() {
         var packet = {
             properties: {
@@ -1562,7 +1554,6 @@
     it('works with properties with multiple intervals.', function() {
         var array1 = [1, 2, 3];
         var array2 = [4, 5, 6];
->>>>>>> e042f3c8
         var packet = {
             properties: {
                 changing_array: [
@@ -1589,8 +1580,6 @@
         expect(entity.properties.changing_array.getValue(time2)).toEqual(array2);
     });
 
-<<<<<<< HEAD
-=======
     it('handles boolean custom properties with intervals.', function() {
         var packet = {
             id: 'MyID',
@@ -1980,7 +1969,6 @@
         expect(entity.properties.constant_array.getValue(Iso8601.MINIMUM_VALUE)).toEqual(testArray3);
     });
 
->>>>>>> e042f3c8
     it('CZML Availability works with a single interval.', function() {
         var packet1 = {
             id : 'testObject',
