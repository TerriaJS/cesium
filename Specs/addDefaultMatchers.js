/*global define*/
define([
        './equals'
    ], function(
        equals) {
    "use strict";

<<<<<<< HEAD
    function createMissingPropertyMessageFunction(item, actualPrototype, expectedInterfacePrototype) {
        return function() {
            return 'Expected property \'' + item + '\' to exist on ' + actualPrototype.constructor.name + ' because it should implement interface ' + expectedInterfacePrototype.constructor.name + '.';
=======
    function createMissingFunctionMessageFunction(item, actualPrototype, expectedInterfacePrototype) {
        return function() {
            return 'Expected function \'' + item + '\' to exist on ' + actualPrototype.constructor.name + ' because it should implement interface ' + expectedInterfacePrototype.constructor.name + '.';
>>>>>>> 136dd585
        };
    }

    var defaultMatchers = {
        toBeGreaterThanOrEqualTo : function(value, epsilon) {
            return this.actual >= value;
        },

        toBeLessThanOrEqualTo : function(value, epsilon) {
            return this.actual <= value;
        },

        toBeBetween : function(lower, upper) {
            if (lower > upper) {
                var tmp = upper;
                upper = lower;
                lower = tmp;
            }
            return this.actual >= lower && this.actual <= upper;
        },

        toEqual : function(expected) {
            return equals(this.env, this.actual, expected);
        },

        toEqualEpsilon : function(expected, epsilon) {
            function equalityTester(a, b) {
                if (a !== 'undefined' && typeof a.equalsEpsilon === 'function') {
                    return a.equalsEpsilon(b, epsilon);
                }

                if (typeof b !== 'undefined' && typeof b.equalsEpsilon === 'function') {
                    return b.equalsEpsilon(a, epsilon);
                }

                if (typeof a === 'number' || typeof b === 'number') {
                    return Math.abs(a - b) <= epsilon;
                }

                return undefined;
            }

            var origTesters = this.env.equalityTesters_;
            this.env.equalityTesters_ = [equalityTester];

            var result = equals(this.env, this.actual, expected);

            this.env.equalityTesters_ = origTesters;

            return result;
        },

        toConformToInterface : function(expectedInterface) {
            // All function properties on the prototype should also exist on the actual's prototype.
            var actualPrototype = this.actual.prototype;
            var expectedInterfacePrototype = expectedInterface.prototype;

            for (var item in expectedInterfacePrototype) {
                if (expectedInterfacePrototype.hasOwnProperty(item) &&
                    typeof expectedInterfacePrototype[item] === 'function' &&
                    !actualPrototype.hasOwnProperty(item)) {
<<<<<<< HEAD
                        this.message = createMissingPropertyMessageFunction(item, actualPrototype, expectedInterfacePrototype);
=======
                        this.message = createMissingFunctionMessageFunction(item, actualPrototype, expectedInterfacePrototype);
>>>>>>> 136dd585
                        return false;
                }
            }

            return true;
        },

        toBeInstanceOf : function(expectedConstructor) {
            return this.actual instanceof expectedConstructor;
        }
    };

    return function() {
        this.addMatchers(defaultMatchers);
    };
});<|MERGE_RESOLUTION|>--- conflicted
+++ resolved
@@ -5,15 +5,9 @@
         equals) {
     "use strict";
 
-<<<<<<< HEAD
-    function createMissingPropertyMessageFunction(item, actualPrototype, expectedInterfacePrototype) {
-        return function() {
-            return 'Expected property \'' + item + '\' to exist on ' + actualPrototype.constructor.name + ' because it should implement interface ' + expectedInterfacePrototype.constructor.name + '.';
-=======
     function createMissingFunctionMessageFunction(item, actualPrototype, expectedInterfacePrototype) {
         return function() {
             return 'Expected function \'' + item + '\' to exist on ' + actualPrototype.constructor.name + ' because it should implement interface ' + expectedInterfacePrototype.constructor.name + '.';
->>>>>>> 136dd585
         };
     }
 
@@ -75,11 +69,7 @@
                 if (expectedInterfacePrototype.hasOwnProperty(item) &&
                     typeof expectedInterfacePrototype[item] === 'function' &&
                     !actualPrototype.hasOwnProperty(item)) {
-<<<<<<< HEAD
-                        this.message = createMissingPropertyMessageFunction(item, actualPrototype, expectedInterfacePrototype);
-=======
                         this.message = createMissingFunctionMessageFunction(item, actualPrototype, expectedInterfacePrototype);
->>>>>>> 136dd585
                         return false;
                 }
             }
