import {
  AttributeType,
  Axis,
  Cartesian2,
  Cartesian3,
  Cartesian4,
  combine,
  ComponentDatatype,
  GltfFeatureMetadataLoader,
  GltfIndexBufferLoader,
  GltfJsonLoader,
  GltfLoader,
  GltfTextureLoader,
  GltfVertexBufferLoader,
  IndexDatatype,
  InstanceAttributeSemantic,
  JobScheduler,
  PrimitiveType,
  Matrix4,
  MetadataComponentType,
  MetadataType,
  Resource,
  ResourceCache,
  ResourceLoaderState,
  Sampler,
  Texture,
  TextureMagnificationFilter,
  TextureMinificationFilter,
  TextureWrap,
  VertexAttributeSemantic,
  when,
} from "../../Source/Cesium.js";
import createScene from "../createScene.js";
import generateJsonBuffer from "../generateJsonBuffer.js";
import loaderProcess from "../loaderProcess.js";
import pollToPromise from "../pollToPromise.js";
import waitForLoaderProcess from "../waitForLoaderProcess.js";

describe(
  "Scene/GltfLoader",
  function () {
    var boxInterleaved =
      "./Data/Models/GltfLoader/BoxInterleaved/glTF/BoxInterleaved.gltf";
    var boxTextured =
      "./Data/Models/GltfLoader/BoxTextured/glTF/BoxTextured.gltf";
    var boxTexturedBinary =
      "./Data/Models/GltfLoader/BoxTextured/glTF-Binary/BoxTextured.glb";
    var boxTexturedEmbedded =
      "./Data/Models/GltfLoader/BoxTextured/glTF-Embedded/BoxTextured.gltf";
    var boxTexturedKtx2Basis =
      "./Data/Models/GltfLoader/BoxTexturedKtx2Basis/glTF/BoxTexturedKtx2Basis.gltf";
    var boxTexturedKtx2BasisBinary =
      "./Data/Models/GltfLoader/BoxTexturedKtx2Basis/glTF-Binary/BoxTexturedKtx2Basis.glb";
    var boxVertexColors =
      "./Data/Models/GltfLoader/BoxVertexColors/glTF/BoxVertexColors.gltf";
    var simpleMorph =
      "./Data/Models/GltfLoader/SimpleMorph/glTF/SimpleMorph.gltf";
    var simpleSkin = "./Data/Models/GltfLoader/SimpleSkin/glTF/SimpleSkin.gltf";
    var triangle = "./Data/Models/GltfLoader/Triangle/glTF/Triangle.gltf";
    var triangleWithoutIndices =
      "./Data/Models/GltfLoader/TriangleWithoutIndices/glTF/TriangleWithoutIndices.gltf";
    var twoSidedPlane =
      "./Data/Models/GltfLoader/TwoSidedPlane/glTF/TwoSidedPlane.gltf";
    var unlitTest = "./Data/Models/GltfLoader/UnlitTest/glTF/UnlitTest.gltf";
    var microcosm = "./Data/Models/GltfLoader/Microcosm/glTF/microcosm.gltf";
    var microcosmLegacy =
      "./Data/Models/GltfLoader/Microcosm/glTF/microcosm_EXT_feature_metadata.gltf";
    var buildingsMetadata =
      "./Data/Models/GltfLoader/BuildingsMetadata/glTF/buildings-metadata.gltf";
    var weather = "./Data/Models/GltfLoader/Weather/glTF/weather.gltf";
    var weatherLegacy =
      "./Data/Models/GltfLoader/Weather/glTF/weather_EXT_feature_metadata.gltf";
    var boxInstanced =
      "./Data/Models/GltfLoader/BoxInstanced/glTF/box-instanced.gltf";
    var boxInstancedLegacy =
      "./Data/Models/GltfLoader/BoxInstanced/glTF/box-instanced_EXT_feature_metadata.gltf";
    var boxInstancedInterleaved =
      "./Data/Models/GltfLoader/BoxInstancedInterleaved/glTF/box-instanced-interleaved.gltf";
    var boxInstancedTranslation =
      "./Data/Models/GltfLoader/BoxInstancedTranslation/glTF/box-instanced-translation.gltf";
    var boxInstancedTranslationMinMax =
      "./Data/Models/GltfLoader/BoxInstancedTranslationWithMinMax/glTF/box-instanced-translation-min-max.gltf";
    var duckDraco = "./Data/Models/GltfLoader/Duck/glTF-Draco/Duck.gltf";
    var boomBoxSpecularGlossiness =
      "./Data/Models/GltfLoader/BoomBox/glTF-pbrSpecularGlossiness/BoomBox.gltf";

    var scene;
    var gltfLoaders = [];

    beforeAll(function () {
      scene = createScene();
    });

    afterAll(function () {
      scene.destroyForSpecs();
    });

    afterEach(function () {
      var gltfLoadersLength = gltfLoaders.length;
      for (var i = 0; i < gltfLoadersLength; ++i) {
        var gltfLoader = gltfLoaders[i];
        if (!gltfLoader.isDestroyed()) {
          gltfLoader.destroy();
        }
      }
      gltfLoaders.length = 0;
      ResourceCache.clearForSpecs();
    });

    it("throws if gltfResource is undefined", function () {
      expect(function () {
        return new GltfVertexBufferLoader({
          gltfResource: undefined,
        });
      }).toThrowDeveloperError();
    });

    function getOptions(gltfPath, options) {
      var resource = new Resource({
        url: gltfPath,
      });

      return combine(options, {
        gltfResource: resource,
        incrementallyLoadTextures: false, // Default to false if not supplied
      });
    }

    function loadGltf(gltfPath, options) {
      var gltfLoader = new GltfLoader(getOptions(gltfPath, options));
      gltfLoaders.push(gltfLoader);
      gltfLoader.load();

      return waitForLoaderProcess(gltfLoader, scene);
    }

    function loadGltfFromJson(gltfPath, options) {
      return Resource.fetchJson({
        url: gltfPath,
      }).then(function (gltf) {
        var loaderOptions = combine(options, {
          gltf: gltf,
          gltfResource: new Resource({
            url: gltfPath,
          }),
          incrementallyLoadTextures: false,
        });
        var gltfLoader = new GltfLoader(loaderOptions);
        gltfLoaders.push(gltfLoader);
        gltfLoader.load();

        return waitForLoaderProcess(gltfLoader, scene);
      });
    }

    function loadModifiedGltfAndTest(gltfPath, options, modifyFunction) {
      return Resource.fetchJson({
        url: gltfPath,
      }).then(function (gltf) {
        gltf = modifyFunction(gltf);

        spyOn(GltfJsonLoader.prototype, "_fetchGltf").and.returnValue(
          when.resolve(generateJsonBuffer(gltf).buffer)
        );

        var gltfLoader = new GltfLoader(getOptions(gltfPath, options));
        gltfLoaders.push(gltfLoader);
        gltfLoader.load();

        return waitForLoaderProcess(gltfLoader, scene);
      });
    }

    function getAttribute(attributes, semantic, setIndex) {
      var attributesLength = attributes.length;
      for (var i = 0; i < attributesLength; ++i) {
        var attribute = attributes[i];
        if (
          attribute.semantic === semantic &&
          attribute.setIndex === setIndex
        ) {
          return attribute;
        }
      }
      return undefined;
    }

    it("loads BoxInterleaved", function () {
      return loadGltf(boxInterleaved).then(function (gltfLoader) {
        var components = gltfLoader.components;
        var scene = components.scene;
        var rootNode = scene.nodes[0];
        var childNode = rootNode.children[0];
        var primitive = childNode.primitives[0];
        var attributes = primitive.attributes;
        var positionAttribute = getAttribute(
          attributes,
          VertexAttributeSemantic.POSITION
        );
        var normalAttribute = getAttribute(
          attributes,
          VertexAttributeSemantic.NORMAL
        );

        expect(positionAttribute.buffer).toBeDefined();
        expect(positionAttribute.byteOffset).toBe(12);
        expect(positionAttribute.byteStride).toBe(24);

        expect(normalAttribute.buffer).toBeDefined();
        expect(normalAttribute.byteOffset).toBe(0);
        expect(normalAttribute.byteStride).toBe(24);

        expect(positionAttribute.buffer).toBe(normalAttribute.buffer);
        expect(positionAttribute.buffer.sizeInBytes).toBe(576);
      });
    });

    function loadsBoxTextured(gltfPath) {
      return loadGltf(gltfPath).then(function (gltfLoader) {
        var components = gltfLoader.components;
        var scene = components.scene;
        var nodes = components.nodes;
        var rootNode = scene.nodes[0];
        var childNode = rootNode.children[0];
        var primitive = childNode.primitives[0];
        var attributes = primitive.attributes;
        var positionAttribute = getAttribute(
          attributes,
          VertexAttributeSemantic.POSITION
        );
        var normalAttribute = getAttribute(
          attributes,
          VertexAttributeSemantic.NORMAL
        );
        var texcoordAttribute = getAttribute(
          attributes,
          VertexAttributeSemantic.TEXCOORD,
          0
        );

        var indices = primitive.indices;
        var material = primitive.material;
        var metallicRoughness = material.metallicRoughness;

        // prettier-ignore
        var rootMatrix = new Matrix4(
          1.0, 0.0, 0.0, 0.0,
          0.0, 0.0, 1.0, 0.0,
          0.0, -1.0, 0.0, 0.0,
          0.0, 0.0, 0.0, 1.0
        );

        var childMatrix = Matrix4.IDENTITY;

        expect(rootNode.children.length).toBe(1);
        expect(rootNode.primitives.length).toBe(0);
        expect(rootNode.matrix).toEqual(rootMatrix);
        expect(rootNode.translation).toBeUndefined();
        expect(rootNode.rotation).toBeUndefined();
        expect(rootNode.scale).toBeUndefined();

        expect(childNode.children.length).toBe(0);
        expect(childNode.primitives.length).toBe(1);
        expect(childNode.matrix).toEqual(childMatrix);
        expect(childNode.translation).toBeUndefined();
        expect(childNode.rotation).toBeUndefined();
        expect(childNode.scale).toBeUndefined();

        expect(primitive.attributes.length).toBe(3);
        expect(primitive.primitiveType).toBe(PrimitiveType.TRIANGLES);

        expect(positionAttribute.name).toBe("POSITION");
        expect(positionAttribute.semantic).toBe(
          VertexAttributeSemantic.POSITION
        );
        expect(positionAttribute.setIndex).toBeUndefined();
        expect(positionAttribute.componentDatatype).toBe(
          ComponentDatatype.FLOAT
        );
        expect(positionAttribute.type).toBe(AttributeType.VEC3);
        expect(positionAttribute.normalized).toBe(false);
        expect(positionAttribute.count).toBe(24);
        expect(positionAttribute.min).toEqual(new Cartesian3(-0.5, -0.5, -0.5));
        expect(positionAttribute.max).toEqual(new Cartesian3(0.5, 0.5, 0.5));
        expect(positionAttribute.constant).toEqual(Cartesian3.ZERO);
        expect(positionAttribute.quantization).toBeUndefined();
        expect(positionAttribute.typedArray).toBeUndefined();
        expect(positionAttribute.buffer).toBeDefined();
        expect(positionAttribute.byteOffset).toBe(288);
        expect(positionAttribute.byteStride).toBe(12);

        expect(normalAttribute.name).toBe("NORMAL");
        expect(normalAttribute.semantic).toBe(VertexAttributeSemantic.NORMAL);
        expect(normalAttribute.setIndex).toBeUndefined();
        expect(normalAttribute.componentDatatype).toBe(ComponentDatatype.FLOAT);
        expect(normalAttribute.type).toBe(AttributeType.VEC3);
        expect(normalAttribute.normalized).toBe(false);
        expect(normalAttribute.count).toBe(24);
        expect(normalAttribute.min).toEqual(new Cartesian3(-1.0, -1.0, -1.0));
        expect(normalAttribute.max).toEqual(new Cartesian3(1.0, 1.0, 1.0));
        expect(normalAttribute.constant).toEqual(Cartesian3.ZERO);
        expect(normalAttribute.quantization).toBeUndefined();
        expect(normalAttribute.typedArray).toBeUndefined();
        expect(normalAttribute.buffer).toBeDefined();
        expect(normalAttribute.byteOffset).toBe(0);
        expect(normalAttribute.byteStride).toBe(12);

        expect(texcoordAttribute.name).toBe("TEXCOORD_0");
        expect(texcoordAttribute.semantic).toBe(
          VertexAttributeSemantic.TEXCOORD
        );
        expect(texcoordAttribute.setIndex).toBe(0);
        expect(texcoordAttribute.componentDatatype).toBe(
          ComponentDatatype.FLOAT
        );
        expect(texcoordAttribute.type).toBe(AttributeType.VEC2);
        expect(texcoordAttribute.normalized).toBe(false);
        expect(texcoordAttribute.count).toBe(24);
        expect(texcoordAttribute.min).toEqual(new Cartesian2(0.0, 0.0));
        expect(texcoordAttribute.max).toEqual(new Cartesian2(6.0, 1.0));
        expect(texcoordAttribute.constant).toEqual(Cartesian2.ZERO);
        expect(texcoordAttribute.quantization).toBeUndefined();
        expect(texcoordAttribute.typedArray).toBeUndefined();
        expect(texcoordAttribute.buffer).toBeDefined();
        expect(texcoordAttribute.byteOffset).toBe(0);
        expect(texcoordAttribute.byteStride).toBe(8);

        expect(indices.indexDatatype).toBe(IndexDatatype.UNSIGNED_SHORT);
        expect(indices.count).toBe(36);
        expect(indices.buffer).toBeDefined();
        expect(indices.buffer.sizeInBytes).toBe(72);

        expect(positionAttribute.buffer).toBe(normalAttribute.buffer);
        expect(positionAttribute.buffer).not.toBe(texcoordAttribute.buffer);

        expect(positionAttribute.buffer.sizeInBytes).toBe(576);
        expect(texcoordAttribute.buffer.sizeInBytes).toBe(192);

        expect(metallicRoughness.baseColorFactor).toEqual(
          new Cartesian4(1.0, 1.0, 1.0, 1.0)
        );
        expect(metallicRoughness.metallicFactor).toBe(0.0);
        expect(metallicRoughness.roughnessFactor).toBe(1.0);
        expect(metallicRoughness.baseColorTexture.texture.width).toBe(256);
        expect(metallicRoughness.baseColorTexture.texture.height).toBe(256);
        expect(metallicRoughness.baseColorTexture.texCoord).toBe(0);

        var sampler = metallicRoughness.baseColorTexture.texture.sampler;
        expect(sampler.wrapS).toBe(TextureWrap.REPEAT);
        expect(sampler.wrapT).toBe(TextureWrap.REPEAT);
        expect(sampler.magnificationFilter).toBe(
          TextureMagnificationFilter.LINEAR
        );
        expect(sampler.minificationFilter).toBe(
          TextureMinificationFilter.NEAREST_MIPMAP_LINEAR
        );

        expect(nodes.length).toBe(2);
        expect(scene.nodes.length).toBe(1);
      });
    }

    it("loads BoxTextured", function () {
      return loadsBoxTextured(boxTextured);
    });

    it("loads BoxTexturedBinary", function () {
      return loadsBoxTextured(boxTexturedBinary);
    });

    it("loads BoxTexturedEmbedded", function () {
      return loadsBoxTextured(boxTexturedEmbedded);
    });

    it("loads BoxTextured with texture source removed", function () {
      function modifyGltf(gltf) {
        delete gltf.textures[0].source;
        return gltf;
      }

      return loadModifiedGltfAndTest(boxTextured, undefined, modifyGltf).then(
        function (gltfLoader) {
          var components = gltfLoader.components;
          var scene = components.scene;
          var rootNode = scene.nodes[0];
          var childNode = rootNode.children[0];
          var primitive = childNode.primitives[0];
          var material = primitive.material;
          var metallicRoughness = material.metallicRoughness;

          expect(metallicRoughness.baseColorTexture).toBeUndefined();
        }
      );
    });

    function loadsBoxTexturedKtx2Basis(gltfPath) {
      return loadGltf(gltfPath).then(function (gltfLoader) {
        var components = gltfLoader.components;
        var scene = components.scene;
        var rootNode = scene.nodes[0];
        var childNode = rootNode.children[0];
        var primitive = childNode.primitives[0];
        var material = primitive.material;
        var metallicRoughness = material.metallicRoughness;

        var texture = metallicRoughness.baseColorTexture.texture;
        var sampler = texture.sampler;

        expect(texture.width).toBe(256);
        expect(texture.height).toBe(256);

        expect(sampler.wrapS).toBe(TextureWrap.REPEAT);
        expect(sampler.wrapT).toBe(TextureWrap.REPEAT);
        expect(sampler.magnificationFilter).toBe(
          TextureMagnificationFilter.LINEAR
        );
        expect(sampler.minificationFilter).toBe(
          TextureMinificationFilter.LINEAR
        );
      });
    }

    it("loads BoxTexturedKtx2Basis", function () {
      if (!scene.context.supportsBasis) {
        return;
      }
      return loadsBoxTexturedKtx2Basis(boxTexturedKtx2Basis);
    });

    it("loads BoxTexturedKtx2BasisBinary", function () {
      if (!scene.context.supportsBasis) {
        return;
      }
      return loadsBoxTexturedKtx2Basis(boxTexturedKtx2BasisBinary);
    });

    it("loads BoxVertexColors", function () {
      return loadGltf(boxVertexColors).then(function (gltfLoader) {
        var components = gltfLoader.components;
        var scene = components.scene;
        var rootNode = scene.nodes[0];
        var childNode = rootNode.children[1];
        var primitive = childNode.primitives[0];
        var attributes = primitive.attributes;
        var positionAttribute = getAttribute(
          attributes,
          VertexAttributeSemantic.POSITION
        );
        var normalAttribute = getAttribute(
          attributes,
          VertexAttributeSemantic.NORMAL
        );
        var texcoordAttribute = getAttribute(
          attributes,
          VertexAttributeSemantic.TEXCOORD,
          0
        );
        var colorAttribute = getAttribute(
          attributes,
          VertexAttributeSemantic.COLOR,
          0
        );

        expect(positionAttribute.buffer).toBeDefined();
        expect(positionAttribute.byteOffset).toBe(0);
        expect(positionAttribute.byteStride).toBe(12);

        expect(normalAttribute.buffer).toBeDefined();
        expect(normalAttribute.byteOffset).toBe(0);
        expect(normalAttribute.byteStride).toBe(12);

        expect(texcoordAttribute.buffer).toBeDefined();
        expect(texcoordAttribute.byteOffset).toBe(0);
        expect(texcoordAttribute.byteStride).toBe(8);

        expect(colorAttribute.name).toBe("COLOR_0");
        expect(colorAttribute.semantic).toBe(VertexAttributeSemantic.COLOR);
        expect(colorAttribute.setIndex).toBe(0);
        expect(colorAttribute.componentDatatype).toBe(ComponentDatatype.FLOAT);
        expect(colorAttribute.type).toBe(AttributeType.VEC4);
        expect(colorAttribute.normalized).toBe(false);
        expect(colorAttribute.count).toBe(24);
        expect(colorAttribute.min).toBeUndefined();
        expect(colorAttribute.max).toBeUndefined();
        expect(colorAttribute.constant).toEqual(Cartesian4.ZERO);
        expect(colorAttribute.quantization).toBeUndefined();
        expect(colorAttribute.typedArray).toBeUndefined();
        expect(colorAttribute.buffer).toBeDefined();
        expect(colorAttribute.byteOffset).toBe(0);
        expect(colorAttribute.byteStride).toBe(16);

        expect(colorAttribute.buffer.sizeInBytes).toBe(384);
      });
    });

    it("loads BoxVertexColors with default vertex colors", function () {
      function modifyGltf(gltf) {
        // Delete vertex color accessor's buffer view
        delete gltf.accessors[3].bufferView;
        return gltf;
      }

      return loadModifiedGltfAndTest(
        boxVertexColors,
        undefined,
        modifyGltf
      ).then(function (gltfLoader) {
        var components = gltfLoader.components;
        var scene = components.scene;
        var rootNode = scene.nodes[0];
        var childNode = rootNode.children[1];
        var primitive = childNode.primitives[0];
        var attributes = primitive.attributes;
        var positionAttribute = getAttribute(
          attributes,
          VertexAttributeSemantic.POSITION
        );
        var normalAttribute = getAttribute(
          attributes,
          VertexAttributeSemantic.NORMAL
        );
        var texcoordAttribute = getAttribute(
          attributes,
          VertexAttributeSemantic.TEXCOORD,
          0
        );
        var colorAttribute = getAttribute(
          attributes,
          VertexAttributeSemantic.COLOR,
          0
        );

        expect(positionAttribute.buffer).toBeDefined();
        expect(normalAttribute.buffer).toBeDefined();
        expect(texcoordAttribute.buffer).toBeDefined();

        expect(colorAttribute.buffer).toBeUndefined();
        expect(colorAttribute.typedArray).toBeUndefined();
        expect(colorAttribute.constant).toEqual(Cartesian4.ZERO);
      });
    });

    it("loads SimpleMorph", function () {
      return loadGltf(simpleMorph).then(function (gltfLoader) {
        var components = gltfLoader.components;
        var scene = components.scene;
        var rootNode = scene.nodes[0];
        var primitive = rootNode.primitives[0];
        var attributes = primitive.attributes;
        var positionAttribute = getAttribute(
          attributes,
          VertexAttributeSemantic.POSITION
        );
        var morphTargets = primitive.morphTargets;
        var morphTarget0 = morphTargets[0];
        var morphTarget1 = morphTargets[1];
        var morphPositions0 = getAttribute(
          morphTarget0.attributes,
          VertexAttributeSemantic.POSITION
        );
        var morphPositions1 = getAttribute(
          morphTarget1.attributes,
          VertexAttributeSemantic.POSITION
        );

        expect(morphPositions0.name).toBe("POSITION");
        expect(morphPositions0.semantic).toBe(VertexAttributeSemantic.POSITION);
        expect(morphPositions0.setIndex).toBeUndefined();
        expect(morphPositions0.componentDatatype).toBe(ComponentDatatype.FLOAT);
        expect(morphPositions0.type).toBe(AttributeType.VEC3);
        expect(morphPositions0.normalized).toBe(false);
        expect(morphPositions0.count).toBe(3);
        expect(morphPositions0.min).toEqual(new Cartesian3(-1.0, 0.0, 0.0));
        expect(morphPositions0.max).toEqual(new Cartesian3(0.0, 1.0, 0.0));
        expect(morphPositions0.constant).toEqual(Cartesian3.ZERO);
        expect(morphPositions0.quantization).toBeUndefined();
        expect(morphPositions0.typedArray).toBeUndefined();
        expect(morphPositions0.buffer).toBeDefined();
        expect(morphPositions0.byteOffset).toBe(36);
        expect(morphPositions0.byteStride).toBe(12);

        expect(morphPositions1.name).toBe("POSITION");
        expect(morphPositions1.semantic).toBe(VertexAttributeSemantic.POSITION);
        expect(morphPositions1.setIndex).toBeUndefined();
        expect(morphPositions1.componentDatatype).toBe(ComponentDatatype.FLOAT);
        expect(morphPositions1.type).toBe(AttributeType.VEC3);
        expect(morphPositions1.normalized).toBe(false);
        expect(morphPositions1.count).toBe(3);
        expect(morphPositions1.min).toEqual(new Cartesian3(0.0, 0.0, 0.0));
        expect(morphPositions1.max).toEqual(new Cartesian3(1.0, 1.0, 0.0));
        expect(morphPositions1.constant).toEqual(Cartesian3.ZERO);
        expect(morphPositions1.quantization).toBeUndefined();
        expect(morphPositions1.typedArray).toBeUndefined();
        expect(morphPositions1.buffer).toBeDefined();
        expect(morphPositions1.byteOffset).toBe(72);
        expect(morphPositions1.byteStride).toBe(12);

        expect(positionAttribute.buffer).toBe(morphPositions0.buffer);
        expect(positionAttribute.buffer).toBe(morphPositions1.buffer);
        expect(positionAttribute.buffer.sizeInBytes).toBe(108);

        expect(primitive.morphWeights).toEqual([0.5, 0.5]);
      });
    });

    it("loads SimpleMorph with default morph weights", function () {
      function modifyGltf(gltf) {
        // Delete morph weights
        delete gltf.meshes[0].weights;
        return gltf;
      }

      return loadModifiedGltfAndTest(simpleMorph, undefined, modifyGltf).then(
        function (gltfLoader) {
          var components = gltfLoader.components;
          var scene = components.scene;
          var rootNode = scene.nodes[0];
          var primitive = rootNode.primitives[0];
          expect(primitive.morphWeights).toEqual([0.0, 0.0]);
        }
      );
    });

    it("loads SimpleSkin", function () {
      return loadGltf(simpleSkin).then(function (gltfLoader) {
        var components = gltfLoader.components;
        var scene = components.scene;
        var rootNode = scene.nodes[0];
        var nodes = components.nodes;
        var skin = rootNode.skin;
        var primitive = rootNode.primitives[0];
        var attributes = primitive.attributes;
        var positionAttribute = getAttribute(
          attributes,
          VertexAttributeSemantic.POSITION
        );
        var jointsAttribute = getAttribute(
          attributes,
          VertexAttributeSemantic.JOINTS,
          0
        );
        var weightsAttribute = getAttribute(
          attributes,
          VertexAttributeSemantic.WEIGHTS,
          0
        );

        expect(positionAttribute.buffer).toBeDefined();
        expect(positionAttribute.byteOffset).toBe(0);
        expect(positionAttribute.byteStride).toBe(12);

        expect(jointsAttribute.name).toBe("JOINTS_0");
        expect(jointsAttribute.semantic).toBe(VertexAttributeSemantic.JOINTS);
        expect(jointsAttribute.setIndex).toBe(0);
        expect(jointsAttribute.componentDatatype).toBe(
          ComponentDatatype.UNSIGNED_SHORT
        );
        expect(jointsAttribute.type).toBe(AttributeType.VEC4);
        expect(jointsAttribute.normalized).toBe(false);
        expect(jointsAttribute.count).toBe(10);
        expect(jointsAttribute.min).toBeUndefined();
        expect(jointsAttribute.max).toBeUndefined();
        expect(jointsAttribute.constant).toEqual(Cartesian4.ZERO);
        expect(jointsAttribute.quantization).toBeUndefined();
        expect(jointsAttribute.typedArray).toBeUndefined();
        expect(jointsAttribute.buffer).toBeDefined();
        expect(jointsAttribute.byteOffset).toBe(0);
        expect(jointsAttribute.byteStride).toBe(16);

        expect(weightsAttribute.name).toBe("WEIGHTS_0");
        expect(weightsAttribute.semantic).toBe(VertexAttributeSemantic.WEIGHTS);
        expect(weightsAttribute.setIndex).toBe(0);
        expect(weightsAttribute.componentDatatype).toBe(
          ComponentDatatype.FLOAT
        );
        expect(weightsAttribute.type).toBe(AttributeType.VEC4);
        expect(weightsAttribute.normalized).toBe(false);
        expect(weightsAttribute.count).toBe(10);
        expect(weightsAttribute.min).toBeUndefined();
        expect(weightsAttribute.max).toBeUndefined();
        expect(weightsAttribute.constant).toEqual(Cartesian4.ZERO);
        expect(weightsAttribute.quantization).toBeUndefined();
        expect(weightsAttribute.typedArray).toBeUndefined();
        expect(weightsAttribute.buffer).toBeDefined();
        expect(weightsAttribute.byteOffset).toBe(160);
        expect(weightsAttribute.byteStride).toBe(16);

        expect(skin.joints.length).toBe(2);
        expect(skin.joints[0]).toBe(nodes[1]);
        expect(skin.joints[1]).toBe(nodes[2]);
        expect(skin.inverseBindMatrices).toEqual([
          // prettier-ignore
          Matrix4.fromColumnMajorArray([
            1.00000, 0.00000, 0.00000, 0.00000,
            0.00000, 1.00000, 0.00000, 0.00000,
            0.00000, 0.00000, 1.00000, 0.00000,
            0.00000, -1.00000, 0.00000, 1.00000
          ]),
          // prettier-ignore
          Matrix4.fromColumnMajorArray([
            1.00000, 0.00000, 0.00000, 0.00000,
            0.00000, 1.00000, 0.00000, 0.00000,
            0.00000, 0.00000, 1.00000, 0.00000,
            0.00000, -1.00000, 0.00000, 1.00000
          ]),
        ]);
      });
    });

    it("loads SimpleSkin with default inverse bind matrices", function () {
      function modifyGltf(gltf) {
        // Delete morph weights
        delete gltf.skins[0].inverseBindMatrices;
        return gltf;
      }

      return loadModifiedGltfAndTest(simpleSkin, undefined, modifyGltf).then(
        function (gltfLoader) {
          var components = gltfLoader.components;
          var scene = components.scene;
          var rootNode = scene.nodes[0];
          var skin = rootNode.skin;
          expect(skin.inverseBindMatrices).toEqual([
            Matrix4.IDENTITY,
            Matrix4.IDENTITY,
          ]);
        }
      );
    });

    it("loads Triangle", function () {
      return loadGltf(triangle).then(function (gltfLoader) {
        var components = gltfLoader.components;
        var scene = components.scene;
        var rootNode = scene.nodes[0];
        var primitive = rootNode.primitives[0];
        var attributes = primitive.attributes;
        var positionAttribute = getAttribute(
          attributes,
          VertexAttributeSemantic.POSITION
        );

        expect(positionAttribute).toBeDefined();
        expect(primitive.indices).toBeDefined();
        expect(primitive.indices.indexDatatype).toBe(
          IndexDatatype.UNSIGNED_SHORT
        );
        expect(primitive.indices.count).toBe(3);
        expect(primitive.indices.buffer).toBeDefined();
      });
    });

    it("loads Triangle with indices buffer view removed", function () {
      function modifyGltf(gltf) {
        // Delete indices buffer view
        delete gltf.accessors[0].bufferView;
        return gltf;
      }

      return loadModifiedGltfAndTest(triangle, undefined, modifyGltf).then(
        function (gltfLoader) {
          var components = gltfLoader.components;
          var scene = components.scene;
          var rootNode = scene.nodes[0];
          var primitive = rootNode.primitives[0];
          var attributes = primitive.attributes;
          var positionAttribute = getAttribute(
            attributes,
            VertexAttributeSemantic.POSITION
          );

          expect(positionAttribute).toBeDefined();
          expect(primitive.indices).toBeUndefined();
        }
      );
    });

    it("loads TriangleWithoutIndices", function () {
      return loadGltf(triangleWithoutIndices).then(function (gltfLoader) {
        var components = gltfLoader.components;
        var scene = components.scene;
        var rootNode = scene.nodes[0];
        var primitive = rootNode.primitives[0];
        var attributes = primitive.attributes;
        var positionAttribute = getAttribute(
          attributes,
          VertexAttributeSemantic.POSITION
        );

        expect(positionAttribute).toBeDefined();
        expect(primitive.indices).toBeUndefined();
      });
    });

    it("loads TwoSidedPlane", function () {
      return loadGltf(twoSidedPlane).then(function (gltfLoader) {
        var components = gltfLoader.components;
        var scene = components.scene;
        var rootNode = scene.nodes[0];
        var primitive = rootNode.primitives[0];
        var material = primitive.material;
        var metallicRoughness = material.metallicRoughness;
        var attributes = primitive.attributes;
        var positionAttribute = getAttribute(
          attributes,
          VertexAttributeSemantic.POSITION
        );
        var normalAttribute = getAttribute(
          attributes,
          VertexAttributeSemantic.NORMAL
        );
        var tangentAttribute = getAttribute(
          attributes,
          VertexAttributeSemantic.TANGENT
        );
        var texcoordAttribute = getAttribute(
          attributes,
          VertexAttributeSemantic.TEXCOORD,
          0
        );

        expect(positionAttribute).toBeDefined();
        expect(normalAttribute).toBeDefined();
        expect(tangentAttribute).toBeDefined();
        expect(texcoordAttribute).toBeDefined();

        expect(metallicRoughness.baseColorTexture.texture).toBeDefined();
        expect(
          metallicRoughness.metallicRoughnessTexture.texture
        ).toBeDefined();
        expect(material.normalTexture.texture).toBeDefined();
        expect(material.doubleSided).toBe(true);
      });
    });

    it("loads UnlitTest", function () {
      return loadGltf(unlitTest).then(function (gltfLoader) {
        var components = gltfLoader.components;
        var scene = components.scene;
        var node0 = scene.nodes[0];
        var node1 = scene.nodes[1];
        var primitive0 = node0.primitives[0];
        var primitive1 = node1.primitives[0];
        var material0 = primitive0.material;
        var material1 = primitive1.material;
        expect(material0.unlit).toBe(true);
        expect(material1.unlit).toBe(true);
      });
    });

    it("loads Microcosm", function () {
      return loadGltf(microcosm).then(function (gltfLoader) {
        var components = gltfLoader.components;
        var scene = components.scene;
        var rootNode = scene.nodes[0];
        var primitive = rootNode.primitives[0];
        var featureIdTexture = primitive.featureIdTextures[0];
        var material = primitive.material;
        var baseColorTexture = material.metallicRoughness.baseColorTexture;
        var featureMetadata = components.featureMetadata;

        expect(baseColorTexture.texCoord).toBe(1);

        expect(primitive.featureIdAttributes.length).toBe(0);
        expect(primitive.featureIdTextures.length).toBe(1);
        expect(primitive.featureTextureIds).toEqual([0]);

        expect(featureIdTexture.propertyTableId).toBe(0);
        expect(featureIdTexture.textureReader.channels).toBe("r");
        expect(featureIdTexture.textureReader.texCoord).toBe(0);
        expect(featureIdTexture.textureReader.texture.width).toBe(256);
        expect(featureIdTexture.textureReader.texture.height).toBe(256);
        expect(featureIdTexture.textureReader.texture.sampler).toBe(
          Sampler.NEAREST
        );

        var classDefinition = featureMetadata.schema.classes.landCover;
        var properties = classDefinition.properties;
        expect(properties.name.componentType).toBe(
          MetadataComponentType.STRING
        );
        expect(properties.color.type).toBe(MetadataType.VEC3);
        expect(properties.color.componentType).toBe(
          MetadataComponentType.UINT8
        );
        expect(properties.color.componentCount).toBe(3);

        var propertyTable = featureMetadata.getPropertyTable(0);
        expect(propertyTable.id).toEqual(0);
        expect(propertyTable.name).toEqual("Land Cover");
        expect(propertyTable.count).toBe(256);
        expect(propertyTable.class).toBe(classDefinition);
        expect(propertyTable.getProperty(0, "name")).toBe("Grassland");
        expect(propertyTable.getProperty(0, "color")).toEqual(
          new Cartesian3(118, 163, 11)
        );
        expect(propertyTable.getProperty(255, "name")).toBe("Building");
        expect(propertyTable.getProperty(255, "color")).toEqual(
          new Cartesian3(194, 194, 194)
        );

        var featureTexture = featureMetadata.getPropertyTexture(0);
        expect(featureTexture.id).toEqual(0);
        expect(featureTexture.name).toEqual("Vegetation");
        var vegetationProperty = featureTexture.getProperty(
          "vegetationDensity"
        );

        expect(vegetationProperty.textureReader.texture.width).toBe(256);
        expect(vegetationProperty.textureReader.texture.height).toBe(256);
      });
    });

    it("loads Microcosm with EXT_feature_metadata", function () {
      return loadGltf(microcosmLegacy).then(function (gltfLoader) {
        var components = gltfLoader.components;
        var scene = components.scene;
        var rootNode = scene.nodes[0];
        var primitive = rootNode.primitives[0];
        var featureIdTexture = primitive.featureIdTextures[0];
        var material = primitive.material;
        var baseColorTexture = material.metallicRoughness.baseColorTexture;
        var featureMetadata = components.featureMetadata;

        expect(baseColorTexture.texCoord).toBe(1);

        expect(primitive.featureIdAttributes.length).toBe(0);
        expect(primitive.featureIdTextures.length).toBe(1);
        expect(primitive.featureTextureIds).toEqual([0]);

        expect(featureIdTexture.propertyTableId).toBe(0);
        expect(featureIdTexture.textureReader.channels).toBe("r");
        expect(featureIdTexture.textureReader.texCoord).toBe(0);
        expect(featureIdTexture.textureReader.texture.width).toBe(256);
        expect(featureIdTexture.textureReader.texture.height).toBe(256);
        expect(featureIdTexture.textureReader.texture.sampler).toBe(
          Sampler.NEAREST
        );

        var classDefinition = featureMetadata.schema.classes.landCover;
        var properties = classDefinition.properties;
        expect(properties.name.componentType).toBe(
          MetadataComponentType.STRING
        );
        expect(properties.color.type).toBe(MetadataType.ARRAY);
        expect(properties.color.componentType).toBe(
          MetadataComponentType.UINT8
        );
        expect(properties.color.componentCount).toBe(3);

<<<<<<< HEAD
        var featureTable = featureMetadata.getFeatureTable(0);
        expect(featureTable.id).toEqual("landCoverTable");
        expect(featureTable.count).toBe(256);
        expect(featureTable.class).toBe(classDefinition);
        expect(featureTable.getProperty(0, "name")).toBe("Grassland");
        expect(featureTable.getProperty(0, "color")).toEqual([118, 163, 11]);
        expect(featureTable.getProperty(255, "name")).toBe("Building");
        expect(featureTable.getProperty(255, "color")).toEqual([194, 194, 194]);
=======
        var propertyTable = featureMetadata.getPropertyTable(0);
        expect(propertyTable.id).toEqual("landCoverTable");
        expect(propertyTable.count).toBe(256);
        expect(propertyTable.class).toBe(classDefinition);
        expect(propertyTable.getProperty(0, "name")).toBe("Grassland");
        expect(propertyTable.getProperty(0, "color")).toEqual(
          new Cartesian3(118, 163, 11)
        );
        expect(propertyTable.getProperty(255, "name")).toBe("Building");
        expect(propertyTable.getProperty(255, "color")).toEqual(
          new Cartesian3(194, 194, 194)
        );
>>>>>>> a3018a01

        var featureTexture = featureMetadata.getPropertyTexture(0);
        expect(featureTexture.id).toEqual("vegetationTexture");
        var vegetationProperty = featureTexture.getProperty(
          "vegetationDensity"
        );

        expect(vegetationProperty.textureReader.texture.width).toBe(256);
        expect(vegetationProperty.textureReader.texture.height).toBe(256);
      });
    });

    it("loads BuildingsMetadata", function () {
      return loadGltf(buildingsMetadata).then(function (gltfLoader) {
        var components = gltfLoader.components;
        var scene = components.scene;
        var rootNode = scene.nodes[0];
        var childNode = rootNode.children[0];
        var primitive = childNode.primitives[0];
        var attributes = primitive.attributes;
        var positionAttribute = getAttribute(
          attributes,
          VertexAttributeSemantic.POSITION
        );
        var normalAttribute = getAttribute(
          attributes,
          VertexAttributeSemantic.NORMAL
        );
        var featureIdAttribute = getAttribute(
          attributes,
          VertexAttributeSemantic.FEATURE_ID,
          0
        );
        var featureMetadata = components.featureMetadata;

        expect(positionAttribute).toBeDefined();
        expect(normalAttribute).toBeDefined();

        expect(featureIdAttribute.name).toBe("FEATURE_ID_0");
        expect(featureIdAttribute.semantic).toBe(
          VertexAttributeSemantic.FEATURE_ID
        );
        expect(featureIdAttribute.setIndex).toBe(0);
        expect(featureIdAttribute.componentDatatype).toBe(
          ComponentDatatype.FLOAT
        );
        expect(featureIdAttribute.type).toBe(AttributeType.SCALAR);
        expect(featureIdAttribute.normalized).toBe(false);
        expect(featureIdAttribute.count).toBe(240);
        expect(featureIdAttribute.min).toBe(0);
        expect(featureIdAttribute.max).toBe(9);
        expect(featureIdAttribute.constant).toBe(0);
        expect(featureIdAttribute.quantization).toBeUndefined();
        expect(featureIdAttribute.typedArray).toBeUndefined();
        expect(featureIdAttribute.buffer).toBeDefined();
        expect(featureIdAttribute.byteOffset).toBe(0);
        expect(featureIdAttribute.byteStride).toBe(4);

        expect(primitive.featureIdAttributes.length).toBe(2);
        expect(primitive.featureIdTextures.length).toBe(0);
        expect(primitive.featureTextureIds.length).toBe(0);

        var featureIdAttributeMapping = primitive.featureIdAttributes[0];
        expect(featureIdAttributeMapping.propertyTableId).toBe(0);
        expect(featureIdAttributeMapping.setIndex).toBe(0);
        expect(featureIdAttributeMapping.offset).toBe(0);
        expect(featureIdAttributeMapping.repeat).not.toBeDefined();

        var classDefinition = featureMetadata.schema.classes.building;
        var properties = classDefinition.properties;
        expect(properties.height.componentType).toBe(
          MetadataComponentType.FLOAT32
        );
        expect(properties.id.componentType).toBe(MetadataComponentType.INT32);

        var propertyTable = featureMetadata.getPropertyTable(0);
        expect(propertyTable.id).toBe(0);
        expect(propertyTable.count).toBe(10);
        expect(propertyTable.class).toBe(classDefinition);
        expect(propertyTable.getProperty(0, "height")).toBe(78.15579986572266);
        expect(propertyTable.getProperty(0, "id")).toBe(0);
        expect(propertyTable.getProperty(9, "height")).toBe(79.63207244873047);
        expect(propertyTable.getProperty(9, "id")).toBe(9);
      });
    });

    it("loads Weather", function () {
      return loadGltf(weather).then(function (gltfLoader) {
        var components = gltfLoader.components;
        var scene = components.scene;
        var rootNode = scene.nodes[0];
        var primitive = rootNode.primitives[0];
        var attributes = primitive.attributes;
        var positionAttribute = getAttribute(
          attributes,
          VertexAttributeSemantic.POSITION
        );
        var featureIdAttribute = getAttribute(
          attributes,
          VertexAttributeSemantic.FEATURE_ID,
          0
        );
        var featureMetadata = components.featureMetadata;

        expect(primitive.primitiveType).toBe(PrimitiveType.POINTS);

        expect(positionAttribute).toBeDefined();
        expect(featureIdAttribute).toBeDefined();

        expect(primitive.featureIdAttributes.length).toBe(2);
        expect(primitive.featureIdTextures.length).toBe(0);
        expect(primitive.featureTextureIds.length).toBe(0);

        var featureIdAttributeMapping0 = primitive.featureIdAttributes[0];
        expect(featureIdAttributeMapping0.propertyTableId).toBe(1);
        expect(featureIdAttributeMapping0.setIndex).toBeUndefined();
        expect(featureIdAttributeMapping0.offset).toBe(0);
        expect(featureIdAttributeMapping0.repeat).toBe(1);

        var featureIdAttributeMapping1 = primitive.featureIdAttributes[1];
        expect(featureIdAttributeMapping1.propertyTableId).toBe(0);
        expect(featureIdAttributeMapping1.setIndex).toBe(0);
        expect(featureIdAttributeMapping1.offset).toBe(0);
        expect(featureIdAttributeMapping1.repeat).not.toBeDefined();

        var weatherClass = featureMetadata.schema.classes.weather;
        var weatherProperties = weatherClass.properties;
        expect(weatherProperties.airTemperature.componentType).toBe(
          MetadataComponentType.FLOAT32
        );
        expect(weatherProperties.airPressure.componentType).toBe(
          MetadataComponentType.FLOAT32
        );
        expect(weatherProperties.windVelocity.type).toBe(MetadataType.VEC3);
        expect(weatherProperties.windVelocity.componentType).toBe(
          MetadataComponentType.FLOAT32
        );

        var townClass = featureMetadata.schema.classes.town;
        var townProperties = townClass.properties;
        expect(townProperties.name.componentType).toBe(
          MetadataComponentType.STRING
        );
        expect(townProperties.population.componentType).toBe(
          MetadataComponentType.UINT16
        );

        var weatherTable = featureMetadata.getPropertyTable(1);
        expect(weatherTable.id).toBe(1);
        expect(weatherTable.name).toBe("Weather");
        expect(weatherTable.count).toBe(1000);
        expect(weatherTable.class).toBe(weatherClass);
        expect(weatherTable.getProperty(0, "airTemperature")).toBe(
          22.120203018188477
        );
        expect(weatherTable.getProperty(0, "airPressure")).toBe(
          1.170711874961853
        );
        expect(weatherTable.getProperty(0, "windVelocity")).toEqual(
          new Cartesian3(1, 0.2964223027229309, 0.23619766533374786)
        );
        expect(weatherTable.getProperty(999, "airTemperature")).toBe(
          24.308320999145508
        );
        expect(weatherTable.getProperty(999, "airPressure")).toBe(
          1.1136815547943115
        );
        expect(weatherTable.getProperty(999, "windVelocity")).toEqual(
          new Cartesian3(1, 0.07490774989128113, 0.0022833053953945637)
        );

        var townTable = featureMetadata.getPropertyTable(0);
        expect(townTable.id).toBe(0);
        expect(townTable.name).toBe("Town");
        expect(townTable.count).toBe(3);
        expect(townTable.class).toBe(townClass);
        expect(townTable.getProperty(0, "name")).toBe("Old Town");
        expect(townTable.getProperty(0, "population")).toBe(452);
        expect(townTable.getProperty(1, "name")).toBe("New Town");
        expect(townTable.getProperty(1, "population")).toBe(5234);
        expect(townTable.getProperty(2, "name")).toBe("Newer Town");
        expect(townTable.getProperty(2, "population")).toBe(34245);
      });
    });

    it("loads Weather with EXT_feature_metadata", function () {
      return loadGltf(weatherLegacy).then(function (gltfLoader) {
        var components = gltfLoader.components;
        var scene = components.scene;
        var rootNode = scene.nodes[0];
        var primitive = rootNode.primitives[0];
        var attributes = primitive.attributes;
        var positionAttribute = getAttribute(
          attributes,
          VertexAttributeSemantic.POSITION
        );
        var featureIdAttribute = getAttribute(
          attributes,
          VertexAttributeSemantic.FEATURE_ID,
          0
        );
        var featureMetadata = components.featureMetadata;

        expect(primitive.primitiveType).toBe(PrimitiveType.POINTS);

        expect(positionAttribute).toBeDefined();
        expect(featureIdAttribute).toBeDefined();

        expect(primitive.featureIdAttributes.length).toBe(2);
        expect(primitive.featureIdTextures.length).toBe(0);
        expect(primitive.featureTextureIds.length).toBe(0);

        var featureIdAttributeMapping0 = primitive.featureIdAttributes[0];
        expect(featureIdAttributeMapping0.propertyTableId).toBe(1);
        expect(featureIdAttributeMapping0.setIndex).toBeUndefined();
        expect(featureIdAttributeMapping0.offset).toBe(0);
        expect(featureIdAttributeMapping0.repeat).toBe(1);

        var featureIdAttributeMapping1 = primitive.featureIdAttributes[1];
        expect(featureIdAttributeMapping1.propertyTableId).toBe(0);
        expect(featureIdAttributeMapping1.setIndex).toBe(0);
        expect(featureIdAttributeMapping1.offset).toBe(0);
        expect(featureIdAttributeMapping1.repeat).not.toBeDefined();

        var weatherClass = featureMetadata.schema.classes.weather;
        var weatherProperties = weatherClass.properties;
        expect(weatherProperties.airTemperature.componentType).toBe(
          MetadataComponentType.FLOAT32
        );
        expect(weatherProperties.airPressure.componentType).toBe(
          MetadataComponentType.FLOAT32
        );
        expect(weatherProperties.windVelocity.type).toBe(MetadataType.ARRAY);
        expect(weatherProperties.windVelocity.componentType).toBe(
          MetadataComponentType.FLOAT32
        );
        expect(weatherProperties.windVelocity.componentCount).toBe(3);

        var townClass = featureMetadata.schema.classes.town;
        var townProperties = townClass.properties;
        expect(townProperties.name.componentType).toBe(
          MetadataComponentType.STRING
        );
        expect(townProperties.population.componentType).toBe(
          MetadataComponentType.UINT16
        );

        var weatherTable = featureMetadata.getPropertyTable(1);
        expect(weatherTable.id).toBe("weatherTable");
        expect(weatherTable.count).toBe(1000);
        expect(weatherTable.class).toBe(weatherClass);
        expect(weatherTable.getProperty(0, "airTemperature")).toBe(
          22.120203018188477
        );
        expect(weatherTable.getProperty(0, "airPressure")).toBe(
          1.170711874961853
        );
        expect(weatherTable.getProperty(0, "windVelocity")).toEqual([
          1,
          0.2964223027229309,
          0.23619766533374786,
        ]);
        expect(weatherTable.getProperty(999, "airTemperature")).toBe(
          24.308320999145508
        );
        expect(weatherTable.getProperty(999, "airPressure")).toBe(
          1.1136815547943115
        );
        expect(weatherTable.getProperty(999, "windVelocity")).toEqual([
          1,
          0.07490774989128113,
          0.0022833053953945637,
        ]);

        var townTable = featureMetadata.getPropertyTable(0);
        expect(townTable.id).toBe("townTable");
        expect(townTable.count).toBe(3);
        expect(townTable.class).toBe(townClass);
        expect(townTable.getProperty(0, "name")).toBe("Old Town");
        expect(townTable.getProperty(0, "population")).toBe(452);
        expect(townTable.getProperty(1, "name")).toBe("New Town");
        expect(townTable.getProperty(1, "population")).toBe(5234);
        expect(townTable.getProperty(2, "name")).toBe("Newer Town");
        expect(townTable.getProperty(2, "population")).toBe(34245);
      });
    });

    it("loads BoxInstanced", function () {
      if (!scene.context.instancedArrays) {
        return;
      }

      return loadGltf(boxInstanced).then(function (gltfLoader) {
        var components = gltfLoader.components;
        var scene = components.scene;
        var rootNode = scene.nodes[0];
        var primitive = rootNode.primitives[0];
        var attributes = primitive.attributes;
        var positionAttribute = getAttribute(
          attributes,
          VertexAttributeSemantic.POSITION
        );
        var normalAttribute = getAttribute(
          attributes,
          VertexAttributeSemantic.NORMAL
        );
        var featureMetadata = components.featureMetadata;
        var instances = rootNode.instances;
        var instancedAttributes = instances.attributes;
        var translationAttribute = getAttribute(
          instancedAttributes,
          InstanceAttributeSemantic.TRANSLATION
        );
        var rotationAttribute = getAttribute(
          instancedAttributes,
          InstanceAttributeSemantic.ROTATION
        );
        var scaleAttribute = getAttribute(
          instancedAttributes,
          InstanceAttributeSemantic.SCALE
        );
        var featureIdAttribute = getAttribute(
          instancedAttributes,
          InstanceAttributeSemantic.FEATURE_ID,
          0
        );

        expect(positionAttribute).toBeDefined();
        expect(normalAttribute).toBeDefined();

        expect(translationAttribute.semantic).toBe(
          InstanceAttributeSemantic.TRANSLATION
        );
        expect(translationAttribute.componentDatatype).toBe(
          ComponentDatatype.FLOAT
        );
        expect(translationAttribute.type).toBe(AttributeType.VEC3);
        expect(translationAttribute.normalized).toBe(false);
        expect(translationAttribute.count).toBe(4);
        expect(translationAttribute.min).toBeUndefined();
        expect(translationAttribute.max).toBeUndefined();
        expect(translationAttribute.constant).toEqual(Cartesian3.ZERO);
        expect(translationAttribute.quantization).toBeUndefined();
        expect(translationAttribute.typedArray).toEqual(
          new Float32Array([-2, 2, 0, -2, -2, 0, 2, -2, 0, 2, 2, 0])
        );
        expect(translationAttribute.buffer).toBeUndefined();
        expect(translationAttribute.byteOffset).toBe(0);
        expect(translationAttribute.byteStride).toBeUndefined();

        expect(rotationAttribute.semantic).toBe(
          InstanceAttributeSemantic.ROTATION
        );
        expect(rotationAttribute.componentDatatype).toBe(
          ComponentDatatype.FLOAT
        );
        expect(rotationAttribute.type).toBe(AttributeType.VEC4);
        expect(rotationAttribute.normalized).toBe(false);
        expect(rotationAttribute.count).toBe(4);
        expect(rotationAttribute.min).toBeUndefined();
        expect(rotationAttribute.max).toBeUndefined();
        expect(rotationAttribute.constant).toEqual(Cartesian4.ZERO);
        expect(rotationAttribute.quantization).toBeUndefined();
        expect(rotationAttribute.typedArray).toEqual(
          // prettier-ignore
          new Float32Array([
            0.3826833963394165, 0, 0, 0.9238795042037964,
            0.3535534143447876, 0.3535534143447876, 0.1464466005563736, 0.8535534143447876,
            0.46193981170654297, 0.19134169816970825, 0.46193981170654297, 0.7325378060340881,
            0.5319756865501404, 0.022260000929236412, 0.43967971205711365, 0.7233173847198486,
          ])
        );
        expect(rotationAttribute.buffer).toBeUndefined();
        expect(rotationAttribute.byteOffset).toBe(0);
        expect(rotationAttribute.byteStride).toBeUndefined();

        expect(scaleAttribute.semantic).toBe(InstanceAttributeSemantic.SCALE);
        expect(scaleAttribute.componentDatatype).toBe(ComponentDatatype.FLOAT);
        expect(scaleAttribute.type).toBe(AttributeType.VEC3);
        expect(scaleAttribute.normalized).toBe(false);
        expect(scaleAttribute.count).toBe(4);
        expect(scaleAttribute.min).toBeUndefined();
        expect(scaleAttribute.max).toBeUndefined();
        expect(scaleAttribute.constant).toEqual(Cartesian3.ZERO);
        expect(scaleAttribute.quantization).toBeUndefined();
        expect(scaleAttribute.typedArray).toEqual(
          // prettier-ignore
          new Float32Array([
            0.6000000238418579, 0.699999988079071, 1,
            1, 1, 0.5,
            0.75, 0.20000000298023224, 0.5,
            0.800000011920929, 0.6000000238418579, 0.8999999761581421,
          ])
        );
        expect(scaleAttribute.buffer).toBeUndefined();
        expect(scaleAttribute.byteOffset).toBe(0);
        expect(scaleAttribute.byteStride).toBeUndefined();

        expect(featureIdAttribute.setIndex).toBe(0);
        expect(featureIdAttribute.componentDatatype).toBe(
          ComponentDatatype.FLOAT
        );
        expect(featureIdAttribute.type).toBe(AttributeType.SCALAR);
        expect(featureIdAttribute.normalized).toBe(false);
        expect(featureIdAttribute.count).toBe(4);
        expect(featureIdAttribute.min).toBeUndefined();
        expect(featureIdAttribute.max).toBeUndefined();
        expect(featureIdAttribute.constant).toBe(0);
        expect(featureIdAttribute.quantization).toBeUndefined();
        expect(featureIdAttribute.typedArray).toBeDefined();
        expect(featureIdAttribute.buffer).toBeUndefined();
        expect(featureIdAttribute.byteOffset).toBe(0);
        expect(rotationAttribute.byteStride).toBeUndefined();

        expect(instances.featureIdAttributes.length).toBe(2);

        var featureIdAttributeMapping0 = instances.featureIdAttributes[0];
        expect(featureIdAttributeMapping0.propertyTableId).toBe(0);
        expect(featureIdAttributeMapping0.setIndex).toBeUndefined();
        expect(featureIdAttributeMapping0.offset).toBe(0);
        expect(featureIdAttributeMapping0.repeat).toBe(1);

        var featureIdAttributeMapping1 = instances.featureIdAttributes[1];
        expect(featureIdAttributeMapping1.propertyTableId).toBe(1);
        expect(featureIdAttributeMapping1.setIndex).toBe(0);
        expect(featureIdAttributeMapping1.offset).toBe(0);
        expect(featureIdAttributeMapping1.repeat).not.toBeDefined();

        var boxClass = featureMetadata.schema.classes.box;
        var boxProperties = boxClass.properties;
        expect(boxProperties.name.componentType).toBe(
          MetadataComponentType.STRING
        );
        expect(boxProperties.volume.componentType).toBe(
          MetadataComponentType.FLOAT32
        );

        var sectionClass = featureMetadata.schema.classes.section;
        var sectionProperties = sectionClass.properties;
        expect(sectionProperties.name.componentType).toBe(
          MetadataComponentType.STRING
        );
        expect(sectionProperties.id.componentType).toBe(
          MetadataComponentType.UINT16
        );

        var boxTable = featureMetadata.getPropertyTable(0);
        expect(boxTable.id).toBe(0);
        expect(boxTable.name).toBe("Box");
        expect(boxTable.count).toBe(4);
        expect(boxTable.class).toBe(boxClass);
        expect(boxTable.getProperty(0, "name")).toBe("top left");
        expect(boxTable.getProperty(0, "volume")).toBe(0.41999998688697815);
        expect(boxTable.getProperty(1, "name")).toBe("bottom left");
        expect(boxTable.getProperty(1, "volume")).toBe(0.5);
        expect(boxTable.getProperty(2, "name")).toBe("bottom right");
        expect(boxTable.getProperty(2, "volume")).toBe(0.07500000298023224);
        expect(boxTable.getProperty(3, "name")).toBe("top right");
        expect(boxTable.getProperty(3, "volume")).toBe(0.4320000112056732);

        var sectionTable = featureMetadata.getPropertyTable(1);
        expect(sectionTable.id).toBe(1);
        expect(sectionTable.name).toBe("Section");
        expect(sectionTable.count).toBe(2);
        expect(sectionTable.class).toBe(sectionClass);
        expect(sectionTable.getProperty(0, "name")).toBe("left");
        expect(sectionTable.getProperty(0, "id")).toBe(10293);
        expect(sectionTable.getProperty(1, "name")).toBe("right");
        expect(sectionTable.getProperty(1, "id")).toBe(54923);
      });
    });

    it("loads BoxInstanced with EXT_feature_metadata", function () {
      if (!scene.context.instancedArrays) {
        return;
      }

      return loadGltf(boxInstancedLegacy).then(function (gltfLoader) {
        var components = gltfLoader.components;
        var scene = components.scene;
        var rootNode = scene.nodes[0];
        var primitive = rootNode.primitives[0];
        var attributes = primitive.attributes;
        var positionAttribute = getAttribute(
          attributes,
          VertexAttributeSemantic.POSITION
        );
        var normalAttribute = getAttribute(
          attributes,
          VertexAttributeSemantic.NORMAL
        );
        var featureMetadata = components.featureMetadata;
        var instances = rootNode.instances;
        var instancedAttributes = instances.attributes;
        var translationAttribute = getAttribute(
          instancedAttributes,
          InstanceAttributeSemantic.TRANSLATION
        );
        var rotationAttribute = getAttribute(
          instancedAttributes,
          InstanceAttributeSemantic.ROTATION
        );
        var scaleAttribute = getAttribute(
          instancedAttributes,
          InstanceAttributeSemantic.SCALE
        );
        var featureIdAttribute = getAttribute(
          instancedAttributes,
          InstanceAttributeSemantic.FEATURE_ID,
          0
        );

        expect(positionAttribute).toBeDefined();
        expect(normalAttribute).toBeDefined();

        expect(translationAttribute.semantic).toBe(
          InstanceAttributeSemantic.TRANSLATION
        );
        expect(translationAttribute.componentDatatype).toBe(
          ComponentDatatype.FLOAT
        );
        expect(translationAttribute.type).toBe(AttributeType.VEC3);
        expect(translationAttribute.normalized).toBe(false);
        expect(translationAttribute.count).toBe(4);
        expect(translationAttribute.min).toBeUndefined();
        expect(translationAttribute.max).toBeUndefined();
        expect(translationAttribute.constant).toEqual(Cartesian3.ZERO);
        expect(translationAttribute.quantization).toBeUndefined();
        expect(translationAttribute.typedArray).toEqual(
          new Float32Array([-2, 2, 0, -2, -2, 0, 2, -2, 0, 2, 2, 0])
        );
        expect(translationAttribute.buffer).toBeUndefined();
        expect(translationAttribute.byteOffset).toBe(0);
        expect(translationAttribute.byteStride).toBeUndefined();

        expect(rotationAttribute.semantic).toBe(
          InstanceAttributeSemantic.ROTATION
        );
        expect(rotationAttribute.componentDatatype).toBe(
          ComponentDatatype.FLOAT
        );
        expect(rotationAttribute.type).toBe(AttributeType.VEC4);
        expect(rotationAttribute.normalized).toBe(false);
        expect(rotationAttribute.count).toBe(4);
        expect(rotationAttribute.min).toBeUndefined();
        expect(rotationAttribute.max).toBeUndefined();
        expect(rotationAttribute.constant).toEqual(Cartesian4.ZERO);
        expect(rotationAttribute.quantization).toBeUndefined();
        expect(rotationAttribute.typedArray).toEqual(
          // prettier-ignore
          new Float32Array([
            0.3826833963394165, 0, 0, 0.9238795042037964,
            0.3535534143447876, 0.3535534143447876, 0.1464466005563736, 0.8535534143447876,
            0.46193981170654297, 0.19134169816970825, 0.46193981170654297, 0.7325378060340881,
            0.5319756865501404, 0.022260000929236412, 0.43967971205711365, 0.7233173847198486,
          ])
        );
        expect(rotationAttribute.buffer).toBeUndefined();
        expect(rotationAttribute.byteOffset).toBe(0);
        expect(rotationAttribute.byteStride).toBeUndefined();

        expect(scaleAttribute.semantic).toBe(InstanceAttributeSemantic.SCALE);
        expect(scaleAttribute.componentDatatype).toBe(ComponentDatatype.FLOAT);
        expect(scaleAttribute.type).toBe(AttributeType.VEC3);
        expect(scaleAttribute.normalized).toBe(false);
        expect(scaleAttribute.count).toBe(4);
        expect(scaleAttribute.min).toBeUndefined();
        expect(scaleAttribute.max).toBeUndefined();
        expect(scaleAttribute.constant).toEqual(Cartesian3.ZERO);
        expect(scaleAttribute.quantization).toBeUndefined();
        expect(scaleAttribute.typedArray).toEqual(
          // prettier-ignore
          new Float32Array([
            0.6000000238418579, 0.699999988079071, 1,
            1, 1, 0.5,
            0.75, 0.20000000298023224, 0.5,
            0.800000011920929, 0.6000000238418579, 0.8999999761581421,
          ])
        );
        expect(scaleAttribute.buffer).toBeUndefined();
        expect(scaleAttribute.byteOffset).toBe(0);
        expect(scaleAttribute.byteStride).toBeUndefined();

        expect(featureIdAttribute.setIndex).toBe(0);
        expect(featureIdAttribute.componentDatatype).toBe(
          ComponentDatatype.FLOAT
        );
        expect(featureIdAttribute.type).toBe(AttributeType.SCALAR);
        expect(featureIdAttribute.normalized).toBe(false);
        expect(featureIdAttribute.count).toBe(4);
        expect(featureIdAttribute.min).toBeUndefined();
        expect(featureIdAttribute.max).toBeUndefined();
        expect(featureIdAttribute.constant).toBe(0);
        expect(featureIdAttribute.quantization).toBeUndefined();
        expect(featureIdAttribute.typedArray).toBeDefined();
        expect(featureIdAttribute.buffer).toBeUndefined();
        expect(featureIdAttribute.byteOffset).toBe(0);
        expect(rotationAttribute.byteStride).toBeUndefined();

        expect(instances.featureIdAttributes.length).toBe(2);

        var featureIdAttributeMapping0 = instances.featureIdAttributes[0];
        expect(featureIdAttributeMapping0.propertyTableId).toBe(0);
        expect(featureIdAttributeMapping0.setIndex).toBeUndefined();
        expect(featureIdAttributeMapping0.offset).toBe(0);
        expect(featureIdAttributeMapping0.repeat).toBe(1);

        var featureIdAttributeMapping1 = instances.featureIdAttributes[1];
        expect(featureIdAttributeMapping1.propertyTableId).toBe(1);
        expect(featureIdAttributeMapping1.setIndex).toBe(0);
        expect(featureIdAttributeMapping1.offset).toBe(0);
        expect(featureIdAttributeMapping1.repeat).not.toBeDefined();

        var boxClass = featureMetadata.schema.classes.box;
        var boxProperties = boxClass.properties;
        expect(boxProperties.name.componentType).toBe(
          MetadataComponentType.STRING
        );
        expect(boxProperties.volume.componentType).toBe(
          MetadataComponentType.FLOAT32
        );

        var sectionClass = featureMetadata.schema.classes.section;
        var sectionProperties = sectionClass.properties;
        expect(sectionProperties.name.componentType).toBe(
          MetadataComponentType.STRING
        );
        expect(sectionProperties.id.componentType).toBe(
          MetadataComponentType.UINT16
        );

        var boxTable = featureMetadata.getPropertyTable(0);
        expect(boxTable.id).toBe("boxTable");
        expect(boxTable.count).toBe(4);
        expect(boxTable.class).toBe(boxClass);
        expect(boxTable.getProperty(0, "name")).toBe("top left");
        expect(boxTable.getProperty(0, "volume")).toBe(0.41999998688697815);
        expect(boxTable.getProperty(1, "name")).toBe("bottom left");
        expect(boxTable.getProperty(1, "volume")).toBe(0.5);
        expect(boxTable.getProperty(2, "name")).toBe("bottom right");
        expect(boxTable.getProperty(2, "volume")).toBe(0.07500000298023224);
        expect(boxTable.getProperty(3, "name")).toBe("top right");
        expect(boxTable.getProperty(3, "volume")).toBe(0.4320000112056732);

        var sectionTable = featureMetadata.getPropertyTable(1);
        expect(sectionTable.id).toBe("sectionTable");
        expect(sectionTable.count).toBe(2);
        expect(sectionTable.class).toBe(sectionClass);
        expect(sectionTable.getProperty(0, "name")).toBe("left");
        expect(sectionTable.getProperty(0, "id")).toBe(10293);
        expect(sectionTable.getProperty(1, "name")).toBe("right");
        expect(sectionTable.getProperty(1, "id")).toBe(54923);
      });
    });

    it("loads BoxInstanced when WebGL instancing is disabled", function () {
      // Disable extension
      var instancedArrays = scene.context._instancedArrays;
      scene.context._instancedArrays = undefined;

      return loadGltf(boxInstanced)
        .then(function (gltfLoader) {
          var components = gltfLoader.components;
          var scene = components.scene;
          var rootNode = scene.nodes[0];
          var primitive = rootNode.primitives[0];
          var attributes = primitive.attributes;
          var positionAttribute = getAttribute(
            attributes,
            VertexAttributeSemantic.POSITION
          );
          var normalAttribute = getAttribute(
            attributes,
            VertexAttributeSemantic.NORMAL
          );
          var instances = rootNode.instances;
          var instancedAttributes = instances.attributes;
          var translationAttribute = getAttribute(
            instancedAttributes,
            InstanceAttributeSemantic.TRANSLATION
          );
          var rotationAttribute = getAttribute(
            instancedAttributes,
            InstanceAttributeSemantic.ROTATION
          );
          var scaleAttribute = getAttribute(
            instancedAttributes,
            InstanceAttributeSemantic.SCALE
          );
          var featureIdAttribute = getAttribute(
            instancedAttributes,
            InstanceAttributeSemantic.FEATURE_ID_0
          );

          expect(positionAttribute).toBeDefined();
          expect(normalAttribute).toBeDefined();

          expect(translationAttribute.typedArray).toEqual(
            new Float32Array([-2, 2, 0, -2, -2, 0, 2, -2, 0, 2, 2, 0])
          );
          expect(translationAttribute.buffer).toBeUndefined();
          expect(translationAttribute.byteOffset).toBe(0);
          expect(translationAttribute.byteStride).toBeUndefined();

          expect(rotationAttribute.typedArray).toEqual(
            // prettier-ignore
            new Float32Array([
              0.3826833963394165, 0, 0, 0.9238795042037964,
              0.3535534143447876, 0.3535534143447876, 0.1464466005563736, 0.8535534143447876,
              0.46193981170654297, 0.19134169816970825, 0.46193981170654297, 0.7325378060340881,
              0.5319756865501404, 0.022260000929236412, 0.43967971205711365, 0.7233173847198486,
            ])
          );
          expect(rotationAttribute.buffer).toBeUndefined();
          expect(rotationAttribute.byteOffset).toBe(0);
          expect(rotationAttribute.byteStride).toBeUndefined();

          expect(scaleAttribute.typedArray).toEqual(
            // prettier-ignore
            new Float32Array([
              0.6000000238418579, 0.699999988079071, 1,
              1, 1, 0.5,
              0.75, 0.20000000298023224, 0.5,
              0.800000011920929, 0.6000000238418579, 0.8999999761581421,
            ])
          );
          expect(scaleAttribute.buffer).toBeUndefined();
          expect(scaleAttribute.byteOffset).toBe(0);
          expect(scaleAttribute.byteStride).toBeUndefined();

          expect(featureIdAttribute.typedArray).toEqual(
            new Float32Array([0, 0, 1, 1])
          );
          expect(featureIdAttribute.buffer).toBeUndefined();
          expect(featureIdAttribute.byteOffset).toBe(0);
          expect(featureIdAttribute.byteStride).toBeUndefined();
        })
        .always(function () {
          // Re-enable extension
          scene.context._instancedArrays = instancedArrays;
        });
    });

    it("loads BoxInstanced with default feature ids", function () {
      if (!scene.context.instancedArrays) {
        return;
      }

      function modifyGltf(gltf) {
        // Delete feature ID accessor's buffer view
        delete gltf.accessors[6].bufferView;
        return gltf;
      }

      return loadModifiedGltfAndTest(boxInstanced, undefined, modifyGltf).then(
        function (gltfLoader) {
          var components = gltfLoader.components;
          var scene = components.scene;
          var rootNode = scene.nodes[0];
          var instances = rootNode.instances;
          var instancedAttributes = instances.attributes;
          var featureIdAttribute = getAttribute(
            instancedAttributes,
            InstanceAttributeSemantic.FEATURE_ID,
            0
          );

          expect(featureIdAttribute.buffer).toBeUndefined();
          expect(featureIdAttribute.typedArray).toBeUndefined();
          expect(featureIdAttribute.constant).toEqual(0.0);
        }
      );
    });

    it("loads BoxInstancedInterleaved", function () {
      // Disable extension
      var instancedArrays = scene.context._instancedArrays;
      scene.context._instancedArrays = undefined;

      return loadGltf(boxInstancedInterleaved)
        .then(function (gltfLoader) {
          var components = gltfLoader.components;
          var scene = components.scene;
          var rootNode = scene.nodes[0];
          var primitive = rootNode.primitives[0];
          var attributes = primitive.attributes;
          var positionAttribute = getAttribute(
            attributes,
            VertexAttributeSemantic.POSITION
          );
          var normalAttribute = getAttribute(
            attributes,
            VertexAttributeSemantic.NORMAL
          );
          var instances = rootNode.instances;
          var instancedAttributes = instances.attributes;
          var translationAttribute = getAttribute(
            instancedAttributes,
            InstanceAttributeSemantic.TRANSLATION
          );
          var rotationAttribute = getAttribute(
            instancedAttributes,
            InstanceAttributeSemantic.ROTATION
          );
          var scaleAttribute = getAttribute(
            instancedAttributes,
            InstanceAttributeSemantic.SCALE
          );
          var featureIdAttribute = getAttribute(
            instancedAttributes,
            InstanceAttributeSemantic.FEATURE_ID_0
          );

          expect(positionAttribute).toBeDefined();
          expect(normalAttribute).toBeDefined();

          expect(translationAttribute.typedArray).toEqual(
            new Float32Array([-2, 2, 0, -2, -2, 0, 2, -2, 0, 2, 2, 0])
          );
          expect(translationAttribute.buffer).toBeUndefined();
          expect(translationAttribute.byteOffset).toBe(0);
          expect(translationAttribute.byteStride).toBeUndefined();

          expect(rotationAttribute.typedArray).toEqual(
            // prettier-ignore
            new Float32Array([
              0.3826833963394165, 0, 0, 0.9238795042037964,
              0.3535534143447876, 0.3535534143447876, 0.1464466005563736, 0.8535534143447876,
              0.46193981170654297, 0.19134169816970825, 0.46193981170654297, 0.7325378060340881,
              0.5319756865501404, 0.022260000929236412, 0.43967971205711365, 0.7233173847198486,
            ])
          );
          expect(rotationAttribute.buffer).toBeUndefined();
          expect(rotationAttribute.byteOffset).toBe(0);
          expect(rotationAttribute.byteStride).toBeUndefined();

          expect(scaleAttribute.typedArray).toEqual(
            // prettier-ignore
            new Float32Array([
              0.6000000238418579, 0.699999988079071, 1,
              1, 1, 0.5,
              0.75, 0.20000000298023224, 0.5,
              0.800000011920929, 0.6000000238418579, 0.8999999761581421,
            ])
          );
          expect(scaleAttribute.buffer).toBeUndefined();
          expect(scaleAttribute.byteOffset).toBe(0);
          expect(scaleAttribute.byteStride).toBeUndefined();

          expect(featureIdAttribute.typedArray).toEqual(
            new Float32Array([0, 0, 1, 1])
          );
          expect(featureIdAttribute.buffer).toBeUndefined();
          expect(featureIdAttribute.byteOffset).toBe(0);
          expect(featureIdAttribute.byteStride).toBeUndefined();
        })
        .always(function () {
          // Re-enable extension
          scene.context._instancedArrays = instancedArrays;
        });
    });

    it("loads BoxInstancedTranslation", function () {
      if (!scene.context.instancedArrays) {
        return;
      }

      return loadGltf(boxInstancedTranslation).then(function (gltfLoader) {
        var components = gltfLoader.components;
        var scene = components.scene;
        var rootNode = scene.nodes[0];
        var primitive = rootNode.primitives[0];
        var attributes = primitive.attributes;
        var positionAttribute = getAttribute(
          attributes,
          VertexAttributeSemantic.POSITION
        );
        var normalAttribute = getAttribute(
          attributes,
          VertexAttributeSemantic.NORMAL
        );
        var instances = rootNode.instances;
        var instancedAttributes = instances.attributes;
        var translationAttribute = getAttribute(
          instancedAttributes,
          InstanceAttributeSemantic.TRANSLATION
        );

        expect(positionAttribute).toBeDefined();
        expect(normalAttribute).toBeDefined();

        expect(translationAttribute.semantic).toBe(
          InstanceAttributeSemantic.TRANSLATION
        );
        expect(translationAttribute.componentDatatype).toBe(
          ComponentDatatype.FLOAT
        );
        expect(translationAttribute.type).toBe(AttributeType.VEC3);
        expect(translationAttribute.normalized).toBe(false);
        expect(translationAttribute.count).toBe(4);
        expect(translationAttribute.min).toBeUndefined();
        expect(translationAttribute.max).toBeUndefined();
        expect(translationAttribute.constant).toEqual(Cartesian3.ZERO);
        expect(translationAttribute.quantization).toBeUndefined();
        expect(translationAttribute.typedArray).toEqual(
          new Float32Array([-2, 2, 0, -2, -2, 0, 2, -2, 0, 2, 2, 0])
        );
        expect(translationAttribute.buffer).toBeUndefined();
        expect(translationAttribute.byteOffset).toBe(0);
        expect(translationAttribute.byteStride).toBeUndefined();
      });
    });

    it("loads BoxInstancedTranslationWithMinMax", function () {
      if (!scene.context.instancedArrays) {
        return;
      }

      return loadGltf(boxInstancedTranslationMinMax).then(function (
        gltfLoader
      ) {
        var components = gltfLoader.components;
        var scene = components.scene;
        var rootNode = scene.nodes[0];
        var primitive = rootNode.primitives[0];
        var attributes = primitive.attributes;
        var positionAttribute = getAttribute(
          attributes,
          VertexAttributeSemantic.POSITION
        );
        var normalAttribute = getAttribute(
          attributes,
          VertexAttributeSemantic.NORMAL
        );
        var instances = rootNode.instances;
        var instancedAttributes = instances.attributes;
        var translationAttribute = getAttribute(
          instancedAttributes,
          InstanceAttributeSemantic.TRANSLATION
        );

        expect(positionAttribute).toBeDefined();
        expect(normalAttribute).toBeDefined();

        expect(translationAttribute.semantic).toBe(
          InstanceAttributeSemantic.TRANSLATION
        );
        expect(translationAttribute.componentDatatype).toBe(
          ComponentDatatype.FLOAT
        );
        expect(translationAttribute.type).toBe(AttributeType.VEC3);
        expect(translationAttribute.normalized).toBe(false);
        expect(translationAttribute.count).toBe(4);
        expect(translationAttribute.min).toEqual(new Cartesian3(-2, -2, 0));
        expect(translationAttribute.max).toEqual(new Cartesian3(2, 2, 0));
        expect(translationAttribute.constant).toEqual(Cartesian3.ZERO);
        expect(translationAttribute.quantization).toBeUndefined();
        expect(translationAttribute.typedArray).toBeUndefined();
        expect(translationAttribute.buffer).toBeDefined();
        expect(translationAttribute.byteOffset).toBe(0);
        expect(translationAttribute.byteStride).toBe(12);
      });
    });

    it("loads BoxInstancedTranslation when WebGL instancing is disabled", function () {
      // Disable extension
      var instancedArrays = scene.context._instancedArrays;
      scene.context._instancedArrays = undefined;

      return loadGltf(boxInstancedTranslation)
        .then(function (gltfLoader) {
          var components = gltfLoader.components;
          var scene = components.scene;
          var rootNode = scene.nodes[0];
          var primitive = rootNode.primitives[0];
          var attributes = primitive.attributes;
          var positionAttribute = getAttribute(
            attributes,
            VertexAttributeSemantic.POSITION
          );
          var normalAttribute = getAttribute(
            attributes,
            VertexAttributeSemantic.NORMAL
          );
          var instances = rootNode.instances;
          var instancedAttributes = instances.attributes;
          var translationAttribute = getAttribute(
            instancedAttributes,
            InstanceAttributeSemantic.TRANSLATION
          );

          expect(positionAttribute).toBeDefined();
          expect(normalAttribute).toBeDefined();

          expect(translationAttribute.typedArray).toEqual(
            new Float32Array([-2, 2, 0, -2, -2, 0, 2, -2, 0, 2, 2, 0])
          );
          expect(translationAttribute.buffer).toBeUndefined();
          expect(translationAttribute.byteOffset).toBe(0);
          expect(translationAttribute.byteStride).toBeUndefined();
        })
        .always(function () {
          // Re-enable extension
          scene.context._instancedArrays = instancedArrays;
        });
    });

    it("loads Duck", function () {
      return loadGltf(duckDraco).then(function (gltfLoader) {
        var components = gltfLoader.components;
        var scene = components.scene;
        var rootNode = scene.nodes[0];
        var childNode = rootNode.children[0];
        var primitive = childNode.primitives[0];
        var attributes = primitive.attributes;
        var positionAttribute = getAttribute(
          attributes,
          VertexAttributeSemantic.POSITION
        );
        var normalAttribute = getAttribute(
          attributes,
          VertexAttributeSemantic.NORMAL
        );
        var texcoordAttribute = getAttribute(
          attributes,
          VertexAttributeSemantic.TEXCOORD,
          0
        );

        var indices = primitive.indices;

        expect(positionAttribute.name).toBe("POSITION");
        expect(positionAttribute.semantic).toBe(
          VertexAttributeSemantic.POSITION
        );
        expect(positionAttribute.setIndex).toBeUndefined();
        expect(positionAttribute.componentDatatype).toBe(
          ComponentDatatype.FLOAT
        );
        expect(positionAttribute.type).toBe(AttributeType.VEC3);
        expect(positionAttribute.normalized).toBe(false);
        expect(positionAttribute.count).toBe(2399);
        expect(positionAttribute.min).toEqual(
          new Cartesian3(
            -69.37933953401223,
            9.848530453475558,
            -61.40903695222513
          )
        );
        expect(positionAttribute.max).toEqual(
          new Cartesian3(
            96.26074059602396,
            164.09024489374352,
            54.029730459044615
          )
        );
        expect(positionAttribute.constant).toEqual(Cartesian3.ZERO);
        expect(positionAttribute.typedArray).toBeUndefined();
        expect(positionAttribute.buffer).toBeDefined();
        expect(positionAttribute.byteOffset).toBe(0);
        expect(positionAttribute.byteStride).toBeUndefined();

        expect(normalAttribute.name).toBe("NORMAL");
        expect(normalAttribute.semantic).toBe(VertexAttributeSemantic.NORMAL);
        expect(normalAttribute.setIndex).toBeUndefined();
        expect(normalAttribute.componentDatatype).toBe(ComponentDatatype.FLOAT);
        expect(normalAttribute.type).toBe(AttributeType.VEC3);
        expect(normalAttribute.normalized).toBe(false);
        expect(normalAttribute.count).toBe(2399);
        expect(normalAttribute.min).toEqual(
          new Cartesian3(
            -1.0069254898557476,
            -1.0078414940366558,
            -1.007673468543034
          )
        );
        expect(normalAttribute.max).toEqual(
          new Cartesian3(
            1.0083384775647932,
            1.007422473383885,
            1.0075904988775068
          )
        );
        expect(normalAttribute.constant).toEqual(Cartesian3.ZERO);
        expect(normalAttribute.typedArray).toBeUndefined();
        expect(normalAttribute.buffer).toBeDefined();
        expect(normalAttribute.byteOffset).toBe(0);
        expect(normalAttribute.byteStride).toBeUndefined();

        expect(texcoordAttribute.name).toBe("TEXCOORD_0");
        expect(texcoordAttribute.semantic).toBe(
          VertexAttributeSemantic.TEXCOORD
        );
        expect(texcoordAttribute.setIndex).toBe(0);
        expect(texcoordAttribute.componentDatatype).toBe(
          ComponentDatatype.FLOAT
        );
        expect(texcoordAttribute.type).toBe(AttributeType.VEC2);
        expect(texcoordAttribute.normalized).toBe(false);
        expect(texcoordAttribute.count).toBe(2399);
        expect(texcoordAttribute.min).toEqual(
          new Cartesian2(0.025470511450678954, 0.019024537339121947)
        );
        expect(texcoordAttribute.max).toEqual(
          new Cartesian2(0.9846059706495423, 0.9809754626608782)
        );
        expect(texcoordAttribute.constant).toEqual(Cartesian2.ZERO);
        expect(texcoordAttribute.typedArray).toBeUndefined();
        expect(texcoordAttribute.buffer).toBeDefined();
        expect(texcoordAttribute.byteOffset).toBe(0);
        expect(texcoordAttribute.byteStride).toBeUndefined();

        expect(indices.indexDatatype).toBe(IndexDatatype.UNSIGNED_SHORT);
        expect(indices.count).toBe(12636);
        expect(indices.buffer).toBeDefined();
        expect(indices.buffer.sizeInBytes).toBe(25272);

        expect(positionAttribute.buffer).not.toBe(normalAttribute.buffer);
        expect(positionAttribute.buffer).not.toBe(texcoordAttribute.buffer);

        expect(positionAttribute.buffer.sizeInBytes).toBe(28788);
        expect(normalAttribute.buffer.sizeInBytes).toBe(28788);
        expect(texcoordAttribute.buffer.sizeInBytes).toBe(19192);
      });
    });

    it("loads Boom Box", function () {
      var textureCreate = spyOn(Texture, "create").and.callThrough();

      return loadGltf(boomBoxSpecularGlossiness).then(function (gltfLoader) {
        var components = gltfLoader.components;
        var scene = components.scene;
        var rootNode = scene.nodes[0];
        var primitive = rootNode.primitives[0];
        var material = primitive.material;
        var specularGlossiness = material.specularGlossiness;

        expect(scene.upAxis).toBe(Axis.Y);
        expect(scene.forwardAxis).toBe(Axis.Z);
        expect(material.occlusionTexture.texture.width).toBe(128);
        expect(material.normalTexture.texture.width).toBe(128);
        expect(material.emissiveTexture.texture.width).toBe(128);
        expect(specularGlossiness.diffuseTexture.texture.width).toBe(128);
        expect(specularGlossiness.specularGlossinessTexture.texture.width).toBe(
          128
        );

        expect(specularGlossiness.diffuseFactor).toEqual(
          new Cartesian4(1.0, 1.0, 1.0, 1.0)
        );
        expect(specularGlossiness.specularFactor).toEqual(
          new Cartesian3(1.0, 1.0, 1.0)
        );
        expect(specularGlossiness.glossinessFactor).toBe(1.0);

        // Does not load metallic roughness textures
        expect(textureCreate.calls.count()).toBe(5);
      });
    });

    it("loads model from parsed JSON object", function () {
      return loadGltfFromJson(triangle).then(function (gltfLoader) {
        var components = gltfLoader.components;
        var scene = components.scene;
        var rootNode = scene.nodes[0];
        var primitive = rootNode.primitives[0];
        var attributes = primitive.attributes;
        var positionAttribute = getAttribute(
          attributes,
          VertexAttributeSemantic.POSITION
        );

        expect(positionAttribute).toBeDefined();
        expect(primitive.indices).toBeDefined();
        expect(primitive.indices.indexDatatype).toBe(
          IndexDatatype.UNSIGNED_SHORT
        );
        expect(primitive.indices.count).toBe(3);
        expect(primitive.indices.buffer).toBeDefined();
      });
    });

    it("models share the same resources", function () {
      var textureCreate = spyOn(Texture, "create").and.callThrough();

      return when
        .all([loadGltf(duckDraco), loadGltf(duckDraco)])
        .then(function (gltfLoaders) {
          var cacheEntries = ResourceCache.cacheEntries;
          for (var cacheKey in cacheEntries) {
            if (cacheEntries.hasOwnProperty(cacheKey)) {
              var cacheEntry = cacheEntries[cacheKey];
              expect(cacheEntry.referenceCount).toBe(2);
            }
          }

          expect(textureCreate.calls.count()).toBe(1);

          gltfLoaders[0].destroy();
          gltfLoaders[1].destroy();
        });
    });

    it("releases glTF JSON after parse", function () {
      var destroyGltfJsonLoader = spyOn(
        GltfJsonLoader.prototype,
        "destroy"
      ).and.callThrough();

      var options = {
        releaseGltfJson: true,
      };

      return loadGltf(triangle, options).then(function (gltfLoader) {
        expect(destroyGltfJsonLoader).toHaveBeenCalled();
      });
    });

    it("releases glTF JSON after unload", function () {
      var destroyGltfJsonLoader = spyOn(
        GltfJsonLoader.prototype,
        "destroy"
      ).and.callThrough();

      var options = {
        releaseGltfJson: false,
      };

      return loadGltf(triangle, options).then(function (gltfLoader) {
        expect(destroyGltfJsonLoader).not.toHaveBeenCalled();
        gltfLoader.destroy();
        expect(destroyGltfJsonLoader).toHaveBeenCalled();
      });
    });

    it("creates GPU resources asynchronously", function () {
      var jobSchedulerExecute = spyOn(
        JobScheduler.prototype,
        "execute"
      ).and.callThrough();

      var options = {
        asynchronous: true,
      };

      return loadGltf(triangle, options).then(function (gltfLoader) {
        expect(jobSchedulerExecute).toHaveBeenCalled();
      });
    });

    it("creates GPU resources synchronously", function () {
      var jobSchedulerExecute = spyOn(
        JobScheduler.prototype,
        "execute"
      ).and.callThrough();

      var options = {
        asynchronous: false,
      };

      return loadGltf(triangle, options).then(function (gltfLoader) {
        expect(jobSchedulerExecute).not.toHaveBeenCalled();
      });
    });

    it("resolves before textures are loaded when incrementallyLoadTextures is true", function () {
      var textureCreate = spyOn(Texture, "create").and.callThrough();

      var deferredPromise = when.defer();
      spyOn(Resource.prototype, "fetchImage").and.returnValue(
        deferredPromise.promise
      );

      var image = new Image();
      image.src =
        "data:image/png;base64,iVBORw0KGgoAAAANSUhEUgAAAAEAAAABCAQAAAC1HAwCAAAAC0lEQVR42mP8/x8AAwMCAO+ip1sAAAAASUVORK5CYII=";

      var options = {
        incrementallyLoadTextures: true,
      };

      return loadGltf(boxTextured, options).then(function (gltfLoader) {
        expect(textureCreate).not.toHaveBeenCalled();
        deferredPromise.resolve(image);

        // Continue processing to load in textures
        return pollToPromise(function () {
          loaderProcess(gltfLoader, scene);
          return gltfLoader._textureLoaders.every(function (loader) {
            return (
              loader._state === ResourceLoaderState.READY ||
              loader._state === ResourceLoaderState.FAILED
            );
          });
        }).then(function () {
          return gltfLoader.texturesLoadedPromise.then(function () {
            expect(textureCreate).toHaveBeenCalled();
          });
        });
      });
    });

    it("destroys glTF loader", function () {
      var destroyFeatureMetadataLoader = spyOn(
        GltfFeatureMetadataLoader.prototype,
        "destroy"
      ).and.callThrough();

      var destroyVertexBufferLoader = spyOn(
        GltfVertexBufferLoader.prototype,
        "destroy"
      ).and.callThrough();

      var destroyIndexBufferLoader = spyOn(
        GltfIndexBufferLoader.prototype,
        "destroy"
      ).and.callThrough();

      var destroyTextureLoader = spyOn(
        GltfTextureLoader.prototype,
        "destroy"
      ).and.callThrough();

      return loadGltf(microcosm).then(function (gltfLoader) {
        expect(gltfLoader.components).toBeDefined();
        expect(gltfLoader.isDestroyed()).toBe(false);

        gltfLoader.destroy();

        expect(gltfLoader.components).not.toBeDefined();

        expect(destroyFeatureMetadataLoader.calls.count()).toBe(1);
        expect(destroyVertexBufferLoader.calls.count()).toBe(3);
        expect(destroyIndexBufferLoader.calls.count()).toBe(1);
        expect(destroyTextureLoader.calls.count()).toBe(3);
      });
    });

    it("rejects promise if glTF JSON fails to load", function () {
      var error = new Error("404 Not Found");
      spyOn(GltfJsonLoader.prototype, "_fetchGltf").and.returnValue(
        when.reject(error)
      );

      var gltfResource = new Resource({
        url: "https://example.com/model.glb",
      });

      var gltfLoader = new GltfLoader({
        gltfResource: gltfResource,
        releaseGltfJson: true,
      });

      gltfLoader.load();

      return gltfLoader.promise
        .then(function () {
          fail();
        })
        .otherwise(function (runtimeError) {
          expect(runtimeError.message).toBe(
            "Failed to load glTF\nFailed to load glTF: https://example.com/model.glb\n404 Not Found"
          );
        });
    });

    it("rejects promise if resource fails to load", function () {
      var error = new Error("404 Not Found");
      spyOn(Resource.prototype, "fetchImage").and.returnValue(
        when.reject(error)
      );

      var destroyVertexBufferLoader = spyOn(
        GltfVertexBufferLoader.prototype,
        "destroy"
      ).and.callThrough();

      var destroyIndexBufferLoader = spyOn(
        GltfIndexBufferLoader.prototype,
        "destroy"
      ).and.callThrough();

      var destroyTextureLoader = spyOn(
        GltfTextureLoader.prototype,
        "destroy"
      ).and.callThrough();

      var options = {
        releaseGltfJson: true,
      };

      return loadGltf(boxTextured, options)
        .then(function (gltfLoader) {
          fail();
        })
        .otherwise(function (runtimeError) {
          expect(runtimeError.message).toBe(
            "Failed to load glTF\nFailed to load texture\nFailed to load image: CesiumLogoFlat.png\n404 Not Found"
          );
          expect(destroyVertexBufferLoader.calls.count()).toBe(2);
          expect(destroyIndexBufferLoader.calls.count()).toBe(1);
          expect(destroyTextureLoader.calls.count()).toBe(1);
        });
    });

    function resolveGltfJsonAfterDestroy(reject) {
      var gltf = {
        asset: {
          version: "2.0",
        },
      };
      var arrayBuffer = generateJsonBuffer(gltf).buffer;

      var deferredPromise = when.defer();
      spyOn(GltfJsonLoader.prototype, "_fetchGltf").and.returnValue(
        deferredPromise.promise
      );

      var gltfUri = "https://example.com/model.glb";

      var gltfResource = new Resource({
        url: gltfUri,
      });

      var gltfJsonLoaderCopy = ResourceCache.loadGltfJson({
        gltfResource: gltfResource,
        baseResource: gltfResource,
      });

      var gltfLoader = new GltfLoader({
        gltfResource: gltfResource,
      });

      expect(gltfLoader.components).not.toBeDefined();

      gltfLoader.load();
      gltfLoader.destroy();

      if (reject) {
        deferredPromise.reject(new Error());
      } else {
        deferredPromise.resolve(arrayBuffer);
      }

      expect(gltfLoader.components).not.toBeDefined();
      expect(gltfLoader.isDestroyed()).toBe(true);

      ResourceCache.unload(gltfJsonLoaderCopy);
    }

    it("handles resolving glTF JSON after destroy", function () {
      resolveGltfJsonAfterDestroy(false);
    });

    it("handles rejecting glTF JSON after destroy", function () {
      resolveGltfJsonAfterDestroy(true);
    });
  },
  "WebGL"
);<|MERGE_RESOLUTION|>--- conflicted
+++ resolved
@@ -948,29 +948,18 @@
         );
         expect(properties.color.componentCount).toBe(3);
 
-<<<<<<< HEAD
-        var featureTable = featureMetadata.getFeatureTable(0);
-        expect(featureTable.id).toEqual("landCoverTable");
-        expect(featureTable.count).toBe(256);
-        expect(featureTable.class).toBe(classDefinition);
-        expect(featureTable.getProperty(0, "name")).toBe("Grassland");
-        expect(featureTable.getProperty(0, "color")).toEqual([118, 163, 11]);
-        expect(featureTable.getProperty(255, "name")).toBe("Building");
-        expect(featureTable.getProperty(255, "color")).toEqual([194, 194, 194]);
-=======
         var propertyTable = featureMetadata.getPropertyTable(0);
         expect(propertyTable.id).toEqual("landCoverTable");
         expect(propertyTable.count).toBe(256);
         expect(propertyTable.class).toBe(classDefinition);
         expect(propertyTable.getProperty(0, "name")).toBe("Grassland");
-        expect(propertyTable.getProperty(0, "color")).toEqual(
-          new Cartesian3(118, 163, 11)
-        );
+        expect(propertyTable.getProperty(0, "color")).toEqual([118, 163, 11]);
         expect(propertyTable.getProperty(255, "name")).toBe("Building");
-        expect(propertyTable.getProperty(255, "color")).toEqual(
-          new Cartesian3(194, 194, 194)
-        );
->>>>>>> a3018a01
+        expect(propertyTable.getProperty(255, "color")).toEqual([
+          194,
+          194,
+          194,
+        ]);
 
         var featureTexture = featureMetadata.getPropertyTexture(0);
         expect(featureTexture.id).toEqual("vegetationTexture");
