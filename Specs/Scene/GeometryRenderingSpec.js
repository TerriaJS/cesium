/*global defineSuite*/
defineSuite([
        'Core/BoundingSphere',
        'Core/BoxGeometry',
        'Core/Cartesian2',
        'Core/Cartesian3',
        'Core/Cartographic',
        'Core/CircleGeometry',
        'Core/Color',
        'Core/ColorGeometryInstanceAttribute',
        'Core/ComponentDatatype',
        'Core/CornerType',
        'Core/CorridorGeometry',
        'Core/CylinderGeometry',
        'Core/defined',
        'Core/EllipseGeometry',
        'Core/Ellipsoid',
        'Core/EllipsoidGeometry',
        'Core/Geometry',
        'Core/GeometryAttribute',
        'Core/GeometryInstance',
        'Core/Math',
        'Core/Matrix4',
        'Core/PolygonGeometry',
        'Core/PolylineGeometry',
        'Core/PolylineVolumeGeometry',
        'Core/PrimitiveType',
        'Core/Rectangle',
        'Core/RectangleGeometry',
        'Core/SimplePolylineGeometry',
        'Core/SphereGeometry',
        'Core/Transforms',
        'Core/WallGeometry',
        'Renderer/ClearCommand',
        'Scene/EllipsoidSurfaceAppearance',
        'Scene/Material',
        'Scene/OrthographicFrustum',
        'Scene/PerInstanceColorAppearance',
        'Scene/PolylineColorAppearance',
        'Scene/Primitive',
        'Scene/SceneMode',
        'Specs/createContext',
        'Specs/createFrameState',
        'Specs/destroyContext',
        'Specs/pick',
        'Specs/render'
    ], 'Scene/GeometryRendering', function(
        BoundingSphere,
        BoxGeometry,
        Cartesian2,
        Cartesian3,
        Cartographic,
        CircleGeometry,
        Color,
        ColorGeometryInstanceAttribute,
        ComponentDatatype,
        CornerType,
        CorridorGeometry,
        CylinderGeometry,
        defined,
        EllipseGeometry,
        Ellipsoid,
        EllipsoidGeometry,
        Geometry,
        GeometryAttribute,
        GeometryInstance,
        CesiumMath,
        Matrix4,
        PolygonGeometry,
        PolylineGeometry,
        PolylineVolumeGeometry,
        PrimitiveType,
        Rectangle,
        RectangleGeometry,
        SimplePolylineGeometry,
        SphereGeometry,
        Transforms,
        WallGeometry,
        ClearCommand,
        EllipsoidSurfaceAppearance,
        Material,
        OrthographicFrustum,
        PerInstanceColorAppearance,
        PolylineColorAppearance,
        Primitive,
        SceneMode,
        createContext,
        createFrameState,
        destroyContext,
        pick,
        render) {
    "use strict";
    /*global jasmine,describe,xdescribe,it,xit,expect,beforeEach,afterEach,beforeAll,afterAll,spyOn,runs,waits,waitsFor*/

    var context;
    var ellipsoid;

    beforeAll(function() {
        context = createContext();
        ellipsoid = Ellipsoid.WGS84;
    });

    afterAll(function() {
        destroyContext(context);
    });

    function viewSphere3D(camera, sphere, modelMatrix) {
        sphere = BoundingSphere.transform(sphere, modelMatrix);
        var center = Cartesian3.clone(sphere.center);
        var radius = sphere.radius;

        var direction = ellipsoid.geodeticSurfaceNormal(center, camera.direction);
        Cartesian3.negate(direction, direction);
        Cartesian3.normalize(direction, direction);
        var right = Cartesian3.cross(direction, Cartesian3.UNIT_Z, camera.right);
        Cartesian3.normalize(right, right);
        Cartesian3.cross(right, direction, camera.up);

        var scalar = Cartesian3.magnitude(center) + radius;
        Cartesian3.normalize(center, center);
        Cartesian3.multiplyByScalar(center, scalar, camera.position);
    }

    function render3D(instance, afterView, appearance) {
        if (!defined(appearance)) {
            appearance = new PerInstanceColorAppearance({
                flat : true
            });
        }

        var primitive = new Primitive({
            geometryInstances : instance,
            appearance : appearance,
            asynchronous : false
        });

        var frameState = createFrameState();
        primitive.update(context, frameState, []);
        viewSphere3D(frameState.camera, primitive._boundingSphere, primitive.modelMatrix);

        if (typeof afterView === 'function') {
            afterView(frameState, primitive);
        }

        context.uniformState.update(context, frameState);

        ClearCommand.ALL.execute(context);
        expect(context.readPixels()).toEqual([0, 0, 0, 0]);

        render(context, frameState, primitive);
        expect(context.readPixels()).not.toEqual([0, 0, 0, 0]);

        primitive = primitive && primitive.destroy();
    }

    function viewSphereCV(camera, sphere, modelMatrix) {
        sphere = BoundingSphere.transform(sphere, modelMatrix);
        sphere = BoundingSphere.projectTo2D(sphere);
        var center = Cartesian3.clone(sphere.center);
        var radius = sphere.radius * 0.5;

        Cartesian3.clone(Cartesian3.UNIT_Z, camera.direction);
        Cartesian3.negate(camera.direction, camera.direction);
        Cartesian3.clone(Cartesian3.UNIT_Y, camera.up);
        Cartesian3.clone(Cartesian3.UNIT_X, camera.right);

        camera.position.x = center.y;
        camera.position.y = center.z;
        camera.position.z = center.x + radius;
    }

    function renderCV(instance, afterView, appearance) {
        if (!defined(appearance)) {
            appearance = new PerInstanceColorAppearance({
                flat : true
            });
        }

        var primitive = new Primitive({
            geometryInstances : instance,
            appearance : appearance,
            asynchronous : false
        });

        var frameState = createFrameState();
        primitive.update(context, frameState, []);

        frameState.mode = SceneMode.COLUMBUS_VIEW;
<<<<<<< HEAD
        frameState.morphTime = SceneMode.getMorphTime(frameState.mode);
        frameState.camera.transform = new Matrix4(0.0, 0.0, 1.0, 0.0,
                                                  1.0, 0.0, 0.0, 0.0,
                                                  0.0, 1.0, 0.0, 0.0,
                                                  0.0, 0.0, 0.0, 1.0);
=======
        frameState.morphTime = frameState.mode.morphTime;
>>>>>>> a2658b30
        frameState.camera.update(frameState.mode, frameState.scene2D);

        viewSphereCV(frameState.camera, primitive._boundingSphere, primitive.modelMatrix);

        if (typeof afterView === 'function') {
            afterView(frameState, primitive);
        }

        context.uniformState.update(context, frameState);

        ClearCommand.ALL.execute(context);
        expect(context.readPixels()).toEqual([0, 0, 0, 0]);

        render(context, frameState, primitive);
        expect(context.readPixels()).not.toEqual([0, 0, 0, 0]);

        primitive = primitive && primitive.destroy();
    }

    function viewSphere2D(camera, sphere, modelMatrix) {
        sphere = BoundingSphere.transform(sphere, modelMatrix);
        sphere = BoundingSphere.projectTo2D(sphere);
        var center = Cartesian3.clone(sphere.center);
        var radius = sphere.radius;

        Cartesian3.clone(Cartesian3.UNIT_Z, camera.direction);
        Cartesian3.negate(camera.direction, camera.direction);
        Cartesian3.clone(Cartesian3.UNIT_Y, camera.up);
        Cartesian3.clone(Cartesian3.UNIT_X, camera.right);

        camera.position.x = center.y;
        camera.position.y = center.z;

        var frustum = camera.frustum;
        var ratio = camera.frustum.right / camera.frustum.top;
        frustum.right = radius * 0.25;
        frustum.top = frustum.right / ratio;
        frustum.left = -frustum.right;
        frustum.bottom = -frustum.top;
    }

    function render2D(instance, appearance) {
        if (!defined(appearance)) {
            appearance = new PerInstanceColorAppearance({
                flat : true
            });
        }

        var primitive = new Primitive({
            geometryInstances : instance,
            appearance : appearance,
            asynchronous : false
        });

        var frameState = createFrameState();
        primitive.update(context, frameState, []);

        frameState.mode = SceneMode.SCENE2D;
<<<<<<< HEAD
        frameState.morphTime = SceneMode.getMorphTime(frameState.mode);
        frameState.camera.transform = new Matrix4(0.0, 0.0, 1.0, 0.0,
                                                  1.0, 0.0, 0.0, 0.0,
                                                  0.0, 1.0, 0.0, 0.0,
                                                  0.0, 0.0, 0.0, 1.0);
=======
        frameState.morphTime = frameState.mode.morphTime;

>>>>>>> a2658b30
        var frustum = new OrthographicFrustum();
        frustum.right = ellipsoid.maximumRadius * Math.PI;
        frustum.left = -frustum.right;
        frustum.top = frustum.right;
        frustum.bottom = -frustum.top;
        frameState.camera.frustum = frustum;
        frameState.camera.update(frameState.mode, frameState.scene2D);

        viewSphere2D(frameState.camera, primitive._boundingSphere, primitive.modelMatrix);
        context.uniformState.update(context, frameState);

        ClearCommand.ALL.execute(context);
        expect(context.readPixels()).toEqual([0, 0, 0, 0]);

        render(context, frameState, primitive);
        expect(context.readPixels()).not.toEqual([0, 0, 0, 0]);

        primitive = primitive && primitive.destroy();
    }

    function pickGeometry(instance, afterView, appearance) {
        if (!defined(appearance)) {
            appearance = new PerInstanceColorAppearance({
                flat : true
            });
        }

        var primitive = new Primitive({
            geometryInstances : instance,
            appearance : appearance,
            asynchronous : false
        });

        var frameState = createFrameState();
        primitive.update(context, frameState, []);

        viewSphere3D(frameState.camera, primitive._boundingSphere, primitive.modelMatrix);

        if (typeof afterView === 'function') {
            afterView(frameState, primitive);
        }

        context.uniformState.update(context, frameState);

        var pickObject = pick(context, frameState, primitive);
        expect(pickObject.primitive).toEqual(primitive);
        expect(pickObject.id).toEqual(instance.id);

        primitive = primitive && primitive.destroy();
    }

    function renderAsync(instance, afterView, appearance) {
        if (!defined(appearance)) {
            appearance = new PerInstanceColorAppearance({
                flat : true
            });
        }

        var primitive = new Primitive({
            geometryInstances : instance,
            appearance : appearance
        });

        var frameState = createFrameState();

        waitsFor(function() {
            return render(context, frameState, primitive) > 0;
        });

        runs(function() {
            viewSphere3D(frameState.camera, primitive._boundingSphere, primitive.modelMatrix);

            if (typeof afterView === 'function') {
                afterView(frameState, primitive);
            }

            context.uniformState.update(context, frameState);

            ClearCommand.ALL.execute(context);
            expect(context.readPixels()).toEqual([0, 0, 0, 0]);

            render(context, frameState, primitive);
            expect(context.readPixels()).not.toEqual([0, 0, 0, 0]);

            primitive = primitive && primitive.destroy();
        });
    }

    describe('BoxGeometry', function() {
        var instance;
        beforeAll(function() {
            instance = new GeometryInstance({
                geometry : BoxGeometry.fromDimensions({
                    vertexFormat : PerInstanceColorAppearance.FLAT_VERTEX_FORMAT,
                    dimensions : new Cartesian3(1000000.0, 1000000.0, 2000000.0)
                }),
                modelMatrix : Matrix4.multiplyByTranslation(Transforms.eastNorthUpToFixedFrame(
                    ellipsoid.cartographicToCartesian(Cartographic.fromDegrees(-75.59777, 40.03883))), new Cartesian3(0.0, 0.0, 3000000.0)),
                id : 'box',
                attributes : {
                    color : new ColorGeometryInstanceAttribute(1.0, 1.0, 0.0, 1.0)
                }
            });
        });

        it('3D', function() {
            render3D(instance);
        });

        it('Columbus view', function() {
            renderCV(instance);
        });

        it('2D', function() {
            render2D(instance);
        });

        it('pick', function() {
            pickGeometry(instance);
        });

        it('async', function() {
            renderAsync(instance);
        });
    }, 'WebGL');

    describe('CircleGeometry', function() {
        var instance;
        beforeAll(function() {
            instance = new GeometryInstance({
                geometry : new CircleGeometry({
                    vertexFormat : PerInstanceColorAppearance.FLAT_VERTEX_FORMAT,
                    ellipsoid : ellipsoid,
                    center : ellipsoid.cartographicToCartesian(Cartographic.fromDegrees(-100, 20)),
                    radius : 1000000.0
                }),
                id : 'circle',
                attributes : {
                    color : new ColorGeometryInstanceAttribute(1.0, 1.0, 0.0, 1.0)
                }
            });
        });

        it('3D', function() {
            render3D(instance);
        });

        it('Columbus view', function() {
            renderCV(instance);
        });

        it('2D', function() {
            render2D(instance);
        });

        it('pick', function() {
            pickGeometry(instance);
        });

        it('async', function() {
            renderAsync(instance);
        });
    }, 'WebGL');

    describe('CylinderGeometry', function() {
        var instance;
        beforeAll(function() {
            instance = new GeometryInstance({
                geometry : new CylinderGeometry({
                    length: 5,
                    topRadius: 3,
                    bottomRadius: 5,
                    vertexFormat : PerInstanceColorAppearance.FLAT_VERTEX_FORMAT
                }),
                id: 'cylinder',
                modelMatrix : Matrix4.multiplyByUniformScale(Matrix4.multiplyByTranslation(Transforms.eastNorthUpToFixedFrame(
                        ellipsoid.cartographicToCartesian(Cartographic.fromDegrees(-90.0, 45.0))), new Cartesian3(0.0, 0.0, 500000.0)), 90000.0),
                attributes : {
                    color : new ColorGeometryInstanceAttribute(Math.random(), Math.random(), Math.random(), 0.5)
                }
            });
        });

        it('3D', function() {
            render3D(instance);
        });

        it('Columbus view', function() {
            renderCV(instance);
        });

        it('2D', function() {
            render2D(instance);
        });

        it('pick', function() {
            pickGeometry(instance);
        });

        it('async', function() {
            renderAsync(instance);
        });
    }, 'WebGL');

    describe('EllipseGeometry', function() {
        var instance;
        beforeAll(function() {
            instance = new GeometryInstance({
                geometry : new EllipseGeometry({
                    vertexFormat : PerInstanceColorAppearance.FLAT_VERTEX_FORMAT,
                    ellipsoid : ellipsoid,
                    center : ellipsoid.cartographicToCartesian(Cartographic.fromDegrees(-100, 20)),
                    semiMinorAxis : 1000000.0,
                    semiMajorAxis : 1000000.0
                }),
                id : 'ellipse',
                attributes : {
                    color : new ColorGeometryInstanceAttribute(1.0, 1.0, 0.0, 1.0)
                }
            });
        });

        it('3D', function() {
            render3D(instance);
        });

        it('Columbus view', function() {
            renderCV(instance);
        });

        it('2D', function() {
            render2D(instance);
        });

        it('pick', function() {
            pickGeometry(instance);
        });

        it('async', function() {
            renderAsync(instance);
        });

        it('rotated', function() {
            var rotated = new GeometryInstance({
                geometry : new EllipseGeometry({
                    vertexFormat : PerInstanceColorAppearance.FLAT_VERTEX_FORMAT,
                    ellipsoid : ellipsoid,
                    center : ellipsoid.cartographicToCartesian(Cartographic.fromDegrees(-100, 20)),
                    semiMinorAxis : 1000000.0,
                    semiMajorAxis : 1000000.0,
                    rotation : CesiumMath.PI_OVER_FOUR
                }),
                id : 'ellipse',
                attributes : {
                    color : new ColorGeometryInstanceAttribute(1.0, 1.0, 0.0, 1.0)
                }
            });
            render3D(rotated);
        });

        it('at height', function() {
            var atHeight = new GeometryInstance({
                geometry : new EllipseGeometry({
                    vertexFormat : PerInstanceColorAppearance.FLAT_VERTEX_FORMAT,
                    ellipsoid : ellipsoid,
                    center : ellipsoid.cartographicToCartesian(Cartographic.fromDegrees(-100, 20)),
                    semiMinorAxis : 1000000.0,
                    semiMajorAxis : 1000000.0,
                    height : 1000000.0
                }),
                id : 'ellipse',
                attributes : {
                    color : new ColorGeometryInstanceAttribute(1.0, 1.0, 0.0, 1.0)
                }
            });
            render3D(atHeight);
        });
    }, 'WebGL');

    describe('Extruded EllipseGeometry', function() {
        var instance;
        var extrudedHeight;
        var geometryHeight;
        beforeAll(function() {
            extrudedHeight = 200000.0;
            geometryHeight = 100000.0;
            instance = new GeometryInstance({
                geometry : new EllipseGeometry({
                    vertexFormat : PerInstanceColorAppearance.FLAT_VERTEX_FORMAT,
                    ellipsoid : ellipsoid,
                    center : ellipsoid.cartographicToCartesian(Cartographic.fromDegrees(-100, 20)),
                    semiMinorAxis : 1000000.0,
                    semiMajorAxis : 1000000.0,
                    height : geometryHeight,
                    extrudedHeight : extrudedHeight
                }),
                id : 'extrudedEllipse',
                attributes : {
                    color : new ColorGeometryInstanceAttribute(1.0, 1.0, 0.0, 1.0)
                }
            });
        });

        it('3D', function() {
            render3D(instance);
        });

        it('Columbus view', function() {
            renderCV(instance);
        });

        it('2D', function() {
            render2D(instance);
        });

        it('pick', function() {
            pickGeometry(instance);
        });

        it('async', function() {
            renderAsync(instance);
        });

        it('renders bottom', function() {
            var afterView = function(frameState, primitive) {
                var height = (extrudedHeight - geometryHeight) * 0.5;
                var transform = Matrix4.multiplyByTranslation(
                        Transforms.eastNorthUpToFixedFrame(primitive._boundingSphere.center),
                        new Cartesian3(0.0, 0.0, height));
                frameState.camera.rotateDown(CesiumMath.PI, transform);
            };
            render3D(instance, afterView);
        });

        it('renders wall', function() {
            var afterView = function(frameState, primitive) {
                var transform = Transforms.eastNorthUpToFixedFrame(primitive._boundingSphere.center);
                frameState.camera.rotateDown(CesiumMath.PI_OVER_TWO, transform);
            };
            render3D(instance, afterView);
        });
    }, 'WebGL');

    describe('EllipsoidGeometry', function() {
        var instance;
        beforeAll(function() {
            instance = new GeometryInstance({
                geometry : new EllipsoidGeometry({
                    vertexFormat : PerInstanceColorAppearance.FLAT_VERTEX_FORMAT,
                    radii : new Cartesian3(1000000.0, 1000000.0, 500000.0)
                }),
                modelMatrix : Matrix4.multiplyByTranslation(Transforms.eastNorthUpToFixedFrame(
                    ellipsoid.cartographicToCartesian(Cartographic.fromDegrees(-100, 20))), new Cartesian3(0.0, 0.0, 1000000.0)),
                id : 'ellipsoid',
                attributes : {
                    color : new ColorGeometryInstanceAttribute(1.0, 1.0, 0.0, 1.0)
                }
            });
        });

        it('3D', function() {
            render3D(instance);
        });

        it('Columbus view', function() {
            renderCV(instance);
        });

        it('2D', function() {
            render2D(instance);
        });

        it('pick', function() {
            pickGeometry(instance);
        });

        it('async', function() {
            renderAsync(instance);
        });
    }, 'WebGL');

    describe('SphereGeometry', function() {
        var instance;
        beforeAll(function() {
            instance = new GeometryInstance({
                geometry : new SphereGeometry({
                    vertexFormat : PerInstanceColorAppearance.FLAT_VERTEX_FORMAT,
                    radius : 1000000.0
                }),
                modelMatrix : Matrix4.multiplyByTranslation(Transforms.eastNorthUpToFixedFrame(
                    ellipsoid.cartographicToCartesian(Cartographic.fromDegrees(-100, 20))), new Cartesian3(0.0, 0.0, 1000000.0)),
                id : 'sphere',
                attributes : {
                    color : new ColorGeometryInstanceAttribute(1.0, 1.0, 0.0, 1.0)
                }
            });
        });

        it('3D', function() {
            render3D(instance);
        });

        it('Columbus view', function() {
            renderCV(instance);
        });

        it('2D', function() {
            render2D(instance);
        });

        it('pick', function() {
            pickGeometry(instance);
        });

        it('async', function() {
            renderAsync(instance);
        });
    }, 'WebGL');

    describe('RectangleGeometry', function() {
        var instance;
        var rectangle;
        beforeAll(function() {
            rectangle = Rectangle.fromDegrees(0, 0, 1, 1);
            instance = new GeometryInstance({
                geometry : new RectangleGeometry({
                    vertexFormat : PerInstanceColorAppearance.FLAT_VERTEX_FORMAT,
                    ellipsoid : ellipsoid,
                    rectangle : rectangle
                }),
                id : 'rectangle',
                attributes : {
                    color : new ColorGeometryInstanceAttribute(1.0, 1.0, 0.0, 1.0)
                }
            });
        });

        it('3D', function() {
            render3D(instance);
        });

        it('Columbus view', function() {
            renderCV(instance);
        });

        it('2D', function() {
            render2D(instance);
        });

        it('pick', function() {
            pickGeometry(instance);
        });

        it('async', function() {
            renderAsync(instance);
        });

        it('rotated geometry', function() {
            var rotated = new GeometryInstance({
                geometry : new RectangleGeometry({
                    vertexFormat : PerInstanceColorAppearance.FLAT_VERTEX_FORMAT,
                    ellipsoid : ellipsoid,
                    rectangle : rectangle,
                    rotation : CesiumMath.PI_OVER_FOUR
                }),
                attributes : {
                    color : new ColorGeometryInstanceAttribute(1.0, 1.0, 0.0, 1.0)
                }
            });
            render3D(rotated);
        });

        it('rotated texture', function() {
            var rotated = new GeometryInstance({
                geometry : new RectangleGeometry({
                    vertexFormat : EllipsoidSurfaceAppearance.VERTEX_FORMAT,
                    ellipsoid : ellipsoid,
                    rectangle : rectangle,
                    stRotation : CesiumMath.PI_OVER_TWO
                })
            });
            var appearance = new EllipsoidSurfaceAppearance({
                material : Material.fromType('Stripe')
            });
            render3D(rotated, undefined, appearance);
        });

        it('at height', function() {
            var atHeight = new GeometryInstance({
                geometry : new RectangleGeometry({
                    vertexFormat : PerInstanceColorAppearance.FLAT_VERTEX_FORMAT,
                    ellipsoid : ellipsoid,
                    rectangle : rectangle,
                    height : 100000.0
                }),
                attributes : {
                    color : new ColorGeometryInstanceAttribute(1.0, 1.0, 0.0, 1.0)
                }
            });
            render3D(atHeight);
        });
    }, 'WebGL');

    describe('Extruded RectangleGeometry', function() {
        var instance;
        var rectangle;
        var extrudedHeight;
        var geometryHeight;
        beforeAll(function() {
            rectangle = Rectangle.fromDegrees(-1, -1, 1, 1);
            extrudedHeight = 200000.0;
            geometryHeight = 100000.0;
            instance = new GeometryInstance({
                geometry : new RectangleGeometry({
                    vertexFormat : PerInstanceColorAppearance.FLAT_VERTEX_FORMAT,
                    ellipsoid : ellipsoid,
                    rectangle : rectangle,
                    height : geometryHeight,
                    extrudedHeight : extrudedHeight
                }),
                id : 'rectangle',
                attributes : {
                    color : new ColorGeometryInstanceAttribute(1.0, 1.0, 0.0, 1.0)
                }
            });
        });

        it('3D', function() {
            render3D(instance);
        });

        it('Columbus view', function() {
            renderCV(instance);
        });

        it('2D', function() {
            render2D(instance);
        });

        it('pick', function() {
            pickGeometry(instance);
        });

        it('async', function() {
            renderAsync(instance);
        });

        it('renders bottom', function() {
            var afterView = function(frameState, primitive) {
                var transform = Transforms.eastNorthUpToFixedFrame(primitive._boundingSphere.center);
                frameState.camera.rotateDown(CesiumMath.PI, transform);
            };
            render3D(instance, afterView);
        });

        it('renders north wall', function() {
            var afterView = function(frameState, primitive) {
                var transform = Transforms.eastNorthUpToFixedFrame(primitive._boundingSphere.center);
                frameState.camera.rotateDown(-CesiumMath.PI_OVER_TWO, transform);
            };
            render3D(instance, afterView);
        });

        it('renders south wall', function() {
            var afterView = function(frameState, primitive) {
                var transform = Transforms.eastNorthUpToFixedFrame(primitive._boundingSphere.center);
                frameState.camera.rotateDown(CesiumMath.PI_OVER_TWO, transform);
            };
            render3D(instance, afterView);
        });

        it('renders west wall', function() {
            var afterView = function(frameState, primitive) {
                var transform = Transforms.eastNorthUpToFixedFrame(primitive._boundingSphere.center);
                frameState.camera.rotateRight(-CesiumMath.PI_OVER_TWO, transform);
            };
            render3D(instance, afterView);
        });

        it('renders east wall', function() {
            var afterView = function(frameState, primitive) {
                var transform = Transforms.eastNorthUpToFixedFrame(primitive._boundingSphere.center);
                frameState.camera.rotateRight(CesiumMath.PI_OVER_TWO, transform);
            };
            render3D(instance, afterView);
        });
    }, 'WebGL');

    describe('PolygonGeometry', function() {
        var instance;
        beforeAll(function() {
            instance = new GeometryInstance({
                geometry : PolygonGeometry.fromPositions({
                    vertexFormat : PerInstanceColorAppearance.FLAT_VERTEX_FORMAT,
                    ellipsoid : ellipsoid,
                    positions : ellipsoid.cartographicArrayToCartesianArray([
                        Cartographic.fromDegrees(0.0, 45.0),
                        Cartographic.fromDegrees(10.0, 45.0),
                        Cartographic.fromDegrees(10.0, 55.0),
                        Cartographic.fromDegrees(0.0, 55.0)
                    ])
                }),
                id : 'polygon',
                attributes : {
                    color : new ColorGeometryInstanceAttribute(1.0, 1.0, 0.0, 1.0)
                }
            });
        });

        it('3D', function() {
            render3D(instance);
        });

        it('Columbus view', function() {
            renderCV(instance);
        });

        it('2D', function() {
            render2D(instance);
        });

        it('pick', function() {
            pickGeometry(instance);
        });

        it('async', function() {
            renderAsync(instance);
        });

        it('at height', function() {
            var atHeight = new GeometryInstance({
                geometry : PolygonGeometry.fromPositions({
                    vertexFormat : PerInstanceColorAppearance.FLAT_VERTEX_FORMAT,
                    ellipsoid : ellipsoid,
                    positions : ellipsoid.cartographicArrayToCartesianArray([
                        Cartographic.fromDegrees(0.0, 45.0),
                        Cartographic.fromDegrees(10.0, 45.0),
                        Cartographic.fromDegrees(10.0, 55.0),
                        Cartographic.fromDegrees(0.0, 55.0)
                    ]),
                    height : 3000000.0
                }),
                id : 'polygon',
                attributes : {
                    color : new ColorGeometryInstanceAttribute(1.0, 1.0, 0.0, 1.0)
                }
            });
            render3D(atHeight);
        });

        it('hierarchy', function() {
            var hierarchy = new GeometryInstance({
                geometry : new PolygonGeometry({
                    vertexFormat : PerInstanceColorAppearance.FLAT_VERTEX_FORMAT,
                    polygonHierarchy : {
                        positions : ellipsoid.cartographicArrayToCartesianArray([
                            Cartographic.fromDegrees(-109.0, 30.0),
                            Cartographic.fromDegrees(-95.0, 30.0),
                            Cartographic.fromDegrees(-95.0, 40.0),
                            Cartographic.fromDegrees(-109.0, 40.0)
                        ]),
                        holes : [{
                            positions : ellipsoid.cartographicArrayToCartesianArray([
                                Cartographic.fromDegrees(-107.0, 31.0),
                                Cartographic.fromDegrees(-107.0, 39.0),
                                Cartographic.fromDegrees(-97.0, 39.0),
                                Cartographic.fromDegrees(-97.0, 31.0)
                            ]),
                            holes : [{
                                positions : ellipsoid.cartographicArrayToCartesianArray([
                                    Cartographic.fromDegrees(-106.5, 31.5),
                                    Cartographic.fromDegrees(-97.5, 31.5),
                                    Cartographic.fromDegrees(-97.5, 38.5),
                                    Cartographic.fromDegrees(-106.5, 38.5)
                                ])
                            }]
                        }]
                    }
                }),
                id : 'polygon',
                attributes : {
                    color : new ColorGeometryInstanceAttribute(1.0, 1.0, 0.0, 1.0)
                }
            });
            render3D(hierarchy);
        });
    }, 'WebGL');


    describe('Extruded PolygonGeometry', function() {
        var instance;
        var extrudedHeight;
        var geometryHeight;

        beforeAll(function() {
            extrudedHeight = 200000.0;
            geometryHeight = 100000.0;

            instance = new GeometryInstance({
                geometry : PolygonGeometry.fromPositions({
                    vertexFormat : PerInstanceColorAppearance.FLAT_VERTEX_FORMAT,
                    ellipsoid : ellipsoid,
                    positions : ellipsoid.cartographicArrayToCartesianArray([
                        Cartographic.fromDegrees(-1.0, -1.0),
                        Cartographic.fromDegrees(1.0, -1.0),
                        Cartographic.fromDegrees(1.0, 1.0),
                        Cartographic.fromDegrees(-1.0, 1.0)
                    ]),
                    height: geometryHeight,
                    extrudedHeight: extrudedHeight
                }),
                id : 'extrudedPolygon',
                attributes : {
                    color : new ColorGeometryInstanceAttribute(1.0, 1.0, 0.0, 1.0)
                }
            });
        });

        it('3D', function() {
            render3D(instance);
        });

        it('Columbus view', function() {
            renderCV(instance);
        });

        it('2D', function() {
            render2D(instance);
        });

        it('pick', function() {
            pickGeometry(instance);
        });

        it('async', function() {
            renderAsync(instance);
        });

        it('renders bottom', function() {
            var afterView = function(frameState, primitive) {
                var height = (extrudedHeight - geometryHeight) * 0.5;
                var transform = Matrix4.multiplyByTranslation(
                        Transforms.eastNorthUpToFixedFrame(primitive._boundingSphere.center),
                        new Cartesian3(0.0, 0.0, height));
                frameState.camera.rotateDown(CesiumMath.PI, transform);
            };
            render3D(instance, afterView);
        });

        it('renders wall 1', function() {
            var afterView = function(frameState, primitive) {
                var transform = Transforms.eastNorthUpToFixedFrame(primitive._boundingSphere.center);
                frameState.camera.rotateUp(CesiumMath.PI_OVER_TWO, transform);
            };
            render3D(instance, afterView);
        });

        it('renders wall 2', function() {
            var afterView = function(frameState, primitive) {
                var transform = Transforms.eastNorthUpToFixedFrame(primitive._boundingSphere.center);
                frameState.camera.rotateDown(-CesiumMath.PI_OVER_TWO, transform);
            };
            render3D(instance, afterView);
        });

        it('renders wall 3', function() {
            var afterView = function(frameState, primitive) {
                var transform = Transforms.eastNorthUpToFixedFrame(primitive._boundingSphere.center);
                frameState.camera.rotateRight(-CesiumMath.PI_OVER_TWO, transform);
            };
            render3D(instance, afterView);
        });

        it('renders wall 4', function() {
            var afterView = function(frameState, primitive) {
                var transform = Transforms.eastNorthUpToFixedFrame(primitive._boundingSphere.center);
                frameState.camera.rotateRight(CesiumMath.PI_OVER_TWO, transform);
            };
            render3D(instance, afterView);
        });

        it('renders with correct winding order in southern hemisphere', function() {
            var primitive = new Primitive({
                geometryInstances : new GeometryInstance({
                    geometry : PolygonGeometry.fromPositions({
                        vertexFormat : PerInstanceColorAppearance.VERTEX_FORMAT,
                        ellipsoid : ellipsoid,
                        positions : ellipsoid.cartographicArrayToCartesianArray([
                            Cartographic.fromDegrees(-108.0, -25.0, 500000),
                            Cartographic.fromDegrees(-100.0, -25.0, 500000),
                            Cartographic.fromDegrees(-100.0, -30.0, 500000),
                            Cartographic.fromDegrees(-108.0, -30.0, 500000)
                        ]),
                        perPositionHeight : true,
                        extrudedHeight: 0
                    }),
                    id : 'extrudedPolygon',
                    attributes : {
                        color : new ColorGeometryInstanceAttribute(1.0, 1.0, 0.0, 1.0)
                    }
                }),
                appearance : new PerInstanceColorAppearance({
                    closed : true,
                    translucent : false
                }),
                asynchronous : false
            });

            var frameState = createFrameState();
            primitive.update(context, frameState, []);
            viewSphere3D(frameState.camera, primitive._boundingSphere, primitive.modelMatrix);

            var transform = Transforms.eastNorthUpToFixedFrame(primitive._boundingSphere.center);
            frameState.camera.rotateDown(-CesiumMath.PI_OVER_TWO, transform);
            frameState.camera.moveForward(primitive._boundingSphere.radius * 0.75);

            context.uniformState.update(context, frameState);

            ClearCommand.ALL.execute(context);
            expect(context.readPixels()).toEqual([0, 0, 0, 0]);

            render(context, frameState, primitive);
            expect(context.readPixels()).toEqual([0, 0, 0, 0]);

            primitive = primitive && primitive.destroy();
        });
    }, 'WebGL');


    describe('WallGeometry', function() {
        var instance;
        var afterViewCV;
        var afterView3D;
        beforeAll(function() {
            var height = 100000.0;

            instance = new GeometryInstance({
                geometry : new WallGeometry({
                    vertexFormat : PerInstanceColorAppearance.FLAT_VERTEX_FORMAT,
                    ellipsoid : ellipsoid,
                    positions : ellipsoid.cartographicArrayToCartesianArray([
                        Cartographic.fromDegrees(0.0, 0.0, height),
                        Cartographic.fromDegrees(0.01, 0.0, height)
                    ])
                }),
                id : 'wall',
                attributes : {
                    color : new ColorGeometryInstanceAttribute(1.0, 1.0, 0.0, 1.0)
                }
            });

            afterView3D = function(frameState, primitive) {
                var transform = Transforms.eastNorthUpToFixedFrame(primitive._boundingSphere.center);
                frameState.camera.rotateDown(-CesiumMath.PI_OVER_TWO, transform);
                frameState.camera.zoomIn(primitive._boundingSphere.radius * 0.99);
            };

            afterViewCV = function(frameState, primitive) {
                var transform = Transforms.eastNorthUpToFixedFrame(primitive._boundingSphere.center);
                Matrix4.clone(transform, frameState.camera.transform);
                frameState.camera.rotateDown(-CesiumMath.PI_OVER_TWO);
                frameState.camera.zoomIn(primitive._boundingSphere.radius * 1.85);
                Matrix4.clone(Matrix4.IDENTITY, frameState.camera.transform);
            };
        });

        it('3D', function() {
            render3D(instance, afterView3D);
        });

        it('Columbus view', function() {
            renderCV(instance, afterViewCV);
        });

        // walls do not render in 2D

        it('pick', function() {
            pickGeometry(instance, afterView3D);
        });

        it('async', function() {
            renderAsync(instance, afterView3D);
        });
    }, 'WebGL');

    describe('CorridorGeometry', function() {
        var instance;
        var positions;
        var width;
        beforeAll(function() {
            positions = ellipsoid.cartographicArrayToCartesianArray([
                Cartographic.fromDegrees(0.0, -1.0),
                Cartographic.fromDegrees(0.0, 1.0)
            ]);
            width = 100000;
            instance = new GeometryInstance({
                geometry : new CorridorGeometry({
                    vertexFormat : PerInstanceColorAppearance.FLAT_VERTEX_FORMAT,
                    ellipsoid : ellipsoid,
                    positions: positions,
                    width: width,
                    cornerType: CornerType.MITERED
                }),
                id : 'corridor',
                attributes : {
                    color : new ColorGeometryInstanceAttribute(1.0, 1.0, 0.0, 1.0)
                }
            });
        });

        it('3D', function() {
            render3D(instance);
        });

        it('Columbus view', function() {
            renderCV(instance);
        });

        it('2D', function() {
            render2D(instance);
        });

        it('pick', function() {
            pickGeometry(instance);
        });

        it('async', function() {
            renderAsync(instance);
        });

        it('at height', function() {
            var atHeight = new GeometryInstance({
                geometry : new CorridorGeometry({
                    vertexFormat : PerInstanceColorAppearance.FLAT_VERTEX_FORMAT,
                    ellipsoid : ellipsoid,
                    positions: positions,
                    width: width,
                    cornerType: CornerType.MITERED,
                    height: 100000
                }),
                attributes : {
                    color : new ColorGeometryInstanceAttribute(1.0, 1.0, 0.0, 1.0)
                }
            });
            render3D(atHeight);
        });
    }, 'WebGL');

    describe('Extruded CorridorGeometry', function() {
        var instance;
        var extrudedHeight;
        var geometryHeight;
        var width = 100000;
        var positions;
        beforeAll(function() {
            positions = ellipsoid.cartographicArrayToCartesianArray([
                 Cartographic.fromDegrees(0.0, -1.0),
                 Cartographic.fromDegrees(0.0, 1.0)
             ]);
            extrudedHeight = 200000.0;
            geometryHeight = 100000.0;
            instance = new GeometryInstance({
                geometry : new CorridorGeometry({
                    vertexFormat : PerInstanceColorAppearance.FLAT_VERTEX_FORMAT,
                    ellipsoid : ellipsoid,
                    positions: positions,
                    width: width,
                    cornerType: CornerType.MITERED,
                    height: geometryHeight,
                    extrudedHeight: extrudedHeight
                }),
                id : 'extrudedCorridor',
                attributes : {
                    color : new ColorGeometryInstanceAttribute(1.0, 1.0, 0.0, 1.0)
                }
            });
        });

        it('3D', function() {
            render3D(instance);
        });

        it('Columbus view', function() {
            renderCV(instance);
        });

        it('2D', function() {
            render2D(instance);
        });

        it('pick', function() {
            pickGeometry(instance);
        });

        it('async', function() {
            renderAsync(instance);
        });

        it('renders bottom', function() {
            var afterView = function(frameState, primitive) {
                var height = (extrudedHeight - geometryHeight) * 0.5;
                var transform = Matrix4.multiplyByTranslation(
                        Transforms.eastNorthUpToFixedFrame(primitive._boundingSphere.center),
                        new Cartesian3(0.0, 0.0, height));
                frameState.camera.rotateDown(CesiumMath.PI, transform);
            };
            render3D(instance, afterView);
        });

        it('renders north wall', function() {
            var afterView = function(frameState, primitive) {
                var transform = Transforms.eastNorthUpToFixedFrame(primitive._boundingSphere.center);
                frameState.camera.rotateDown(-CesiumMath.PI_OVER_TWO, transform);
            };
            render3D(instance, afterView);
        });

        it('renders south wall', function() {
            var afterView = function(frameState, primitive) {
                var transform = Transforms.eastNorthUpToFixedFrame(primitive._boundingSphere.center);
                frameState.camera.rotateDown(CesiumMath.PI_OVER_TWO, transform);
            };
            render3D(instance, afterView);
        });

        it('renders west wall', function() {
            var afterView = function(frameState, primitive) {
                var transform = Transforms.eastNorthUpToFixedFrame(primitive._boundingSphere.center);
                frameState.camera.rotateRight(-CesiumMath.PI_OVER_TWO, transform);
            };
            render3D(instance, afterView);
        });

        it('renders east wall', function() {
            var afterView = function(frameState, primitive) {
                var transform = Transforms.eastNorthUpToFixedFrame(primitive._boundingSphere.center);
                frameState.camera.rotateRight(CesiumMath.PI_OVER_TWO, transform);
            };
            render3D(instance, afterView);
        });
    }, 'WebGL');

    describe('PolylineVolumeGeometry', function() {
        var instance;
        var geometryHeight;
        var positions;
        var shape;
        beforeAll(function() {
            positions = ellipsoid.cartographicArrayToCartesianArray([
                 Cartographic.fromDegrees(0.0, -1.0),
                 Cartographic.fromDegrees(0.0, 1.0)
             ]);
            shape = [new Cartesian2(-100000, -100000), new Cartesian2(100000, -100000), new Cartesian2(100000, 100000), new Cartesian2(-100000, 100000)];
            geometryHeight = 150000.0;
            instance = new GeometryInstance({
                geometry : new PolylineVolumeGeometry({
                    vertexFormat : PerInstanceColorAppearance.FLAT_VERTEX_FORMAT,
                    ellipsoid : ellipsoid,
                    polylinePositions: positions,
                    shapePositions: shape,
                    cornerType: CornerType.MITERED,
                    height: geometryHeight
                }),
                id : 'polylineVolume',
                attributes : {
                    color : new ColorGeometryInstanceAttribute(1.0, 1.0, 0.0, 1.0)
                }
            });
        });

        it('3D', function() {
            render3D(instance);
        });

        it('Columbus view', function() {
            renderCV(instance);
        });

        it('2D', function() {
            render2D(instance);
        });

        it('pick', function() {
            pickGeometry(instance);
        });

        it('async', function() {
            renderAsync(instance);
        });

        it('renders bottom', function() {
            var afterView = function(frameState, primitive) {
                var height = geometryHeight * 0.5;
                var transform = Matrix4.multiplyByTranslation(
                        Transforms.eastNorthUpToFixedFrame(primitive._boundingSphere.center),
                        new Cartesian3(0.0, 0.0, height));
                frameState.camera.rotateDown(CesiumMath.PI, transform);
            };
            render3D(instance, afterView);
        });

        it('renders north wall', function() {
            var afterView = function(frameState, primitive) {
                var transform = Transforms.eastNorthUpToFixedFrame(primitive._boundingSphere.center);
                frameState.camera.rotateDown(-CesiumMath.PI_OVER_TWO, transform);
            };
            render3D(instance, afterView);
        });

        it('renders south wall', function() {
            var afterView = function(frameState, primitive) {
                var transform = Transforms.eastNorthUpToFixedFrame(primitive._boundingSphere.center);
                frameState.camera.rotateDown(CesiumMath.PI_OVER_TWO, transform);
            };
            render3D(instance, afterView);
        });

        it('renders west wall', function() {
            var afterView = function(frameState, primitive) {
                var transform = Transforms.eastNorthUpToFixedFrame(primitive._boundingSphere.center);
                frameState.camera.rotateRight(-CesiumMath.PI_OVER_TWO, transform);
            };
            render3D(instance, afterView);
        });

        it('renders east wall', function() {
            var afterView = function(frameState, primitive) {
                var transform = Transforms.eastNorthUpToFixedFrame(primitive._boundingSphere.center);
                frameState.camera.rotateRight(CesiumMath.PI_OVER_TWO, transform);
            };
            render3D(instance, afterView);
        });
    }, 'WebGL');


    describe('SimplePolylineGeometry', function() {
        var instance;
        beforeAll(function() {
            instance = new GeometryInstance({
                geometry : new SimplePolylineGeometry({
                    positions : ellipsoid.cartographicArrayToCartesianArray([
                        Cartographic.fromDegrees(0.0, 0.0),
                        Cartographic.fromDegrees(5.0, 0.0)
                    ])
                }),
                attributes : {
                    color : new ColorGeometryInstanceAttribute(1.0, 1.0, 1.0, 1.0)
                },
                id : 'simple polyline'
            });
        });

        it('3D', function() {
            render3D(instance);
        });

        it('Columbus view', function() {
            renderCV(instance);
        });

        it('2D', function() {
            render2D(instance);
        });

        it('pick', function() {
            pickGeometry(instance);
        });

        it('async', function() {
            renderAsync(instance);
        });

        it('per segment colors', function() {
            instance = new GeometryInstance({
                geometry : new SimplePolylineGeometry({
                    positions : ellipsoid.cartographicArrayToCartesianArray([
                        Cartographic.fromDegrees(0.0, 0.0),
                        Cartographic.fromDegrees(5.0, 0.0)
                    ]),
                    colors : [new Color(1.0, 0.0, 0.0, 1.0), new Color(0.0, 1.0, 0.0, 1.0)]
                }),
                id : 'polyline'
            });
            render3D(instance);
        });

        it('per vertex colors', function() {
            instance = new GeometryInstance({
                geometry : new SimplePolylineGeometry({
                    positions : ellipsoid.cartographicArrayToCartesianArray([
                        Cartographic.fromDegrees(0.0, 0.0),
                        Cartographic.fromDegrees(5.0, 0.0)
                    ]),
                    colors : [new Color(1.0, 0.0, 0.0, 1.0), new Color(0.0, 1.0, 0.0, 1.0)],
                    colorsPerVertex : true
                }),
                id : 'polyline'
            });
            render3D(instance);
        });
    }, 'WebGL');

    describe('PolylineGeometry', function() {
        var instance;
        var appearance;

        beforeAll(function() {
            instance = new GeometryInstance({
                geometry : new PolylineGeometry({
                    positions : ellipsoid.cartographicArrayToCartesianArray([
                        Cartographic.fromDegrees(0.0, 0.0),
                        Cartographic.fromDegrees(5.0, 0.0)
                    ]),
                    width : 20.0
                }),
                attributes : {
                    color : new ColorGeometryInstanceAttribute(1.0, 1.0, 1.0, 1.0)
                },
                id : 'polyline'
            });

            appearance = new PolylineColorAppearance({
                translucent : false
            });
        });

        it('3D', function() {
            render3D(instance, undefined, appearance);
        });

        it('Columbus view', function() {
            renderCV(instance, undefined, appearance);
        });

        it('2D', function() {
            render2D(instance, appearance);
        });

        it('pick', function() {
            pickGeometry(instance, undefined, appearance);
        });

        it('async', function() {
            renderAsync(instance, undefined, appearance);
        });

        it('per segment colors', function() {
            instance = new GeometryInstance({
                geometry : new PolylineGeometry({
                    positions : ellipsoid.cartographicArrayToCartesianArray([
                        Cartographic.fromDegrees(0.0, 0.0),
                        Cartographic.fromDegrees(5.0, 0.0)
                    ]),
                    width : 20.0,
                    colors : [new Color(1.0, 0.0, 0.0, 1.0), new Color(0.0, 1.0, 0.0, 1.0)]
                }),
                id : 'polyline'
            });
            render3D(instance, undefined, appearance);
        });

        it('per vertex colors', function() {
            instance = new GeometryInstance({
                geometry : new PolylineGeometry({
                    positions : ellipsoid.cartographicArrayToCartesianArray([
                        Cartographic.fromDegrees(0.0, 0.0),
                        Cartographic.fromDegrees(5.0, 0.0)
                    ]),
                    width : 20.0,
                    colors : [new Color(1.0, 0.0, 0.0, 1.0), new Color(0.0, 1.0, 0.0, 1.0)],
                    colorsPerVertex : true
                }),
                id : 'polyline'
            });
            render3D(instance, undefined, appearance);
        });
    }, 'WebGL');

    describe('Custom geometry', function() {
        describe('with indices', function() {
            var instance;
            beforeAll(function() {
                instance = new GeometryInstance({
                    geometry : new Geometry({
                        attributes : {
                            position : new GeometryAttribute({
                                 componentDatatype : ComponentDatatype.DOUBLE,
                                 componentsPerAttribute : 3,
                                 values : new Float64Array([
                                     7000000.0, 0.0, 0.0,
                                     7000000.0, 1000000.0, 0.0,
                                     7000000.0, 0.0, 1000000.0,
                                     7000000.0, 1000000.0, 1000000.0
                                 ])
                            })
                        },
                        indices : new Uint16Array([0, 1, 2, 2, 1, 3]),
                        primitiveType : PrimitiveType.TRIANGLES
                    }),
                    id : 'customWithIndices',
                    attributes : {
                        color : new ColorGeometryInstanceAttribute(1.0, 1.0, 1.0, 1.0)
                    }
                });
                instance.geometry.boundingSphere = BoundingSphere.fromVertices(instance.geometry.attributes.position.values);
            });

            it('3D', function() {
                render3D(instance);
            });

            it('Columbus view', function() {
                renderCV(instance);
            });

            it('2D', function() {
                render2D(instance);
            });

            it('pick', function() {
                pickGeometry(instance);
            });
        }, 'WebGL');

        describe('without indices', function() {
            var instance;
            beforeAll(function() {
                instance = new GeometryInstance({
                    geometry : new Geometry({
                        attributes : {
                            position : new GeometryAttribute({
                                 componentDatatype : ComponentDatatype.DOUBLE,
                                 componentsPerAttribute : 3,
                                 values : new Float64Array([
                                     7000000.0, 0.0, 0.0,
                                     7000000.0, 1000000.0, 0.0,
                                     7000000.0, 0.0, 1000000.0,
                                     7000000.0, 0.0, 1000000.0,
                                     7000000.0, 1000000.0, 0.0,
                                     7000000.0, 1000000.0, 1000000.0
                                 ])
                            })
                        },
                        primitiveType : PrimitiveType.TRIANGLES
                    }),
                    id : 'customWithIndices',
                    attributes : {
                        color : new ColorGeometryInstanceAttribute(1.0, 1.0, 1.0, 1.0)
                    }
                });
                instance.geometry.boundingSphere = BoundingSphere.fromVertices(instance.geometry.attributes.position.values);
            });

            it('3D', function() {
                render3D(instance);
            });

            it('Columbus view', function() {
                renderCV(instance);
            });

            it('2D', function() {
                render2D(instance);
            });

            it('pick', function() {
                pickGeometry(instance);
            });
        }, 'WebGL');
    });

}, 'WebGL');<|MERGE_RESOLUTION|>--- conflicted
+++ resolved
@@ -186,15 +186,7 @@
         primitive.update(context, frameState, []);
 
         frameState.mode = SceneMode.COLUMBUS_VIEW;
-<<<<<<< HEAD
         frameState.morphTime = SceneMode.getMorphTime(frameState.mode);
-        frameState.camera.transform = new Matrix4(0.0, 0.0, 1.0, 0.0,
-                                                  1.0, 0.0, 0.0, 0.0,
-                                                  0.0, 1.0, 0.0, 0.0,
-                                                  0.0, 0.0, 0.0, 1.0);
-=======
-        frameState.morphTime = frameState.mode.morphTime;
->>>>>>> a2658b30
         frameState.camera.update(frameState.mode, frameState.scene2D);
 
         viewSphereCV(frameState.camera, primitive._boundingSphere, primitive.modelMatrix);
@@ -253,16 +245,8 @@
         primitive.update(context, frameState, []);
 
         frameState.mode = SceneMode.SCENE2D;
-<<<<<<< HEAD
         frameState.morphTime = SceneMode.getMorphTime(frameState.mode);
-        frameState.camera.transform = new Matrix4(0.0, 0.0, 1.0, 0.0,
-                                                  1.0, 0.0, 0.0, 0.0,
-                                                  0.0, 1.0, 0.0, 0.0,
-                                                  0.0, 0.0, 0.0, 1.0);
-=======
-        frameState.morphTime = frameState.mode.morphTime;
-
->>>>>>> a2658b30
+
         var frustum = new OrthographicFrustum();
         frustum.right = ellipsoid.maximumRadius * Math.PI;
         frustum.left = -frustum.right;
