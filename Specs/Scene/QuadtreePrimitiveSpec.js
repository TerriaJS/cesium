/*global defineSuite*/
defineSuite([
        'Scene/QuadtreePrimitive',
        'Core/Cartesian3',
        'Core/Cartographic',
        'Core/defineProperties',
        'Core/EventHelper',
        'Core/GeographicTilingScheme',
        'Core/Visibility',
        'Scene/QuadtreeTile',
        'Scene/QuadtreeTileLoadState',
        'Specs/createContext',
        'Specs/createFrameState',
        'Core/EventHelper',
        'Scene/QuadtreeTile'
], function(
        QuadtreePrimitive,
        Cartesian3,
        Cartographic,
        defineProperties,
        EventHelper,
        GeographicTilingScheme,
        Visibility,
        QuadtreeTile,
        QuadtreeTileLoadState,
        createContext,
        createFrameState,
        EventHelper,
        QuadtreeTile) {
    "use strict";
    /*global jasmine,it,expect,beforeEach,afterEach,beforeAll,afterAll*/

    var context;
    var frameState;

    beforeAll(function() {
        context = createContext();
    });

    afterAll(function() {
        context.destroyForSpecs();
    });

    beforeEach(function() {
        frameState = createFrameState(context);
    });

    afterEach(function() {
    });

    it('must be constructed with a tileProvider', function() {
        expect(function() {
            return new QuadtreePrimitive();
        }).toThrowDeveloperError();

        expect(function() {
            return new QuadtreePrimitive({});
        }).toThrowDeveloperError();
    });

    function createSpyTileProvider() {
        var result = jasmine.createSpyObj('tileProvider', [
            'getQuadtree', 'setQuadtree', 'getReady', 'getTilingScheme', 'getErrorEvent',
            'beginUpdate', 'endUpdate', 'getLevelMaximumGeometricError', 'loadTile',
            'computeTileVisibility', 'showTileThisFrame', 'computeDistanceToTile', 'isDestroyed', 'destroy']);

        defineProperties(result, {
            quadtree : {
                get : result.getQuadtree,
                set : result.setQuadtree
            },
            ready : {
                get : result.getReady
            },
            tilingScheme : {
                get : result.getTilingScheme
            },
            errorEvent : {
                get : result.getErrorEvent
            }
        });

        var tilingScheme = new GeographicTilingScheme();
        result.getTilingScheme.and.returnValue(tilingScheme);

        return result;
    }

    it('calls beginUpdate, loadTile, and endUpdate', function() {
        var tileProvider = createSpyTileProvider();
        tileProvider.getReady.and.returnValue(true);

        var quadtree = new QuadtreePrimitive({
            tileProvider : tileProvider
        });

        quadtree.update(frameState);

        expect(tileProvider.beginUpdate).toHaveBeenCalled();
        expect(tileProvider.loadTile).toHaveBeenCalled();
        expect(tileProvider.endUpdate).toHaveBeenCalled();
    });

    it('shows the root tiles when they are ready and visible', function() {
        var tileProvider = createSpyTileProvider();
        tileProvider.getReady.and.returnValue(true);
        tileProvider.computeTileVisibility.and.returnValue(Visibility.FULL);
        tileProvider.loadTile.and.callFake(function(frameState, tile) {
            tile.renderable = true;
        });

        var quadtree = new QuadtreePrimitive({
            tileProvider : tileProvider
        });

        quadtree.update(frameState);
        quadtree.update(frameState);

        expect(tileProvider.showTileThisFrame).toHaveBeenCalled();
    });

    it('stops loading a tile that moves to the DONE state', function() {
        var tileProvider = createSpyTileProvider();
        tileProvider.getReady.and.returnValue(true);
        tileProvider.computeTileVisibility.and.returnValue(Visibility.FULL);

        var calls = 0;
        tileProvider.loadTile.and.callFake(function(frameState, tile) {
            ++calls;
            tile.state = QuadtreeTileLoadState.DONE;
        });

        var quadtree = new QuadtreePrimitive({
            tileProvider : tileProvider
        });

        quadtree.update(frameState);
        expect(calls).toBe(2);

        quadtree.update(frameState);
        expect(calls).toBe(2);
    });

    it('tileLoadProgressEvent is raised when tile loaded and when new children discovered', function() {
        var eventHelper = new EventHelper();

        var tileProvider = createSpyTileProvider();
        tileProvider.getReady.and.returnValue(true);
        tileProvider.computeTileVisibility.and.returnValue(Visibility.FULL);

        var quadtree = new QuadtreePrimitive({
            tileProvider : tileProvider
        });

        var progressEventSpy = jasmine.createSpy('progressEventSpy');
        eventHelper.add(quadtree.tileLoadProgressEvent, progressEventSpy);

        // Initial update to get the zero-level tiles set up.
        quadtree.update(frameState);

        // There will now be two zero-level tiles in the load queue.
        expect(progressEventSpy.calls.mostRecent().args[0]).toEqual(2);

        // Change one to loaded and update again
        quadtree._levelZeroTiles[0].state = QuadtreeTileLoadState.DONE;
        quadtree._levelZeroTiles[1].state = QuadtreeTileLoadState.LOADING;
        quadtree.update(frameState);

        // Now there should only be one left in the update queue
        expect(progressEventSpy.calls.mostRecent().args[0]).toEqual(1);

        // Simulate the second zero-level child having loaded with two children.
        quadtree._levelZeroTiles[1]._children = [
            buildEmptyQuadtreeTile(tileProvider),
            buildEmptyQuadtreeTile(tileProvider)
        ];
        quadtree._levelZeroTiles[1].state = QuadtreeTileLoadState.DONE;
        quadtree._levelZeroTiles[1].renderable = true;
        quadtree.update(frameState);

        // Now this should be back to 2.
        expect(progressEventSpy.calls.mostRecent().args[0]).toEqual(2);
    });

    it('forEachLoadedTile does not enumerate tiles in the START state', function() {
        var tileProvider = createSpyTileProvider();
        tileProvider.getReady.and.returnValue(true);
        tileProvider.computeTileVisibility.and.returnValue(Visibility.FULL);
        tileProvider.computeDistanceToTile.and.returnValue(1e-15);

        // Load the root tiles.
        tileProvider.loadTile.and.callFake(function(frameState, tile) {
            tile.state = QuadtreeTileLoadState.DONE;
            tile.renderable = true;
        });

        var quadtree = new QuadtreePrimitive({
            tileProvider : tileProvider
        });

        quadtree.update(frameState);

        // Don't load further tiles.
        tileProvider.loadTile.and.callFake(function(frameState, tile) {
            tile.state = QuadtreeTileLoadState.START;
        });

        quadtree.update(frameState);

        quadtree.forEachLoadedTile(function(tile) {
            expect(tile.state).not.toBe(QuadtreeTileLoadState.START);
        });
    });

    it('add and remove callbacks to tiles', function() {
        var tileProvider = createSpyTileProvider();
        tileProvider.getReady.and.returnValue(true);
        tileProvider.computeTileVisibility.and.returnValue(Visibility.FULL);
        tileProvider.computeDistanceToTile.and.returnValue(1e-15);

        // Load the root tiles.
        tileProvider.loadTile.and.callFake(function(frameState, tile) {
            tile.state = QuadtreeTileLoadState.DONE;
            tile.renderable = true;
        });

        var quadtree = new QuadtreePrimitive({
            tileProvider : tileProvider
        });

        var removeFunc = quadtree.updateHeight(Cartographic.fromDegrees(-72.0, 40.0), function(position) {
        });

        quadtree.update(frameState);

        var addedCallback = false;
        quadtree.forEachLoadedTile(function(tile) {
            addedCallback = addedCallback || tile.customData.length > 0;
        });

        expect(addedCallback).toEqual(true);

        removeFunc();
        quadtree.update(frameState);

        var removedCallback = true;
        quadtree.forEachLoadedTile(function(tile) {
            removedCallback = removedCallback && tile.customData.length === 0;
        });

        expect(removedCallback).toEqual(true);
    });

    it('updates heights', function() {
        var tileProvider = createSpyTileProvider();
        tileProvider.getReady.and.returnValue(true);
        tileProvider.computeTileVisibility.and.returnValue(Visibility.FULL);
        tileProvider.computeDistanceToTile.and.returnValue(1e-15);

        tileProvider.terrainProvider = {
            getTileDataAvailable : function() {
                return true;
            }
        };

        // Load the root tiles.
        tileProvider.loadTile.and.callFake(function(frameState, tile) {
            tile.state = QuadtreeTileLoadState.DONE;
            tile.renderable = true;
        });

        var quadtree = new QuadtreePrimitive({
            tileProvider : tileProvider
        });

        var position = Cartesian3.clone(Cartesian3.ZERO);
        var updatedPosition = Cartesian3.clone(Cartesian3.UNIT_X);

        quadtree.updateHeight(Cartographic.fromDegrees(-72.0, 40.0), function(p) {
            Cartesian3.clone(p, position);
        });

        quadtree.update(frameState);
        expect(position).toEqual(Cartesian3.ZERO);

        quadtree.forEachLoadedTile(function(tile) {
            tile.data = {
                pick : function() {
                    return updatedPosition;
                }
            };
        });

        quadtree.update(frameState);

        expect(position).toEqual(updatedPosition);
    });

    function buildEmptyQuadtreeTile(tileProvider) {
        return new QuadtreeTile({
            x : 0,
            y : 0,
            level : 0,
            tilingScheme : tileProvider.tilingScheme
        });
    }
<<<<<<< HEAD
});
=======
}, 'WebGL');
>>>>>>> fedfbe38
<|MERGE_RESOLUTION|>--- conflicted
+++ resolved
@@ -304,8 +304,4 @@
             tilingScheme : tileProvider.tilingScheme
         });
     }
-<<<<<<< HEAD
-});
-=======
-}, 'WebGL');
->>>>>>> fedfbe38
+}, 'WebGL');