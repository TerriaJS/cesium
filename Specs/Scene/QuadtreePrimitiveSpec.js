--- conflicted
+++ resolved
@@ -24,15 +24,8 @@
         QuadtreeTile,
         QuadtreeTileLoadState,
         createContext,
-<<<<<<< HEAD
-        createFrameState,
-        EventHelper,
-        QuadtreeTile) {
-    "use strict";
-=======
         createFrameState) {
     'use strict';
->>>>>>> f426a683
     /*global jasmine,it,expect,beforeEach,afterEach,beforeAll,afterAll*/
 
     var context;
