/*global defineSuite*/
defineSuite([
        'Scene/QuadtreePrimitive',
        'Core/Cartesian3',
        'Core/Cartographic',
        'Core/defineProperties',
        'Core/EventHelper',
        'Core/GeographicTilingScheme',
        'Core/Visibility',
        'Scene/QuadtreeTile',
        'Scene/QuadtreeTileLoadState',
<<<<<<< HEAD
        'Specs/createContext',
        'Specs/createFrameState',
        'Core/EventHelper',
        'Scene/QuadtreeTile'
], function(
=======
        'Specs/createScene'
    ], function(
>>>>>>> 44d19152
        QuadtreePrimitive,
        Cartesian3,
        Cartographic,
        defineProperties,
        EventHelper,
        GeographicTilingScheme,
        Visibility,
        QuadtreeTile,
        QuadtreeTileLoadState,
        createScene) {
    'use strict';

    var scene;

    beforeAll(function() {
        scene = createScene();
        scene.render();
    });

    afterAll(function() {
        scene.destroyForSpecs();
    });

    it('must be constructed with a tileProvider', function() {
        expect(function() {
            return new QuadtreePrimitive();
        }).toThrowDeveloperError();

        expect(function() {
            return new QuadtreePrimitive({});
        }).toThrowDeveloperError();
    });

    function createSpyTileProvider() {
        var result = jasmine.createSpyObj('tileProvider', [
            'getQuadtree', 'setQuadtree', 'getReady', 'getTilingScheme', 'getErrorEvent',
            'initialize', 'beginUpdate', 'endUpdate', 'getLevelMaximumGeometricError', 'loadTile',
            'computeTileVisibility', 'showTileThisFrame', 'computeDistanceToTile', 'isDestroyed', 'destroy']);

        defineProperties(result, {
            quadtree : {
                get : result.getQuadtree,
                set : result.setQuadtree
            },
            ready : {
                get : result.getReady
            },
            tilingScheme : {
                get : result.getTilingScheme
            },
            errorEvent : {
                get : result.getErrorEvent
            }
        });

        var tilingScheme = new GeographicTilingScheme();
        result.getTilingScheme.and.returnValue(tilingScheme);

        return result;
    }

    it('calls initialize, beginUpdate, loadTile, and endUpdate', function() {
        var tileProvider = createSpyTileProvider();
        tileProvider.getReady.and.returnValue(true);

        var quadtree = new QuadtreePrimitive({
            tileProvider : tileProvider
        });

        // determine what tiles to load
        quadtree.beginFrame(scene.frameState);
        quadtree.update(scene.frameState);
        quadtree.endFrame(scene.frameState);

        // load tiles
        quadtree.beginFrame(scene.frameState);
        quadtree.update(scene.frameState);
        quadtree.endFrame(scene.frameState);

        expect(tileProvider.initialize).toHaveBeenCalled();
        expect(tileProvider.beginUpdate).toHaveBeenCalled();
        expect(tileProvider.loadTile).toHaveBeenCalled();
        expect(tileProvider.endUpdate).toHaveBeenCalled();
    });

    it('shows the root tiles when they are ready and visible', function() {
        var tileProvider = createSpyTileProvider();
        tileProvider.getReady.and.returnValue(true);
        tileProvider.computeTileVisibility.and.returnValue(Visibility.FULL);
        tileProvider.loadTile.and.callFake(function(frameState, tile) {
            tile.renderable = true;
        });

        var quadtree = new QuadtreePrimitive({
            tileProvider : tileProvider
        });

        // determine what tiles to load
        quadtree.beginFrame(scene.frameState);
        quadtree.update(scene.frameState);
        quadtree.endFrame(scene.frameState);

        // load tiles
        quadtree.beginFrame(scene.frameState);
        quadtree.update(scene.frameState);
        quadtree.endFrame(scene.frameState);

        expect(tileProvider.showTileThisFrame).toHaveBeenCalled();
    });

    it('stops loading a tile that moves to the DONE state', function() {
        var tileProvider = createSpyTileProvider();
        tileProvider.getReady.and.returnValue(true);
        tileProvider.computeTileVisibility.and.returnValue(Visibility.FULL);

        var calls = 0;
        tileProvider.loadTile.and.callFake(function(frameState, tile) {
            ++calls;
            tile.state = QuadtreeTileLoadState.DONE;
        });

        var quadtree = new QuadtreePrimitive({
            tileProvider : tileProvider
        });

        // determine what tiles to load
        quadtree.beginFrame(scene.frameState);
        quadtree.update(scene.frameState);
        quadtree.endFrame(scene.frameState);

        // load tiles
        quadtree.beginFrame(scene.frameState);
        quadtree.update(scene.frameState);
        quadtree.endFrame(scene.frameState);
        expect(calls).toBe(2);

        quadtree.beginFrame(scene.frameState);
        quadtree.update(scene.frameState);
        quadtree.endFrame(scene.frameState);
        expect(calls).toBe(2);
    });

    it('tileLoadProgressEvent is raised when tile loaded and when new children discovered', function() {
        var eventHelper = new EventHelper();

        var tileProvider = createSpyTileProvider();
        tileProvider.getReady.and.returnValue(true);
        tileProvider.computeTileVisibility.and.returnValue(Visibility.FULL);

        var quadtree = new QuadtreePrimitive({
            tileProvider : tileProvider
        });

        var progressEventSpy = jasmine.createSpy('progressEventSpy');
        eventHelper.add(quadtree.tileLoadProgressEvent, progressEventSpy);

        // Initial update to get the zero-level tiles set up.
        quadtree.beginFrame(scene.frameState);
        quadtree.update(scene.frameState);
        quadtree.endFrame(scene.frameState);

        // load zero-level tiles
        quadtree.beginFrame(scene.frameState);
        quadtree.update(scene.frameState);
        quadtree.endFrame(scene.frameState);

        // There will now be two zero-level tiles in the load queue.
        expect(progressEventSpy.calls.mostRecent().args[0]).toEqual(2);

        // Change one to loaded and update again
        quadtree._levelZeroTiles[0].state = QuadtreeTileLoadState.DONE;
        quadtree._levelZeroTiles[1].state = QuadtreeTileLoadState.LOADING;
        quadtree.beginFrame(scene.frameState);
        quadtree.update(scene.frameState);
        quadtree.endFrame(scene.frameState);

        // Now there should only be one left in the update queue
        expect(progressEventSpy.calls.mostRecent().args[0]).toEqual(1);

        // Simulate the second zero-level child having loaded with two children.
        quadtree._levelZeroTiles[1]._children = [
            buildEmptyQuadtreeTile(tileProvider),
            buildEmptyQuadtreeTile(tileProvider)
        ];
        quadtree._levelZeroTiles[1].state = QuadtreeTileLoadState.DONE;
        quadtree._levelZeroTiles[1].renderable = true;
        quadtree.beginFrame(scene.frameState);
        quadtree.update(scene.frameState);
        quadtree.endFrame(scene.frameState);

        // Now this should be back to 2.
        expect(progressEventSpy.calls.mostRecent().args[0]).toEqual(2);
    });

    it('forEachLoadedTile does not enumerate tiles in the START state', function() {
        var tileProvider = createSpyTileProvider();
        tileProvider.getReady.and.returnValue(true);
        tileProvider.computeTileVisibility.and.returnValue(Visibility.FULL);
        tileProvider.computeDistanceToTile.and.returnValue(1e-15);

        // Load the root tiles.
        tileProvider.loadTile.and.callFake(function(frameState, tile) {
            tile.state = QuadtreeTileLoadState.DONE;
            tile.renderable = true;
        });

        var quadtree = new QuadtreePrimitive({
            tileProvider : tileProvider
        });

        // determine what tiles to load
        quadtree.beginFrame(scene.frameState);
        quadtree.update(scene.frameState);
        quadtree.endFrame(scene.frameState);

        // load tiles
        quadtree.beginFrame(scene.frameState);
        quadtree.update(scene.frameState);
        quadtree.endFrame(scene.frameState);

        // Don't load further tiles.
        tileProvider.loadTile.and.callFake(function(frameState, tile) {
            tile.state = QuadtreeTileLoadState.START;
        });

        quadtree.beginFrame(scene.frameState);
        quadtree.update(scene.frameState);
        quadtree.endFrame(scene.frameState);

        quadtree.forEachLoadedTile(function(tile) {
            expect(tile.state).not.toBe(QuadtreeTileLoadState.START);
        });
    });

    it('add and remove callbacks to tiles', function() {
        var tileProvider = createSpyTileProvider();
        tileProvider.getReady.and.returnValue(true);
        tileProvider.computeTileVisibility.and.returnValue(Visibility.FULL);
        tileProvider.computeDistanceToTile.and.returnValue(1e-15);

        // Load the root tiles.
        tileProvider.loadTile.and.callFake(function(frameState, tile) {
            tile.state = QuadtreeTileLoadState.DONE;
            tile.renderable = true;
            tile.data = {
                pick : function() {
                    return undefined;
                }
            };
        });

        var quadtree = new QuadtreePrimitive({
            tileProvider : tileProvider
        });

        var removeFunc = quadtree.updateHeight(Cartographic.fromDegrees(-72.0, 40.0), function(position) {
        });

        // determine what tiles to load
        quadtree.beginFrame(scene.frameState);
        quadtree.update(scene.frameState);
        quadtree.endFrame(scene.frameState);

        // load tiles
        quadtree.beginFrame(scene.frameState);
        quadtree.update(scene.frameState);
        quadtree.endFrame(scene.frameState);

        var addedCallback = false;
        quadtree.forEachLoadedTile(function(tile) {
            addedCallback = addedCallback || tile.customData.length > 0;
        });

        expect(addedCallback).toEqual(true);

        removeFunc();
        quadtree.beginFrame(scene.frameState);
        quadtree.update(scene.frameState);
        quadtree.endFrame(scene.frameState);

        var removedCallback = true;
        quadtree.forEachLoadedTile(function(tile) {
            removedCallback = removedCallback && tile.customData.length === 0;
        });

        expect(removedCallback).toEqual(true);
    });

    it('updates heights', function() {
        var tileProvider = createSpyTileProvider();
        tileProvider.getReady.and.returnValue(true);
        tileProvider.computeTileVisibility.and.returnValue(Visibility.FULL);
        tileProvider.computeDistanceToTile.and.returnValue(1e-15);

        tileProvider.terrainProvider = {
            getTileDataAvailable : function() {
                return true;
            }
        };

        var position = Cartesian3.clone(Cartesian3.ZERO);
        var updatedPosition = Cartesian3.clone(Cartesian3.UNIT_X);
        var currentPosition = position;

        // Load the root tiles.
        tileProvider.loadTile.and.callFake(function(frameState, tile) {
            tile.state = QuadtreeTileLoadState.DONE;
            tile.renderable = true;
            tile.data = {
                pick : function() {
                    return currentPosition;
                }
            };
        });

        var quadtree = new QuadtreePrimitive({
            tileProvider : tileProvider
        });

        quadtree.updateHeight(Cartographic.fromDegrees(-72.0, 40.0), function(p) {
            Cartesian3.clone(p, position);
        });

        // determine what tiles to load
        quadtree.beginFrame(scene.frameState);
        quadtree.update(scene.frameState);
        quadtree.endFrame(scene.frameState);

        // load tiles
        quadtree.beginFrame(scene.frameState);
        quadtree.update(scene.frameState);
        quadtree.endFrame(scene.frameState);

        expect(position).toEqual(Cartesian3.ZERO);

        currentPosition = updatedPosition;

        quadtree.beginFrame(scene.frameState);
        quadtree.update(scene.frameState);
        quadtree.endFrame(scene.frameState);

        expect(position).toEqual(updatedPosition);
    });

    function buildEmptyQuadtreeTile(tileProvider) {
        return new QuadtreeTile({
            x : 0,
            y : 0,
            level : 0,
            tilingScheme : tileProvider.tilingScheme
        });
    }
}, 'WebGL');<|MERGE_RESOLUTION|>--- conflicted
+++ resolved
@@ -9,16 +9,8 @@
         'Core/Visibility',
         'Scene/QuadtreeTile',
         'Scene/QuadtreeTileLoadState',
-<<<<<<< HEAD
-        'Specs/createContext',
-        'Specs/createFrameState',
-        'Core/EventHelper',
-        'Scene/QuadtreeTile'
-], function(
-=======
         'Specs/createScene'
     ], function(
->>>>>>> 44d19152
         QuadtreePrimitive,
         Cartesian3,
         Cartographic,
